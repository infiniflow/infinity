--- conflicted
+++ resolved
@@ -24,11 +24,6 @@
     # Print CMake version and project name
     message(STATUS "Building ${PROJECT_NAME} with CMake version: ${CMAKE_VERSION} On CLANG-${CLANG_VERSION_STRING}")
 
-<<<<<<< HEAD
-=======
-    set(CMAKE_CXX_FLAGS  "${CMAKE_CXX_FLAGS} -Wall -Wno-read-modules-implicitly -Wextra -Wno-unused-parameter -Wno-unused-private-field")
-
->>>>>>> 793cf701
 else ()
     message(FATAL_ERROR, "Please use clang version 17.0 and above")
 endif ()
@@ -108,7 +103,7 @@
     message(FATAL_ERROR "Only support CMake build type: Release, Debug, and MinSizeRel")
 endif ()
 
-set(CMAKE_CXX_FLAGS  "${CMAKE_CXX_FLAGS} -Wall -Wextra -Wno-unused-parameter -Wno-unused-private-field -pthread -fcolor-diagnostics")
+set(CMAKE_CXX_FLAGS  "${CMAKE_CXX_FLAGS} -Wall -Wno-read-modules-implicitly -Wextra -Wno-unused-parameter -Wno-unused-private-field -pthread -fcolor-diagnostics")
 MESSAGE(STATUS "C++ Compilation flags: " ${CMAKE_CXX_FLAGS})
 
 set(CMAKE_EXE_LINKER_FLAGS "${CMAKE_EXE_LINKER_FLAGS} -static-libstdc++ -static-libgcc -z noexecstack")
