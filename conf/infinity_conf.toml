--- conflicted
+++ resolved
@@ -11,7 +11,7 @@
 
 [log]
 log_filename            = "infinity.log"
-log_dir                 = "/home/infiniflow/var/infinity/log"
+log_dir                 = "/var/infinity/log"
 log_to_stdout           = false
 log_file_max_size           = "10GB"
 log_file_rotate_count   = 10
@@ -20,7 +20,7 @@
 log_level               = "info"
 
 [storage]
-data_dir                = "/home/infiniflow/var/infinity/data"
+data_dir                = "/var/infinity/data"
 
 # periodically activates garbage collection:
 # 0 means real-time,
@@ -36,10 +36,10 @@
 [buffer]
 buffer_manager_size        = "4GB"
 lru_num                 = 7
-temp_dir                = "/home/infiniflow/var/infinity/tmp"
+temp_dir                = "/var/infinity/tmp"
 
 [wal]
-wal_dir                 = "/home/infiniflow/var/infinity/wal"
+wal_dir                 = "/var/infinity/wal"
 full_checkpoint_interval      = "86400s"
 delta_checkpoint_interval     = "60s"
 # delta_checkpoint_threshold = 1000000000
@@ -51,10 +51,6 @@
 wal_flush                   = "only_write"
 
 [resource]
-<<<<<<< HEAD
-resource_dir          = "/home/infiniflow/var/infinity/resource"
-=======
 resource_dir          = "/var/infinity/resource"
 
-[persistence]
->>>>>>> 5e1154d1
+[persistence]