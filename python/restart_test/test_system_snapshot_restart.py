--- conflicted
+++ resolved
@@ -9,7 +9,6 @@
 class TestSystemSnapshotRestart:
     """System snapshot restart testing for Infinity database"""
     
-<<<<<<< HEAD
     # def create_comprehensive_table(self, table_name: str, db_obj):
     #     """Create a table with all data types and indexes"""
     #     table_schema = {
@@ -104,14 +103,14 @@
     #     try:
     #         search_result = table_obj.query("name", "user_1", index_name="idx_name_fts")
     #         assert len(search_result) > 0, "Full-text search should return results"
-    #     except:
+    #     except Exception:
     #         pass  # Index might not exist
     #
     #     # Test vector similarity search if available
     #     try:
     #         vector_result = table_obj.query("vector_col", [0.5], index_name="idx_vector_ivf")
     #         assert len(vector_result) > 0, "Vector similarity search should return results"
-    #     except:
+    #     except Exception:
     #         pass  # Index might not exist
     #
     #     print(f"   Table {table_name} functionality verified")
@@ -138,7 +137,7 @@
     #         for expected_table in expected_tables:
     #             assert expected_table in table_names, f"Expected table {expected_table} not found"
     #
-    #     print(f"   Database operations verification completed successfully")
+    #     print("   Database operations verification completed successfully")
     #
     # def test_system_snapshot_basic_restart(self, infinity_runner: InfinityRunner):
     #     """Test basic system snapshot functionality across restarts"""
@@ -491,7 +490,7 @@
     #         snapshots_response = infinity_obj.list_snapshots()
     #         snapshots = snapshots_response.snapshots
     #         snapshot_name = "large_data_snapshot"
-    #         assert snapshot_name in [snapshot.name for snapshot in snapshots], f"Large data snapshot not found after restart"
+    #         assert snapshot_name in [snapshot.name for snapshot in snapshots], "Large data snapshot not found after restart"
     #
     #         # Add more large data after restart
     #         infinity_obj.create_database("post_restart_large_db")
@@ -561,558 +560,4 @@
     #
     #     # Run the test
     #     part1()
-    #     part2()
-=======
-    def create_comprehensive_table(self, table_name: str, db_obj):
-        """Create a table with all data types and indexes"""
-        table_schema = {
-            "id": {"type": "int", "constraints": ["primary key"]},
-            "name": {"type": "varchar"},
-            "age": {"type": "int8"},
-            "salary": {"type": "float64"},
-            "is_active": {"type": "bool"},
-            "vector_col": {"type": "vector,1,float"},
-            "tensor_col": {"type": "tensor,2,float"},
-            "sparse_col": {"type": "sparse,3,float,int16"}
-        }
-        
-        # Create table
-        db_obj.drop_table(table_name, ConflictType.Ignore)
-        table_obj = db_obj.create_table(table_name, table_schema, ConflictType.Ignore)
-        
-        return table_obj
-    
-    def create_simple_table(self, table_name: str, db_obj):
-        """Create a simple table with basic data types"""
-        table_schema = {
-            "id": {"type": "int", "constraints": ["primary key"]},
-            "name": {"type": "varchar"},
-            "value": {"type": "float"}
-        }
-        
-        # Create table
-        db_obj.drop_table(table_name, ConflictType.Ignore)
-        table_obj = db_obj.create_table(table_name, table_schema, ConflictType.Ignore)
-        
-        return table_obj
-    
-    def create_indexes_for_table(self, table_obj):
-        """Create various types of indexes for a table"""
-        # Full-text search index
-        table_obj.create_index("idx_name_fts", index.IndexInfo("name", index.IndexType.FullText), ConflictType.Ignore)
-        
-        # BMP index
-        table_obj.create_index("idx_vector_bmp", index.IndexInfo("sparse_col", index.IndexType.BMP, {"block_size": "16", "compress_type": "compress"}), ConflictType.Ignore)
-        
-        # IVF index
-        table_obj.create_index("idx_vector_ivf", index.IndexInfo("vector_col", index.IndexType.IVF, {"metric": "l2"}), ConflictType.Ignore)
-    
-    def insert_data_for_table(self, table_obj, num_rows: int = 100):
-        """Insert test data for a comprehensive table"""
-        data = []
-        for i in range(num_rows):
-            # Create sparse vector data
-            num_non_zero = random.randint(1, 2)
-            indices = sorted(random.sample(range(3), num_non_zero))
-            values = [random.uniform(-1, 1) for _ in range(num_non_zero)]
-            sparse_data = SparseVector(indices, values)
-            
-            row = {
-                "id": i,
-                "name": f"user_{i}",
-                "age": random.randint(18, 80),
-                "salary": random.uniform(30000, 150000),
-                "is_active": random.choice([True, False]),
-                "vector_col": [random.uniform(-1, 1)],
-                "tensor_col": [random.uniform(-1, 1), random.uniform(-1, 1)],
-                "sparse_col": sparse_data
-            }
-            data.append(row)
-        
-        table_obj.insert(data)
-    
-    def insert_simple_data_for_table(self, table_obj, num_rows: int = 50):
-        """Insert test data for a simple table"""
-        data = []
-        for i in range(num_rows):
-            row = {
-                "id": i,
-                "name": f"simple_user_{i}",
-                "value": random.uniform(0, 1000)
-            }
-            data.append(row)
-        
-        table_obj.insert(data)
-    
-    def verify_table_functionality(self, table_name: str, db_obj, expected_row_count: int | None = None):
-        """Verify table functionality including queries and indexes"""
-        table_obj = db_obj.get_table(table_name)
-        
-        # Basic query
-        result, extra = table_obj.output(["*"]).to_df()
-        if expected_row_count is not None:
-            assert len(result) == expected_row_count, f"Expected {expected_row_count} rows, got {len(result)}"
-        
-        # Test full-text search if available
-        try:
-            search_result = table_obj.query("name", "user_1", index_name="idx_name_fts")
-            assert len(search_result) > 0, "Full-text search should return results"
-        except Exception:
-            pass  # Index might not exist
-        
-        # Test vector similarity search if available
-        try:
-            vector_result = table_obj.query("vector_col", [0.5], index_name="idx_vector_ivf")
-            assert len(vector_result) > 0, "Vector similarity search should return results"
-        except Exception:
-            pass  # Index might not exist
-        
-        print(f"   Table {table_name} functionality verified")
-    
-    def verify_simple_table_functionality(self, table_name: str, db_obj, expected_row_count: int | None = None):
-        """Verify simple table functionality"""
-        table_obj = db_obj.get_table(table_name)
-        
-        # Basic query
-        result, extra = table_obj.output(["*"]).to_df()
-        if expected_row_count is not None:
-            assert len(result) == expected_row_count, f"Expected {expected_row_count} rows, got {len(result)}"
-        
-        print(f"   Simple table {table_name} functionality verified")
-    
-    def verify_database_operations(self, db_obj, expected_tables: list | None = None):
-        """Verify database operations"""
-        # List tables
-        tables = db_obj.list_tables()
-        assert tables is not None, "Database should have tables"
-        
-        if expected_tables:
-            table_names = [table.name for table in tables.tables]
-            for expected_table in expected_tables:
-                assert expected_table in table_names, f"Expected table {expected_table} not found"
-        
-        print("   Database operations verification completed successfully")
-    
-    def test_system_snapshot_basic_restart(self, infinity_runner: InfinityRunner):
-        """Test basic system snapshot functionality across restarts"""
-        config1 = "test/data/config/restart_test/test_system_snapshot/1.toml"
-        config2 = "test/data/config/restart_test/test_system_snapshot/2.toml"
-        uri = common_values.TEST_LOCAL_HOST
-        infinity_runner.clear()
-
-        decorator1 = infinity_runner_decorator_factory(config1, uri, infinity_runner)
-
-        @decorator1
-        def part1(infinity_obj):
-            print("=== Creating databases and system snapshot ===")
-            
-            # Create test databases
-            db_configs = [
-                {"name": "restart_db_1", "tables": [
-                    {"name": "restart_table_1", "rows": 50, "type": "comprehensive"},
-                    {"name": "restart_table_2", "rows": 25, "type": "simple"}
-                ]},
-                {"name": "restart_db_2", "tables": [
-                    {"name": "restart_table_3", "rows": 30, "type": "comprehensive"}
-                ]}
-            ]
-            
-            created_databases = []
-            
-            # Create databases and populate with data
-            for db_config in db_configs:
-                db_name = db_config["name"]
-                infinity_obj.drop_database(db_name, ConflictType.Ignore)
-                infinity_obj.create_database(db_name)
-                db_obj = infinity_obj.get_database(db_name)
-                created_databases.append(db_name)
-                
-                print(f"Creating database: {db_name}")
-                for table_config in db_config["tables"]:
-                    table_name = table_config["name"]
-                    
-                    if table_config["type"] == "comprehensive":
-                        table_obj = self.create_comprehensive_table(table_name, db_obj)
-                        self.insert_data_for_table(table_obj, table_config["rows"])
-                        self.create_indexes_for_table(table_obj)
-                    else:
-                        table_obj = self.create_simple_table(table_name, db_obj)
-                        self.insert_simple_data_for_table(table_obj, table_config["rows"])
-                    
-                    print(f"  Created table: {table_name} with {table_config['rows']} rows")
-            
-            # Create system snapshot
-            snapshot_name = "basic_restart_snapshot"
-            print(f"Creating system snapshot: {snapshot_name}")
-            snapshot_result = infinity_obj.create_system_snapshot(snapshot_name)
-            assert snapshot_result.error_code == infinity.ErrorCode.OK, f"System snapshot creation failed: {snapshot_result.error_code}"
-            
-            # Verify snapshot exists
-            snapshots_response = infinity_obj.list_snapshots()
-            snapshots = snapshots_response.snapshots
-            assert snapshot_name in [snapshot.name for snapshot in snapshots], f"Snapshot {snapshot_name} not found in list"
-            
-            print("System snapshot created successfully")
-
-        decorator2 = infinity_runner_decorator_factory(config2, uri, infinity_runner)
-
-        @decorator2
-        def part2(infinity_obj):
-            print("=== Testing system snapshot after restart ===")
-            
-            # Verify snapshot still exists after restart
-            snapshots_response = infinity_obj.list_snapshots()
-            snapshots = snapshots_response.snapshots
-            snapshot_name = "basic_restart_snapshot"
-            assert snapshot_name in [snapshot.name for snapshot in snapshots], f"Snapshot {snapshot_name} not found after restart"
-            print(f"Snapshot {snapshot_name} persisted through restart")
-
-            # Add new data after restart
-            infinity_obj.create_database("post_restart_db")
-            db_obj = infinity_obj.get_database("post_restart_db")
-            table_obj = self.create_simple_table("post_restart_table", db_obj)
-            self.insert_simple_data_for_table(table_obj, 10)
-
-            # Verify new data exists
-            databases_before_restore = infinity_obj.list_databases()
-            assert "post_restart_db" in databases_before_restore.db_names, "Post-restart database should exist"
-
-            infinity_obj.drop_database("default_db", ConflictType.Ignore)
-            infinity_obj.drop_database("restart_db_1", ConflictType.Ignore)
-            infinity_obj.drop_database("restart_db_2", ConflictType.Ignore)
-
-            # Restore from snapshot
-            print("Restoring from system snapshot...")
-            restore_result = infinity_obj.restore_system_snapshot(snapshot_name)
-            assert restore_result.error_code == infinity.ErrorCode.OK, f"System snapshot restore failed: {restore_result.error_code}"
-            
-            # Verify original databases are restored
-            databases_after_restore = infinity_obj.list_databases()
-            db_names_after_restore = databases_after_restore.db_names
-
-            # Verify post-restart database is existed
-            assert "post_restart_db" in db_names_after_restore, "Post-restart database should exist after restore"
-            
-            # Verify functionality of restored databases
-            print("Verifying restored database functionality...")
-            
-            # Define the basic restart configuration for verification
-            basic_db_configs = [
-                {"name": "restart_db_1", "tables": [
-                    {"name": "restart_table_1", "rows": 50, "type": "comprehensive"},
-                    {"name": "restart_table_2", "rows": 25, "type": "simple"}
-                ]},
-                {"name": "restart_db_2", "tables": [
-                    {"name": "restart_table_3", "rows": 30, "type": "comprehensive"}
-                ]}
-            ]
-
-            expected_databases = ["restart_db_1", "restart_db_2"]
-            for db_name in expected_databases:
-                db_obj = infinity_obj.get_database(db_name)
-                self.verify_database_operations(db_obj)
-                
-                # Verify tables in the database
-                tables = db_obj.list_tables()
-                table_names = tables.table_names
-                
-                # Check which tables are comprehensive based on the original config
-                for db_config in basic_db_configs:
-                    if db_config["name"] == db_name:
-                        for table_config in db_config["tables"]:
-                            table_name = table_config["name"]
-                            if table_name in table_names:
-                                if table_config["type"] == "comprehensive":
-                                    self.verify_table_functionality(table_name, db_obj, expected_row_count=table_config["rows"])
-                                else:
-                                    self.verify_simple_table_functionality(table_name, db_obj, expected_row_count=table_config["rows"])
-            
-            # Test creating new snapshot after restore
-            new_snapshot_name = "post_restore_snapshot"
-            new_snapshot_result = infinity_obj.create_system_snapshot(new_snapshot_name)
-            assert new_snapshot_result.error_code == infinity.ErrorCode.OK, f"New snapshot creation failed: {new_snapshot_result.error_code}"
-            
-            # Verify new snapshot exists
-            snapshots_final = infinity_obj.list_snapshots()
-            snapshots_final_list = snapshots_final.snapshots
-            assert new_snapshot_name in [snapshot.name for snapshot in snapshots_final_list], f"New snapshot {new_snapshot_name} not found"
-            
-            # Clean up snapshots
-            drop_result = infinity_obj.drop_snapshot(snapshot_name)
-            assert drop_result.error_code == infinity.ErrorCode.OK
-            
-            drop_result_2 = infinity_obj.drop_snapshot(new_snapshot_name)
-            assert drop_result_2.error_code == infinity.ErrorCode.OK
-            
-            print("System snapshot restart test completed successfully")
-
-        # Run the test
-        part1()
-        part2()
-
-    def test_system_snapshot_multiple_restarts(self, infinity_runner: InfinityRunner):
-        """Test system snapshot functionality across multiple restarts"""
-        config1 = "test/data/config/restart_test/test_system_snapshot/1.toml"
-        config2 = "test/data/config/restart_test/test_system_snapshot/2.toml"
-        config3 = "test/data/config/restart_test/test_system_snapshot/3.toml"
-        uri = common_values.TEST_LOCAL_HOST
-        infinity_runner.clear()
-
-        decorator1 = infinity_runner_decorator_factory(config1, uri, infinity_runner)
-
-        @decorator1
-        def part1(infinity_obj):
-            print("=== First restart cycle: Creating data and snapshot ===")
-            
-            # Create test database
-            infinity_obj.drop_database("multi_restart_db", ConflictType.Ignore)
-            infinity_obj.create_database("multi_restart_db")
-            db_obj = infinity_obj.get_database("multi_restart_db")
-            
-            # Create comprehensive table
-            table_obj = self.create_comprehensive_table("multi_restart_table", db_obj)
-            self.insert_data_for_table(table_obj, 100)
-            self.create_indexes_for_table(table_obj)
-            
-            # Create system snapshot
-            snapshot_name = "multi_restart_snapshot"
-            snapshot_result = infinity_obj.create_system_snapshot(snapshot_name)
-            assert snapshot_result.error_code == infinity.ErrorCode.OK, f"System snapshot creation failed: {snapshot_result.error_code}"
-            
-            print("First restart cycle completed")
-
-        decorator2 = infinity_runner_decorator_factory(config2, uri, infinity_runner)
-
-        @decorator2
-        def part2(infinity_obj):
-            print("=== Second restart cycle: Testing restore and new operations ===")
-            
-            # Verify snapshot exists after first restart
-            snapshots_response = infinity_obj.list_snapshots()
-            snapshots = snapshots_response.snapshots
-            snapshot_name = "multi_restart_snapshot"
-            assert snapshot_name in [snapshot.name for snapshot in snapshots], f"Snapshot {snapshot_name} not found after first restart"
-
-            # Add new data
-            infinity_obj.create_database("second_restart_db")
-            db_obj = infinity_obj.get_database("second_restart_db")
-            table_obj = self.create_simple_table("second_restart_table", db_obj)
-            self.insert_simple_data_for_table(table_obj, 20)
-
-            infinity_obj.drop_database("default_db", ConflictType.Ignore)
-            infinity_obj.drop_database("restart_db_1", ConflictType.Ignore)
-            infinity_obj.drop_database("restart_db_2", ConflictType.Ignore)
-            infinity_obj.drop_database("multi_restart_db", ConflictType.Ignore)
-
-            # Restore from snapshot
-            restore_result = infinity_obj.restore_system_snapshot(snapshot_name)
-            assert restore_result.error_code == infinity.ErrorCode.OK, f"System snapshot restore failed: {restore_result.error_code}"
-            
-            # Verify original database is restored
-            databases_after_restore = infinity_obj.list_databases()
-            assert "multi_restart_db" in databases_after_restore.db_names, "Original database not restored"
-            assert "second_restart_db" in databases_after_restore.db_names, "Second restart database should exist after restore"
-            
-            # Verify functionality
-            db_obj = infinity_obj.get_database("multi_restart_db")
-            self.verify_database_operations(db_obj)
-            self.verify_table_functionality("multi_restart_table", db_obj, expected_row_count=100)
-            
-            # Create new snapshot after restore
-            new_snapshot_name = "post_restore_snapshot"
-            new_snapshot_result = infinity_obj.create_system_snapshot(new_snapshot_name)
-            assert new_snapshot_result.error_code == infinity.ErrorCode.OK, f"New snapshot creation failed: {new_snapshot_result.error_code}"
-            
-            print("Second restart cycle completed")
-
-        decorator3 = infinity_runner_decorator_factory(config3, uri, infinity_runner)
-
-        @decorator3
-        def part3(infinity_obj):
-            print("=== Third restart cycle: Final verification ===")
-            
-            # Verify both snapshots exist after second restart
-            snapshots_response = infinity_obj.list_snapshots()
-            snapshots = snapshots_response.snapshots
-            snapshot_names = [snapshot.name for snapshot in snapshots]
-            
-            assert "multi_restart_snapshot" in snapshot_names, "Original snapshot not found after second restart"
-            assert "post_restore_snapshot" in snapshot_names, "New snapshot not found after second restart"
-
-            # Add new data
-            infinity_obj.create_database("third_restart_db")
-            db_obj = infinity_obj.get_database("third_restart_db")
-            table_obj = self.create_simple_table("third_restart_table", db_obj)
-            self.insert_simple_data_for_table(table_obj, 200)
-
-            infinity_obj.drop_database("default_db", ConflictType.Ignore)
-            infinity_obj.drop_database("restart_db_1", ConflictType.Ignore)
-            infinity_obj.drop_database("restart_db_2", ConflictType.Ignore)
-            infinity_obj.drop_database("multi_restart_db", ConflictType.Ignore)
-            infinity_obj.drop_database("second_restart_db", ConflictType.Ignore)
-
-            # Test restore from the new snapshot
-            restore_result = infinity_obj.restore_system_snapshot("post_restore_snapshot")
-            assert restore_result.error_code == infinity.ErrorCode.OK, f"Restore from new snapshot failed: {restore_result.error_code}"
-            
-            # Verify data integrity after multiple restarts
-            databases_final = infinity_obj.list_databases()
-            assert "multi_restart_db" in databases_final.db_names, "Database not found after multiple restarts"
-            
-            # Verify functionality after multiple restarts
-            db_obj = infinity_obj.get_database("multi_restart_db")
-            self.verify_database_operations(db_obj)
-            self.verify_table_functionality("multi_restart_table", db_obj, expected_row_count=100)
-            
-            # Clean up snapshots
-            drop_result1 = infinity_obj.drop_snapshot("multi_restart_snapshot")
-            assert drop_result1.error_code == infinity.ErrorCode.OK
-            
-            drop_result2 = infinity_obj.drop_snapshot("post_restore_snapshot")
-            assert drop_result2.error_code == infinity.ErrorCode.OK
-            
-            print("Third restart cycle completed - data integrity verified")
-
-        # Run the test
-        part1()
-        part2()
-        # part3()
-
-    def test_system_snapshot_large_data_restart(self, infinity_runner: InfinityRunner):
-        """Test system snapshot with large data across restarts"""
-        config1 = "test/data/config/restart_test/test_system_snapshot/1.toml"
-        config2 = "test/data/config/restart_test/test_system_snapshot/2.toml"
-        uri = common_values.TEST_LOCAL_HOST
-        infinity_runner.clear()
-
-        decorator1 = infinity_runner_decorator_factory(config1, uri, infinity_runner)
-
-        @decorator1
-        def part1(infinity_obj):
-            print("=== Creating large dataset and system snapshot ===")
-            
-            # Create multiple databases with large datasets
-            db_configs = [
-                {"name": "large_restart_db_1", "tables": [
-                    {"name": "large_table_1", "rows": 500, "type": "comprehensive"},
-                    {"name": "large_table_2", "rows": 300, "type": "simple"}
-                ]},
-                {"name": "large_restart_db_2", "tables": [
-                    {"name": "large_table_3", "rows": 400, "type": "comprehensive"}
-                ]}
-            ]
-            
-            created_databases = []
-            
-            # Create databases and populate with large datasets
-            for db_config in db_configs:
-                db_name = db_config["name"]
-                infinity_obj.drop_database(db_name, ConflictType.Ignore)
-                infinity_obj.create_database(db_name)
-                db_obj = infinity_obj.get_database(db_name)
-                created_databases.append(db_name)
-                
-                print(f"Creating large database: {db_name}")
-                for table_config in db_config["tables"]:
-                    table_name = table_config["name"]
-                    
-                    if table_config["type"] == "comprehensive":
-                        table_obj = self.create_comprehensive_table(table_name, db_obj)
-                        self.insert_data_for_table(table_obj, table_config["rows"])
-                        self.create_indexes_for_table(table_obj)
-                    else:
-                        table_obj = self.create_simple_table(table_name, db_obj)
-                        self.insert_simple_data_for_table(table_obj, table_config["rows"])
-                    
-                    print(f"  Created large table: {table_name} with {table_config['rows']} rows")
-            
-            # Create system snapshot
-            snapshot_name = "large_data_snapshot"
-            print(f"Creating system snapshot with large data: {snapshot_name}")
-            snapshot_result = infinity_obj.create_system_snapshot(snapshot_name)
-            assert snapshot_result.error_code == infinity.ErrorCode.OK, f"Large data snapshot creation failed: {snapshot_result.error_code}"
-            
-            print("Large data snapshot created successfully")
-
-        decorator2 = infinity_runner_decorator_factory(config2, uri, infinity_runner)
-
-        @decorator2
-        def part2(infinity_obj):
-            print("=== Testing large data snapshot after restart ===")
-            
-            # Verify snapshot exists after restart
-            snapshots_response = infinity_obj.list_snapshots()
-            snapshots = snapshots_response.snapshots
-            snapshot_name = "large_data_snapshot"
-            assert snapshot_name in [snapshot.name for snapshot in snapshots], "Large data snapshot not found after restart"
-            
-            # Add more large data after restart
-            infinity_obj.create_database("post_restart_large_db")
-            db_obj = infinity_obj.get_database("post_restart_large_db")
-            table_obj = self.create_comprehensive_table("post_restart_large_table", db_obj)
-            self.insert_data_for_table(table_obj, 200)
-            self.create_indexes_for_table(table_obj)
-
-            infinity_obj.drop_database("default_db", ConflictType.Ignore)
-            infinity_obj.drop_database("large_restart_db_1", ConflictType.Ignore)
-            infinity_obj.drop_database("large_restart_db_2", ConflictType.Ignore)
-
-            # Restore from snapshot
-            print("Restoring from large data snapshot...")
-            restore_result = infinity_obj.restore_system_snapshot(snapshot_name)
-            assert restore_result.error_code == infinity.ErrorCode.OK, f"Large data snapshot restore failed: {restore_result.error_code}"
-            
-            # Verify original databases are restored
-            databases_after_restore = infinity_obj.list_databases()
-            db_names_after_restore = databases_after_restore.db_names
-
-            expected_databases = ["large_restart_db_1", "large_restart_db_2"]
-            for db_name in expected_databases:
-                assert db_name in db_names_after_restore, f"Large database {db_name} not restored"
-
-            # Verify post-restart database is gone
-            assert "post_restart_large_db" in db_names_after_restore, "Post-restart large database should exist after restore"
-            
-            # Verify functionality of restored large databases
-            print("Verifying large database functionality...")
-            
-            # Define the large data configuration for verification
-            large_db_configs = [
-                {"name": "large_restart_db_1", "tables": [
-                    {"name": "large_table_1", "rows": 500, "type": "comprehensive"},
-                    {"name": "large_table_2", "rows": 300, "type": "simple"}
-                ]},
-                {"name": "large_restart_db_2", "tables": [
-                    {"name": "large_table_3", "rows": 400, "type": "comprehensive"}
-                ]}
-            ]
-            
-            for db_name in expected_databases:
-                db_obj = infinity_obj.get_database(db_name)
-                self.verify_database_operations(db_obj)
-                
-                # Verify tables in the database
-                tables = db_obj.list_tables()
-                table_names = tables.table_names
-                
-                # Check which tables are comprehensive based on the original config
-                for db_config in large_db_configs:
-                    if db_config["name"] == db_name:
-                        for table_config in db_config["tables"]:
-                            table_name = table_config["name"]
-                            if table_name in table_names:
-                                if table_config["type"] == "comprehensive":
-                                    self.verify_table_functionality(table_name, db_obj, expected_row_count=table_config["rows"])
-                                else:
-                                    self.verify_simple_table_functionality(table_name, db_obj, expected_row_count=table_config["rows"])
-            
-            # Clean up snapshot
-            drop_result = infinity_obj.drop_snapshot(snapshot_name)
-            assert drop_result.error_code == infinity.ErrorCode.OK
-            
-            print("Large data snapshot restart test completed successfully")
-
-        # Run the test
-        part1()
-        part2()
->>>>>>> 0906a0d3
+    #     part2()