import infinity
from common import common_values
from infinity_runner import InfinityRunner, infinity_runner_decorator_factory
from infinity import index
import time
import pathlib
from infinity.common import ConflictType, SparseVector
import pytest


class TestMemIdx:
    def test_mem_hnsw(self, infinity_runner: InfinityRunner):
        config1 = "test/data/config/restart_test/test_memidx/1.toml"
        config2 = "test/data/config/restart_test/test_memidx/2.toml"
        config3 = "test/data/config/restart_test/test_memidx/3.toml"
        uri = common_values.TEST_LOCAL_HOST
        infinity_runner.clear()

        decorator1 = infinity_runner_decorator_factory(config1, uri, infinity_runner)

        @decorator1
        def part1(infinity_obj):
            db_obj = infinity_obj.get_database("default_db")
            table_obj = db_obj.create_table(
                "test_memidx1",
                {"c1": {"type": "int"}, "c2": {"type": "vector,4,float"}},
            )
            res = table_obj.create_index(
                "idx1",
                index.IndexInfo(
                    "c2",
                    index.IndexType.Hnsw,
                    {
                        "M": "16",
                        "ef_construction": "20",
                        "metric": "l2",
                        "block_size": "1",
                    },
                ),
            )
            assert res.error_code == infinity.ErrorCode.OK

            table_obj.insert([{"c1": 2, "c2": [0.1, 0.2, 0.3, -0.2]} for i in range(5)])
            table_obj.insert([{"c1": 4, "c2": [0.2, 0.1, 0.3, 0.4]}])

            # wait for the dump thread to start and memory index is reset
            time.sleep(5)

            table_obj.insert([{"c1": 4, "c2": [0.2, 0.1, 0.3, 0.4]} for i in range(4)])

        part1()

        # config1 can hold 6 rows of hnsw mem index before dump
        # 1. recover by dumpindex wal & memindex recovery
        decorator2 = infinity_runner_decorator_factory(config2, uri, infinity_runner)

        @decorator2
        def part2(infinity_obj):
            time.sleep(5)
            db_obj = infinity_obj.get_database("default_db")
            table_obj = db_obj.get_table("test_memidx1")
            data_dict, data_type_dict, _ = (
                table_obj.output(["c1"])
                .match_dense("c2", [0.3, 0.3, 0.2, 0.2], "float", "l2", 6)
                .to_result()
            )
            # print(data_dict["c1"])
            assert data_dict["c1"] == [4, 4, 4, 4, 4, 2]

            data_dict, data_type_dict, _ = table_obj.output(["count(*)"]).to_result()
            # print(data_dict)
            assert data_dict["count(star)"] == [10]

            table_obj.insert([{"c1": 6, "c2": [0.3, 0.2, 0.1, 0.4]} for i in range(2)])
            # wait for memindex dump & checkpoint to dump
            time.sleep(5)
            table_obj.insert([{"c1": 8, "c2": [0.4, 0.3, 0.2, 0.1]}])

        part2()

        # 2. recover by delta ckp & dumpindex wal & memindex recovery
        decorator3 = infinity_runner_decorator_factory(config3, uri, infinity_runner)

        @decorator3
        def part3(infinity_obj):
            time.sleep(5)
            db_obj = infinity_obj.get_database("default_db")
            table_obj = db_obj.get_table("test_memidx1")

            def check():
                data_dict, data_type_dict, _ = (
                    table_obj.output(["c1"])
                    .match_dense("c2", [0.3, 0.3, 0.2, 0.2], "float", "l2", 6)
                    .to_result()
                )
                assert data_dict["c1"] == [8, 6, 6, 4, 4, 4]

                data_dict, data_type_dict, _ = table_obj.output(["count(*)"]).to_result()
                assert data_dict["count(star)"] == [13]

            check()
            infinity_obj.optimize("default_db", "test_memidx1", optimize_opt=None)
            check()

            db_obj.drop_table("test_memidx1")

        part3()

    # create table test_memidx1(c1 int, c2 embedding(float, 4));
    # create index idx1 on test_memidx1(c2) using hnsw with(m=16, ef_construction=200, metric=l2,block_size=1);
    # insert into test_memidx1 values(2, [0.1,0.2,0.3,-0.2]),(2, [0.1,0.2,0.3,-0.2]),(2, [0.1,0.2,0.3,-0.2]),(2, [0.1,0.2,0.3,-0.2]),(2, [0.1,0.2,0.3,-0.2]);
    # insert into test_memidx1 values(4,[0.2,0.1,0.3,0.4]);
    # # wait 5s
    # insert into test_memidx1 values(4,[0.2,0.1,0.3,0.4]),(4,[0.2,0.1,0.3,0.4]),(4,[0.2,0.1,0.3,0.4]),(4,[0.2,0.1,0.3,0.4]);

    # select c1 from test_memidx1 search match vector(c2, [0.3,0.3,0.2,0.2],'float','l2',6);
    # # result: 4, 4, 4, 4, 4, 2
    # select count(*) from test_memidx1;
    # # result: 10
    # insert into test_memidx1 values(6,[0.3,0.2,0.1,0.4]),(6,[0.3,0.2,0.1,0.4]);
    # # wait 5s
    # insert into test_memidx1 values(8,[0.4,0.3,0.2,0.1]);

    # select c1 from test_memidx1 search match vector(c2, [0.3,0.3,0.2,0.2],'float','l2',6);
    # # result: 8, 6, 6, 4, 4, 4
    # select count(*) from test_memidx1;
    # # result: 13
    # # wait 3s
    # select c1 from test_memidx1 search match vector(c2, [0.3,0.3,0.2,0.2],'float','l2',6);
    # # result: 8, 6, 6, 4, 4, 4
    # select count(*) from test_memidx1;
    # # result: 13

    # recover cose hnsw from mmap column
    def test_mem_hnsw_cos(self, infinity_runner: InfinityRunner):
        # 100M quota in 7.toml not dump index when insert 1024 rows
        row_n = 1024
        config1 = "test/data/config/restart_test/test_memidx/7.toml"
        uri = common_values.TEST_LOCAL_HOST
        infinity_runner.clear()

        decorator1 = infinity_runner_decorator_factory(config1, uri, infinity_runner)

        @decorator1
        def part1(infinity_obj):
            db_obj = infinity_obj.get_database("default_db")
            table_obj = db_obj.create_table(
                "test_memidx1",
                {"c1": {"type": "int"}, "c2": {"type": "vector,4,float"}},
            )
            res = table_obj.create_index(
                "idx1",
                index.IndexInfo(
                    "c2",
                    index.IndexType.Hnsw,
                    {
                        "M": "16",
                        "ef_construction": "20",
                        "metric": "cosine",
                        "block_size": "1",
                        "encode": "lvq",
                    },
                ),
            )
            table_obj.insert([{"c1": 2, "c2": [0.1, 0.2, 0.3, -0.2]} for i in range(row_n)])
            # wait for 1024 lines to dump
<<<<<<< HEAD
            time.sleep(3)
=======
            time.sleep(5)
>>>>>>> d8fafce2

        @decorator1
        def part2(infinity_obj):
            time.sleep(2)

        part1()

        data_dir = "/var/infinity/data"
        cnt = 0
        for path in pathlib.Path(data_dir).rglob("*.col"):
            print(path)
            cnt += 1
        assert cnt == 2
        if cnt != 2:
            print("Warning: memidx dump not triggered. skip this test")
            return

        part2()

    def test_mem_ivf(self, infinity_runner: InfinityRunner):
        config1 = "test/data/config/restart_test/test_memidx/1.toml"
        config2 = "test/data/config/restart_test/test_memidx/2.toml"
        config3 = "test/data/config/restart_test/test_memidx/3.toml"
        uri = common_values.TEST_LOCAL_HOST
        infinity_runner.clear()

        decorator1 = infinity_runner_decorator_factory(config1, uri, infinity_runner)

        @decorator1
        def part1(infinity_obj):
            db_obj = infinity_obj.get_database("default_db")
            table_obj = db_obj.create_table(
                "test_mem_ivf",
                {"c1": {"type": "int"}, "c2": {"type": "vector,4,float"}},
            )
            res = table_obj.create_index(
                "idx1",
                index.IndexInfo(
                    "c2",
                    index.IndexType.IVF,
                    {
                        "metric": "l2",
                    },
                ),
            )
            assert res.error_code == infinity.ErrorCode.OK

            table_obj.insert([{"c1": 2, "c2": [0.1, 0.2, 0.3, -0.2]} for i in range(51)])
            # trigger the dump by 52th record
            table_obj.insert([{"c1": 4, "c2": [0.2, 0.1, 0.3, 0.4]}])
            # table_obj.insert([{"c1": 2, "c2": [0.1, 0.2, 0.3, -0.2]} for i in range(2)])
            time.sleep(5)
            table_obj.insert([{"c1": 4, "c2": [0.2, 0.1, 0.3, 0.4]} for i in range(4)])

        part1()

        # config1 can hold 51 rows of ivf mem index before dump
        # 1. recover by dumpindex wal & memindex recovery
        decorator2 = infinity_runner_decorator_factory(config2, uri, infinity_runner)

        @decorator2
        def part2(infinity_obj):
            time.sleep(5)
            db_obj = infinity_obj.get_database("default_db")
            table_obj = db_obj.get_table("test_mem_ivf")
            data_dict, data_type_dict, _ = table_obj.output(["count(*)"]).to_result()
            # print(data_dict)
            assert data_dict["count(star)"] == [56]

            data_dict, data_type_dict, _ = (
                table_obj.output(["c1"])
                .match_dense("c2", [0.3, 0.3, 0.2, 0.2], "float", "l2", 6, {"nprobe" : "100"})
                .to_result()
            )
            # print(data_dict["c1"])
            assert data_dict["c1"] == [4, 4, 4, 4, 4, 2]

            data_dict, data_type_dict, _ = table_obj.output(["count(*)"]).to_result()
            # print(data_dict)
            assert data_dict["count(star)"] == [56]

            table_obj.insert([{"c1": 6, "c2": [0.3, 0.2, 0.1, 0.4]} for i in range(2)])
            # wait for memindex dump & checkpoint to dump
            time.sleep(5)
            table_obj.insert([{"c1": 8, "c2": [0.4, 0.3, 0.2, 0.1]}])

        part2()

        # 2. recover by delta ckp & dumpindex wal & memindex recovery
        decorator3 = infinity_runner_decorator_factory(config3, uri, infinity_runner)

        @decorator3
        def part3(infinity_obj):
            time.sleep(5)
            db_obj = infinity_obj.get_database("default_db")
            table_obj = db_obj.get_table("test_mem_ivf")

            def check():
                data_dict, data_type_dict, _ = (
                    table_obj.output(["c1"])
                    .match_dense("c2", [0.3, 0.3, 0.2, 0.2], "float", "l2", 6)
                    .to_result()
                )
                assert data_dict["c1"] == [8, 6, 6, 4, 4, 4]

                data_dict, data_type_dict, _ = table_obj.output(["count(*)"]).to_result()
                assert data_dict["count(star)"] == [59]

            check()
            infinity_obj.optimize("default_db", "test_mem_ivf", optimize_opt=None)
            check()

            db_obj.drop_table("test_mem_ivf")

        part3()

    # def test_mem_indexer(self, infinity_runner : InfinityRunner):
    #     config1 = "test/data/config/restart_test/test_memidx/1.toml"
    #     config2 = "test/data/config/restart_test/test_memidx/2.toml"
    #     config3 = "test/data/config/restart_test/test_memidx/3.toml"
    #     uri = common_values.TEST_LOCAL_HOST
    #     infinity_runner.clear()
    #
    #     decorator1 = infinity_runner_decorator_factory(config1, uri, infinity_runner)
    #
    #     @decorator1
    #     def part1(infinity_obj):
    #         db_obj = infinity_obj.get_database("default_db")
    #         table_obj = db_obj.create_table(
    #             "test_mem_indexer",
    #             {"c1" : {"type" : "int"}, "c2": {"type": "varchar"}},
    #         )
    #         res = table_obj.create_index(
    #             "idx1",
    #             index.IndexInfo(
    #                 "c2",
    #                 index.IndexType.FullText,
    #             ),
    #         )
    #         assert res.error_code == infinity.ErrorCode.OK
    #
    #         table_obj.insert([
    #             {"c1" : 1, "c2" : "this is a test text"},
    #             {"c1" : 2, "c2" : "this is not a test text"},
    #         ])
    #         # trigger the dump in 3rd record
    #         table_obj.insert([
    #             {"c1" : 3, "c2" : "this is indeed a test text"},
    #         ])
    #         table_obj.insert([
    #             {"c1" : 4, "c2" : "this is definitely not a test text"},
    #             {"c1" : 5, "c2" : "this is nothing but a test text"},
    #         ])
    #
    #     part1()
    #
    #     # config1 can hold 2 rows of identical fulltext mem index before dump
    #     # 1. recover by dumpindex wal & memindex recovery
    #     decorator2 = infinity_runner_decorator_factory(config2, uri, infinity_runner)
    #
    #     @decorator2
    #     def part2(infinity_obj):
    #         time.sleep(5)
    #         db_obj = infinity_obj.get_database("default_db")
    #         table_obj = db_obj.get_table("test_mem_indexer")
    #         data_dict, data_type_dict, _ = table_obj.output(["count(*)"]).to_result()
    #         # print(data_dict)
    #         assert data_dict["count(star)"] == [5]
    #
    #         data_dict, data_type_dict, _ = (
    #             table_obj.output(["c1"])
    #             .match_text('c2', 'test text', 3)
    #             .to_result()
    #         )
    #         # print(data_dict["c1"])
    #         assert data_dict["c1"] == [1, 2, 3]
    #
    #         data_dict, data_type_dict, _ = table_obj.output(["count(*)"]).to_result()
    #         # print(data_dict)
    #         assert data_dict["count(star)"] == [5]
    #
    #         # the 2nd dump
    #         table_obj.insert([
    #             {"c1" : 6, "c2" : "this is the exact opposite of a test text"},
    #         ])
    #         time.sleep(5)
    #         table_obj.insert([
    #             {"c1" : 7, "c2" : "what is this?"},
    #             {"c1" : 8, "c2" : "this is what?"},
    #             {"c1" : 9, "c2" : "not a test text!"},
    #             {"c1" : 10, "c2" : "what a this?"},
    #             {"c1" : 11, "c2" : "this is you!"},
    #         ])
    #
    #     part2()
    #
    #     # 2. recover by delta ckp & dumpindex wal & memindex recovery
    #     decorator3 = infinity_runner_decorator_factory(config3, uri, infinity_runner)
    #
    #     @decorator3
    #     def part3(infinity_obj):
    #         time.sleep(5)
    #         db_obj = infinity_obj.get_database("default_db")
    #         table_obj = db_obj.get_table("test_mem_indexer")
    #
    #         def check(rows):
    #             data_dict, data_type_dict, _ = (
    #                 table_obj.output(["c1"])
    #                 .match_text('c2', 'this what', 3)
    #                 .to_result()
    #             )
    #             # print(data_dict["c1"])
    #             assert data_dict["c1"] == [7, 8, 10]
    #
    #             data_dict, data_type_dict, _ = table_obj.output(["count(*)"]).to_result()
    #             assert data_dict["count(star)"] == [rows]
    #
    #         check(11)
    #         table_obj.insert([
    #             {"c1" : 12, "c2" : "this is a text!"},
    #         ])
    #         check(12)
    #
    #         # the 3rd dump
    #         db_obj.drop_table("test_mem_indexer")
    #
    #     part3()

    # @pytest.mark.skip(reason="bug")
    # def test_mem_bmp(self, infinity_runner: InfinityRunner):
    #     config1 = "test/data/config/restart_test/test_memidx/1.toml"
    #     config2 = "test/data/config/restart_test/test_memidx/2.toml"
    #     config3 = "test/data/config/restart_test/test_memidx/3.toml"
    #     uri = common_values.TEST_LOCAL_HOST
    #     infinity_runner.clear()
    #
    #     test_data = [
    #         {"c1" : 1, "c2" : SparseVector(indices=[0, 10, 20, 30, 40, 50, 60, 70, 80, 90], values=[1.0, 1.0, 1.0, 1.0, 1.0, 1.0, 1.0, 1.0, 1.0, 1.0])},
    #         {"c1" : 2, "c2" : SparseVector(indices=[0, 20, 40, 60, 80], values=[2.0, 2.0, 2.0, 2.0, 2.0])},
    #         {"c1" : 3, "c2" : SparseVector(indices=[0, 30, 60, 90], values=[3.0, 3.0, 3.0, 3.0])},
    #         {"c1" : 4, "c2" : SparseVector(indices=[0, 40, 80], values=[4.0, 4.0, 4.0])},
    #         {"c1" : 5, "c2" : SparseVector(indices=[0], values=[0.0])},
    #     ]
    #     query_vector = SparseVector(indices=[0, 20, 80], values=[1.0, 2.0, 3.0])
    #
    #     decorator1 = infinity_runner_decorator_factory(config1, uri, infinity_runner)
    #
    #     @decorator1
    #     def part1(infinity_obj):
    #         db_obj = infinity_obj.get_database("default_db")
    #         table_obj = db_obj.create_table(
    #             "test_mem_bmp",
    #             {"c1": {"type": "int"}, "c2": {"type": "sparse,100,float,int"}},
    #         )
    #         res = table_obj.create_index(
    #             "idx1",
    #             index.IndexInfo(
    #                 "c2",
    #                 index.IndexType.BMP,
    #                 {"BLOCK_SIZE": "8", "COMPRESS_TYPE": "compress"},
    #             ),
    #         )
    #         assert res.error_code == infinity.ErrorCode.OK
    #
    #         # trigger dump
    #         for i in range(7):
    #             table_obj.insert(test_data)
    #
    #     part1()
    #
    #     # config1 can hold 51 rows of ivf mem index before dump
    #     # 1. recover by dumpindex wal & memindex recovery
    #     decorator2 = infinity_runner_decorator_factory(config2, uri, infinity_runner)
    #
    #     @decorator2
    #     def part2(infinity_obj):
    #         time.sleep(5)
    #         db_obj = infinity_obj.get_database("default_db")
    #         table_obj = db_obj.get_table("test_mem_bmp")
    #         data_dict, data_type_dict, _ = table_obj.output(["count(*)"]).to_result()
    #         # print(data_dict)
    #         assert data_dict["count(star)"] == [35]
    #
    #         data_dict, data_type_dict, _ = (
    #             table_obj.output(["c1"])
    #             .match_sparse("c2", query_vector, "ip", 8)
    #             .to_result()
    #         )
    #         assert data_dict["c1"] == [4, 4, 4, 4, 4, 4, 4, 2]
    #
    #         data_dict, data_type_dict, _ = table_obj.output(["count(*)"]).to_result()
    #         # print(data_dict)
    #         assert data_dict["count(star)"] == [35]
    #
    #         for i in range(3):
    #             table_obj.insert(test_data)
    #         time.sleep(5)
    #
    #         data_dict, data_type_dict, _ = (
    #             table_obj.output(["c1"])
    #             .match_sparse("c2", query_vector, "ip", 11)
    #             .to_result()
    #         )
    #         assert data_dict["c1"] == [4, 4, 4, 4, 4, 4, 4, 4, 4, 4, 2]
    #
    #     part2()
    #
    #     # 2. recover by delta ckp & dumpindex wal & memindex recovery
    #     decorator3 = infinity_runner_decorator_factory(config3, uri, infinity_runner)
    #
    #     @decorator3
    #     def part3(infinity_obj):
    #         time.sleep(5)
    #         db_obj = infinity_obj.get_database("default_db")
    #         table_obj = db_obj.get_table("test_mem_bmp")
    #
    #         def check():
    #             data_dict, data_type_dict, _ = (
    #                 table_obj.output(["c1"])
    #                 .match_sparse("c2", query_vector, "ip", 11)
    #                 .to_result()
    #             )
    #             assert data_dict["c1"] == [4, 4, 4, 4, 4, 4, 4, 4, 4, 4, 2]
    #
    #             data_dict, data_type_dict, _ = table_obj.output(["count(*)"]).to_result()
    #             assert data_dict["count(star)"] == [50]
    #
    #         check()
    #         infinity_obj.optimize("default_db", "test_mem_bmp", optimize_opt=None)
    #         check()
    #
    #         db_obj.drop_table("test_mem_bmp")
    #
    #     part3()

    # def test_optimize_from_different_database(self, infinity_runner: InfinityRunner):
    #     infinity_runner.clear()
    #
    #     config1 = "test/data/config/restart_test/test_memidx/1.toml"
    #     config2 = "test/data/config/restart_test/test_memidx/3.toml"
    #     uri = common_values.TEST_LOCAL_HOST
    #     decorator1 = infinity_runner_decorator_factory(config1, uri, infinity_runner)
    #     decorator2 = infinity_runner_decorator_factory(config2, uri, infinity_runner)
    #
    #     data_dir = "/var/infinity/data"
    #     idx1_name = "index1"
    #     idx2_name = "index2"
    #     idx1_id = 0
    #     idx2_id = 1
    #
    #     @decorator1
    #     def part1(infinity_obj):
    #         params = {
    #             "M": "16",
    #             "ef_construction": "20",
    #             "metric": "l2",
    #             "block_size": "1",
    #         }
    #
    #         infinity_obj.drop_database("db1", conflict_type=ConflictType.Ignore)
    #         db_obj1 = infinity_obj.create_database("db1")
    #         table_obj1 = db_obj1.create_table(
    #             "test_memidx1",
    #             {"c1": {"type": "int"}, "c2": {"type": "vector,4,float"}},
    #         )
    #         table_obj1.create_index(
    #             idx1_name,
    #             index.IndexInfo("c2", index.IndexType.Hnsw, params),
    #         )
    #         table_obj1.insert(
    #             [{"c1": 2, "c2": [0.1, 0.2, 0.3, -0.2]} for i in range(6)]
    #         )
    #
    #         infinity_obj.drop_database("db2", conflict_type=ConflictType.Ignore)
    #         db_obj2 = infinity_obj.create_database("db2")
    #         table_obj2 = db_obj2.create_table(
    #             "test_memidx2",
    #             {"c1": {"type": "int"}, "c2": {"type": "vector,4,float"}},
    #         )
    #         table_obj2.create_index(
    #             idx2_name,
    #             index.IndexInfo("c2", index.IndexType.Hnsw, params),
    #         )
    #         table_obj2.insert(
    #             [{"c1": 2, "c2": [0.1, 0.2, 0.3, -0.2]} for i in range(6)]
    #         )
    #
    #         # wait memidx1 dump
    #         time.sleep(1)
    #         table_obj1.insert([{"c1": 4, "c2": [0.2, 0.1, 0.3, 0.4]} for i in range(6)])
    #         table_obj2.insert([{"c1": 4, "c2": [0.2, 0.1, 0.3, 0.4]} for i in range(6)])
    #
    #     part1()
    #
    #     idx1_dirs = list(pathlib.Path(data_dir).rglob(f"*idx_{idx1_id}*"))
    #     idx2_dirs = list(pathlib.Path(data_dir).rglob(f"*idx_{idx2_id}*"))
    #     assert len(idx1_dirs) == 1
    #     assert len(idx2_dirs) == 1
    #
    #     idx1_dir = idx1_dirs[0]
    #     idx1_files = list(idx1_dir.glob("*"))
    #
    #     idx2_dir = idx2_dirs[0]
    #     idx2_files = list(idx2_dir.glob("*"))
    #
    #     if len(idx1_files) != 2 or len(idx2_files) not in [1, 2]:
    #         print("Warning: memidx dump not triggered. skip this test")
    #         infinity_runner.clear()
    #         return
    #
    #     @decorator2
    #     def part2(infinity_obj):
    #         # wait for optimize
    #         time.sleep(3)
    #
    #         idx1_files = list(idx1_dir.glob("*"))
    #         idx2_files = list(idx2_dir.glob("*"))
    #
    #         if len(idx1_files) != 3 or len(idx2_files) != 3:
    #             print("Warning: optimize not triggered. skip this test")
    #             print(f"idx1_files: {idx1_files}")
    #             print(f"idx2_files: {idx2_files}")
    #             infinity_runner.clear()
    #             return
    #
    #         assert len(idx1_files) == 3
    #         assert len(idx2_files) == 3
    #
    #         time.sleep(2)
    #
    #         infinity_obj.cleanup()
    #         idx1_files = list(idx1_dir.glob("*"))
    #         assert len(idx1_files) == 1
    #
    #         idx2_files = list(idx2_dir.glob("*"))
    #         assert len(idx2_files) == 1
    #
    #     part2()

    def test_recover_memindex_with_dump(self, infinity_runner: InfinityRunner):
        infinity_runner.clear()
        config1 = "test/data/config/restart_test/test_memidx/4.toml"
        config2 = "test/data/config/restart_test/test_memidx/1.toml"
        uri = common_values.TEST_LOCAL_HOST
        decorator1 = infinity_runner_decorator_factory(config1, uri, infinity_runner)
        decorator2 = infinity_runner_decorator_factory(config2, uri, infinity_runner)

        table_name = "test_memidx3"

        @decorator1
        def part1(infinity_obj):
            db_obj = infinity_obj.get_database("default_db")
            db_obj.drop_table(table_name, conflict_type=ConflictType.Ignore)
            table_obj = db_obj.create_table(
                table_name,
                {"c1": {"type": "int"}, "c2": {"type": "vector,4,float"}},
            )
            res = table_obj.create_index(
                "idx1",
                index.IndexInfo(
                    "c2",
                    index.IndexType.Hnsw,
                    {
                        "M": "16",
                        "ef_construction": "20",
                        "metric": "l2",
                        "block_size": "1",
                    },
                ),
            )
            assert res.error_code == infinity.ErrorCode.OK

            # big enough to trigger dump in part2 memindex recover, but no dump in part1
            table_obj.insert(
                [{"c1": 2, "c2": [0.1, 0.2, 0.3, -0.2]} for i in range(50)]
            )
            print("insert 50 rows")

        part1()

        @decorator2
        def part2(infinity_obj):
            time.sleep(1)  # wait dump task triggered

            db_obj = infinity_obj.get_database("default_db")
            db_obj.drop_table(table_name)

        part2()

    def test_memidx_recover2(self, infinity_runner: InfinityRunner):
        infinity_runner.clear()

        uri = common_values.TEST_LOCAL_HOST
        data_dir = "/var/infinity/data"
        catalog_dir = "/var/infinity/data/catalog"

        config1 = "test/data/config/restart_test/test_memidx/5.toml"
        config2 = "test/data/config/restart_test/test_memidx/4.toml"
        decorator1 = infinity_runner_decorator_factory(config1, uri, infinity_runner)
        decorator2 = infinity_runner_decorator_factory(config2, uri, infinity_runner)

        table_name = "test_memidx4"

        @decorator1
        def part1(infinity_obj):
            db_obj = infinity_obj.get_database("default_db")
            db_obj.drop_table(table_name, conflict_type=ConflictType.Ignore)
            dim = 100
            table_obj = db_obj.create_table(
                table_name,
                {
                    "c1": {"type": "int"},
                    "c2": {"type": "int"},
                    "c3": {"type": f"sparse,{dim},float,int"},
                },
            )
            table_obj.create_index(
                "idx1", index.IndexInfo("c2", index.IndexType.Secondary)
            )
            table_obj.create_index(
                "idx2",
                index.IndexInfo(
                    "c3",
                    index.IndexType.BMP,
                    {"BLOCK_SIZE": "8", "COMPRESS_TYPE": "compress"},
                ),
            )
            infinity_obj.test_command("stuck dump by line bg_task for 3 second")
            table_obj.insert(
                [
                    {
                        "c1": i,
                        "c2": i,
                        "c3": SparseVector(indices=[0], values=[1.0]),
                    }
                    for i in range(8192)
                ]
            )
            # dump by line submit here
            infinity_obj.flush_data()
            for i in range(100):
                table_obj.insert(
                    [
                        {
                            "c1": 8192 + i,
                            "c2": 8192 + i,
                            "c3": SparseVector(indices=[1], values=[1.0]),
                        }
                    ]
                )
            # wait for dump by line done
            # time.sleep(4)

        part1()

        @decorator2
        def part2(infinity_obj):
            db_obj = infinity_obj.get_database("default_db")
            table_obj = db_obj.get_table(table_name)
            data_dict, data_type_dict, _ = (
                table_obj.output(["c1"]).filter("c2 >= 8192").to_result()
            )
            assert data_dict["c1"] == [8192 + i for i in range(100)]

            data_dict, data_type_dict, _ = (
                table_obj.output(["c1"])
                .match_sparse("c3", SparseVector(indices=[1], values=[1.0]), "ip", 100)
                .to_result()
            )
            assert data_dict["c1"] == [8192 + i for i in range(100)]

        part2()

        infinity_runner.clear()

    def test_tmp(self, infinity_runner: InfinityRunner):
        infinity_runner.clear()

        config = "test/data/config/restart_test/test_memidx/1.toml"
        uri = common_values.TEST_LOCAL_HOST

        decorator = infinity_runner_decorator_factory(config, uri, infinity_runner)

        @decorator
        def part1(infinity_obj):
            db_obj = infinity_obj.get_database("default_db")
            table_obj = db_obj.create_table(
                "test_memidx5",
                {"c1": {"type": "int"}, "c2": {"type": "varchar"}},
            )
            table_obj.create_index(
                "idx1", index.IndexInfo("c2", index.IndexType.FullText)
            )
            table_obj.insert(
                [{"c1": 1, "c2": "hello world. hello world. hello world."}]
            )
            infinity_obj.flush_data()

            table_obj.insert([{"c1": 2, "c2": "hello c++. hello c++. hello c++."}])
            infinity_obj.flush_data()

        part1()

        @decorator
        def part2(infinity_obj):
            time.sleep(1)

            db_obj = infinity_obj.get_database("default_db")
            table_obj = db_obj.get_table("test_memidx5")
            data_dict, data_type_dict, _ = (
                table_obj.output(["c1"]).match_text("c2", "hello", 2).to_result()
            )
            assert data_dict["c1"] == [1, 2]

        part2()

    def test_optimize_empty_index(self, infinity_runner: InfinityRunner):
        infinity_runner.clear()
        config = "test/data/config/restart_test/test_memidx/6.toml"
        uri = common_values.TEST_LOCAL_HOST

        table_name = "t1"
        decorator = infinity_runner_decorator_factory(config, uri, infinity_runner)

        @decorator
        def part1(infinity_obj):
            db_obj = infinity_obj.get_database("default_db")
            db_obj.drop_table(table_name, ConflictType.Ignore)
            table_obj = db_obj.create_table(table_name, {"c1": {"type": "int"}, "c2": {"type": "varchar"}})
            table_obj.create_index("idx1", index.IndexInfo("c2", index.IndexType.FullText))

            insert_n = 8192*3
            for i in range(insert_n):
                table_obj.insert([{"c1": i, "c2": ""}])

            time.sleep(3)

            db_obj.drop_table(table_name)

        part1()<|MERGE_RESOLUTION|>--- conflicted
+++ resolved
@@ -164,11 +164,7 @@
             )
             table_obj.insert([{"c1": 2, "c2": [0.1, 0.2, 0.3, -0.2]} for i in range(row_n)])
             # wait for 1024 lines to dump
-<<<<<<< HEAD
-            time.sleep(3)
-=======
             time.sleep(5)
->>>>>>> d8fafce2
 
         @decorator1
         def part2(infinity_obj):
