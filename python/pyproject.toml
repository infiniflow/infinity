[project]
name = "infinity_sdk"
version = "0.1.0-dev16"
dependencies = [
    "sqlglot==11.7.1",
    "pydantic",
    "thrift",
    "setuptools",
    "pytest",
    "pandas",
    "numpy",
    "pyarrow",
    "openpyxl",
    "polars"
]
description = "infinity"
readme = "README.md"
requires-python = ">=3.10"

[build-system]
requires = ["setuptools", "wheel"]
build-backend = "setuptools.build_meta"

[tool.pytest.ini_options]
addopts = "--strict-markers"
markers =[
    "L0",
    "L1",
    "L2",
    "L3",
    "complex",
    "slow",
    "nightly",
<<<<<<< HEAD
    "test: mark a test function"
=======
>>>>>>> 0c1a00fe
]


filterwarnings = [
    "error",
    "ignore::UserWarning",
    "ignore::ResourceWarning",
#    "ignore::thrift.transport.TTransport",
    # note the use of single quote below to denote "raw" strings in TOML
    'ignore:function ham\(\) is deprecated:DeprecationWarning',
]<|MERGE_RESOLUTION|>--- conflicted
+++ resolved
@@ -31,10 +31,6 @@
     "complex",
     "slow",
     "nightly",
-<<<<<<< HEAD
-    "test: mark a test function"
-=======
->>>>>>> 0c1a00fe
 ]
 
 
