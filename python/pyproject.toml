--- conflicted
+++ resolved
@@ -1,7 +1,6 @@
-<<<<<<< HEAD
 #[project]
 #name = "infinity_sdk"
-#version = "0.2.0.dev2"
+#version = "0.2.0.dev4"
 #dependencies = [
 #    "sqlglot~=11.7.1",
 #    "pydantic~=2.7.1",
@@ -42,50 +41,4 @@
 ##    "ignore::thrift.transport.TTransport",
 #    # note the use of single quote below to denote "raw" strings in TOML
 #    'ignore:function ham\(\) is deprecated:DeprecationWarning',
-#]
-=======
-[project]
-name = "infinity_sdk"
-version = "0.2.0.dev4"
-dependencies = [
-    "sqlglot~=11.7.1",
-    "pydantic~=2.7.1",
-    "thrift~=0.20.0",
-    "setuptools~=69.5.1",
-    "pytest~=8.2.0",
-    "pandas~=2.2.2",
-    "numpy~=1.26.4",
-    "pyarrow~=16.0.0",
-    "polars~=0.20.23",
-    "openpyxl~=3.1.2"
-]
-description = "infinity"
-readme = "README.md"
-requires-python = ">=3.10"
-
-[build-system]
-requires = ["setuptools", "wheel"]
-build-backend = "setuptools.build_meta"
-
-[tool.pytest.ini_options]
-addopts = "--strict-markers"
-markers =[
-    "L0",
-    "L1",
-    "L2",
-    "L3",
-    "complex",
-    "slow",
-    "nightly",
-]
-
-
-filterwarnings = [
-    "error",
-    "ignore::UserWarning",
-    "ignore::ResourceWarning",
-#    "ignore::thrift.transport.TTransport",
-    # note the use of single quote below to denote "raw" strings in TOML
-    'ignore:function ham\(\) is deprecated:DeprecationWarning',
-]
->>>>>>> 86b97451
+#]