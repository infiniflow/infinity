--- conflicted
+++ resolved
@@ -1,10 +1,6 @@
 [project]
 name = "infinity_sdk"
-<<<<<<< HEAD
-version = "0.1.0-dev22"
-=======
 version = "0.2.0.dev1"
->>>>>>> 4bfeae55
 dependencies = [
     "sqlglot~=11.7.1",
     "pydantic~=2.7.1",
