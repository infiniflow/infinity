# Copyright(C) 2023 InfiniFlow, Inc. All rights reserved.
#
# Licensed under the Apache License, Version 2.0 (the "License");
# you may not use this file except in compliance with the License.
# You may obtain a copy of the License at
#
#      https://www.apache.org/licenses/LICENSE-2.0
#
# Unless required by applicable law or agreed to in writing, software
# distributed under the License is distributed on an "AS IS" BASIS,
# WITHOUT WARRANTIES OR CONDITIONS OF ANY KIND, either express or implied.
# See the License for the specific language governing permissions and
# limitations under the License.

from abc import ABC

import infinity.remote_thrift.infinity_thrift_rpc.ttypes as ttypes
import numpy as np
from infinity.db import Database
from infinity.errors import ErrorCode
from infinity.remote_thrift.table import RemoteTable
from infinity.remote_thrift.utils import check_valid_name, name_validity_check, select_res_to_polars
from infinity.common import ConflictType
from infinity.common import InfinityException


def get_ordinary_info(column_info, column_defs, column_name, index):
    # "c1": {"type": "int", "constraints":["primary key", ...], "default": 1/"asdf"/[1,2]/...}
    # process column definition

    proto_column_def = ttypes.ColumnDef(None, None, None, [], None)
    proto_column_def.id = index
    proto_column_def.name = column_name

    proto_column_type = ttypes.DataType()
    datatype = column_info["type"]
    if datatype == "int8":
        proto_column_type.logic_type = ttypes.LogicType.TinyInt
    elif datatype == "int16":
        proto_column_type.logic_type = ttypes.LogicType.SmallInt
    elif datatype == "int32" or datatype == "int" or datatype == "integer":
        proto_column_type.logic_type = ttypes.LogicType.Integer
    elif datatype == "int64":
        proto_column_type.logic_type = ttypes.LogicType.BigInt
    elif datatype == "int128":
        proto_column_type.logic_type = ttypes.LogicType.HugeInt
    elif datatype == "float" or datatype == "float32":
        proto_column_type.logic_type = ttypes.LogicType.Float
    elif datatype == "double" or datatype == "float64":
        proto_column_type.logic_type = ttypes.LogicType.Double
    elif datatype == "varchar":
        proto_column_type.logic_type = ttypes.LogicType.Varchar
        proto_column_type.physical_type = ttypes.VarcharType()
    elif datatype == "bool":
        proto_column_type.logic_type = ttypes.LogicType.Boolean
    else:
        raise InfinityException(3051, f"Unknown datatype: {datatype}")

    # process constraints
    proto_column_def.data_type = proto_column_type
    if "constraints" in column_info:
        constraints = column_info["constraints"]
        for constraint in constraints:
            if constraint == "null":
                proto_column_def.constraints.append(ttypes.Constraint.Null)
            elif constraint == "not null":
                proto_column_def.constraints.append(ttypes.Constraint.NotNull)
            elif constraint == "primary key":
                proto_column_def.constraints.append(ttypes.Constraint.PrimaryKey)
            elif constraint == "unique":
                proto_column_def.constraints.append(ttypes.Constraint.Unique)
            else:
                raise InfinityException(3055, f"Unknown constraint: {constraint}")

    # process constant expression
    default = None
    if "default" in column_info:
        default = column_info["default"]

    if default is None:
        constant_exp = ttypes.ConstantExpr(literal_type=ttypes.LiteralType.Null)
        proto_column_def.constant_expr = constant_exp
    else:
        constant_expression = None
        if isinstance(default, str):
            constant_expression = ttypes.ConstantExpr(literal_type=ttypes.LiteralType.String,
                                                      str_value=default)

        elif isinstance(default, int):
            constant_expression = ttypes.ConstantExpr(literal_type=ttypes.LiteralType.Int64,
                                                      i64_value=default)

        elif isinstance(default, float) or isinstance(default, np.float32):
            constant_expression = ttypes.ConstantExpr(literal_type=ttypes.LiteralType.Double,
                                                      f64_value=default)
        elif isinstance(default, list):
            if isinstance(default[0], int):
                constant_expression = ttypes.ConstantExpr(literal_type=ttypes.LiteralType.IntegerArray,
                                                          i64_array_value=default)
            elif isinstance(default[0], float):
                constant_expression = ttypes.ConstantExpr(literal_type=ttypes.LiteralType.DoubleArray,
                                                          f64_array_value=default)
        else:
            raise InfinityException(3069, "Invalid constant expression")
        proto_column_def.constant_expr = constant_expression
    column_defs.append(proto_column_def)


def get_embedding_info(column_info, column_defs, column_name, index):
    # "vector,1024,float32"
    column_big_info = [item.strip() for item in column_info["type"].split(",")]
    length = column_big_info[1]
    element_type = column_big_info[2]

    proto_column_def = ttypes.ColumnDef()
    proto_column_def.id = index
    proto_column_def.name = column_name
    column_type = ttypes.DataType()
    if column_big_info[0] == "vector":
        column_type.logic_type = ttypes.LogicType.Embedding
    elif column_big_info[0] == "tensor":
        column_type.logic_type = ttypes.LogicType.Tensor
    elif column_big_info[0] == "tensorarray":
        column_type.logic_type = ttypes.LogicType.TensorArray
    embedding_type = ttypes.EmbeddingType()
    if element_type == "bit":
        embedding_type.element_type = ttypes.ElementType.ElementBit
    elif element_type == "float32" or element_type == "float":
        embedding_type.element_type = ttypes.ElementType.ElementFloat32
    elif element_type == "float64" or element_type == "double":
        embedding_type.element_type = ttypes.ElementType.ElementFloat64
    elif element_type == "int8":
        embedding_type.element_type = ttypes.ElementType.ElementInt8
    elif element_type == "int16":
        embedding_type.element_type = ttypes.ElementType.ElementInt16
    elif element_type == "int32" or element_type == "int":
        embedding_type.element_type = ttypes.ElementType.ElementInt32
    elif element_type == "int64":
        embedding_type.element_type = ttypes.ElementType.ElementInt64
    else:
        raise InfinityException(3057, f"Unknown element type: {element_type}")
    embedding_type.dimension = int(length)
    assert isinstance(embedding_type, ttypes.EmbeddingType)
    assert embedding_type.element_type is not None
    assert embedding_type.dimension is not None
    physical_type = ttypes.PhysicalType()
    physical_type.embedding_type = embedding_type
    column_type.physical_type = physical_type
    proto_column_def.data_type = column_type

    # process constant expression
    default = None
    if "default" in column_info:
        default = column_info["default"]

    if not default:
        constant_expression = ttypes.ConstantExpr(literal_type=ttypes.LiteralType.Null)
        proto_column_def.constant_expr = constant_expression
    else:
        constant_expression = None
        if isinstance(default, str):
            constant_expression = ttypes.ConstantExpr(literal_type=ttypes.LiteralType.String,
                                                      str_value=default)

        elif isinstance(default, int):
            constant_expression = ttypes.ConstantExpr(literal_type=ttypes.LiteralType.Int64,
                                                      i64_value=default)

        elif isinstance(default, float) or isinstance(default, np.float32):
            constant_expression = ttypes.ConstantExpr(literal_type=ttypes.LiteralType.Double,
                                                      f64_value=default)
        elif isinstance(default, list):
            if isinstance(default[0], int):
                constant_expression = ttypes.ConstantExpr(literal_type=ttypes.LiteralType.IntegerArray,
                                                          i64_array_value=default)
            elif isinstance(default[0], float):
                constant_expression = ttypes.ConstantExpr(literal_type=ttypes.LiteralType.DoubleArray,
                                                          f64_array_value=default)
        else:
            raise InfinityException(3069, "Invalid constant expression")
        proto_column_def.constant_expr = constant_expression

    column_defs.append(proto_column_def)


class RemoteDatabase(Database, ABC):
    def __init__(self, conn, name: str):
        self._conn = conn
        self._db_name = name

    @name_validity_check("table_name", "Table")
    def create_table(self, table_name: str, columns_definition,
                     conflict_type: ConflictType = ConflictType.Error):
        # process column definitions
        """
        db_obj.create_table("my_table",
            {
                "c1": {
                    "type": "int",
                    "constraints":["primary key", ...],
                    "default"(optional): 1/"asdf"/[1,2]/...
                },
                "c2": {
                    "type":"vector,1024,float32",
                }
            }, None)
        """
        # to column_defs
        column_defs = []
        for index, (column_name, column_info) in enumerate(columns_definition.items()):
            check_valid_name(column_name, "Column")
            column_big_info = [item.strip() for item in column_info["type"].split(",")]
            if column_big_info[0] == "vector" or column_big_info[0] == "tensor" or column_big_info[0] == "tensorarray":
                get_embedding_info(column_info, column_defs, column_name, index)
            else:  # numeric or varchar
                get_ordinary_info(column_info, column_defs, column_name, index)

        create_table_conflict: ttypes.CreateConflict
        if conflict_type == ConflictType.Error:
            create_table_conflict = ttypes.CreateConflict.Error
        elif conflict_type == ConflictType.Ignore:
            create_table_conflict = ttypes.CreateConflict.Ignore
        elif conflict_type == ConflictType.Replace:
            create_table_conflict = ttypes.CreateConflict.Replace
        else:
<<<<<<< HEAD
            raise Exception(f"ERROR:3066, Invalid conflict type")
        print(column_defs)
        print(type(column_defs))
=======
            raise InfinityException(3066, f"Invalid conflict type")

>>>>>>> 86b97451
        res = self._conn.create_table(db_name=self._db_name, table_name=table_name,
                                      column_defs=column_defs,
                                      conflict_type=create_table_conflict)

        if res.error_code == ErrorCode.OK:
            return RemoteTable(self._conn, self._db_name, table_name)
        else:
            raise InfinityException(res.error_code, res.error_msg)

    @name_validity_check("table_name", "Table")
    def drop_table(self, table_name, conflict_type: ConflictType = ConflictType.Error):
        if conflict_type == ConflictType.Error:
            return self._conn.drop_table(db_name=self._db_name, table_name=table_name,
                                         conflict_type=ttypes.DropConflict.Error)
        elif conflict_type == ConflictType.Ignore:
            return self._conn.drop_table(db_name=self._db_name, table_name=table_name,
                                         conflict_type=ttypes.DropConflict.Ignore)
        else:
            raise InfinityException(3066, "nvalid conflict type")

    def list_tables(self):
        res = self._conn.list_tables(self._db_name)
        if res.error_code == ErrorCode.OK:
            return res
        else:
            raise InfinityException(res.error_code, res.error_msg)

    @name_validity_check("table_name", "Table")
    def show_table(self, table_name):
        res = self._conn.show_table(
            db_name=self._db_name, table_name=table_name)
        if res.error_code == ErrorCode.OK:
            return res
        else:
            raise InfinityException(res.error_code, res.error_msg)

    @name_validity_check("table_name", "Table")
    def show_columns(self, table_name):
        res = self._conn.show_columns(
            db_name=self._db_name, table_name=table_name)
        if res.error_code == ErrorCode.OK:
            return select_res_to_polars(res)
        else:
            raise InfinityException(res.error_code, res.error_msg)

    @name_validity_check("table_name", "Table")
    def get_table(self, table_name):
        res = self._conn.get_table(
            db_name=self._db_name, table_name=table_name)
        if res.error_code == ErrorCode.OK:
            return RemoteTable(self._conn, self._db_name, table_name)
        else:
            raise InfinityException(res.error_code, res.error_msg)

    def show_tables(self):
        res = self._conn.show_tables(self._db_name)
        if res.error_code == ErrorCode.OK:
            return select_res_to_polars(res)
        else:
            raise InfinityException(res.error_code, res.error_msg)<|MERGE_RESOLUTION|>--- conflicted
+++ resolved
@@ -212,6 +212,7 @@
             column_big_info = [item.strip() for item in column_info["type"].split(",")]
             if column_big_info[0] == "vector" or column_big_info[0] == "tensor" or column_big_info[0] == "tensorarray":
                 get_embedding_info(column_info, column_defs, column_name, index)
+
             else:  # numeric or varchar
                 get_ordinary_info(column_info, column_defs, column_name, index)
 
@@ -223,14 +224,8 @@
         elif conflict_type == ConflictType.Replace:
             create_table_conflict = ttypes.CreateConflict.Replace
         else:
-<<<<<<< HEAD
-            raise Exception(f"ERROR:3066, Invalid conflict type")
-        print(column_defs)
-        print(type(column_defs))
-=======
             raise InfinityException(3066, f"Invalid conflict type")
 
->>>>>>> 86b97451
         res = self._conn.create_table(db_name=self._db_name, table_name=table_name,
                                       column_defs=column_defs,
                                       conflict_type=create_table_conflict)
