--- conflicted
+++ resolved
@@ -15,14 +15,11 @@
 from enum import Enum
 
 import infinity.remote_thrift.infinity_thrift_rpc.ttypes as ttypes
-<<<<<<< HEAD
+from infinity.common import InfinityException
+
 from embedded_infinity import IndexType as LocalIndexType
 from embedded_infinity import InitParameter as LocalInitParameter
 from embedded_infinity import WrapIndexInfo as LocalIndexInfo
-=======
-from infinity.common import InfinityException
-
->>>>>>> 86b97451
 
 class IndexType(Enum):
     IVFFlat = 1
