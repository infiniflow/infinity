--- conflicted
+++ resolved
@@ -272,28 +272,18 @@
                                                              index.IndexType.FullText),
                                              ConflictType.Ignore)
                 if res.error_code == ErrorCode.OK:
-<<<<<<< HEAD
-                    self.logger.info(f"thread {thread_id}: index {index_name} created")
-                else:
-=======
                     # print(f"thread {thread_id}: index {index_name} created")
                     self.logger.info(f"thread {thread_id}: index {index_name} created")
                 else:
                     # print(f"thread {thread_id}: create_index {index_name} failed: {res.error_msg}")
->>>>>>> d1301a08
                     self.logger.info(f"thread {thread_id}: create_index {index_name} failed: {res.error_msg}")
                 time.sleep(0.5)
                 res = table_obj.drop_index(index_name, ConflictType.Ignore)
                 if res.error_code == ErrorCode.OK:
-<<<<<<< HEAD
-                    self.logger.info(f"thread {thread_id}: index {index_name} deleted")
-                else:
-=======
                     # print(f"thread {thread_id}: index {index_name} deleted")
                     self.logger.info(f"thread {thread_id}: index {index_name} deleted")
                 else:
                     # print(f"thread {thread_id}: delete_index {index_name} failed: {res.error_msg}")
->>>>>>> d1301a08
                     self.logger.info(f"thread {thread_id}: delete_index {index_name} failed: {res.error_msg}")
                 time.sleep(0.5)
 
@@ -310,14 +300,9 @@
                     value.append({"doctitle": data["doctitle"][i],
                                   "docdate": data["docdate"][i], "body": data["body"][i]})
                 table_obj.insert(value)
-<<<<<<< HEAD
-                self.logger.info(f"thread {thread_id}: put data")
-                time.sleep(0.1)
-=======
                 # print(f"thread {thread_id}: put data")
                 self.logger.info(f"thread {thread_id}: put data")
                 time.sleep(1)
->>>>>>> d1301a08
 
             connection_pool.release_conn(infinity_obj)
 
@@ -330,15 +315,10 @@
                 try:
                     res = table_obj.output(["doctitle", "docdate", "_row_id", "_score"]).match_text(
                         "body^5", "harmful chemical", 3).to_pl()
-<<<<<<< HEAD
-                    self.logger.info(f"thread {thread_id}: check result:\n{res}")
-                except Exception as e:
-=======
                     # print(f"thread {thread_id}: check result:\n{res}")
                     self.logger.info(f"thread {thread_id}: check result:\n{res}")
                 except Exception as e:
                     # print(f"thread {thread_id}: check failed: {e}")
->>>>>>> d1301a08
                     self.logger.info(f"thread {thread_id}: check failed: {e}")
                 time.sleep(0.5)
 
