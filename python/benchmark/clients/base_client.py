--- conflicted
+++ resolved
@@ -21,6 +21,13 @@
                  drop_old: bool = True) -> None:
         """
         The mode configuration file is parsed to extract the needed parameters, which are then all stored for use by other functions.
+        """
+        pass
+
+    @abstractmethod
+    def upload(self):
+        """
+        Upload data and build indexes (parameters are parsed by __init__).
         """
         pass
 
@@ -58,14 +65,11 @@
         """
         run experiment and save results.
         """
-<<<<<<< HEAD
-=======
         if args.import_data:
             start_time = time.time()
             self.upload()
             finish_time = time.time()
             logging.info(f"upload finish, cost time = {finish_time - start_time}")
->>>>>>> 4bfeae55
         if args.query:
             results = self.search()
             self.check_and_save_results(results)