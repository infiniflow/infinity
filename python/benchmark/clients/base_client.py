--- conflicted
+++ resolved
@@ -413,11 +413,8 @@
                     for query_id, result in enumerate(results):
                         for res in result[1:]:
                             query_results[query_id].append(res)
-<<<<<<< HEAD
-=======
                 else:
                     raise TypeError("Unsupport engine!")
->>>>>>> 7c92cb17
 
                 recall = calculate_recall(gt, query_results)
                 precisions.append(recall)
