import argparse
from typing import Any
from elasticsearch import Elasticsearch, helpers
import json
import time
from typing import List
import os
import h5py
import uuid
import numpy as np
import logging

from .base_client import BaseClient


class ElasticsearchClient(BaseClient):
    def __init__(self,
                 mode: str,
                 options: argparse.Namespace,
                 drop_old: bool = True) -> None:
        """
        The mode configuration file is parsed to extract the needed parameters, which are then all stored for use by other functions.
        """
        with open(mode, 'r') as f:
            self.data = json.load(f)
        self.client = Elasticsearch(self.data['connection_url'])
        self.collection_name = self.data['name']
        self.path_prefix = os.path.dirname(os.path.dirname(os.path.abspath(__file__)))

    def upload_batch(self, actions: List):
        helpers.bulk(self.client, actions)

    def upload(self):
        """
        Upload data and build indexes (parameters are parsed by __init__).
        """
        if self.client.indices.exists(index=self.collection_name):
            self.client.indices.delete(index=self.collection_name)
        self.client.indices.create(index=self.collection_name, body=self.data['index'])
        batch_size = self.data["insert_batch_size"]
        dataset_path = os.path.join(self.path_prefix, self.data["data_path"])
        if not os.path.exists(dataset_path):
            self.download_data(self.data["data_link"], dataset_path)
        _, ext = os.path.splitext(dataset_path)
        if ext == '.json':
            with open(dataset_path, 'r') as f:
                actions = []
                for i, line in enumerate(f):
                    if i % batch_size == 0 and i != 0:
                        self.upload_batch(actions)
                        actions = []
                    record = json.loads(line)
                    actions.append({"_index": self.collection_name, "_id": uuid.UUID(int=i).hex, "_source": record})
                if actions:
                    self.upload_batch(actions)
        elif ext == '.hdf5' and self.data['mode'] == 'vector':
            with h5py.File(dataset_path, 'r') as f:
                actions = []
                for i, line in enumerate(f['train']):
                    if i % batch_size == 0 and i != 0:
                        self.upload_batch(actions)
                        actions = []
                    record = {self.data['vector_name']: line}
                    actions.append({"_index": self.collection_name, "_id": uuid.UUID(int=i).hex, "_source": record})
                if actions:
                    self.upload_batch(actions)
        elif ext == '.csv':
            custom_headers = []
            headers = self.data["index"]["mappings"]["properties"]
            for key, value in headers.items():
                custom_headers.append(key)
            with open(dataset_path, 'r', encoding='utf-8', errors='replace') as data_file:
                current_batch = []
                for i, line in enumerate(data_file):
                    row = line.strip().split('\t')
                    if len(row) != len(headers):
                        logging.info(f"row = {i}, row_len = {len(row)}, not equal headers len, skip")
                        continue
                    row_dict = {header: value for header, value in zip(headers, row)}
                    current_batch.append({"_index": self.collection_name, "_id": uuid.UUID(int=i).hex, "_source": row_dict})
                    if len(current_batch) >= batch_size:
                        self.upload_batch(current_batch)
                        current_batch = []

                if current_batch:
                    self.upload_batch(current_batch)
        else:
            raise TypeError("Unsupported file type")
        
        self.client.indices.forcemerge(index=self.collection_name, wait_for_completion=True)

    def parse_fulltext_query(self, query: dict) -> Any:
        condition = query["body"]["query"]
        key, value = list(condition.items())[0]
        ret = {}
        if key == 'and':
            ret = {
                "query": {
                    "bool": {
                        "must": [{"match": item} for item in value]
                    }
                }
            }
        elif key == 'or':
            ret = {
                "query": {
                    "bool": {
                        "should": [{"match": item} for item in value]
                    }
                }
            }
        elif key == 'match':
            ret = {
                "query": {
                    "match": {
                        list(value.keys())[0]: list(value.values())[0]
                    }
                }
            }
        return ret

    def parse_fulltext_query_content(self, query_content: dict) -> Any:
        ret = {
            "query": {
                "match": query_content
            }
        }
        return ret

    def search(self) -> list[list[Any]]:
        """
        Execute the corresponding query tasks (vector search, full-text search, hybrid search) based on the parsed parameters.
        The function returns id list.
        """
        query_path = os.path.join(self.path_prefix, self.data["query_path"])
        logging.info(query_path)
        results = []
        _, ext = os.path.splitext(query_path)
        if ext == '.json' or ext == '.jsonl':
            with open(query_path, 'r') as f:
                queries = json.load(f)
                if self.data['mode'] == 'fulltext':
                    for query in queries:
                        body = self.parse_fulltext_query(query)
                        topk = self.data['topK']
                        start = time.time()
                        result = self.client.search(index=self.collection_name,
                                                    body=body)
                        end = time.time()
                        latency = (end - start) * 1000
                        result = [(uuid.UUID(hex=hit['_id']).int, hit['_score']) for hit in result['hits']['hits']]
                        result.append(latency)
                        results.append(result)
        elif ext == '.hdf5' and self.data['mode'] == 'vector':
            with h5py.File(query_path, 'r') as f:
                for query in f['test']:
                    knn = {
                        "field": self.data["vector_name"],
                        "query_vector": query,
                        "k": self.data["topK"],
                        "num_candidates": 200
                    }
                    start = time.time()
                    result = self.client.search(index=self.collection_name,
                                                source=["_id", "_score"],
                                                knn=knn,
                                                size=self.data["topK"])
                    end = time.time()
                    latency = (end - start) * 1000
                    result = [(uuid.UUID(hex=hit['_id']).int, hit['_score']) for hit in result['hits']['hits']]
                    result.append(latency)
                    results.append(result)
        elif ext == '.txt':
            with open(query_path, 'r') as f:
                if self.data['mode'] == 'fulltext':
                    for line in f:
                        query = {"body" : line[:-1]}
                        body = self.parse_fulltext_query_content(query)
                        topk = self.data['topK']
                        start = time.time()
                        result = self.client.search(index=self.collection_name,
                                                    body=body)
                        end = time.time()
                        latency = (end - start) * 1000
                        result = [(uuid.UUID(hex=hit['_id']).int, hit['_score']) for hit in result['hits']['hits']]
                        result.append(latency)
<<<<<<< HEAD
                        print(f"{line[:-1]}, {latency}")
=======
                        logging.info(f"{line[:-1]}, {latency}")
>>>>>>> 4bfeae55
                        results.append(result)
        else:
            raise TypeError("Unsupported file type")
        return results
    
    def check_and_save_results(self, results: List[List[Any]]):
        if 'ground_truth_path' in self.data:
            ground_truth_path = self.data['ground_truth_path']
            _, ext = os.path.splitext(ground_truth_path)
            precisions = []
            latencies = []
            if ext == '.hdf5':
                with h5py.File(ground_truth_path, 'r') as f:
                    expected_result = f['neighbors']
                    for i, result in enumerate(results):
                        ids = set(x[0] for x in result[:-1])
                        precision = len(ids.intersection(expected_result[i][:self.data['topK']])) / self.data['topK']
                        precisions.append(precision)
                        latencies.append(result[-1])
            elif ext == '.json' or ext == '.jsonl':
                with open(ground_truth_path, 'r') as f:
                    for i, line in enumerate(f):
                        expected_result = json.loads(line)
                        result = results[i]
                        ids = set(x[0] for x in result[:-1])
                        precision = len(ids.intersection(expected_result['expected_results'][:self.data['topK']])) / self.data['topK']
                        precisions.append(precision)
                        latencies.append(result[-1])

<<<<<<< HEAD
            print(
=======
            logging.info(
>>>>>>> 4bfeae55
                f'''mean_time: {np.mean(latencies)}, mean_precisions: {np.mean(precisions)},
                    std_time: {np.std(latencies)}, min_time: {np.min(latencies)}, \n
                    max_time: {np.max(latencies)}, p95_time: {np.percentile(latencies, 95)},
                    p99_time: {np.percentile(latencies, 99)}''')
        else:
            latencies = []
            for result in results:
                latencies.append(result[-1])
<<<<<<< HEAD
            print(
=======
            logging.info(
>>>>>>> 4bfeae55
                f'''mean_time: {np.mean(latencies)}, std_time: {np.std(latencies)},
                    max_time: {np.max(latencies)}, min_time: {np.min(latencies)}, 
                    p95_time: {np.percentile(latencies, 95)}, p99_time: {np.percentile(latencies, 99)}''')<|MERGE_RESOLUTION|>--- conflicted
+++ resolved
@@ -184,11 +184,7 @@
                         latency = (end - start) * 1000
                         result = [(uuid.UUID(hex=hit['_id']).int, hit['_score']) for hit in result['hits']['hits']]
                         result.append(latency)
-<<<<<<< HEAD
-                        print(f"{line[:-1]}, {latency}")
-=======
                         logging.info(f"{line[:-1]}, {latency}")
->>>>>>> 4bfeae55
                         results.append(result)
         else:
             raise TypeError("Unsupported file type")
@@ -218,11 +214,7 @@
                         precisions.append(precision)
                         latencies.append(result[-1])
 
-<<<<<<< HEAD
-            print(
-=======
             logging.info(
->>>>>>> 4bfeae55
                 f'''mean_time: {np.mean(latencies)}, mean_precisions: {np.mean(precisions)},
                     std_time: {np.std(latencies)}, min_time: {np.min(latencies)}, \n
                     max_time: {np.max(latencies)}, p95_time: {np.percentile(latencies, 95)},
@@ -231,11 +223,7 @@
             latencies = []
             for result in results:
                 latencies.append(result[-1])
-<<<<<<< HEAD
-            print(
-=======
             logging.info(
->>>>>>> 4bfeae55
                 f'''mean_time: {np.mean(latencies)}, std_time: {np.std(latencies)},
                     max_time: {np.max(latencies)}, min_time: {np.min(latencies)}, 
                     p95_time: {np.percentile(latencies, 95)}, p99_time: {np.percentile(latencies, 99)}''')