import threading
import time

import pytest
from infinity_cluster import InfinityCluster
from numpy import dtype
import pandas as pd
import time
from infinity.errors import ErrorCode
from infinity.common import InfinityException
from infinity.common import ConflictType
from database_operations import do_some_operations_cluster, clear_instance
from infinity_http import infinity_http
<<<<<<< HEAD
from parallel_test.util import RtnThread
=======
from database_operations import instance_state
>>>>>>> 72aecd41

# FIXME: when running multiple times without clear_instance, this test case will fail.
def test_cluster_leader_follower_change(cluster : InfinityCluster):
    '''
    n1 : leader
    n2 : follower
    n1 does operations
    
    n1 -> admin
    n2 -> leader
    n1 -> follower

    n2 does operations
    '''
    with cluster:
        cluster.add_node("node1", "conf/leader.toml")
        cluster.add_node("node2", "conf/follower.toml")

        cluster.set_leader("node1")
        cluster.set_follower("node2")
        node1_client = cluster.client("node1")
        node2_client = cluster.client("node2")
        leader_state = instance_state(node1_client)

        res = node1_client.show_node("node1")
        assert (res.node_name == "node1")
        assert (res.node_role == "leader")
        assert (res.node_status == "alive")

        res = node1_client.show_node("node2")
        assert (res.node_name == "node2")
        assert (res.node_role == "follower")
        assert (res.node_status == "alive")

        do_some_operations_cluster(node1_client, [node2_client], leader_state)

        cluster.set_admin("node1")
        cluster.set_leader("node2")
        cluster.set_follower("node1")

        res = node1_client.show_node("node1")
        assert (res.node_name == "node1")
        assert (res.node_role == "follower")
        assert (res.node_status == "alive")

        res = node1_client.show_node("node2")
        assert (res.node_name == "node2")
        assert (res.node_role == "leader")
        assert (res.node_status == "alive")

        do_some_operations_cluster(node2_client, [node1_client], leader_state)

        clear_instance(leader_state, node2_client)
        cluster.remove_node("node1")
        cluster.remove_node("node2")


<<<<<<< HEAD
@pytest.mark.parametrize("kill", [False, True])
@pytest.mark.parametrize("leader_shutdown", [False])
def test_cluster_shutdown_and_recover(cluster: InfinityCluster, kill: bool, leader_shutdown: bool):
=======
# @pytest.mark.parametrize("kill", [False, True])
@pytest.mark.skip(reason="bugs")
@pytest.mark.parametrize("leader_shutdown", [True, False])
def test_cluster_shutdown_and_recover(cluster: InfinityCluster, leader_shutdown: bool):
    kill = False
>>>>>>> 72aecd41
    with cluster:
        logger = cluster.logger

        cluster.add_node("node1", "conf/leader.toml")
        cluster.add_node("node2", "conf/follower.toml")
        time.sleep(0.5)
        cluster.set_leader("node1")
        cluster.set_follower("node2")

        table_name = "test_cluster_leader_shutdown_and_recover_in_follower"

        def init():
            infinity_n1 = cluster.client("node1")
            infinity_n1.get_database("default_db").drop_table(
                table_name, ConflictType.Ignore
            )
            table_n1 = infinity_n1.get_database("default_db").create_table(
                table_name, {"c1": {"type": "int"}}
            )

        init()

        insert_line = 0
        insert_time_in_sec = 3
        shutdown_num = 10

        for i in range(shutdown_num):
            shutdown = False
            leader_name = cluster.leader_name
            follower_name = "node2" if leader_name == "node1" else "node1"
            infinity_leader: infinity_http = cluster.client(leader_name)

            def shutdown_leader(sleep: int, shutdown_leader: bool):
                nonlocal shutdown
                time.sleep(sleep)
                shutdown = True
                if shutdown_leader:
                    cluster.remove_node(cluster.leader_name, kill=kill)
                    logger.debug(
                        f"test_i: {i}, shutdown leader {leader_name}, insert_line: {insert_line}"
                    )
                else:
                    cluster.remove_node(follower_name, kill=kill)
                    logger.debug(
                        f"test_i: {i}, shutdown follower {follower_name}, insert_line: {insert_line}"
                    )

            def insert_data():
                nonlocal insert_line
                table_leader = infinity_leader.get_database("default_db").get_table(
                    table_name
                )
                while not shutdown:
                    data = {"c1": insert_line}
                    try:
                        table_leader.insert([data])
                    except Exception:
                        if not shutdown:
                            raise
                        else:
                            logger.debug(
                                f"test_i: {i}, leader {leader_name} shutdown when insert, insert_line: {insert_line}"
                            )
                    else:
                        insert_line += 1

            t1 = RtnThread(target=shutdown_leader, args=(insert_time_in_sec, leader_shutdown,))
            t1.start()
            insert_data()
            t1.join()

            def verify_data(node_name: str):
                nonlocal insert_line
                infinity: infinity_http = cluster.client(node_name)
                table = infinity.get_database("default_db").get_table(table_name)
                res = table.output(["*"]).to_df()
                if res.shape[0] == insert_line + 1:
                    insert_line += 1
                logger.debug(f"test_i: {i}, verify data, node_name: {node_name}")
                expected = pd.DataFrame({"c1": list(range(insert_line))}, dtype="int32")
                pd.testing.assert_frame_equal(res, expected)

            if leader_shutdown:
                verify_data(follower_name)

                cluster.set_leader(follower_name)
                # restart leader as follower
                follower_config = (
                    "conf/leader.toml" if leader_name == "node1" else "conf/follower.toml"
                )
                cluster.add_node(leader_name, follower_config)
                cluster.set_follower(leader_name)

                verify_data(leader_name)
            else:
                verify_data(leader_name)

                cluster.add_node(follower_name, "conf/follower.toml")
                cluster.set_follower(follower_name)

                verify_data(follower_name)

        def clear():
            infinity_n1 = cluster.client("node1")
            infinity_n1.get_database("default_db").drop_table(table_name)

        clear()<|MERGE_RESOLUTION|>--- conflicted
+++ resolved
@@ -11,11 +11,8 @@
 from infinity.common import ConflictType
 from database_operations import do_some_operations_cluster, clear_instance
 from infinity_http import infinity_http
-<<<<<<< HEAD
+from database_operations import instance_state
 from parallel_test.util import RtnThread
-=======
-from database_operations import instance_state
->>>>>>> 72aecd41
 
 # FIXME: when running multiple times without clear_instance, this test case will fail.
 def test_cluster_leader_follower_change(cluster : InfinityCluster):
@@ -73,17 +70,9 @@
         cluster.remove_node("node2")
 
 
-<<<<<<< HEAD
 @pytest.mark.parametrize("kill", [False, True])
 @pytest.mark.parametrize("leader_shutdown", [False])
 def test_cluster_shutdown_and_recover(cluster: InfinityCluster, kill: bool, leader_shutdown: bool):
-=======
-# @pytest.mark.parametrize("kill", [False, True])
-@pytest.mark.skip(reason="bugs")
-@pytest.mark.parametrize("leader_shutdown", [True, False])
-def test_cluster_shutdown_and_recover(cluster: InfinityCluster, leader_shutdown: bool):
-    kill = False
->>>>>>> 72aecd41
     with cluster:
         logger = cluster.logger
 
