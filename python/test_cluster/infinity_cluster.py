import subprocess
import time
import tomli
import sys
import os
import psutil

current_dir = os.path.dirname(os.path.abspath(__file__))
parent_dir = os.path.dirname(current_dir)
if parent_dir not in sys.path:
    sys.path.insert(0, parent_dir)
from infinity_http import infinity_http


class InfinityRunner:
    def __init__(self, node_name: str, executable_path: str, config_path: str):
        self.node_name = node_name
        self.executable_path = executable_path
        self.config_path = config_path
        self.__load_config()
        self.process = None
        self.client = None
        self.pids = []

    def __del__(self):
        self.uninit()

    def init(self, config_path: str | None):
        if self.process is not None:
            raise ValueError("Process is already initialized.")
        if config_path:
            self.config_path = config_path
            self.__load_config()

        run_cmd = f"{self.executable_path} --config={self.config_path} 2>&1"
        self.process = subprocess.Popen(run_cmd, shell=True)

        for child in psutil.Process(self.process.pid).children(recursive=True):
            self.pids.append(child.pid)
        if len(self.pids) == 0:
            raise Exception("Cannot find infinity process.")

    def uninit(self):
        if self.process is None:
            return
        script_path = "./scripts/timeout_kill.sh"
        timeout = 60
<<<<<<< HEAD
        pids = []
        for child in psutil.Process(self.process.pid).children(recursive=True):
            pids.append(child.pid)
        if len(pids) == 0:
            raise Exception("Cannot find infinity process.")
        ret = os.system(f"sudo bash {script_path} {timeout} {' '.join(map(str, pids))}")
=======

        ret = os.system(f"bash {script_path} {timeout} {' '.join(map(str, self.pids))}")
>>>>>>> 22ca4de5
        if ret != 0:
            raise Exception("An error occurred.")
        self.process = None
        self.pids = []

    def init_as_leader(self, config_path: str | None = None):
        self.init(config_path)
        http_ip, http_port = self.http_uri()
        self.add_client(f"http://{http_ip}:{http_port}/")
        time.sleep(1)
        self.client.set_role_leader(self.node_name)

    def init_as_follower(self, leader_addr: str, config_path: str | None = None):
        self.init(config_path)
        http_ip, http_port = self.http_uri()
        self.add_client(f"http://{http_ip}:{http_port}/")
        time.sleep(1)
        self.client.set_role_follower(self.node_name, leader_addr)

    def add_client(self, http_addr: str):
        self.client = infinity_http(http_addr)

    def http_uri(self):
        http_ip = self.network_config["server_address"]
        http_port = self.network_config["http_port"]
        return http_ip, http_port

    def peer_uri(self):
        peer_ip = self.network_config["peer_ip"]
        peer_port = self.network_config["peer_port"]
        return peer_ip, peer_port

    def __load_config(self):
        with open(self.config_path, "rb") as f:
            config = tomli.load(f)
            self.network_config = config["network"]


class InfinityCluster:
    def __init__(self, executable_path: str):
        self.executable_path = executable_path
        self.runners: dict[str, InfinityRunner] = {}
        self.leader_runner: InfinityRunner | None = None

    def add_node(self, node_name: str, config_path: str):
        runner = InfinityRunner(node_name, self.executable_path, config_path)
        if node_name in self.runners:
            raise ValueError(f"Node {node_name} already exists in the cluster.")
        self.runners[node_name] = runner

    def init_leader(self, leader_name: str):
        if self.leader_runner is not None:
            raise ValueError(
                f"Leader {self.leader_runner.node_name} has already been initialized."
            )
        if leader_name not in self.runners:
            raise ValueError(f"Leader {leader_name} not found in the runners.")
        leader_runner = self.runners[leader_name]
        self.leader_runner = leader_runner
        leader_runner.init_as_leader()

    def init_follower(self, follower_name: str):
        if follower_name not in self.runners:
            raise ValueError(f"Follower {follower_name} not found in the runners")
        if self.leader_runner is None:
            raise ValueError("Leader has not been initialized.")
        follower_runner = self.runners[follower_name]
        leader_ip, leader_port = self.leader_addr()
        follower_runner.init_as_follower(f"{leader_ip}:{leader_port}")

    def client(self, node_name: str) -> infinity_http | None:
        if node_name not in self.runners:
            raise ValueError(f"Node {node_name} not found in the runners.")
        return self.runners[node_name]

    def leader_addr(self):
        if self.leader_runner is None:
            raise ValueError("Leader runner is not initialized.")
        return self.leader_runner.peer_uri()


if __name__ == "__main__":
    pass<|MERGE_RESOLUTION|>--- conflicted
+++ resolved
@@ -45,17 +45,8 @@
             return
         script_path = "./scripts/timeout_kill.sh"
         timeout = 60
-<<<<<<< HEAD
-        pids = []
-        for child in psutil.Process(self.process.pid).children(recursive=True):
-            pids.append(child.pid)
-        if len(pids) == 0:
-            raise Exception("Cannot find infinity process.")
-        ret = os.system(f"sudo bash {script_path} {timeout} {' '.join(map(str, pids))}")
-=======
 
-        ret = os.system(f"bash {script_path} {timeout} {' '.join(map(str, self.pids))}")
->>>>>>> 22ca4de5
+        ret = os.system(f"sudo bash {script_path} {timeout} {' '.join(map(str, self.pids))}")
         if ret != 0:
             raise Exception("An error occurred.")
         self.process = None
