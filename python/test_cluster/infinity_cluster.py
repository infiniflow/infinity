from abc import abstractmethod
import json
import random
import string
import subprocess
import time
import docker
import tomli
import sys
import os

sys.path.insert(0, os.path.abspath(os.path.join(os.path.dirname(__file__), "..", "..")))
from scripts import timeout_kill

current_dir = os.path.dirname(os.path.abspath(__file__))
parent_dir = os.path.dirname(current_dir)
if parent_dir not in sys.path:
    sys.path.insert(0, parent_dir)
from infinity_http import infinity_http, http_network_util


def convert_request_to_curl(method: str, header: dict, data: dict, url: str):
    cmd = "curl -sS --request {method} --url {url} {headers} --data '{data}'"
    method = method.upper()
    headers = " ".join([f"--header '{key}:{value}'" for key, value in header.items()])
    data = json.dumps(data)
    return cmd.format(method=method, headers=headers, data=data, url=url)


class MinioParams:
    def __init__(self, minio_dir: str, minio_port: int):
        self.minio_dir = minio_dir
        self.minio_port = minio_port


class BaseInfinityRunner:
    def __init__(self, node_name: str, executable_path: str, config_path: str):
        self.node_name = node_name
        self.executable_path = executable_path
        self.config_path = config_path
        self.load_config()
        http_ip, http_port = self.http_uri()
        self.add_client(f"http://{http_ip}:{http_port}/")

    @abstractmethod
    def init(self, config_path: str | None):
        pass

    @abstractmethod
    def uninit(self):
        pass

<<<<<<< HEAD
=======
    def init_as_standalone(self, config_path: str | None = None):
        self.init(config_path)
        http_ip, http_port = self.http_uri()
        print(f"add client: http://{http_ip}:{http_port}/")
        self.add_client(f"http://{http_ip}:{http_port}/")
        self.__init_cmd(lambda: self.client.set_role_standalone(self.node_name))

    def init_as_admin(self, config_path: str | None = None):
        self.init(config_path)
        http_ip, http_port = self.http_uri()
        self.add_client(f"http://{http_ip}:{http_port}/")
        self.__init_cmd(lambda: self.client.set_role_admin())

    def init_as_leader(self, config_path: str | None = None):
        self.init(config_path)
        http_ip, http_port = self.http_uri()
        self.add_client(f"http://{http_ip}:{http_port}/")
        self.__init_cmd(lambda: self.client.set_role_leader(self.node_name))

    def init_as_follower(self, leader_addr: str, config_path: str | None = None):
        self.init(config_path)
        http_ip, http_port = self.http_uri()
        self.add_client(f"http://{http_ip}:{http_port}/")
        self.__init_cmd(
            lambda: self.client.set_role_follower(self.node_name, leader_addr)
        )

    def init_as_learner(self, leader_addr: str, config_path: str | None = None):
        self.init(config_path)
        http_ip, http_port = self.http_uri()
        self.add_client(f"http://{http_ip}:{http_port}/")
        self.__init_cmd(
            lambda: self.client.set_role_learner(self.node_name, leader_addr)
        )

>>>>>>> 21eee954
    @abstractmethod
    def add_client(self, http_addr: str):
        pass

    def http_uri(self):
        http_ip = self.network_config["server_address"]
        http_port = self.network_config["http_port"]
        return http_ip, http_port

    def peer_uri(self):
        peer_ip = self.network_config["peer_ip"]
        peer_port = self.network_config["peer_port"]
        return peer_ip, peer_port

    @abstractmethod
    def load_config(self):
        pass

    def __init_cmd(self, send_f, timeout=10):
        t1 = time.time()
        while True:
            try:
                send_f()
            except Exception as e:
                print(e)
                time.sleep(1)
                if time.time() - t1 > timeout:
                    raise Exception("Timeout")
                continue
            break


class InfinityRunner(BaseInfinityRunner):
    def __init__(self, node_name: str, executable_path: str, config_path: str, init=True):
        super().__init__(node_name, executable_path, config_path)
        self.process = None
        if init:
            self.init(config_path)

    def init(self, config_path: str | None):
        if self.process is not None:
            raise ValueError("Process is already initialized.")
        if config_path:
            self.config_path = config_path
            self.load_config()

        cmd = [self.executable_path, f"--config={self.config_path}"]
        my_env = os.environ.copy()
        my_env["LD_PRELOAD"] = ""
        my_env["ASAN_OPTIONS"] = ""
        self.process = subprocess.Popen(cmd, shell=False, env=my_env)
        time.sleep(1)  # Give the process a moment to start
        if self.process.poll() is not None:
            raise RuntimeError(
                f"Failed to start process for node {self.node_name}, return code: {self.process.returncode}"
            )
        print(f"Launch {self.node_name} successfully. pid: {self.process.pid}")

    def uninit(self):
        print(f"Uniting node {self.node_name}")
        if self.process is None:
            return
        timeout = 60
        timeout_kill.timeout_kill(timeout, self.process)

    def add_client(self, http_addr: str):
        self.client = infinity_http(net=http_network_util(http_addr))

    def load_config(self):
        with open(self.config_path, "rb") as f:
            config = tomli.load(f)
            self.network_config = config["network"]


class InfinityCluster:
    def __init__(self, executable_path: str, *, minio_params: MinioParams):
        self.executable_path = executable_path
        self.runners: dict[str, InfinityRunner] = {}
        self.leader_runner: InfinityRunner | None = None

        self.add_minio(minio_params)

    def clear(self):
        for runner in self.runners.values():
            runner.uninit()
        # if self.minio_container is not None:
        #     self.minio_container.remove(force=True, v=True)

    def add_node(self, node_name: str, config_path: str):
        runner = InfinityRunner(node_name, self.executable_path, config_path)
        if node_name in self.runners:
            raise ValueError(f"Node {node_name} already exists in the cluster.")
        self.runners[node_name] = runner

    def add_minio(self, minio_params: MinioParams):
        minio_image_name = "quay.io/minio/minio"

        minio_cmd = f'server /data --console-address ":{minio_params.minio_port}"'
        docker_client = docker.from_env()
        container_name = "minio_host"

        try:
            self.minio_container = docker_client.containers.get(container_name)
        except docker.errors.NotFound:
            self.minio_container = docker_client.containers.run(
                image=minio_image_name,
                name=container_name,
                detach=True,
                environment=[
                    "MINIO_ROOT_PASSWORD=minioadmin",
                    "MINIO_ROOT_USER=minioadmin",
                ],
                volumes=[f"{minio_params.minio_dir}:/data"],
                command=minio_cmd,
                network="host",
            )

    def set_standalone(self, node_name: str):
        if node_name not in self.runners:
            raise ValueError(f"Node {node_name} not found in the runners.")
        runner = self.runners[node_name]
        runner.client.set_role_standalone(node_name)

    def set_admin(self, node_name: str):
        if node_name not in self.runners:
            raise ValueError(f"Node {node_name} not found in the runners.")
        runner = self.runners[node_name]
        runner.client.set_role_admin()

    def set_leader(self, leader_name: str):
        if self.leader_runner is not None:
            raise ValueError(
                f"Leader {self.leader_runner.node_name} has already been initialized."
            )
        if leader_name not in self.runners:
            raise ValueError(f"Leader {leader_name} not found in the runners.")
        leader_runner = self.runners[leader_name]
        self.leader_runner = leader_runner
        leader_runner.client.set_role_leader(leader_name)

    def set_follower(self, follower_name: str):
        if follower_name not in self.runners:
            raise ValueError(f"Follower {follower_name} not found in the runners")
        if self.leader_runner is None:
            raise ValueError("Leader has not been initialized.")
        follower_runner = self.runners[follower_name]
        leader_ip, leader_port = self.leader_addr()
        follower_runner.client.set_role_follower(
            follower_name, f"{leader_ip}:{leader_port}"
        )

    def init_learner(self, learner_name: str):
        if learner_name not in self.runners:
            raise ValueError(f"Learner {learner_name} not found in the runners")
        if self.leader_runner is None:
            raise ValueError("Learner has not been initialized.")
        learner_runner = self.runners[learner_name]
        leader_ip, leader_port = self.leader_addr()
        learner_runner.init_as_learner(f"{leader_ip}:{leader_port}")

    def client(self, node_name: str) -> infinity_http | None:
        if node_name not in self.runners:
            raise ValueError(f"Node {node_name} not found in the runners.")
        return self.runners[node_name].client

    def leader_addr(self):
        if self.leader_runner is None:
            raise ValueError("Leader runner is not initialized.")
        return self.leader_runner.peer_uri()

    def remove_node(self, node_name: str):
        if node_name not in self.runners:
            raise ValueError(f"Node {node_name} not found in the cluster.")
        runner = self.runners[node_name]
        runner.uninit()
        del self.runners[node_name]


if __name__ == "__main__":
    pass<|MERGE_RESOLUTION|>--- conflicted
+++ resolved
@@ -50,44 +50,6 @@
     def uninit(self):
         pass
 
-<<<<<<< HEAD
-=======
-    def init_as_standalone(self, config_path: str | None = None):
-        self.init(config_path)
-        http_ip, http_port = self.http_uri()
-        print(f"add client: http://{http_ip}:{http_port}/")
-        self.add_client(f"http://{http_ip}:{http_port}/")
-        self.__init_cmd(lambda: self.client.set_role_standalone(self.node_name))
-
-    def init_as_admin(self, config_path: str | None = None):
-        self.init(config_path)
-        http_ip, http_port = self.http_uri()
-        self.add_client(f"http://{http_ip}:{http_port}/")
-        self.__init_cmd(lambda: self.client.set_role_admin())
-
-    def init_as_leader(self, config_path: str | None = None):
-        self.init(config_path)
-        http_ip, http_port = self.http_uri()
-        self.add_client(f"http://{http_ip}:{http_port}/")
-        self.__init_cmd(lambda: self.client.set_role_leader(self.node_name))
-
-    def init_as_follower(self, leader_addr: str, config_path: str | None = None):
-        self.init(config_path)
-        http_ip, http_port = self.http_uri()
-        self.add_client(f"http://{http_ip}:{http_port}/")
-        self.__init_cmd(
-            lambda: self.client.set_role_follower(self.node_name, leader_addr)
-        )
-
-    def init_as_learner(self, leader_addr: str, config_path: str | None = None):
-        self.init(config_path)
-        http_ip, http_port = self.http_uri()
-        self.add_client(f"http://{http_ip}:{http_port}/")
-        self.__init_cmd(
-            lambda: self.client.set_role_learner(self.node_name, leader_addr)
-        )
-
->>>>>>> 21eee954
     @abstractmethod
     def add_client(self, http_addr: str):
         pass
@@ -121,7 +83,9 @@
 
 
 class InfinityRunner(BaseInfinityRunner):
-    def __init__(self, node_name: str, executable_path: str, config_path: str, init=True):
+    def __init__(
+        self, node_name: str, executable_path: str, config_path: str, init=True
+    ):
         super().__init__(node_name, executable_path, config_path)
         self.process = None
         if init:
@@ -239,14 +203,16 @@
             follower_name, f"{leader_ip}:{leader_port}"
         )
 
-    def init_learner(self, learner_name: str):
+    def set_learner(self, learner_name: str):
         if learner_name not in self.runners:
             raise ValueError(f"Learner {learner_name} not found in the runners")
         if self.leader_runner is None:
             raise ValueError("Learner has not been initialized.")
         learner_runner = self.runners[learner_name]
         leader_ip, leader_port = self.leader_addr()
-        learner_runner.init_as_learner(f"{leader_ip}:{leader_port}")
+        learner_runner.client.set_role_follower(
+            learner_name, f"{leader_ip}:{leader_port}"
+        )
 
     def client(self, node_name: str) -> infinity_http | None:
         if node_name not in self.runners:
