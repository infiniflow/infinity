--- conflicted
+++ resolved
@@ -538,31 +538,8 @@
             "table_name": table_name,
             "snapshot_name": snapshot_name,
         }
-<<<<<<< HEAD
-        
-        # Add retry logic for transaction conflicts
-        max_retries = 3
-        retry_delay = 0.1  # Start with 100ms delay
-        
-        for attempt in range(max_retries):
-            try:
-                r = self.net.request(url, "post", h, d)
-                self.net.raise_exception(r)
-                return database_result()
-            except InfinityException as e:
-                # Check if it's a transaction conflict (error code 4005)
-                if e.error_code == 4005 and attempt < max_retries - 1:
-                    import time
-                    time.sleep(retry_delay)
-                    retry_delay *= 2  # Exponential backoff
-                    continue
-                else:
-                    raise e
-        
-=======
-        r = self.net.request(url, "post", h, d)
-        self.net.raise_exception(r)
->>>>>>> c9a7b438
+        r = self.net.request(url, "post", h, d)
+        self.net.raise_exception(r)
         return database_result()
 
     def restore_table_snapshot(self, snapshot_name):
