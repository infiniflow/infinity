--- conflicted
+++ resolved
@@ -18,93 +18,14 @@
 import pandas as pds
 
 
-# def test_english():
-#     try:
-#         infinity_obj = infinity.connect(REMOTE_HOST)
-#         db = infinity_obj.get_database("default_db")
-#         # Drop my_table if it already exists
-#         db.drop_table("my_table", ConflictType.Ignore)
-#         # Create a table named "my_table"
-#         table = db.create_table(
-#             "my_table", {
-#                 "num": {"type": "integer"},
-#                 "body": {"type": "varchar"},
-#                 "vec": {"type": "vector, 4, float"}
-#             })
-#         table.insert(
-#             [{"num": 1, "body": "unnecessary and harmful", "vec": [1.0, 1.2, 0.8, 0.9]}])
-#         table.insert(
-#             [{"num": 2, "body": "Office for Harmful Blooms", "vec": [4.0, 4.2, 4.3, 4.5]}])
-#
-#         # `create_index()` is required before match() or fusion()
-#         res = table.create_index("my_index",
-#                                  [index.IndexInfo("body",
-#                                                   index.IndexType.FullText,
-#                                                   []),
-#                                   ], ConflictType.Error)
-#         # assert res.success
-#
-#         res = table.output(["num", "body"]).knn(
-#             "vec", [3.0, 2.8, 2.7, 3.1], "float", "ip", 2).to_pl()
-#
-#         pds_df = pds.DataFrame(res)
-#         json_data = pds_df.to_json()
-#         print("------json-------")
-#         print(json_data)
-#
-#         table_obj = db.get_table("my_table")
-#         qb_result = table_obj.output(["num", "body"]).knn(
-#             "vec", [3.0, 2.8, 2.7, 3.1], "float", "ip", 3).to_pl()
-#         print("------tabular -------")
-#         print("------knn-------")
-#         print(qb_result)
-#
-#         qb_result1 = table_obj.match(
-#             "body", "blooms", "topn=1").output(["num", "body"]).to_pl()
-#         print("------match-------")
-#         print(qb_result1)
-#
-#         qb_result2 = table_obj.output(["num", "body"]).knn(
-#             "vec", [3.0, 2.8, 2.7, 3.1], "float", "ip", 3).match(
-#             "body", "blooms", "topn=1").fusion('rrf').to_pl()
-#         print("------knn+match-------")
-#         print(qb_result2)
-#
-#     except Exception as e:
-#         print(str(e))
-
-
-def test_test():
+def test_english():
     try:
         infinity_obj = infinity.connect(REMOTE_HOST)
-        infinity_obj.create_database("default_db", ConflictType.Ignore)
         db = infinity_obj.get_database("default_db")
         # Drop my_table if it already exists
         db.drop_table("my_table", ConflictType.Ignore)
         # Create a table named "my_table"
         table = db.create_table(
-<<<<<<< HEAD
-            "my_table", {
-                "text": {"type": "varchar"}
-            })
-        table.insert(
-            [{"text": "会徽整体形似运动中的羽毛球，球头绑带部分演化为“城墙的图形元素，极具南京的地域特征，凸显出举办地的历史底蕴和人文气息。尾羽部分图形则巧妙融入了举办年份“2018和南京的首字母“NJ，结合中国传统书法笔触的表现形式，传递出羽毛球运动的速度感。会徽红黑配色鲜艳明快，契合了体育运动的活力与朝气[3]2018年世界羽毛球锦标赛吉祥物南京羽毛球世锦赛吉祥物2018年道达尔羽毛球世锦赛吉祥物在南京发布。造型简洁、形态生动、富有亲和力的“羽宝拔得头筹，成为2018年世界羽毛球锦标赛吉祥物。比赛将于7月30日在宁举行，赛程7天，预计近340名顶尖运动员参赛。吉祥物“羽宝头部由羽毛球外形变化而来，手持球拍，拟人化的设计再现了羽毛球运动员比赛时的接击球动作，胸前佩戴的梅花造型的金牌，代表着在南京举办的世锦赛将向世界献上精彩的羽毛球盛宴。同时黄蓝两色为主色调，在视觉冲击中体现了羽毛球运动动静转换的速度感和竞技魅力[6]2018年世界羽毛球锦标赛抽签结果7月17日，2018年南京羽毛球世锦赛抽签出炉。男单中国获得满额席位，石宇奇、谌龙、林丹和黄宇翔全部被分到了上半区。"}])
-        # `create_index()` is required before match() or fusion()
-        res = table.create_index("my_index",
-                                 [index.IndexInfo("text",
-                                                  index.IndexType.FullText,
-                                                  [index.InitParameter("ANALYZER", "chinese")]),
-                                  ], ConflictType.Error)
-
-        table_obj = db.get_table("my_table")
-
-        # qb_result1 = table_obj.match("text", "羽毛", "topn=3").output(["text", "_score"]).to_pl()
-        # print("------match 羽毛 -------")
-        # print(qb_result1)
-
-        qb_result2 = table_obj.match("text", "羽毛球", "topn=1").output(["text", "_score"]).to_pl()
-        print("------match 羽毛球 -------")
-=======
             "my_table",
             {
                 "num": {"type": "integer"},
@@ -137,8 +58,8 @@
 
         res = (
             table.output(["num", "body"])
-            .knn("vec", [3.0, 2.8, 2.7, 3.1], "float", "ip", 2)
-            .to_pl()
+                .knn("vec", [3.0, 2.8, 2.7, 3.1], "float", "ip", 2)
+                .to_pl()
         )
 
         pds_df = pds.DataFrame(res)
@@ -149,8 +70,8 @@
         table_obj = db.get_table("my_table")
         qb_result = (
             table_obj.output(["num", "body"])
-            .knn("vec", [3.0, 2.8, 2.7, 3.1], "float", "ip", 3)
-            .to_pl()
+                .knn("vec", [3.0, 2.8, 2.7, 3.1], "float", "ip", 3)
+                .to_pl()
         )
         print("------tabular -------")
         print("------vector-------")
@@ -164,25 +85,17 @@
 
         qb_result2 = (
             table_obj.output(["num", "body"])
-            .knn("vec", [3.0, 2.8, 2.7, 3.1], "float", "ip", 3)
-            .match("body", "blooms", "topn=1")
-            .fusion("rrf")
-            .to_pl()
+                .knn("vec", [3.0, 2.8, 2.7, 3.1], "float", "ip", 3)
+                .match("body", "blooms", "topn=1")
+                .fusion("rrf")
+                .to_pl()
         )
         print("------vector+fulltext-------")
->>>>>>> 8deafe91
         print(qb_result2)
-
-        # qb_result2 = table_obj.match("text", "会徽", "topn=1").output(["text", "_score"]).to_pl()
-        # print("------match 会徽 -------")
-        # print(qb_result2)
-        #
-        # qb_result2 = table_obj.match("text", "2018年世界羽毛球锦标赛在哪个城市举办？", "topn=3").output(["text", "_score"]).to_pl()
-        # print("------match 2018年世界羽毛球锦标赛在哪个城市举办？ -------")
-        # print(qb_result2)
 
     except Exception as e:
         print(str(e))
+
 
 def test_chinese():
     """
@@ -255,44 +168,25 @@
         )
         # assert res.success
 
-<<<<<<< HEAD
-        res = table.output(["num", "body"]).knn(
-            "vec", [3.0, 2.8, 2.7, 3.1], "float", "ip", 100).to_pl()
-
-=======
         print("------json-------")
         res = (
             table.output(["num", "body"])
-            .knn("vec", [3.0, 2.8, 2.7, 3.1], "float", "ip", 2)
-            .to_pl()
-        )
->>>>>>> 8deafe91
+                .knn("vec", [3.0, 2.8, 2.7, 3.1], "float", "ip", 2)
+                .to_pl()
+        )
         pds_df = pds.DataFrame(res)
         json_data = pds_df.to_json()
         print(json_data)
 
         table_obj = db.get_table("my_table")
-<<<<<<< HEAD
-        qb_result = table_obj.output(["num", "body"]).knn(
-            "vec", [3.0, 2.8, 2.7, 3.1], "float", "ip", 4).to_pl()
-        print("------tabular -------")
-        print("------knn-------")
-        print(qb_result)
-
-        qb_result1 = table_obj.match(
-            "body", "苹果", "topn=1").output(["num", "body"]).to_pl()
-        print("------match-------")
-        print(qb_result1)
-=======
 
         print("------vector-------")
         qb_result = (
             table_obj.output(["num", "body"])
-            .knn("vec", [3.0, 2.8, 2.7, 3.1], "float", "ip", 3)
-            .to_pl()
+                .knn("vec", [3.0, 2.8, 2.7, 3.1], "float", "ip", 3)
+                .to_pl()
         )
         print(qb_result)
->>>>>>> 8deafe91
 
         print("------fulltext-------")
         questions = [
@@ -305,8 +199,8 @@
         for question in questions:
             qb_result = (
                 table_obj.output(["num", "body", "_score"])
-                .match("body", question, "topn=10")
-                .to_pl()
+                    .match("body", question, "topn=10")
+                    .to_pl()
             )
             print(f"question: {question}")
             print(qb_result)
@@ -315,10 +209,10 @@
         for question in questions:
             qb_result = (
                 table_obj.output(["num", "body", "_score"])
-                .knn("vec", [3.0, 2.8, 2.7, 3.1], "float", "ip", 10)
-                .match("body", question, "topn=10")
-                .fusion("rrf")
-                .to_pl()
+                    .knn("vec", [3.0, 2.8, 2.7, 3.1], "float", "ip", 10)
+                    .match("body", question, "topn=10")
+                    .fusion("rrf")
+                    .to_pl()
             )
             print(f"question: {question}")
             print(qb_result)
@@ -327,11 +221,6 @@
         print(str(e))
 
 
-<<<<<<< HEAD
-if __name__ == '__main__':
-    # test_english()
-=======
 if __name__ == "__main__":
     test_english()
->>>>>>> 8deafe91
     test_chinese()