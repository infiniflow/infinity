--- conflicted
+++ resolved
@@ -280,13 +280,8 @@
             "c1 < 0.1 && c1 > 1.0",
             "c1 = 0",
         ]
-<<<<<<< HEAD
-        db_name = "default"
-        table_name = "test_http_filter_with_valid_expression"
-=======
         db_name = "default_db"
         table_name = "test_delete_one_segment_without_expression"
->>>>>>> 3aebfcaf
         self.create_table(db_name, table_name, {
             "c1": {"type": "integer", },
             "c2": {"type": "float"}}
