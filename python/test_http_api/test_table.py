import os
import sys
import pytest
import concurrent.futures
from httpapibase import HttpTest
from common.common_values import *


class TestTable(HttpTest):
    def test_http_verison(self):
        return

    def test_http_table(self):
        db_name = "default_db"
        self.show_database(db_name)
        self.drop_table(db_name, "my_table")
        self.create_table(
            db_name,
            "my_table",
            [
                {
                    "name": "name",
                    "type": "varchar",
                    "constraints": ["not null"]
                },
                {
                    "name": "age",
                    "type": "integer",
                    "constraints": ["not null"]
                },
                {
                    "name": "score",
                    "type": "integer",
                    "constraints": ["not null"]
                },
            ],
        )
        self.create_table(
            db_name,
            "mytable!@#",
            [
                {
                    "name": "c1",
                    "type": "integer",
                    "constraints": ["primary key"]
                },
                {
                    "name": "c2",
                    "type": "float",
                }
            ],
            {},
            {
                "status_code": 500,
                "error_code": 3004,
                # "error_message": "Duplicate table: mytable!@# in {db_name}.",
            },
        )

        self.create_table(
            db_name,
            "123_table",
            [
                {
                    "name": "c1",
                    "type": "integer",
                    "constraints": ["primary key"]
                },
                {
                    "name": "c2",
                    "type": "float",
                }
            ],
            {},
            {
                "status_code": 500,
                "error_code": 3004,
                # "error_message": "Duplicate table: 123_table in {db_name}.",
            }
        )

        self.create_table(
            db_name,
            "my-table-dash",
            [
                {
                    "name": "c1",
                    "type": "integer",
                    "constraints": ["primary key"]
                },
                {
                    "name": "c2",
                    "type": "float",
                }
            ],
            {},
            {
                "status_code": 500,
                "error_code": 3004,
                # "error_message": "Duplicate table: my-table-dash in {db_name}.",
            }
        )

        self.create_table(
            db_name,
            "bad_column",
            [
                {
                    "name": "123",
                    "type": "integer",
                    "constraints": ["int", "primary key"]
                },
                {
                    "name": "c2",
                    "type": "float",
                }
            ],
            {},
            {
                "status_code": 500,
                "error_code": 3005,
                # "error_message": "Duplicate table: bad_column in {db_name}.",
            }
        )

        self.list_tables("default_db")
        self.drop_table("default_db", "my_table")
        self.list_tables("default_db")
        return

    def test_http_show_tables(self):
        self.show_database("default_db")
        tblist = self.get_all_tables("default_db")
        print(tblist)
        return

    def test_http_create_varchar_table(self):
        '''
            test create table with varchar column
        '''
        table_name = "test_create_varchar_table"
        self.show_database("default_db")
        self.drop_table("default_db", table_name)
        self.create_table(
            "default_db",
            table_name,
            [
                {
                    "name": "c1",
                    "type": "varchar",
                    "constraints": ["primary key"]
                },
                {
                    "name": "c2",
                    "type": "float",
                }
            ],
        )
        self.drop_table("default_db", table_name)
        return

    def test_http_create_embedding_table(self):
        """
            test create table with embedding column
        """
        table_name = "test_create_embedding_table"
        self.show_database("default_db")
        self.drop_table("default_db", table_name)
        self.create_table(
            "default_db",
            table_name,
            [
                {
                    "name": "c1",
                    "type": "integer",
                    "constraints": []
                },
            ],
        )
        self.drop_table("default_db", table_name)
        return

    def test_http_create_table_with_invalid_column_name(self):
        """
            test create table with invalid column_name
        """
        db_name = "default_db"
        table_name = "test_create_invalid_column_name"

        invalid_clumn_name = ["", " ", "12", "[]", "()", "{}", "10"]
        for i in invalid_clumn_name:
            self.show_database(db_name)
            self.drop_table("default_db", table_name)
            if i == "":
                self.create_table(
                    db_name,
                    table_name,
                    [{
                        "name": i,
                        "type": "float",
                    }],
                    {},
                    {
                        "status_code": 500,
                        "error_code": 3042,  # empty column name
                        # "error_message": "Duplicate table: {table_name} in {db_name}.",
                    }
                )
            else:
                self.create_table(
                    db_name,
                    table_name,
                    [{
                        "name": i,
                        "type": "float",
                    }],
                    {},
                    {
                        "status_code": 500,
                        "error_code": 3005,  # invalid column name
                        # "error_message": "Duplicate table: {table_name} in {db_name}.",
                    }
                )
            self.drop_table(db_name, table_name)
        return

    def test_http_create_table_with_invalid_column_name_python(self):
        db_name = "default_db"
        table_name = "my_table"

        self.show_database(db_name)
        self.drop_table("default_db", table_name)

        for column_name in invalid_name_array:
            if column_name == "":
                self.create_table(
                    db_name,
                    table_name,
                    [{
                        "name": str(column_name),
                        "type": "float",
                    }],
                    {},
                    {
                        "status_code": 500,
                        "error_code": 3042,  # empty column name
                        # "error_message": "Duplicate table: {table_name} in {db_name}.",
                    }
                )
            else:
                self.create_table(
                    db_name,
                    table_name,
                    [
                        {
                            "name": str(column_name),
                            "type": "integer",
                            "constraints": []
                        },
                    ],
                    {},
                    {
                        "status_code": 500,
                        "error_code": 3005,
                        # "error_message": "Duplicate table: {table_name} in {db_name}.",
                    }
                )

        self.drop_table(db_name, table_name)
        return

    def test_http_table_with_different_column_name(self):
        """
        test create/drop/show/get valid table name with different column names
        """
        db_name = "default_db"
        table_name = "my_table"
        self.show_database(db_name)
        self.drop_table("default_db", table_name)
        for column_name in invalid_name_array:
            # create table
            if column_name == '':
                continue
            self.create_table(
                db_name,
                table_name,
                [{
                    "name": str(column_name),
                    "type": "integer",
                }],
                {},
                {
                    "status_code": 500,
                    "error_code": 3005,
                    # "error_message": "Duplicate table: {table_name} in {db_name}.",
                }
            )
            # list table
            self.list_tables(db_name)
            # get tables
            self.show_table(db_name, table_name, expect={
                "status_code": 500,
                "error_code": 3022,
            })
            # drop table
            self.drop_table(db_name, table_name)
        return

    def test_http_table_with_different_column_types(self):
        db_name = "default_db"
        table_name = "my_table"
        self.show_database(db_name)
        self.drop_table(db_name, table_name)
        self.create_table(
            db_name,
            table_name,
            [
                {"name": "c1", "type": "BOOLEAN", },
                {"name": "c2", "type": "INTEGER", },
                {"name": "c3", "type": "TINYINT", },
                {"name": "c4", "type": "SMALLINT", },
                {"name": "c5", "type": "BIGINT", },
                {"name": "c6", "type": "FLOAT", },
                {"name": "c7", "type": "DOUBLE", },
                {"name": "c8", "type": "VARCHAR", },
            ]
        )
        self.list_tables(db_name)
        self.show_table(db_name, table_name, expect={
            "error_code": 0,
            "database_name": db_name,
            "table_name": table_name,
            "column_count": 8,
            "segment_count": 0,
            "row_count": 0
        })
        self.drop_table(db_name, table_name)
        return

    def test_http_table_with_various_column_types(self):
        db_name = "default_db"
        table_name = "my_table"
        self.show_database(db_name)
        self.drop_table(db_name, table_name)
        c_count = 100
        types = [
            "integer", "tinyint", "smallint", "bigint", "float",
            "double", "varchar", "boolean"
        ]
        sz = len(types)
        # make params
        params = []
        for i in range(c_count - sz):
            params.append({"name": "c" + str(i), "type": types[i % sz]})

        # create tb with 10000 columns with various column types
        self.create_table(db_name, table_name, params)
        # list tables
        self.list_tables(db_name, {
            "error_code": 0,
        })
        # show tables
        self.show_table(db_name, table_name, {
            "error_code": 0,
            "database_name": db_name,
            "table_name": table_name,
            "column_count": c_count - sz,
        })
        # drop tables
        self.drop_table(db_name, table_name)
        return

    # INFO:if use invalid options, then infinity will use default options: kInvalid
    def test_http_table_with_different_invalid_options(self):
        db_name = "default_db"
        table_name = "test_table_with_different_invalid_options"
        self.show_database(db_name)
        self.drop_table(db_name, table_name)
        # create tables
        url = f"databases/{db_name}/tables/{table_name}"
        h = self.set_up_header(['accept', 'content-type'])
        idx = 0
        for name in invalid_name_array:
            if idx == 0:
                d = self.set_up_data([], {'fields': [{"name": "c1", "type": "integer", }, ], 'properties': {},
                                          'create_option': str(name)})
                r = self.request(url, "post", h, d)
                # print(r)
                expect = {"status_code": 200, "error_code": 0}
                self.tear_down(r, expect)
            else:
                d = self.set_up_data([], {'fields': [{"name": "c1", "type": "integer", }, ], 'properties': {},
                                          'create_option': str(name)})
                r = self.request(url, "post", h, d)
                # print(r)
                expect = {"status_code": 500, "error_code": 3017}
                self.tear_down(r, expect)
            idx += 1
        self.drop_table(db_name, table_name)
        return

    @pytest.mark.slow
<<<<<<< HEAD
    @pytest.mark.skipif(condition=os.getenv("SKIPTIMECOST") != "0",
                        reason="Cost too much times,and may cause the serve to terminate")
=======
    @pytest.mark.skipif(condition=os.getenv("RUNSLOWTEST")!="1", reason="Cost too much times,and may cause the serve to terminate")
>>>>>>> 536960c5
    def test_http_various_tables_with_various_columns(self):
        db_name = "default_db"
        table_name = "my_table"
        self.show_database(db_name)
        self.drop_table(db_name, table_name)

        tb_count = 1000
        column_count = 10000

        types = [
            "integer", "tinyint", "smallint", "bigint", "float",
            "double", "varchar", "boolean",
        ]
        sz = len(types)
        # make params
        params = []
        for i in range(column_count - sz):
            params.append({"name": "c" + str(i), "type": types[i % sz]})

        for i in range(tb_count):
            self.create_table(
                db_name,
                "my_table" + str(i),
                params,
            )
        for i in range(tb_count):
            self.drop_table(
                db_name,
                "my_table" + str(i),
            )
        return

    def test_http_after_disconnect_use_table(self):
        pass

    def test_http_create_drop_table(self):
        db_name = "default_db"
        table_name = "my_table"
        self.show_database(db_name)
        self.drop_table(db_name, table_name)
        self.create_table(
            db_name,
            table_name,
            [{"name": "c1", "type": "integer", "constraints": ["primary key"]}, {"name": "c2", "type": "float"}]
        )
        self.create_table(
            db_name,
            table_name,
            [{"name": "c1", "type": "integer", "constraints": ["primary key"]}, {"name": "c2", "type": "float"}],
            {},
            {"status_code": 200, "error_code": 0, },
            "kIgnore",
        )

        self.create_table(
            db_name,
            table_name,
            [{"name": "c1", "type": "integer", "constraints": ["primary key"]}, {"name": "c2", "type": "float"}],
            {},
            {"status_code": 500, "error_code": 3017, },
            "kError",
        )

        self.drop_table(db_name, table_name)

    @pytest.mark.skip(reason="Feature request")
    def test_http_describe_various_table(self):
        pass

    def test_http_create_1k_table(self):
        db_name = "default_db"
        table_name = "my_table"
        self.show_database(db_name)
        self.drop_table(db_name, table_name)

        tb_count = 100
        for i in range(tb_count):
            self.create_table(
                db_name,
                table_name + str(i),
                [{"name": "c1", "type": "integer"}]
            )
            # get all tables
        res = self.get_all_tables(db_name)
        print("table nums: " + str(len(res)))
        # assert len(res) == tb_count

        # show table
        for i in range(tb_count):
            self.show_table(db_name, table_name + str(i), expect={
                "error_code": 0,
                "database_name": db_name,
                "table_name": table_name + str(i),
                # "column_count" : 1,
                "segment_count": 0,
                "row_count": 0
            })
            # drop table
        for i in range(tb_count):
            self.drop_table(db_name, table_name + str(i))
        return

    # create/drop/list/get 1M table to reach the limit
    @pytest.mark.slow
<<<<<<< HEAD
    @pytest.mark.skipif(condition=os.getenv("SKIPTIMECOST") != "0", reason="Cost too much times")
    def test_http_create_1m_table(self):
=======
    @pytest.mark.skipif(condition=os.getenv("RUNSLOWTEST")!="1", reason="Cost too much times")
    def test_http_create_100K_table(self):
>>>>>>> 536960c5
        db_name = "default_db"
        table_name = "my_table"
        self.show_database(db_name)
        self.drop_table(db_name, table_name)

        tb_count = 100000
        for i in range(tb_count):
            self.create_table(
                db_name,
                table_name + str(i),
                [{"name": "c1", "type": "integer"}]
            )
            # get all tables
        res = self.get_all_tables(db_name)
        print("table nums: " + str(len(res)))
        # assert len(res) == tb_count

        # show table
        for i in range(tb_count):
            self.show_table(db_name, table_name + str(i), expect={
                "error_code": 0,
                "database_name": db_name,
                "table_name": table_name + str(i),
                # "column_count" : 1,
                "segment_count": 0,
                "row_count": 0
            })
            # drop table
        for i in range(tb_count):
            self.drop_table(db_name, table_name + str(i))
        return

    def test_http_create_or_drop_same_table_in_different_thread(self):
        db_name = "default_db"
        table_name = "my_table"
        self.show_database(db_name)
        self.drop_table(db_name, table_name)

        with concurrent.futures.ThreadPoolExecutor(max_workers=16) as executor:
            # commit task into processpool
            futures = [executor.submit(self.create_table(
                db_name,
                table_name,
                [
                    {
                        "name": "c1",
                        "type": "integer"
                    }]
            ), i) for i in range(16)]
            # wait all processes finished
            concurrent.futures.wait(futures)

            # drop table
            with concurrent.futures.ThreadPoolExecutor(max_workers=16) as executor:
                # commit task into threadpool
                futures = [executor.submit(self.drop_table(db_name, table_name), i) for i in range(16)]
            # wait all threads finished
            concurrent.futures.wait(futures)
        return

    def test_http_create_empty_column_table(self):
        db_name = "default_db"
        table_name = "my_table"
        self.show_database(db_name)
        self.drop_table(db_name, table_name)
        self.create_table(db_name, table_name, [], None, expect={
            "status_code": 500,
            "error_code": 3048,
        })
        self.drop_table(db_name, table_name)
        return

        # @pytest.mark.parametrize("types", [

    #     "int", "int8", "int16", "int32", "int64", "integer",
    #     "float", "float32", "double", "float64",
    #     "varchar",
    #     "bool",
    #     "vector, 3, float"])
    # def test_http_create_valid_option(self, types):
    #     db_name = "default_db"
    #     table_name = "test_valid_option"
    #     self.showdb(db_name)
    #     self.dropTable(db_name,table_name)
    #     self.createTable(db_name,table_name,{"c1":types})
    #     return

    def test_http_drop_option(self):
        db_name = "default_db"
        table_name = "test_drop_option"

        self.show_database(db_name)
        self.drop_table(db_name, table_name)

        self.create_table(db_name, table_name, [{"name": "c1", "type": "integer"}])
        self.drop_table(db_name, table_name)
        self.drop_table(
            db_name,
            table_name,
            {
                "status_code": 500,
                "error_code": 3022,
            },
            "kError"
        )
        return

    def test_http_create_same_name_table(self):
        db_name = "default_db"
        table_name = "test_create_same_name"
        self.show_database(db_name)
        self.drop_table(db_name, table_name)
        self.create_table(db_name, table_name, [{"name": "c1", "type": "integer"}])
        self.create_table(db_name, table_name, [{"name": "c1", "type": "integer"}])
        self.create_table(db_name, table_name, [{"name": "c1", "type": "integer"}], {}, {
            "status_code": 500,
            "error_code": 3017,
        }, "kError")
        self.drop_table(db_name, table_name)
        return

    def test_http_drop_same_name_table(self):
        db_name = "default_db"
        table_name = "test_drop_same_name"
        self.show_database(db_name)
        self.drop_table(db_name, table_name)
        self.drop_table(db_name, table_name)
        self.drop_table(db_name, table_name, {
            "status_code": 500,
            "error_code": 3022,
        }, "kError")
        return

    def test_http_same_column_name(self):
        db_name = "default_db"
        table_name = "test_same_column_name"
        self.show_database(db_name)
        self.drop_table(db_name, table_name)
        # self.createTable(db_name,table_name,{"c1": {'type':"integer"},"c1": {"type":"integer"}})
        url = f"databases/{db_name}/tables/{table_name}"
        h = self.set_up_header(['accept', 'content-type'])
        d = {'create_option': 'ignore_if_exists',
             'fields': [{'name': 'c1', 'type': 'integer'}, {'name': 'c1', 'type': 'integer'}],
             'properties': []}
        r = self.request(url, "post", h, d)
        self.tear_down(r, {})
        return

    def test_http_column_numbers(self):
        db_name = "default_db"
        table_name = "test_same_column_name"

        column_number = [0, 1, pow(2, 63) - 1]
        params = []
        for i in column_number:
            params.append({"name": "c" + str(i), "type": types[i % len(types)]})

        self.show_database(db_name)
        self.drop_table(db_name, table_name)
        self.create_table(db_name, table_name, params)
        self.drop_table(db_name, table_name)
        return

    def test_http_table_create_valid_option(self):
        db_name = "default_db"
        table_name = "test_table_create_valid_option"

        self.show_database(db_name)
        self.drop_table(db_name, table_name)
        for i in create_valid_option:
            url = f"databases/{db_name}/tables/{table_name}"
            h = self.set_up_header(['accept', 'content-type'])

            d = self.set_up_data(['create_option'],
                                 {'fields': [{"name": "c1", "type": "integer"}], 'properties': {},
                                  'create_option': str(i)})

            r = self.request(url, "post", h, d)
            print(r)
            self.tear_down(r, {
                "status_code": 200,
                "error_code": 0,
            })
            self.drop_table(db_name, table_name)
        return

    def test_http_table_create_invalid_option(self):
        db_name = "default_db"
        table_name = "test_table_create_invalid_option"
        self.show_database(db_name)
        self.drop_table(db_name, table_name)
        for i in create_invalid_option:
            url = f"databases/{db_name}/tables/{table_name}"
            h = self.set_up_header(['accept', 'content-type'])
            d = self.set_up_data(['create_option'],
                                 {'fields': [{"name": "c1", "type": "integer"}], 'properties': {},
                                  'create_option': str(i)})
            r = self.request(url, "post", h, d)
            print(r)
            self.tear_down(r, {
                "status_code": 200,
                "error_code": 0,
            })
            self.drop_table(db_name, table_name)
        return

    def test_http_table_drop_valid_option(self):
        db_name = "default_db"
        table_name = "test_table_drop_valid_option"
        self.show_database(db_name)
        self.drop_table(db_name, table_name)
        for i in drop_valid_option:
            self.create_table(db_name, table_name + str(i), [{"name": "c1", "type": "integer"}], {}, {})
            self.drop_table(db_name, table_name + str(i), {
                "status_code": 200,
                "error_code": 0,
            }, i)
        return

    def test_http_table_drop_invalid_option(self):
        db_name = "default_db"
        table_name = "test_table_drop_invalid_option"
        self.show_database(db_name)
        self.drop_table(db_name, table_name)
        for i in drop_invalid_option:
            self.create_table(db_name, table_name, [{"name": "c1", "type": "integer"}], {}, {})

            url = f"databases/{db_name}/tables/{table_name}"
            h = self.set_up_header(['accept', 'content-type'])
            d = self.set_up_data(['drop_option'], {'drop_option': str(i)})
            r = self.request(url, "delete", h, d)
            self.tear_down(r, {
                "status_code": 200,
                "error_code": 0,
            })
        return

    def test_http_create_duplicated_table_with_ignore_option(self):
        db_name = "default_db"
        table_name = "test_create_duplicated_table_with_error_option"
        self.show_database(db_name)
        self.drop_table(db_name, table_name)
        for i in range(100):
            self.create_table(db_name, table_name, [{"name": "c1", "type": "integer"}], )
        self.drop_table(db_name, table_name)

    def test_http_create_duplicated_table_with_error_option(self):
        db_name = "default_db"
        table_name = "test_create_duplicated_table_with_error_option"
        self.show_database(db_name)
        self.drop_table(db_name, table_name)
        for i in range(100):
            if i == 0:
                self.create_table(db_name, table_name, [{"name": "c1", "type": "integer"}], )
            else:
                self.create_table(db_name, table_name, [{"name": "c1", "type": "integer"}], {}, {
                    "status_code": 500,
                    "error_code": 3017
                }, "kError")
        self.drop_table(db_name, table_name)
        return

        # TODO: Replace options

    def test_http_create_duplicated_table_with_replace_option(self):
        db_name = "default_db"
        table_name = "test_create_duplicated_table_with_error_option"
        self.show_database(db_name)
        self.drop_table(db_name, table_name)
        for i in range(100):
            self.create_table(db_name, table_name, [{"name": "c1", "type": "integer"}], {}, {
                "status_code": 200,
                "error_code": 0
            }, "kIgnore")
        self.drop_table(db_name, table_name)
        return<|MERGE_RESOLUTION|>--- conflicted
+++ resolved
@@ -400,12 +400,7 @@
         return
 
     @pytest.mark.slow
-<<<<<<< HEAD
-    @pytest.mark.skipif(condition=os.getenv("SKIPTIMECOST") != "0",
-                        reason="Cost too much times,and may cause the serve to terminate")
-=======
     @pytest.mark.skipif(condition=os.getenv("RUNSLOWTEST")!="1", reason="Cost too much times,and may cause the serve to terminate")
->>>>>>> 536960c5
     def test_http_various_tables_with_various_columns(self):
         db_name = "default_db"
         table_name = "my_table"
@@ -510,13 +505,8 @@
 
     # create/drop/list/get 1M table to reach the limit
     @pytest.mark.slow
-<<<<<<< HEAD
-    @pytest.mark.skipif(condition=os.getenv("SKIPTIMECOST") != "0", reason="Cost too much times")
-    def test_http_create_1m_table(self):
-=======
     @pytest.mark.skipif(condition=os.getenv("RUNSLOWTEST")!="1", reason="Cost too much times")
     def test_http_create_100K_table(self):
->>>>>>> 536960c5
         db_name = "default_db"
         table_name = "my_table"
         self.show_database(db_name)
