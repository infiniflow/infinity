--- conflicted
+++ resolved
@@ -174,11 +174,7 @@
         return
 
     # PASS
-<<<<<<< HEAD
-    def test_import_empty_file_json(self):
-=======
     def test_http_import_empty_file_jsonl(self):
->>>>>>> 2c94beea
         httputils.check_data(TEST_TMP_DIR)
         db_name = "default"
         table_name = "test_import_different_file_format_data"
