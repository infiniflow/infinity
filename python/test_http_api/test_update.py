--- conflicted
+++ resolved
@@ -234,11 +234,7 @@
         return
 
     @pytest.mark.slow
-<<<<<<< HEAD
     @pytest.mark.skipif(condition=os.getenv("SKIPTIMECOST") != "0", reason="Taking too much time.")
-=======
-    @pytest.mark.skipif(condition=os.getenv("RUNSLOWTEST")!="1", reason="Taking too much time.")
->>>>>>> 536960c5
     def test_http_update_inserted_long_before(self):
         db_name = "default_db"
         table_name = "test_update_before_delete"
