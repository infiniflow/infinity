--- conflicted
+++ resolved
@@ -75,11 +75,7 @@
         dbs = self.get_database()
         # list all databases
         for db_name in dbs:
-<<<<<<< HEAD
-            if db_name == "default":
-=======
             if db_name == "default_db":
->>>>>>> 3aebfcaf
                 continue
             self.drop_database(db_name)
 
@@ -112,11 +108,7 @@
         dbs = self.get_database()
         # list all databases
         for db_name in dbs:
-<<<<<<< HEAD
-            if db_name == "default":
-=======
             if db_name == "default_db":
->>>>>>> 3aebfcaf
                 continue
             self.drop_database(db_name)
 
@@ -151,11 +143,7 @@
             # show database
             dbs = self.get_database()
             for db_name in dbs:
-<<<<<<< HEAD
-                assert db_name in ['test_repeatedly_create_drop_show_databases', "default"]
-=======
                 assert db_name in ['test_repeatedly_create_drop_show_databases', "default_db"]
->>>>>>> 3aebfcaf
             assert len(dbs) == 2
             # drop databses
             self.drop_database('test_repeatedly_create_drop_show_databases')
