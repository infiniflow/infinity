--- conflicted
+++ resolved
@@ -613,6 +613,7 @@
     # ERROR update error
     @pytest.mark.skip
     #@pytest.mark.xfail(reason="Not support to convert Embedding to Embedding")
+    #@pytest.mark.xfail(reason="Not support to convert Embedding to Embedding")
     def test_http_create_index_on_update_table(self):
         db_name = "default_db"
         table_name = "test_create_index_on_update_table"
@@ -634,6 +635,7 @@
             self.insert(db_name, table_name, [{"c1": embedding_data, "c2": i}])
 
         embedding_data = [(float(i) + 0.1) for i in range(4)]
+    
     
         for i in range(10):
             self.update(db_name, table_name, {"c1": embedding_data}, "c2 = " + str(i))
@@ -739,6 +741,7 @@
         return
 
     # PASS
+    # PASS
     def test_http_create_duplicated_index_with_valid_error_options(self):
         db_name = "default_db"
         table_name = "test_create_duplicated_index_with_valid_error_options"
@@ -773,7 +776,7 @@
             "status_code": 500,
             "error_code": 3018
         }, "kReplace")
-
+          
         self.drop_index(db_name, table_name, idxname)
         self.drop_table(db_name, table_name)
         return
@@ -868,6 +871,7 @@
         self.drop_table(db_name, table_name)
         return
     # PASS
+    # PASS
     def test_http_list_index(self):
         db_name = "default_db"
         table_name = "test_list_index"
@@ -928,15 +932,8 @@
         self.drop_table(db_name, table_name)
         return
     
-<<<<<<< HEAD
     def test_http_drop_index_with_invalid_options(self):
         db_name = "default_db"
-=======
-    @pytest.mark.skip("no opt for droping index actually")
-    @pytest.mark.xfail(reason="no opt for drop index actually")
-    def test_http_drop_index_with_invalid_options(self):
-        db_name = "default"
->>>>>>> f1b1200e
         table_name = "test_http_drop_index_with_invalid_options"
         idx_name = "my_idx"
         self.show_database(db_name)
@@ -955,7 +952,6 @@
                 "ef": "50",
                 "metric": "l2"
         })
-<<<<<<< HEAD
 
         self.drop_index(db_name,table_name,idx_name)
 
@@ -968,12 +964,7 @@
         self.drop_table(db_name,table_name)
         return
 
-=======
-        self.drop_index(db_name,table_name,idx_name)
-        self.drop_table(db_name,table_name)
-        return
-
->>>>>>> f1b1200e
+    # PASS
     # PASS
     def test_http_supported_vector_index(self):
         db_name = "default_db"
