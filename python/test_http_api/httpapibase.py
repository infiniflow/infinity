import requests
import logging
import os
from common.common_data import *


class HttpTest:

    # Pre operation: set header
    def set_up_header(self, param=[], tp={}):
        header = {}
        if len(param) != 0:
            for i in range(len(param)):
                item = self.header_dict.get(param[i])
                if item is None:
                    logging.warning("can't find header param: " + param[i])
                    continue
                header[param[i]] = item
        if len(tp) != 0:
            for item in dict.items():
                header[item[0]] = item[1]

        # print(header)
        return header

    def set_up_data(self, param=[], tp={}):
        data = {}
        if len(param) != 0:
            for i in range(len(param)):
                item = self.data_dict.get(param[i], "")
                if len(item) == 0:
                    logging.warning("can't find data param: " + param[i])
                    continue
                data[param[i]] = item
        if len(tp) != 0:
            for item in tp.items():
                data[item[0]] = item[1]
        # print(data)
        return data
        # Post operation

    def tear_down(self, resp, expect={}):
        print("status_code:" + str(resp.status_code))
        if expect.get("status_code", None) is not None:
            assert resp.status_code == expect['status_code']
        else:
            assert resp.status_code == expected_status_code

        resp_json = resp.json()
        # print(resp_json)
        for item in expect.items():
            if resp_json.get(item[0], None) is None:
                continue
            print("[" + str(item[0]) + "]: " + "resp:" + str(resp_json[item[0]]) + ", expect:" + str(item[1]))
            assert str(resp_json[item[0]]) == str(item[1])
        print("----------------------------------------------")
        return

    def request(self, url, method, header={}, data={}):
        if header is None:
            header = {}
        url = default_url + url
        print("url: " + url)
        match method:
            case "get":
                response = requests.get(url, headers=header, json=data)
            case "post":
                response = requests.post(url, headers=header, json=data)
            case "put":
                response = requests.put(url, headers=header, json=data)
            case "delete":
                response = requests.delete(url, headers=header, json=data)
        return response

    def create_database(self, db_name, expect={
        "error_code": 0
    }):
        url = f"databases/{db_name}"
        h = self.set_up_header(['accept', 'content-type'])
        d = self.set_up_data(['create_option'])
        r = self.request(url, "post", h, d)
        self.tear_down(r, expect)
        return

    def create_db_without_check(self, db_name):
        url = f"databases/{db_name}"
        h = self.set_up_header(['accept', 'content-type'])
        d = self.set_up_data(['create_option'])
        r = self.request(url, "post", h, d)
        return r

    def show_database(self, db_name, expect={
        "error_code": 0,
        "table_count": 0,
    }):

        expect["database_name"] = db_name
        url = f"databases/{db_name}"
        h = self.set_up_header(['accept'])
        r = self.request(url, "get", h, {})
        self.tear_down(r, expect)
        return

    def drop_database(self, db_name, expect={
        "error_code": 0
    }):
        url = f"databases/{db_name}"
        h = self.set_up_header(['accept', 'content-type'])
        d = self.set_up_data(['drop_option'])
        r = self.request(url, "delete", h, d)
        self.tear_down(r, expect)
        return

    def drop_db_without_check(self, db_name):
        url = f"databases/{db_name}"
        h = self.set_up_header(['accept', 'content-type'])
        d = self.set_up_data(['drop_option'])
        r = self.request(url, "delete", h, d)
        assert r.status_code == 200
        return r

    def list_database(self, expect):
        url = f"databases"
        self.set_up_header(['accept'])
        r = self.request(url, "get")
        self.tear_down(r, expect)

    def get_database(self):
        url = f"databases"
        h = self.set_up_header(['accept'])
        r = self.request(url, "get")
        assert r.status_code == 200
        # return all db names
        ret = []
        r_json = r.json()
        if r_json.get("databases", None) is None:
            return ret
        dblist = (r_json)["databases"]
        for item in dblist:
            ret.append(item)
        return ret

    def clear_database(self):
        dbs = self.get_database()
        for db_name in dbs:
<<<<<<< HEAD
            if db_name == "default":
=======
            if db_name == "default_db":
>>>>>>> 3aebfcaf
                continue
            self.drop_database(db_name)

    def create_table(self, db_name, table_name, fields=[], properties=[], expect={
        "error_code": 0
    }, opt="kIgnore"):
        url = f"databases/{db_name}/tables/{table_name}"
        h = self.set_up_header(['accept', 'content-type'])
        d = self.set_up_data(['create_option'],
                             {'fields': fields, 'properties': properties, 'create_option': baseCreateOptions[opt]})
        r = self.request(url, "post", h, d)
        print(r)
        self.tear_down(r, expect)
        return

    def drop_table(self, db_name, table_name, expect={
        "error_code": 0,
    }, opt="kIgnore"):
        url = f"databases/{db_name}/tables/{table_name}"
        h = self.set_up_header(['accept', 'content-type'])
        d = self.set_up_data(['drop_option'], {'drop_option': baseDropOptions[opt]})
        r = self.request(url, "delete", h, d)
        self.tear_down(r, expect)
        return

    def show_table(self, db_name, table_name, expect):
        url = f"databases/{db_name}/tables/{table_name}"
        h = self.set_up_header(['accept'])
        r = self.request(url, "get", h)
        self.tear_down(r, expect)
        return

    def list_tables(self, db_name, expect={
        "error_code": 0,
    }):
        url = f"databases/{db_name}/tables"
        h = self.set_up_header(['accept'])
        r = self.request(url, "get", h)
        self.tear_down(r, expect)
        return

    def get_all_tables(self, db_name):
        url = f"databases/{db_name}/tables"
        h = self.set_up_header(['accept'])
        r = self.request(url, "get", h)
        # return all db names
        ret = []
        r_json = r.json()
        if r_json.get("tables", None) is None:
            return ret
        table_list = (r_json)["tables"]
        for item in table_list:
            ret.append(item)
        return ret

    def show_table_columns(self, db_name, table_name, expect):
        url = f"databases/{db_name}/tables/{table_name}/columns"
        h = self.set_up_header(['accept'])
        r = self.request(url, "get", h)
        self.tear_down(r, expect)
        return

    # part index
    def create_index(self, db_name, table_name, index_name, fields=[], index={}, expect={
        "error_code": 0
    }, opt="ignore_if_exists"):
        url = f"databases/{db_name}/tables/{table_name}/indexes/{index_name}"
        h = self.set_up_header(['accept', 'content-type'], )
        d = self.set_up_data([], {"fields": fields, "index": index, "create_option": opt})
        r = self.request(url, "post", h, d)
        self.tear_down(r, expect)
        return

    def drop_index(self, db_name, table_name, index_name, expect={
        "error_code": 0,
    }, opt="kIgnore"):
        url = f"databases/{db_name}/tables/{table_name}/indexes/{index_name}"
        ignore = False
        if opt == "kIgnore":
            ignore = True
        h = self.set_up_header(['accept'])
        d = self.set_up_data([], {"drop_option": {"ignore_if_not_exists": ignore}})
        r = self.request(url, "delete", h, d)
        self.tear_down(r, expect)
        return

    def show_index(self, db_name, table_name, index_name, expect):
        url = f"databases/{db_name}/tables/{table_name}/indexes/{index_name}"
        h = self.set_up_header(['accept'])
        r = self.request(url, "get", h)
        self.tear_down(r, expect)
        return

    def list_index(self, db_name, table_name, expect):
        url = f"databases/{db_name}/tables/{table_name}/indexes"
        h = self.set_up_header(['accept'])
        r = self.request(url, "get", h)
        self.tear_down(r, expect)
        r_json = r.json()
        index_list = []
        exists = r_json.get("tables", None)
        if exists is not None:
            for t in r_json["tables"]:
                index_list.append(t)
        return index_list

        # insert data to tables

    def insert(self, db_name, table_name, values=[], expect={
        "error_code": 0
    }):
        url = f"databases/{db_name}/tables/{table_name}/docs"
        h = self.set_up_header(['accept', "content-type"])
        r = self.request(url, "post", h, values)
        self.tear_down(r, expect)
        return

        # import data to table

    def import_data(self, db_name, table_name, data={}, expect={}):
        url = f"databases/{db_name}/tables/{table_name}"
        h = self.set_up_header(['accept', "content-type"])
        d = self.set_up_data([], {"data": data})
        r = self.request(url, "put", h, d)
        self.tear_down(r, expect)
        return

        # delete data from table

    def delete(self, db_name, table_name, filter="", expect={
        "error_code": 0,
    }):
        url = f"databases/{db_name}/tables/{table_name}/docs"
        h = self.set_up_header(['accept', "content-type"])
        d = self.set_up_data([], {"filter": filter})
        r = self.request(url, "delete", h, d)
        self.tear_down(r, expect)
        return

    def update(self, db_name, table_name, update={}, filter="", expect={
        "error_code": 0,
    }):
        url = f"databases/{db_name}/tables/{table_name}/docs"
        h = self.set_up_header(['accept', "content-type"])
        d = self.set_up_data([], {"update": update, "filter": filter})
        r = self.request(url, "put", h, d)
        self.tear_down(r, expect)
        return

    def select(self, db_name, table_name, output=[], filter="", fusion={}, knn={}, expect={
        "error_code": 0,
    }):
        url = f"databases/{db_name}/tables/{table_name}/docs"
        h = self.set_up_header(['accept', "content-type"])
        tmp = {"output": output}
        if len(filter):
            tmp.update({"filter": filter})
        if len(fusion):
            tmp.update({"fusion": fusion})
        if len(knn):
            tmp.update({"knn": knn})
        d = self.set_up_data([], tmp)
        r = self.request(url, "get", h, d)
        self.tear_down(r, expect)
        return

    def get_variables(self, variable_name, expect={
        "error_code": 0
    }):
        url = f"variables/{variable_name}"
        h = self.set_up_header(['accept'])
        r = self.request(url, "get", h)
        self.tear_down(r, expect)
        return

    def show_segment_list(self, db_name, table_name, expect):
        url = f"databases/{db_name}/tables/{table_name}/segments/"
        h = self.set_up_header(['accept'])
        r = self.request(url, "get", h)
        self.tear_down(r, expect)
        return

    def show_specific_segment_detail(self, db_name, table_name, segment_id, expect):
        url = f"databases/{db_name}/tables/{table_name}/segments/{segment_id}"
        h = self.set_up_header(['accept'])
        r = self.request(url, "get", h)
        self.tear_down(r, expect)
        return

    def show_blocks_list(self, db_name, table_name, segment_id, expect):
        url = f"databases/{db_name}/tables/{table_name}/segments/{segment_id}/blocks/"
        h = self.set_up_header(['accept'])
        r = self.request(url, "get", h)
        self.tear_down(r, expect)
        return

    def show_specific_block_detail(self, db_name, table_name, segment_id, bid, expect):
        url = f"databases/{db_name}/tables/{table_name}/segments/{segment_id}/blocks/{bid}"
        h = self.set_up_header(['accept'])
        r = self.request(url, "get", h)
        self.tear_down(r, expect)
        return

    def get_project_path(self):
        current_file = os.path.abspath(__file__)
        index = current_file.index("infinity")
        desired_path = current_file[:index + len("infinity")]
        return str(desired_path)

    # url: str
    # header_dict: dict
    # response_dict: dict
    # data_dict: dict 

    url = default_url
    header_dict = baseHeader
    response_dict = baseResponse
    data_dict = baseData<|MERGE_RESOLUTION|>--- conflicted
+++ resolved
@@ -143,11 +143,7 @@
     def clear_database(self):
         dbs = self.get_database()
         for db_name in dbs:
-<<<<<<< HEAD
-            if db_name == "default":
-=======
             if db_name == "default_db":
->>>>>>> 3aebfcaf
                 continue
             self.drop_database(db_name)
 
