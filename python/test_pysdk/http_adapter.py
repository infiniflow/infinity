import re

import requests
import logging
import os
from common.common_data import *
from infinity.common import ConflictType, InfinityException
from common import common_values
import infinity
from infinity.errors import ErrorCode
import numpy as np
import pandas as pd
import polars as pl
import pyarrow as pa



class http_adapter:
    url = default_url
    header_dict = baseHeader
    response_dict = baseResponse
    data_dict = baseData

    def disconnect(self):
        print("disconnect")

    def set_up_header(self, param=[], tp={}):
        header = {}
        if len(param) != 0:
            for i in range(len(param)):
                item = self.header_dict.get(param[i])
                if item is None:
                    logging.warning("can't find header param: " + param[i])
                    continue
                header[param[i]] = item
        if len(tp) != 0:
            for item in dict.items():
                header[item[0]] = item[1]

        return header

    def set_up_data(self, param=[], tp={}):
        data = {}
        if len(param) != 0:
            for i in range(len(param)):
                item = self.data_dict.get(param[i], "")
                if len(item) == 0:
                    logging.warning("can't find data param: " + param[i])
                    continue
                data[param[i]] = item
        if len(tp) != 0:
            for item in tp.items():
                data[item[0]] = item[1]
        # logging.debug(data)
        return data
        # Post operation

    def request(self, url, method, header={}, data={}):
        if header is None:
            header = {}
        url = default_url + url
        logging.debug("url: " + url)
        match method:
            case "get":
                response = requests.get(url, headers=header, json=data)
            case "post":
                response = requests.post(url, headers=header, json=data)
            case "put":
                response = requests.put(url, headers=header, json=data)
            case "delete":
                response = requests.delete(url, headers=header, json=data)
        return response

    def raise_exception(self, resp, expect={}):
        logging.debug("status_code:" + str(resp.status_code))
        if expect.get("status_code", None) is not None:
            logging.debug(
                f"expect: {expect['status_code']}, actual: {resp.status_code}"
            )
            assert resp.status_code == expect["status_code"]
        else:
            logging.debug(f"actual: {resp.status_code}, expect: 200")
            if resp.status_code != 200:
                if resp.status_code == 500:
                    resp_json = resp.json()
                    print(500, resp_json["error_code"], resp_json["error_message"])
                    raise InfinityException(resp_json["error_code"], resp_json["error_message"])
                elif resp.status_code == 404:
                    #create_database("") return status_code 404 with no json
                    print(404)
                    raise InfinityException(ErrorCode.INVALID_IDENTIFIER_NAME)
                else:
                    print(resp.status_code)
                    raise InfinityException()
            else:
                #print(200)
                pass

        logging.debug("----------------------------------------------")
        return

    # database
    def create_database(self, db_name, opt=ConflictType.Error):
        url = f"databases/{db_name}"
        h = self.set_up_header(["accept", "content-type"])
        if opt in [ConflictType.Error, ConflictType.Ignore, ConflictType.Replace]:
            d = self.set_up_data(
                ["create_option"], {"create_option": baseCreateOptions[opt]}
            )
            r = self.request(url, "post", h, d)
            self.raise_exception(r)
            return True
        else:
            try:
                d = self.set_up_data(
                   ["create_option"], {"create_option": opt}
                )
                r = self.request(url, "post", h, d)
                self.raise_exception(r)
            except:
                raise InfinityException(ErrorCode.INVALID_CONFLICT_TYPE)
            #d = self.set_up_data(
            #    ["create_option"], {"create_option": str(opt)}
            #)
            #different exception type
            #<ExceptionInfo InfinityException(3074, 'Invalid create option: 1.1') tblen=3>

    def drop_database(self, db_name, opt=ConflictType.Error):
        url = f"databases/{db_name}"
        h = self.set_up_header(["accept", "content-type"])
        if opt in [ConflictType.Error, ConflictType.Ignore]:
            d = self.set_up_data(["drop_option"], {"drop_option": baseDropOptions[opt]})
            r = self.request(url, "delete", h, d)
            self.raise_exception(r)
            return database_result()
        else:
            try:
                d = self.set_up_data(["drop_option"], {"drop_option": opt})
                r = self.request(url, "delete", h, d)
                self.raise_exception(r)
            except:
                raise InfinityException(ErrorCode.INVALID_CONFLICT_TYPE)


    def get_database(self, db_name, opt=ConflictType.Error):
        url = f"databases/{db_name}"
        h = self.set_up_header(["accept"])
        r = self.request(url, "get", h, {})
        try:
            self.raise_exception(r)
            return database_result(database_name=r.json()["database_name"])
        except:
            raise InfinityException(ErrorCode.DB_NOT_EXIST)

    def list_databases(self):
        url = "databases"
        self.set_up_header(["accept"])
        r = self.request(url, "get")
        self.raise_exception(r)
        return database_result(list = r.json()["databases"])

    def show_database(self,db_name):
        url = f"databases/{db_name}"
        h = self.set_up_header(["accept"])
        r = self.request(url, "get", h, {})
        self.raise_exception(r)
        return database_result(database_name=r.json()["database_name"])

    # table
    def create_table(
        self,
        table_name,
        columns_definition = {},
        conflict_type=ConflictType.Error,
    ):
        copt = conflict_type
        if type(conflict_type) != type([]) and type(conflict_type) != type({}) and type(conflict_type) != type(()):
            exists = baseCreateOptions.get(conflict_type, None)
            if exists is not None:
                copt = baseCreateOptions[conflict_type]

        # parser
        fields = []
        for col in columns_definition:
            tmp = {}
            tmp["name"] = col
            for param_name in columns_definition[col]:
                if param_name.lower() != "constraints" and param_name.lower() != "default": # not constraint and default, should be type
                    params = columns_definition[col][param_name].split(",")
                    if params[0].strip().lower() == "vector" or params[0].strip().lower() == "tensor" or params[0].strip().lower() == "tensorarray":
                        tmp["type"] = params[0].strip()
                        tmp["dimension"] = int(params[1].strip())
                        tmp["element_type"] = type_transfrom[params[2].strip()]
                    elif params[0].strip().lower() == "sparse":
                        tmp["type"] = params[0].strip()
                        tmp["dimension"] = int(params[1].strip())
                        tmp["data_type"] = type_transfrom[params[2].strip()]
                        tmp["index_type"] = type_transfrom[params[3].strip()]
                    else:
                        tmp[param_name.lower()] = type_transfrom[columns_definition[col][param_name]]
                elif param_name.lower() == "default":
                    default_field = {}
                    if tmp["type"] == "vector":
                        default_field["type"] = type_to_vector_literaltype[tmp["element_type"]]
                    elif tmp["type"] == "tensor":
                        pass
                    elif tmp["type"] == "sparse":
                        pass
                    else:
                        default_field["type"] = type_to_literaltype[tmp["type"]]
                    default_field["value"] = columns_definition[col][param_name]
                    tmp["default"] = default_field
                else:
                    tmp[param_name] = columns_definition[col][param_name]
            fields.append(tmp)
        #print(fields)

        url = f"databases/{self.database_name}/tables/{table_name}"
        h = self.set_up_header(["accept", "content-type"])
        d = self.set_up_data(
            ["create_option"],
            {
                "fields": fields,
                "create_option": copt,
            },
        )
        r = self.request(url, "post", h, d)
        self.raise_exception(r)
        self.table_name = table_name
        return database_result(database_name=self.database_name, table_name=self.table_name)


    def drop_table(
        self,
        table_name,
        conflict_type=ConflictType.Error,
    ):
        copt = conflict_type
        if type(conflict_type) != type([]) and type(conflict_type) != type({}) and type(conflict_type) != type(()):
            exists = baseDropOptions.get(conflict_type, None)
            if exists is not None:
                copt = baseDropOptions[conflict_type]

        url = f"databases/{self.database_name}/tables/{table_name}"
        h = self.set_up_header(["accept", "content-type"])
        d = self.set_up_data(["drop_option"], {"drop_option": copt})
        r = self.request(url, "delete", h, d)
        self.raise_exception(r)
        return self


    def list_tables(self):
        url = f"databases/{self.database_name}/tables"
        h = self.set_up_header(["accept"])
        r = self.request(url, "get", h)
        self.raise_exception(r)
        return self

    def show_table(self, table_name):
        check_valid_name(table_name)
        url = f"databases/{self.database_name}/tables/{table_name}"
        h = self.set_up_header(["accept"])
        r = self.request(url, "get", h)
        self.raise_exception(r)
        self.table_name = table_name
        return database_result(database_name=self.database_name, table_name=self.table_name)

    def get_all_tables(self):
        url = f"databases/{self.database_name}/tables"
        h = self.set_up_header(["accept"])
        r = self.request(url, "get", h)
        # return all db names
        ret = []
        r_json = r.json()
        if r_json.get("tables", None) is None:
            return ret
        table_list = (r_json)["tables"]
        for item in table_list:
            ret.append(item)
        return ret

    def get_table(self, table_name):
        return self.show_table(table_name)

    def show_columns(self,table_name):
        url = f"databases/{self.database_name}/tables/{table_name}/columns"
        h = self.set_up_header(["accept"])
        r = self.request(url, "get", h)
        self.raise_exception(r)
        res = {"column_name":[], "column_type":[], "constraint":[], "default":[]}
        print(r.json())
        for col in r.json()["columns"]:
            res["column_name"].append(col["column_name"])
            res["column_type"].append(col["column_type"])
            res["constraint"].append(col["constraint"])
            res["default"].append(col["default"])
        res = pl.from_pandas(pd.DataFrame(res))
        return res

    def show_columns_type(self,table_name):
        url = f"databases/{self.database_name}/tables/{table_name}/columns"
        h = self.set_up_header(["accept"])
        r = self.request(url, "get", h)
        self.raise_exception(r)
        res = {}
        for col in r.json()["columns"]:
            res[col["column_name"]] = col["column_type"]
        return res

    # not implemented, just to pass test
    def show_tables(self):
        self.get_all_tables()
        return database_result(columns=["database", "table", "type", "column_count", "block_count", "block_capacity",
                                   "segment_count", "segment_capacity"])

    # index
    def create_index(
        self,
        index_name,
        index_info = [],
        opt=ConflictType.Error,
    ):
        copt = opt
        exists = baseCreateOptions.get(opt, None)
        if exists is not None:
            copt = baseCreateOptions[opt]
        fields = []
        index = {}
        fields.append(index_info[0].column_name)
        index["type"] = index_type_transfrom[index_info[0].index_type]
        for param in index_info[0].params:
            index[param.param_name] = param.param_value
        #print(fields)
        #print(index)

        url = f"databases/{self.database_name}/tables/{self.table_name}/indexes/{index_name}"
        h = self.set_up_header(
            ["accept", "content-type"],
        )
        d = self.set_up_data(
            ["create_option"], {"fields": fields, "index": index, "create_option": copt}
        )
        r = self.request(url, "post", h, d)
        self.raise_exception(r)
        return self

    def drop_index(
        self,
        index_name,
        opt=ConflictType.Error,
    ):
        copt = opt
        exists = baseDropOptions.get(opt, None)
        if exists is not None:
            copt = baseDropOptions[opt]

        url = f"databases/{self.database_name}/tables/{self.table_name}/indexes/{index_name}"

        h = self.set_up_header(["accept"])
        d = self.set_up_data([], {"drop_option": copt})
        r = self.request(url, "delete", h, d)
        self.raise_exception(r)
        return self

    def show_index(self,index_name):
        url = f"databases/{self.database_name}/tables/{self.table_name}/indexes/{index_name}"
        h = self.set_up_header(["accept"])
        r = self.request(url, "get", h)
        self.raise_exception(r)
        return self

    def list_indexes(self):
        url = f"databases/{self.database_name}/tables/{self.table_name}/indexes"
        h = self.set_up_header(["accept"])
        r = self.request(url, "get", h)
        self.raise_exception(r)
        r_json = r.json()
        index_list = []
        exists = r_json.get("tables", None)
        if exists is not None:
            for t in r_json["tables"]:
                index_list.append(t)
        self.index_list = index_list
        return self

    def insert(self,values=[]):
        if isinstance(values, list):
            pass
        else:
            values = [values]
        url = f"databases/{self.database_name}/tables/{self.table_name}/docs"
        h = self.set_up_header(["accept", "content-type"])
        r = self.request(url, "post", h, values)
        self.raise_exception(r)
        return self

    def import_data(self,data_path = "/home/infiniflow/Documents/development/infinity/test/data/csv/pysdk_test.csv",
                    import_options = {}):
        data = {}
        data["file_path"] = data_path
        data["file_type"] = "csv"
        data["header"] = False
        data["delimiter"] = ","
        if import_options is not None:
            if "file_type" in import_options:
                data["file_type"] = import_options["file_type"]
            if "header" in import_options:
                data["header"] = import_options["header"]
            if "delimiter" in import_options:
                data["delimiter"] = import_options["delimiter"]

        url = f"databases/{self.database_name}/tables/{self.table_name}"
        h = self.set_up_header(["accept", "content-type"])
        d = self.set_up_data([], data)
        r = self.request(url, "put", h, d)
        self.raise_exception(r)
        return self

    def export_data(self,data_path = "", export_options = {}, columns = []):
        data = {}
        data["file_path"] = data_path
        data["file_type"] = "csv"
        data["header"] = False
        data["delimiter"] = ","
        if "file_type" in export_options:
            data["file_type"] = export_options["file_type"]
        if "header" in export_options:
            data["header"] = export_options["header"]
        if "delimiter" in export_options:
            data["delimiter"] = export_options["delimiter"]
        if "offset" in export_options:
            data["offset"] = export_options["offset"]
        if "limit" in export_options:
            data["limit"] = export_options["limit"]
        if "row_limit" in export_options:
            data["row_limit"] = export_options["row_limit"]

        data["columns"] = columns

        url = f"databases/{self.database_name}/table/{self.table_name}"
        h = self.set_up_header(["accept", "content-type"])
        d = self.set_up_data([], data)
        r = self.request(url, "get", h, d)
        self.raise_exception(r)
        return self

    def select(self):
        url = f"databases/{self.database_name}/tables/{self.table_name}/docs"
        h = self.set_up_header(["accept", "content-type"])
        tmp = {"output": self._output}
        if len(self._filter):
            tmp.update({"filter": self._filter})
        if len(self._fusion):
            tmp.update({"fusion": self._fusion})
        if len(self._knn):
            tmp.update({"knn": self._knn})
        #print(tmp)
        d = self.set_up_data([], tmp)
        r = self.request(url, "get", h, d)
        self.raise_exception(r)
        #print(r.json())
        if "output" in r.json():
            self.output_res = r.json()["output"]
        else:
            self.output_res = []
        return self

    def output(
        self,
        output=[],
    ):
        output = [element for element in output if element not in unsupport_output]
        self._output = output
        self._filter = ""
        self._fusion = {}
        return self.select()

    def match(self, fields, query, operator):
        self._fusion["match"] = {}
        self._fusion["match"]["fields"] = fields
        self._fusion["match"]["query"] = query
        self._fusion["match"]["operator"] = operator
        return self.select()

    def filter(self, filter):
        self._filter = filter
        return self.select()

    def knn(self, fields, query_vector, element_type, metric_type, top_k):
        self._fusion["knn"] = {}
        self._fusion["knn"]["fields"] = [fields]
        self._fusion["knn"]["query_vector"] = query_vector
        self._fusion["knn"]["element_type"] = type_transfrom[element_type]
        self._fusion["knn"]["metric_type"] = metric_type
        self._fusion["knn"]["top_k"] = top_k
        #print(self._fusion["knn"])
        return self.select()

    def fusion(self, fusion):
        self._fusion["method"] = fusion
        return self.select()

    def to_pl(self):
        return pl.from_pandas(self.to_df())

    def to_df(self):
        df_dict = {}
        col_types = self.show_columns_type(self.table_name)
        for output_col in self._output:
            if output_col in col_types:
                df_dict[output_col] = ()
        #when output["*"] and output_res is empty
        for output_col in self._output:
            if output_col == "*":
                for col in col_types:
                    df_dict[col] = ()

        for res in self.output_res:
            for k in res:
                if k not in df_dict:
                    df_dict[k] = ()
                tup = df_dict[k]
                if res[k].isdigit() or is_float(res[k]):
                    new_tup = tup + (eval(res[k]), )
                elif is_list(res[k]):
                    new_tup = tup + (ast.literal_eval(res[k]), )
                else:
                    if res[k].lower() == 'true':
                        res[k] = True
                    elif res[k].lower() == 'false':
                        res[k] = False
                    new_tup = tup + (res[k],)
                df_dict[k] = new_tup
        #print(self.output_res)
        #print(df_dict)

        df_type = {}
        for k in df_dict:
            if k in col_types:# might be object
                df_type[k] = type_to_dtype(col_types[k])
            #"(c1 + c2)"
            k1 = k.replace("(", "")
            k1 = k1.replace(")", "")
            cols = k1.split("+") + k1.split("-") #["c1 ", " c2", "c1 + c2"]
            #print(cols)
            #haven't considered data type priority
            for col in cols:
                if col.strip() in col_types:
                    df_type[k] = type_to_dtype(col_types[col.strip()])
                if col.strip().isdigit():
                    df_type[k] = dtype('int32')
<<<<<<< HEAD
                if is_float(col.strip()):
=======
                if isfloat(col.strip()):
>>>>>>> 68e50f7e
                    df_type[k] = dtype('float64')
        return pd.DataFrame(df_dict).astype(df_type)

    def to_arrow(self):
        return pa.Table.from_pandas(self.to_df())

    def delete(self,filter=""):
        url = f"databases/{self.database_name}/tables/{self.table_name}/docs"
        h = self.set_up_header(["accept", "content-type"])
        d = self.set_up_data([], {"filter": filter})
        r = self.request(url, "delete", h, d)
        self.raise_exception(r)
        return self

    def update(self, filter="", update={},):
        url = f"databases/{self.database_name}/tables/{self.table_name}/docs"
        h = self.set_up_header(["accept", "content-type"])
        if len(update) == 0:
            update = {}
        else:
            update = update[0]
        d = self.set_up_data([], {"update": update, "filter": filter})
        r = self.request(url, "put", h, d)
        self.raise_exception(r)
        return self


class database_result(http_adapter):
    def __init__(self, list = [], error_code = ErrorCode.OK, database_name = "" ,columns=[], table_name = "",
                 index_list = [], output = ["*"], filter="", fusion={}, knn={},output_res = []):
        self.db_names = list
        self.error_code = error_code
        self.database_name = database_name # get database
        self._db_name = database_name
        self.columns = columns
        self.table_name = table_name
        self.index_list = index_list
        self._output = output
        self._filter = filter
        self._fusion = fusion
        self._knn = knn
        self.output_res = output_res



identifier_limit = 65536
def check_valid_name(name, name_type: str = "Table"):
    if not isinstance(name, str):
        raise InfinityException(ErrorCode.INVALID_IDENTIFIER_NAME,
                                f"{name_type} name must be a string, got {type(name)}")
    if not re.match(r"^[a-zA-Z][a-zA-Z0-9_]*$", name):
        raise InfinityException(ErrorCode.INVALID_IDENTIFIER_NAME,
                                f"{name_type} name '{name}' is not valid. It should start with a letter and can contain only letters, numbers and underscores")
    if len(name) > identifier_limit:
        raise InfinityException(ErrorCode.INVALID_IDENTIFIER_NAME,
                                f"{name_type} name '{name}' is not of appropriate length")
    if name is None:
        raise InfinityException(ErrorCode.INVALID_IDENTIFIER_NAME, f"invalid name: {name}")
    if name.isspace():
        raise InfinityException(ErrorCode.INVALID_IDENTIFIER_NAME, f"{name_type} name cannot be composed of whitespace characters only")
    if name == '':
        raise InfinityException(ErrorCode.INVALID_IDENTIFIER_NAME, f"invalid name: {name}")
    if name == ' ':
        raise InfinityException(ErrorCode.INVALID_IDENTIFIER_NAME, f"invalid name: {name}")
    if name.isdigit():
        raise InfinityException(ErrorCode.INVALID_IDENTIFIER_NAME, f"invalid name: {name}")

<|MERGE_RESOLUTION|>--- conflicted
+++ resolved
@@ -549,11 +549,7 @@
                     df_type[k] = type_to_dtype(col_types[col.strip()])
                 if col.strip().isdigit():
                     df_type[k] = dtype('int32')
-<<<<<<< HEAD
                 if is_float(col.strip()):
-=======
-                if isfloat(col.strip()):
->>>>>>> 68e50f7e
                     df_type[k] = dtype('float64')
         return pd.DataFrame(df_dict).astype(df_type)
 
