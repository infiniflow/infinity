# Copyright(C) 2023 InfiniFlow, Inc. All rights reserved.
#
# Licensed under the Apache License, Version 2.0 (the "License");
# you may not use this file except in compliance with the License.
# You may obtain a copy of the License at
#
#      https://www.apache.org/licenses/LICENSE-2.0
#
# Unless required by applicable law or agreed to in writing, software
# distributed under the License is distributed on an "AS IS" BASIS,
# WITHOUT WARRANTIES OR CONDITIONS OF ANY KIND, either express or implied.
# See the License for the specific language governing permissions and
# limitations under the License.

import os
import pytest 

#import delete table insert update show knn index database


def run_sdk():
    os.system("cd test")
    os.system("python3 -m pytest -m 'not complex and not slow' test")

def run_http():
    os.system("cd test_http_api")
<<<<<<< HEAD
    os.system("python3 -m pytest -m 'not complex and not slow' test_http_api")   
=======
    os.system("python3 -m pytest -m 'not complex and not slow' test_http_api/test_index.py")   
>>>>>>> 43c6224d


# def run_all():
#     test_base.test_table(HttpTest)

if __name__ == '__main__':
    run_http()<|MERGE_RESOLUTION|>--- conflicted
+++ resolved
@@ -24,11 +24,7 @@
 
 def run_http():
     os.system("cd test_http_api")
-<<<<<<< HEAD
-    os.system("python3 -m pytest -m 'not complex and not slow' test_http_api")   
-=======
     os.system("python3 -m pytest -m 'not complex and not slow' test_http_api/test_index.py")   
->>>>>>> 43c6224d
 
 
 # def run_all():
