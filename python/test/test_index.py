--- conflicted
+++ resolved
@@ -400,7 +400,6 @@
         assert not res.is_empty()
         print(res)
 
-<<<<<<< HEAD
     @pytest.mark.xfail(reason="Concurrent reads and writes of the fulltext index causes it to be empty")
     @pytest.mark.parametrize("file_format", ["csv"])
     def test_insert_data_fulltext_index_search_parallel(self, get_infinity_db, file_format):
@@ -462,9 +461,6 @@
         assert return_val[0]
 
     @pytest.mark.parametrize("check_data", [{"file_name": "enwiki_9.csv", "data_dir": common_values.TEST_TMP_DIR,}], indirect=True)
-=======
-    @pytest.mark.parametrize("check_data", [{"file_name": "enwiki_9.csv", "data_dir": common_values.TEST_TMP_DIR, }], indirect=True)
->>>>>>> a363fc9b
     def test_fulltext_match_with_invalid_analyzer(self, get_infinity_db, check_data):
         db_obj = get_infinity_db
         db_obj.drop_table("test_with_fulltext_match", ConflictType.Ignore)
