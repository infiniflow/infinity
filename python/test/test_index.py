--- conflicted
+++ resolved
@@ -370,7 +370,6 @@
                                                         index_type[0],
                                                         [index.InitParameter("centroids_count", "128"),
                                                          index.InitParameter("metric", "l2")])], None)
-<<<<<<< HEAD
 
         # disconnect
         res = infinity_obj.disconnect()
@@ -393,9 +392,6 @@
                                                       [index.InitParameter("centroids_count", "128"),
                                                        index.InitParameter("metric", "l2")])], None)
         assert res.error_code == ErrorCode.OK
-=======
->>>>>>> 81da91ed
-
         table_obj.import_data(os.getcwd() + TEST_DATA_DIR + file_format + "/pysdk_test." + file_format)
 
         # disconnect
