# Copyright(C) 2023 InfiniFlow, Inc. All rights reserved.
#
# Licensed under the Apache License, Version 2.0 (the "License");
# you may not use this file except in compliance with the License.
# You may obtain a copy of the License at
#
#      https://www.apache.org/licenses/LICENSE-2.0
#
# Unless required by applicable law or agreed to in writing, software
# distributed under the License is distributed on an "AS IS" BASIS,
# WITHOUT WARRANTIES OR CONDITIONS OF ANY KIND, either express or implied.
# See the License for the specific language governing permissions and
# limitations under the License.
import os

import pytest

from common import common_values
import infinity
import infinity.index as index
from infinity.errors import ErrorCode

TEST_DATA_DIR = "/test/data/"


class TestIndex:

    def test_create_index_IVFFlat(self):
        infinity_obj = infinity.connect(common_values.TEST_REMOTE_HOST)
        db_obj = infinity_obj.get_database("default")
        res = db_obj.drop_table("test_index_ivfflat", True)
        assert res.error_code == ErrorCode.OK
        table_obj = db_obj.create_table("test_index_ivfflat", {
            "c1": "vector,1024,float"}, None)
        assert table_obj is not None

        res = table_obj.create_index("my_index",
                                     [index.IndexInfo("c1",
                                                      index.IndexType.IVFFlat,
                                                      [index.InitParameter("centroids_count", "128"),
                                                       index.InitParameter("metric", "l2")])], None)
        assert res.error_code == ErrorCode.OK

        res = table_obj.drop_index("my_index")
        assert res.error_code == ErrorCode.OK

    def test_create_index_HNSW(self):
        # CREATE INDEX idx1 ON test_hnsw (col1) USING Hnsw WITH (M = 16, ef_construction = 50, ef = 50, metric = l2);
        infinity_obj = infinity.connect(common_values.TEST_REMOTE_HOST)
        db_obj = infinity_obj.get_database("default")
        res = db_obj.drop_table("test_index_hnsw", True)
        assert res.error_code == ErrorCode.OK
        table_obj = db_obj.create_table(
            "test_index_hnsw", {"c1": "vector,1024,float"}, None)
        assert table_obj is not None

        res = table_obj.create_index("my_index",
                                     [index.IndexInfo("c1",
                                                      index.IndexType.Hnsw,
                                                      [
                                                          index.InitParameter(
                                                              "M", "16"),
                                                          index.InitParameter(
                                                              "ef_construction", "50"),
                                                          index.InitParameter(
                                                              "ef", "50"),
                                                          index.InitParameter(
                                                              "metric", "l2")
                                                      ])], None)

        assert res.error_code == ErrorCode.OK

        res = table_obj.drop_index("my_index")
        assert res.error_code == ErrorCode.OK

    def test_create_index_fulltext(self):
        # CREATE INDEX ft_index ON enwiki(body) USING FULLTEXT WITH(ANALYZER=segmentation);
        infinity_obj = infinity.connect(common_values.TEST_REMOTE_HOST)
        db_obj = infinity_obj.get_database("default")
        res = db_obj.drop_table("test_index_fulltext", if_exists=True)
        assert res.error_code == ErrorCode.OK
        table_obj = db_obj.create_table(
            "test_index_fulltext", {"doctitle": "varchar", "docdate": "varchar", "body": "varchar"}, None)
        assert table_obj is not None

        res = table_obj.create_index("my_index",
                                     [index.IndexInfo("body",
                                                      index.IndexType.FullText,
                                                      [index.InitParameter("ANALYZER", "segmentation")]),
                                      ], None)

        assert res.error_code == ErrorCode.OK

        res = table_obj.drop_index("my_index")
        assert res.error_code == ErrorCode.OK

    # drop non-existent index
    def test_drop_non_existent_index(self):
        # connect
        infinity_obj = infinity.connect(common_values.TEST_REMOTE_HOST)
        db_obj = infinity_obj.get_database("default")
        res = db_obj.drop_table("test_drop_non_existent_index", if_exists=True)

        table_obj = db_obj.create_table("test_drop_non_existent_index", {
            "c1": "vector,3,float"}, None)
        assert table_obj is not None

        # drop none index
        table_obj.drop_index("none_index")

        # disconnect
        res = infinity_obj.disconnect()
        assert res.error_code == ErrorCode.OK

    # create created index
    def test_create_created_index(self):
        # connect
        infinity_obj = infinity.connect(common_values.TEST_REMOTE_HOST)
        db_obj = infinity_obj.get_database("default")
        db_obj.drop_table("test_create_created_index", if_exists=True)
        table_obj = db_obj.create_table("test_create_created_index", {
            "c1": "vector,3,float"}, None)

        # create index
        res = table_obj.create_index("my_index",
                                     [index.IndexInfo("c1",
                                                      index.IndexType.IVFFlat,
                                                      [index.InitParameter("centroids_count", "128"),
                                                       index.InitParameter("metric", "l2")])], None)
        assert res.error_code == ErrorCode.OK

        # create created index
        res = table_obj.create_index("my_index",
                                     [index.IndexInfo("c1",
                                                      index.IndexType.IVFFlat,
                                                      [index.InitParameter("centroids_count", "128"),
                                                       index.InitParameter("metric", "l2")])], None)
        assert res.error_code == ErrorCode.OK

        # disconnect
        res = infinity_obj.disconnect()
        assert res.error_code == ErrorCode.OK

    # create / drop index with invalid options
    @pytest.mark.parametrize("column_name",
                             [(1, False), (2.2, False), ((1, 2), False), ([1, 2, 3], False), ("c1", True)])
    @pytest.mark.parametrize("index_type", [
<<<<<<< HEAD
        (1, False), (2.2, False), ([1, 2], False), ("$#%dfva", False), ((
            1, 2), False), ({"1": 2}, False),
        (index.IndexType.Hnsw, False), (index.IndexType.IVFFlat,
                                        True), (index.IndexType.FullText, False)
=======
        (1, False),
        (2.2, False),
        ([1, 2], False),
        ("$#%dfva", False),
        ((1, 2), False),
        ({"1": 2}, False),
        (index.IndexType.Hnsw, False),
        (index.IndexType.IVFFlat, True)
>>>>>>> 6aaa8ce9
    ])
    @pytest.mark.parametrize("params", [
        (1, False), (2.2, False), ([1, 2], False), ("$#%dfva", False), ((1, 2), False), ({"1": 2}, False),
        ([index.InitParameter("centroids_count", "128"),
          index.InitParameter("metric", "l2")], True)
    ])
<<<<<<< HEAD
    def test_create_drop_vector_index_invalid_options(self, cl_name, index_type, params):
=======
    @pytest.mark.parametrize("types", ["vector, 3, float"])
    def test_create_drop_vector_index_invalid_options(self, column_name, index_type, params, types):
>>>>>>> 6aaa8ce9
        # connect
        infinity_obj = infinity.connect(common_values.TEST_REMOTE_HOST)
        db_obj = infinity_obj.get_database("default")
        db_obj.drop_table("test_create_drop_vector_index_invalid_options", if_exists=True)
        table_obj = db_obj.create_table("test_create_drop_vector_index_invalid_options", {
            "c1": types}, None)

        index_info = [index.IndexInfo(column_name[0], index_type[0], params[0])]
        if not column_name[1] or not index_type[1] or not params[1]:
            with pytest.raises(Exception):
                table_obj.create_index("my_index", index_info, None)
        else:
            table_obj.create_index("my_index", index_info, None)

        # disconnect
        res = infinity_obj.disconnect()
        assert res.error_code == ErrorCode.OK

    # @pytest.mark.skip(reason="Core dumped.")
    @pytest.mark.parametrize("column_name", [
        (1, False),
        (2.2, False),
        ([1, 2], False),
        ("$#%dfva", False),
        ((1, 2), False),
        ({"1": 2}, False),
        ("c1", True)])
    @pytest.mark.parametrize("index_type", [(index.IndexType.FullText, True)])
    @pytest.mark.parametrize("params", [
        (1, False), (2.2, False), ([1, 2], False), ("$#%dfva", False), ((1, 2), False), ({"1": 2}, False),
        ([index.InitParameter("ANALYZER", "segmentation")], True)
    ])
    @pytest.mark.parametrize("types", ["int", "int8", "int16", "int32", "int64", "integer",
                                       "float", "float32", "double", "float64",
                                       "varchar", "bool", "vector, 3, float"])
    def test_create_drop_different_fulltext_index_invalid_options(self, column_name, index_type, params, types):
        # connect
        infinity_obj = infinity.connect(common_values.TEST_REMOTE_HOST)
        db_obj = infinity_obj.get_database("default")
        db_obj.drop_table("test_create_drop_different_fulltext_index_invalid_options", if_exists=True)
        table_obj = db_obj.create_table("test_create_drop_different_fulltext_index_invalid_options", {
            "c1": types}, None)

        index_info = [index.IndexInfo(column_name[0], index_type[0], params[0])]
        if not column_name[1] or not index_type[1] or not params[1]:
            with pytest.raises(Exception):
                table_obj.create_index("my_index", index_info, None)
        else:
            table_obj.create_index("my_index", index_info, None)

        # disconnect
        res = infinity_obj.disconnect()
        assert res.error_code == ErrorCode.OK

    # create index on dropped table instance
    def test_create_index_on_dropped_table(self):
        # connect
        infinity_obj = infinity.connect(common_values.TEST_REMOTE_HOST)
        db_obj = infinity_obj.get_database("default")
        db_obj.drop_table(
            "test_create_drop_index_invalid_options", if_exists=True)
        table_obj = db_obj.create_table("test_create_drop_index_invalid_options", {
            "c1": "vector,3,float"}, None)
        db_obj.drop_table(
            "test_create_drop_index_invalid_options", if_exists=True)

        # create created index
        with pytest.raises(Exception, match="ERROR:3022*"):
            table_obj.create_index("my_index",
                                   [index.IndexInfo("c1",
                                                    index.IndexType.IVFFlat,
                                                    [index.InitParameter("centroids_count", "128"),
                                                     index.InitParameter("metric", "l2")])], None)

        # disconnect
        res = infinity_obj.disconnect()
        assert res.error_code == ErrorCode.OK

    # create index then show index
    @pytest.mark.skip(reason="Not support for showing index yet.")
    def test_create_index_show_index(self):
        # connect
        infinity_obj = infinity.connect(common_values.TEST_REMOTE_HOST)
        db_obj = infinity_obj.get_database("default")
        db_obj.drop_table("test_create_index_show_index", if_exists=True)
        table_obj = db_obj.create_table("test_create_index_show_index", {
            "c1": "vector,3,float"}, None)
        # create created index
        res = table_obj.create_index("my_index",
                                     [index.IndexInfo("c1",
                                                      index.IndexType.IVFFlat,
                                                      [index.InitParameter("centroids_count", "128"),
                                                       index.InitParameter("metric", "l2")])], None)

        # disconnect
        res = infinity_obj.disconnect()
        assert res.error_code == ErrorCode.OK

    # drop index then show index
    @pytest.mark.skip(reason="Not support for showing index yet.")
    def test_drop_index_show_index(self):
        # connect
        infinity_obj = infinity.connect(common_values.TEST_REMOTE_HOST)
        db_obj = infinity_obj.get_database("default")
        db_obj.drop_table("test_create_index_show_index", if_exists=True)
        table_obj = db_obj.create_table("test_create_index_show_index", {
            "c1": "vector,3,float"}, None)
        # create created index
        res = table_obj.create_index("my_index",
                                     [index.IndexInfo("c1",
                                                      index.IndexType.IVFFlat,
                                                      [index.InitParameter("centroids_count", "128"),
                                                       index.InitParameter("metric", "l2")])], None)

        table_obj.drop_index("my_index")
        # disconnect
        res = infinity_obj.disconnect()
        assert res.error_code == ErrorCode.OK

    # create index on different type of column and show index
    @pytest.mark.parametrize("types", ["vector, 3, float"])
    @pytest.mark.parametrize("index_type", [
        (index.IndexType.Hnsw, False), (index.IndexType.IVFFlat,
                                        True), (index.IndexType.FullText, True)
    ])
    def test_create_index_on_different_type_of_column(self, types, index_type):
        # connect
        infinity_obj = infinity.connect(common_values.TEST_REMOTE_HOST)
        db_obj = infinity_obj.get_database("default")
        db_obj.drop_table(
            "test_create_index_on_different_type_of_column", if_exists=True)
        table_obj = db_obj.create_table("test_create_index_on_different_type_of_column", {
            "c1": types}, None)
        # create created index
        if not index_type[1]:
            with pytest.raises(Exception, match="ERROR:3061*"):
                table_obj.create_index("my_index",
                                       [index.IndexInfo("c1",
                                                        index_type[0],
                                                        [index.InitParameter("centroids_count", "128"),
                                                         index.InitParameter("metric", "l2")])], None)
        else:
            res = table_obj.create_index("my_index",
                                         [index.IndexInfo("c1",
                                                          index_type[0],
                                                          [index.InitParameter("centroids_count", "128"),
                                                           index.InitParameter("metric", "l2")])], None)
            assert res.error_code == ErrorCode.OK

        # disconnect
        res = infinity_obj.disconnect()
        assert res.error_code == ErrorCode.OK

    # insert data, then create index
    @pytest.mark.parametrize("index_type", [
        index.IndexType.IVFFlat
    ])
    def test_insert_data_create_index(self, index_type):
        # connect
        infinity_obj = infinity.connect(common_values.TEST_REMOTE_HOST)
        db_obj = infinity_obj.get_database("default")
        db_obj.drop_table("test_insert_data_create_index", if_exists=True)
        table_obj = db_obj.create_table("test_insert_data_create_index", {
            "c1": "vector,1024,float"}, None)
        values = [{"c1": [1.1 for _ in range(1024)]}]
        table_obj.insert(values)

        res = table_obj.create_index("my_index",
                                     [index.IndexInfo("c1",
                                                      index_type,
                                                      [index.InitParameter("centroids_count", "128"),
                                                       index.InitParameter("metric", "l2")])], None)
        assert res.error_code == ErrorCode.OK

        # disconnect
        res = infinity_obj.disconnect()
        assert res.error_code == ErrorCode.OK

    @pytest.mark.parametrize("index_type", [
        index.IndexType.IVFFlat, index.IndexType.FullText
    ])
    @pytest.mark.parametrize("file_format", ["csv"])
    def test_import_data_create_index(self, index_type, file_format):
        # connect
        infinity_obj = infinity.connect(common_values.TEST_REMOTE_HOST)
        db_obj = infinity_obj.get_database("default")
        db_obj.drop_table("test_import_data_create_index", if_exists=True)
        table_obj = db_obj.create_table("test_import_data_create_index", {
            "c1": "int",
            "c2": "vector,3,float"}, None)

        table_obj.import_data(os.getcwd() + TEST_DATA_DIR +
                              file_format + "/pysdk_test." + file_format)
        res = table_obj.create_index("my_index",
                                     [index.IndexInfo("c2",
                                                      index_type,
                                                      [index.InitParameter("centroids_count", "128"),
                                                       index.InitParameter("metric", "l2")])], None)
        assert res.error_code == ErrorCode.OK

        # disconnect
        res = infinity_obj.disconnect()
        assert res.error_code == ErrorCode.OK

    # import data, then create index
    # def test_import_data_create_index(self):
    # create index then insert / import data
    # create index on all data are deleted table.
    # create index on all data are updated.
    # create index on no date are deleted.
    # create index on no date are update.
    # create index on table has multiple segments
    # create index on table has only one segment
    # create index on empty table

    # create / drop index repeatedly
    # create index on same column with different parameters

    # show index on table
    # show index on dropped table instance<|MERGE_RESOLUTION|>--- conflicted
+++ resolved
@@ -145,12 +145,6 @@
     @pytest.mark.parametrize("column_name",
                              [(1, False), (2.2, False), ((1, 2), False), ([1, 2, 3], False), ("c1", True)])
     @pytest.mark.parametrize("index_type", [
-<<<<<<< HEAD
-        (1, False), (2.2, False), ([1, 2], False), ("$#%dfva", False), ((
-            1, 2), False), ({"1": 2}, False),
-        (index.IndexType.Hnsw, False), (index.IndexType.IVFFlat,
-                                        True), (index.IndexType.FullText, False)
-=======
         (1, False),
         (2.2, False),
         ([1, 2], False),
@@ -159,19 +153,15 @@
         ({"1": 2}, False),
         (index.IndexType.Hnsw, False),
         (index.IndexType.IVFFlat, True)
->>>>>>> 6aaa8ce9
     ])
     @pytest.mark.parametrize("params", [
         (1, False), (2.2, False), ([1, 2], False), ("$#%dfva", False), ((1, 2), False), ({"1": 2}, False),
         ([index.InitParameter("centroids_count", "128"),
           index.InitParameter("metric", "l2")], True)
     ])
-<<<<<<< HEAD
-    def test_create_drop_vector_index_invalid_options(self, cl_name, index_type, params):
-=======
+
     @pytest.mark.parametrize("types", ["vector, 3, float"])
     def test_create_drop_vector_index_invalid_options(self, column_name, index_type, params, types):
->>>>>>> 6aaa8ce9
         # connect
         infinity_obj = infinity.connect(common_values.TEST_REMOTE_HOST)
         db_obj = infinity_obj.get_database("default")
