# Copyright(C) 2023 InfiniFlow, Inc. All rights reserved.
#
# Licensed under the Apache License, Version 2.0 (the "License");
# you may not use this file except in compliance with the License.
# You may obtain a copy of the License at
#
#      https://www.apache.org/licenses/LICENSE-2.0
#
# Unless required by applicable law or agreed to in writing, software
# distributed under the License is distributed on an "AS IS" BASIS,
# WITHOUT WARRANTIES OR CONDITIONS OF ANY KIND, either express or implied.
# See the License for the specific language governing permissions and
# limitations under the License.
import os

import pytest

from python.test.common import common_values
import infinity
import infinity.index as index
from infinity.errors import ErrorCode

<<<<<<< HEAD
=======
TEST_DATA_DIR = "/test/data/"

>>>>>>> 384e7809

class TestIndex:

    def test_create_index_IVFFlat(self):
        infinity_obj = infinity.connect(common_values.TEST_REMOTE_HOST)
        db_obj = infinity_obj.get_database("default")
        res = db_obj.drop_table("test_index_ivfflat", True)
        assert res.error_code == ErrorCode.OK
        table_obj = db_obj.create_table("test_index_ivfflat", {
            "c1": "vector,1024,float"}, None)
        assert table_obj is not None

        res = table_obj.create_index("my_index",
                                     [index.IndexInfo("c1",
                                                      index.IndexType.IVFFlat,
                                                      [index.InitParameter("centroids_count", "128"),
                                                       index.InitParameter("metric", "l2")])], None)
        assert res.error_code == ErrorCode.OK

        res = table_obj.drop_index("my_index")
        assert res.error_code == ErrorCode.OK

    def test_create_index_HNSW(self):
        # CREATE INDEX idx1 ON test_hnsw (col1) USING Hnsw WITH (M = 16, ef_construction = 50, ef = 50, metric = l2);
        infinity_obj = infinity.connect(common_values.TEST_REMOTE_HOST)
        db_obj = infinity_obj.get_database("default")
        res = db_obj.drop_table("test_index_hnsw", True)
        assert res.error_code == ErrorCode.OK
        table_obj = db_obj.create_table(
            "test_index_hnsw", {"c1": "vector,1024,float"}, None)
        assert table_obj is not None

        res = table_obj.create_index("my_index",
                                     [index.IndexInfo("c1",
                                                      index.IndexType.Hnsw,
                                                      [
                                                          index.InitParameter("M", "16"),
                                                          index.InitParameter("ef_construction", "50"),
                                                          index.InitParameter("ef", "50"),
                                                          index.InitParameter("metric", "l2")
                                                      ])], None)

        assert res.error_code == ErrorCode.OK

        res = table_obj.drop_index("my_index")
        assert res.error_code == ErrorCode.OK

    def test_create_index_fulltext(self):
        # CREATE INDEX ft_index ON enwiki(body) USING FULLTEXT WITH(ANALYZER=segmentation) (doctitle, docdate) USING FULLTEXT;
        infinity_obj = infinity.connect(common_values.TEST_REMOTE_HOST)
        db_obj = infinity_obj.get_database("default")
        res = db_obj.drop_table("test_index_fulltext", if_exists=True)
        assert res.error_code == ErrorCode.OK
        table_obj = db_obj.create_table(
            "test_index_fulltext", {"doctitle": "varchar", "docdate": "varchar", "body": "varchar"}, None)
        assert table_obj is not None

        res = table_obj.create_index("my_index",
                                     [index.IndexInfo("body",
                                                      index.IndexType.FullText,
                                                      [index.InitParameter("ANALYZER", "segmentation")]),
                                      index.IndexInfo("doctitle",
                                                      index.IndexType.FullText,
                                                      []),
                                      index.IndexInfo("docdate",
                                                      index.IndexType.FullText,
                                                      []),
                                      ], None)

        assert res.error_code == ErrorCode.OK

        res = table_obj.drop_index("my_index")
        assert res.error_code == ErrorCode.OK

    # drop non-existent index
    def test_drop_non_existent_index(self):
        # connect
        infinity_obj = infinity.connect(common_values.TEST_REMOTE_HOST)
        db_obj = infinity_obj.get_database("default")
        res = db_obj.drop_table("test_drop_non_existent_index", if_exists=True)

        table_obj = db_obj.create_table("test_drop_non_existent_index", {
            "c1": "vector,3,float"}, None)
        assert table_obj is not None

        # drop none index
        table_obj.drop_index("none_index")

        # disconnect
        res = infinity_obj.disconnect()
        assert res.error_code == ErrorCode.OK

    # create created index
    def test_create_created_index(self):
        # connect
        infinity_obj = infinity.connect(common_values.TEST_REMOTE_HOST)
        db_obj = infinity_obj.get_database("default")
        db_obj.drop_table("test_create_created_index", if_exists=True)
        table_obj = db_obj.create_table("test_create_created_index", {
            "c1": "vector,3,float"}, None)

        # create index
        res = table_obj.create_index("my_index",
                                     [index.IndexInfo("c1",
                                                      index.IndexType.IVFFlat,
                                                      [index.InitParameter("centroids_count", "128"),
                                                       index.InitParameter("metric", "l2")])], None)
        assert res.error_code == ErrorCode.OK

        # create created index
        res = table_obj.create_index("my_index",
                                     [index.IndexInfo("c1",
                                                      index.IndexType.IVFFlat,
                                                      [index.InitParameter("centroids_count", "128"),
                                                       index.InitParameter("metric", "l2")])], None)
        assert res.error_code == ErrorCode.OK

        # disconnect
        res = infinity_obj.disconnect()
        assert res.error_code == ErrorCode.OK

    # create / drop index with invalid options
    @pytest.mark.skip(reason="Expected error.")
    @pytest.mark.parametrize("cl_name", [1, 2.2, (1, 2), "c1", [1, 2, 3]])
    @pytest.mark.parametrize("index_type", [
        1, 2.2, [1, 2], "$#%dfva", (1, 2), {"1": 2},
        index.IndexType.Hnsw, index.IndexType.IVFFlat, index.IndexType.FullText
    ])
    @pytest.mark.parametrize("params", [
        1, 2.2, [1, 2], "$#%dfva", (1, 2), {"1": 2},
        [index.InitParameter("centroids_count", "128"),
         index.InitParameter("metric", "l2")]
    ])
    def test_create_drop_index_invalid_options(self, cl_name, index_type, params):
        # connect
        infinity_obj = infinity.connect(common_values.TEST_REMOTE_HOST)
        db_obj = infinity_obj.get_database("default")
        db_obj.drop_table("test_create_drop_index_invalid_options", if_exists=True)
        table_obj = db_obj.create_table("test_create_drop_index_invalid_options", {
            "c1": "vector,3,float"}, None)

        index_info = [cl_name, index_type, params]
        table_obj.create_index("my_index", index_info, None)

        # disconnect
        res = infinity_obj.disconnect()
        assert res.error_code == ErrorCode.OK

    # create index on dropped table instance
    def test_create_index_on_dropped_table(self):
        # connect
        infinity_obj = infinity.connect(common_values.TEST_REMOTE_HOST)
        db_obj = infinity_obj.get_database("default")
        db_obj.drop_table("test_create_drop_index_invalid_options", if_exists=True)
        table_obj = db_obj.create_table("test_create_drop_index_invalid_options", {
            "c1": "vector,3,float"}, None)
        db_obj.drop_table("test_create_drop_index_invalid_options", if_exists=True)

        # create created index
        with pytest.raises(Exception, match="ERROR:3022*"):
            table_obj.create_index("my_index",
                                     [index.IndexInfo("c1",
                                                      index.IndexType.IVFFlat,
                                                      [index.InitParameter("centroids_count", "128"),
                                                       index.InitParameter("metric", "l2")])], None)

        # disconnect
        res = infinity_obj.disconnect()
        assert res.error_code == ErrorCode.OK

    # create index then show index
    @pytest.mark.skip(reason="Not support for showing index yet.")
    def test_create_index_show_index(self):
        # connect
        infinity_obj = infinity.connect(common_values.TEST_REMOTE_HOST)
        db_obj = infinity_obj.get_database("default")
        db_obj.drop_table("test_create_index_show_index", if_exists=True)
        table_obj = db_obj.create_table("test_create_index_show_index", {
            "c1": "vector,3,float"}, None)
        # create created index
        res = table_obj.create_index("my_index",
                                     [index.IndexInfo("c1",
                                                      index.IndexType.IVFFlat,
                                                      [index.InitParameter("centroids_count", "128"),
                                                       index.InitParameter("metric", "l2")])], None)

        # disconnect
        res = infinity_obj.disconnect()
        assert res.error_code == ErrorCode.OK

    # drop index then show index
    @pytest.mark.skip(reason="Not support for showing index yet.")
    def test_drop_index_show_index(self):
        # connect
        infinity_obj = infinity.connect(common_values.TEST_REMOTE_HOST)
        db_obj = infinity_obj.get_database("default")
        db_obj.drop_table("test_create_index_show_index", if_exists=True)
        table_obj = db_obj.create_table("test_create_index_show_index", {
            "c1": "vector,3,float"}, None)
        # create created index
        res = table_obj.create_index("my_index",
                                     [index.IndexInfo("c1",
                                                      index.IndexType.IVFFlat,
                                                      [index.InitParameter("centroids_count", "128"),
                                                       index.InitParameter("metric", "l2")])], None)

        table_obj.drop_index("my_index")
        # disconnect
        res = infinity_obj.disconnect()
        assert res.error_code == ErrorCode.OK

    # create index on different type of column and show index
    @pytest.mark.skip(reason="Cause service shutdown.")
    @pytest.mark.parametrize("types", ["vector, 3, float"])
    @pytest.mark.parametrize("index_type", [
        index.IndexType.Hnsw, index.IndexType.IVFFlat, index.IndexType.FullText
    ])
    def test_create_index_on_different_type_of_column(self, types, index_type):
        # connect
        infinity_obj = infinity.connect(common_values.TEST_REMOTE_HOST)
        db_obj = infinity_obj.get_database("default")
        db_obj.drop_table("test_create_index_on_different_type_of_column", if_exists=True)
        table_obj = db_obj.create_table("test_create_index_on_different_type_of_column", {
            "c1": types}, None)
        # create created index
        res = table_obj.create_index("my_index",
                                     [index.IndexInfo("c1",
                                                      index_type,
                                                      [index.InitParameter("centroids_count", "128"),
                                                       index.InitParameter("metric", "l2")])], None)
        assert res.error_code == ErrorCode.OK

        # disconnect
        res = infinity_obj.disconnect()
        assert res.error_code == ErrorCode.OK

    # insert data, then create index
    @pytest.mark.skip(reason="Cause core dumped.")
    @pytest.mark.parametrize("index_type", [
        index.IndexType.IVFFlat
    ])
    def test_insert_data_create_index(self, index_type):
        # connect
        infinity_obj = infinity.connect(common_values.TEST_REMOTE_HOST)
        db_obj = infinity_obj.get_database("default")
        db_obj.drop_table("test_insert_data_create_index", if_exists=True)
        table_obj = db_obj.create_table("test_insert_data_create_index", {
            "c1": "vector,1024,float"}, None)
        values = [{"c1": [1.1 for _ in range(1024)]}]
        table_obj.insert(values)

        res = table_obj.create_index("my_index",
                                     [index.IndexInfo("c1",
                                                      index_type,
                                                      [index.InitParameter("centroids_count", "128"),
                                                       index.InitParameter("metric", "l2")])], None)
        assert res.error_code == ErrorCode.OK

        # disconnect
        res = infinity_obj.disconnect()
        assert res.error_code == ErrorCode.OK

    @pytest.mark.skip(reason="Cause core dumped.")
    @pytest.mark.parametrize("index_type", [
        index.IndexType.IVFFlat, index.IndexType.FullText
    ])
    @pytest.mark.parametrize("file_format", ["csv"])
    def test_import_data_create_index(self, index_type, file_format):
        # connect
        infinity_obj = infinity.connect(common_values.TEST_REMOTE_HOST)
        db_obj = infinity_obj.get_database("default")
        db_obj.drop_table("test_import_data_create_index", if_exists=True)
        table_obj = db_obj.create_table("test_import_data_create_index", {
            "c1": "int",
            "c2": "vector,3,float"}, None)

        table_obj.import_data("../../" + TEST_DATA_DIR + file_format + "/pysdk_test." + file_format)
        res = table_obj.create_index("my_index",
                                     [index.IndexInfo("c2",
                                                      index_type,
                                                      [index.InitParameter("centroids_count", "128"),
                                                       index.InitParameter("metric", "l2")])], None)
        assert res.error_code == ErrorCode.OK

        # disconnect
        res = infinity_obj.disconnect()
        assert res.error_code == ErrorCode.OK

    # import data, then create index
    # def test_import_data_create_index(self):
    # create index then insert / import data
    # create index on all data are deleted table.
    # create index on all data are updated.
    # create index on no date are deleted.
    # create index on no date are update.
    # create index on table has multiple segments
    # create index on table has only one segment
    # create index on empty table

    # create / drop index repeatedly
    # create index on same column with different parameters

    # show index on table
    # show index on dropped table instance<|MERGE_RESOLUTION|>--- conflicted
+++ resolved
@@ -20,11 +20,9 @@
 import infinity.index as index
 from infinity.errors import ErrorCode
 
-<<<<<<< HEAD
-=======
+
 TEST_DATA_DIR = "/test/data/"
 
->>>>>>> 384e7809
 
 class TestIndex:
 
