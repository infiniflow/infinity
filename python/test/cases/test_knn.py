import pytest
from common import common_values
from internal.test_knn import TestKnn
from infinity.common import ConflictType
from internal.utils import trace_expected_exceptions
from infinity.errors import ErrorCode
import infinity.index as index

@pytest.fixture(scope="class")
def local_infinity(request):
    return request.config.getoption("--local-infinity")

@pytest.fixture(scope="class")
def setup_class(request, local_infinity):
    if local_infinity:
        uri = common_values.TEST_LOCAL_PATH
    else:
        uri = common_values.TEST_LOCAL_HOST
    request.cls.uri = uri
    request.cls.test_infinity_obj = TestKnn(uri)
    yield
    request.cls.test_infinity_obj.disconnect()

@pytest.mark.usefixtures("setup_class")
class TestInfinity:
    # def test_version(self):
    #     self.test_infinity_obj._test_version()

    @pytest.mark.parametrize("check_data", [{"file_name": "tmp_20240116.csv",
                                             "data_dir": common_values.TEST_TMP_DIR}], indirect=True)
    def test_knn(self, check_data):
        self.test_infinity_obj._test_knn(check_data)

    @pytest.mark.parametrize("check_data", [{"file_name": "embedding_int_dim3.csv",
                                             "data_dir": common_values.TEST_TMP_DIR}], indirect=True)
    def test_knn_u8(self, check_data):
        self.test_infinity_obj._test_knn_u8(check_data)

    def test_insert_multi_column(self):
        self.test_infinity_obj._test_insert_multi_column()

    @pytest.mark.parametrize("check_data", [{"file_name": "tmp_20240116.csv",
                                             "data_dir": common_values.TEST_TMP_DIR}], indirect=True)
    @pytest.mark.parametrize("column_name", ["gender_vector",
                                             "color_vector"])
    def test_knn_on_vector_column(self, check_data, column_name):
        self.test_infinity_obj._test_knn_on_vector_column(check_data, column_name)

    @pytest.mark.parametrize("check_data", [{"file_name": "tmp_20240116.csv",
                                             "data_dir": common_values.TEST_TMP_DIR}], indirect=True)
    @pytest.mark.parametrize("column_name", [pytest.param("variant_id"),
                                             pytest.param("query_price"),
                                             # pytest.param(1, marks=pytest.mark.xfail),
                                             # pytest.param(2.2, marks=pytest.mark.xfail),
                                             # pytest.param("!@#/\#$ ## #$%  @#$^", marks=pytest.mark.xfail),
                                             ])
    def test_knn_on_non_vector_column(self, check_data, column_name):
        self.test_infinity_obj._test_knn_on_non_vector_column(check_data, column_name)

    @pytest.mark.parametrize("check_data", [{"file_name": "tmp_20240116.csv",
                                             "data_dir": common_values.TEST_TMP_DIR}], indirect=True)
    @pytest.mark.parametrize("embedding_data", [
        [1] * 4,
        (1, 2, 3, 4),
    ])
    def test_valid_embedding_data(self, check_data, embedding_data):
        self.test_infinity_obj._test_valid_embedding_data(check_data, embedding_data)

    @pytest.mark.parametrize("check_data", [{"file_name": "tmp_20240116.csv",
                                             "data_dir": common_values.TEST_TMP_DIR}], indirect=True)
    @pytest.mark.parametrize("embedding_data", [
        pytest.param("variant_id"),
        pytest.param("gender_vector"),
        pytest.param(1),
        pytest.param(2.4),
        pytest.param([1] * 3),
        pytest.param((1, 2, 3)),
        pytest.param({"c": "12"}),
    ])
    def test_invalid_embedding_data(self, check_data, embedding_data):
        self.test_infinity_obj._test_invalid_embedding_data(check_data, embedding_data)

    @pytest.mark.parametrize("check_data", [{"file_name": "tmp_20240116.csv",
                                             "data_dir": common_values.TEST_TMP_DIR}], indirect=True)
    @pytest.mark.parametrize("embedding_data", [
        [1] * 4,
        [1.0] * 4,
    ])
    @pytest.mark.parametrize("embedding_data_type", [
        ("float", True),
    ])
    def test_valid_embedding_data_type(self, check_data, embedding_data, embedding_data_type):
        self.test_infinity_obj._test_valid_embedding_data_type(check_data, embedding_data,
                                                          embedding_data_type)

    @pytest.mark.parametrize("check_data", [{"file_name": "tmp_20240116.csv",
                                             "data_dir": common_values.TEST_TMP_DIR}], indirect=True)
    @pytest.mark.parametrize("embedding_data", [
        [1] * 4,
        [1.0] * 4,
    ])
    @pytest.mark.parametrize("embedding_data_type", [
        ("int", False),
        pytest.param(1),
        pytest.param(2.2),
        pytest.param("#@!$!@"),
    ])
    def test_invalid_embedding_data_type(self, check_data, embedding_data, embedding_data_type):
        self.test_infinity_obj._test_invalid_embedding_data_type(check_data, embedding_data,
                                                            embedding_data_type)

    @pytest.mark.parametrize("check_data", [{"file_name": "tmp_20240116.csv",
                                             "data_dir": common_values.TEST_TMP_DIR}], indirect=True)
    @pytest.mark.parametrize("embedding_data", [
        [1] * 4,
        [1.0] * 4,
    ])
    @pytest.mark.parametrize("embedding_data_type", [
        # ("int", False),
        ("float", True),
    ])
    @pytest.mark.parametrize("distance_type", [
        ("l2", True),
        ("cosine", True),
        ("ip", True),
        ("hamming", False),
    ])
    def test_various_distance_type(self, check_data, embedding_data, embedding_data_type,
                                   distance_type):
        self.test_infinity_obj._test_various_distance_type(check_data, embedding_data, embedding_data_type,
                                                      distance_type)

    @pytest.mark.parametrize("check_data", [{"file_name": "tmp_20240116.csv",
                                             "data_dir": common_values.TEST_TMP_DIR}], indirect=True)
    @pytest.mark.parametrize("topn", [
        (2, True),
        (10, True),
        (0, False, ErrorCode.INVALID_PARAMETER_VALUE),
        (-1, False, ErrorCode.INVALID_PARAMETER_VALUE),
        (1.1, False, ErrorCode.INVALID_TOPK_TYPE),
        ("test", False, ErrorCode.INVALID_TOPK_TYPE),
        ({}, False, ErrorCode.INVALID_TOPK_TYPE),
        ((), False, ErrorCode.INVALID_TOPK_TYPE),
        ([1] * 4, False, ErrorCode.INVALID_TOPK_TYPE),
    ])
    def test_various_topn(self, check_data, topn):
        self.test_infinity_obj._test_various_topn(check_data, topn)

    @pytest.mark.parametrize("check_data", [{"file_name": "pysdk_test_knn.csv",
                                             "data_dir": common_values.TEST_TMP_DIR}], indirect=True)
    @pytest.mark.parametrize("index_column_name", ["gender_vector",
                                                   "color_vector",
                                                   "category_vector",
                                                   "tag_vector",
                                                   "other_vector"])
    @pytest.mark.parametrize("knn_column_name", ["gender_vector",
                                                 "color_vector",
                                                 "category_vector",
                                                 "tag_vector",
                                                 "other_vector"])
    @pytest.mark.parametrize("index_distance_type", ["l2", "ip"])
    @pytest.mark.parametrize("knn_distance_type", ["l2", "ip"])
    def test_with_index_before(self, check_data, index_column_name, knn_column_name,
                               index_distance_type, knn_distance_type):
        self.test_infinity_obj._test_with_index_before(check_data, index_column_name, knn_column_name,
                                                  index_distance_type, knn_distance_type)

    @pytest.mark.parametrize("check_data", [{"file_name": "pysdk_test_knn.csv",
                                             "data_dir": common_values.TEST_TMP_DIR}], indirect=True)
    @pytest.mark.parametrize("index_column_name", ["gender_vector",
                                                   "color_vector",
                                                   "category_vector",
                                                   "tag_vector",
                                                   "other_vector"])
    @pytest.mark.parametrize("knn_column_name", ["gender_vector",
                                                 "color_vector",
                                                 "category_vector",
                                                 "tag_vector",
                                                 "other_vector"])
    @pytest.mark.parametrize("index_distance_type", ["l2", "ip"])
    @pytest.mark.parametrize("knn_distance_type", ["l2", "ip"])
    def test_with_index_after(self, check_data,
                              index_column_name, knn_column_name,
                              index_distance_type, knn_distance_type):
        self.test_infinity_obj._test_with_index_after(check_data, index_column_name, knn_column_name,
                                                 index_distance_type, knn_distance_type)

    @pytest.mark.parametrize("match_param_1", ["doctitle,num,body^5"])
    @pytest.mark.parametrize("check_data", [{"file_name": "enwiki_embedding_99_commas.csv",
                                             "data_dir": common_values.TEST_TMP_DIR}], indirect=True)
    def test_with_fulltext_match_with_valid_columns(self, check_data, match_param_1):
        self.test_infinity_obj._test_with_fulltext_match_with_valid_columns(check_data, match_param_1)

    @pytest.mark.parametrize("match_param_1", [pytest.param(1),
                                               pytest.param(1.1),
                                               pytest.param([]),
                                               pytest.param({}),
                                               pytest.param(()),
                                               pytest.param("invalid column name")])
    @pytest.mark.parametrize("check_data", [{"file_name": "enwiki_embedding_99_commas.csv",
                                             "data_dir": common_values.TEST_TMP_DIR}], indirect=True)
    def test_with_fulltext_match_with_invalid_columns(self, check_data, match_param_1):
        self.test_infinity_obj._test_with_fulltext_match_with_invalid_columns(check_data, match_param_1)

    @pytest.mark.parametrize("match_param_2", ["a word a segment",
                                               "body=Greek"])
    @pytest.mark.parametrize("check_data", [{"file_name": "enwiki_embedding_99_commas.csv",
                                             "data_dir": common_values.TEST_TMP_DIR}], indirect=True)
    def test_with_fulltext_match_with_valid_words(self, check_data, match_param_2):
        self.test_infinity_obj._test_with_fulltext_match_with_valid_words(check_data, match_param_2)

    @pytest.mark.parametrize("match_param_2", [pytest.param(1),
                                               pytest.param(1.1),
                                               pytest.param([]),
                                               pytest.param({}),
                                               pytest.param(()),
                                               pytest.param("@#$!#@$SDasdf3!@#$")])
    @pytest.mark.parametrize("check_data", [{"file_name": "enwiki_embedding_99_commas.csv",
                                             "data_dir": common_values.TEST_TMP_DIR}], indirect=True)
    def test_with_fulltext_match_with_invalid_words(self, check_data, match_param_2):
        self.test_infinity_obj._test_with_fulltext_match_with_invalid_words(check_data, match_param_2)

    @pytest.mark.parametrize("match_param_3", [pytest.param("@#$!#@$SDa^sdf3!@#$"),
                                               "topn=1",
                                               "1"])
    @pytest.mark.parametrize("check_data", [{"file_name": "enwiki_embedding_99_commas.csv",
                                             "data_dir": common_values.TEST_TMP_DIR}], indirect=True)
    def test_with_fulltext_match_with_options(self, check_data, match_param_3):
        self.test_infinity_obj._test_with_fulltext_match_with_options(check_data, match_param_3)

    @pytest.mark.parametrize("match_param_3", [pytest.param(1),
                                               pytest.param(1.1),
                                               pytest.param([]),
                                               pytest.param({}),
                                               pytest.param(()), ])
    @pytest.mark.parametrize("check_data", [{"file_name": "enwiki_embedding_99_commas.csv",
                                             "data_dir": common_values.TEST_TMP_DIR}], indirect=True)
    def test_with_fulltext_match_with_invalid_options(self, check_data, match_param_3):
        self.test_infinity_obj._test_with_fulltext_match_with_invalid_options(check_data, match_param_3)

    @pytest.mark.parametrize("check_data", [{"file_name": "tensor_maxsim.csv",
                                             "data_dir": common_values.TEST_TMP_DIR}], indirect=True)
    def test_tensor_scan(self, check_data):
        self.test_infinity_obj._test_tensor_scan(check_data)

    @pytest.mark.parametrize("check_data", [{"file_name": "sparse_knn.csv",
                                            "data_dir": common_values.TEST_TMP_DIR}], indirect=True)
    def test_sparse_knn(self, check_data):
        self.test_infinity_obj._test_sparse_scan(check_data)

    @pytest.mark.parametrize("check_data", [{"file_name": "sparse_knn.csv",
                                             "data_dir": common_values.TEST_TMP_DIR}], indirect=True)
    def test_sparse_knn_with_index(self, check_data):
        self.test_infinity_obj._test_sparse_knn_with_index(check_data)

    @pytest.mark.parametrize("check_data", [{"file_name": "tensor_maxsim.csv",
                                             "data_dir": common_values.TEST_TMP_DIR}], indirect=True)
    def test_with_multiple_fusion(self, check_data):
        self.test_infinity_obj._test_with_multiple_fusion(check_data)

    @pytest.mark.parametrize("check_data", [{"file_name": "pysdk_test_knn.csv",
                                             "data_dir": common_values.TEST_TMP_DIR}], indirect=True)
    @pytest.mark.parametrize("index_column_name", ["gender_vector"])
    @pytest.mark.parametrize("knn_column_name", ["gender_vector"])
    @pytest.mark.parametrize("index_distance_type", ["l2","ip", "cosine"])
    @pytest.mark.parametrize("knn_distance_type", ["l2", "ip", "cosine"])
    @pytest.mark.parametrize("index_type", [index.IndexType.Hnsw, index.IndexType.IVFFlat])
    def test_with_various_index_knn_distance_combination(self, check_data, index_column_name, knn_column_name,
                               index_distance_type, knn_distance_type, index_type):
        self.test_infinity_obj._test_with_various_index_knn_distance_combination(check_data, index_column_name, knn_column_name,
                                                  index_distance_type, knn_distance_type, index_type)

    def test_zero_dimension_vector(self):
        self.test_infinity_obj._test_zero_dimension_vector()

    @pytest.mark.parametrize("dim", [1000, 10000, 100000, 200000])
    def test_big_dimension_vector(self, dim):
        self.test_infinity_obj._test_big_dimension_vector(dim)

    # "^5" indicates the point that column "body" get multipy by 5, default is multipy by 1
    # refer to https://www.elastic.co/guide/en/elasticsearch/reference/current/query-dsl-query-string-query.html
    @pytest.mark.parametrize("fields_and_matching_text", [
                                        ["body","black"],
                                        ["doctitle,num,body", "black"],
                                        ["doctitle,num,body^5", "black"],
                                        ["", "body:black"],
                                        ["", "body:black^5"],
                                        ["", "'body':'(black)'"],
                                        ["", "body:'(black)^5'"],
                                        ["", "'body':'(black OR white)'"],
                                        ["", "'body':'(black AND white)'"],
                                        ["", "'body':'(black)^5 OR (white)'"],
                                        ["", "'body':'(black)^5 AND (white)'"],
                                        ["", "'body':'black - white'"],
                                        ["", "body:black OR doctitle:black"],
                                        ["", "body:black AND doctitle:black"],
                                        ["", "(body:black OR doctitle:black) AND (body:white OR doctitle:white)"],
                                        ["", "(body:black)^5 OR doctitle:black"],
                                        ["", "(body:black)^5 AND doctitle:black"],
                                        ["", "(body:black OR doctitle:black)^5 AND (body:white OR doctitle:white)"],
                                        #["", "doc\*:back"] not support
                                        ])
    @pytest.mark.parametrize("check_data", [{"file_name": "enwiki_embedding_99_commas.csv",
                                             "data_dir": common_values.TEST_TMP_DIR}], indirect=True)
    def test_with_various_fulltext_match(self, check_data, fields_and_matching_text):
        self.test_infinity_obj._test_with_various_fulltext_match(check_data, fields_and_matching_text)

    @pytest.mark.parametrize("data_type", ['varchar',
                                           pytest.param(1),
                                           pytest.param(1.1),
                                           pytest.param([]),
                                           pytest.param({}),
                                           pytest.param(()),
                                           pytest.param("@#$!#@$SDasdf3!@#$")
                                           ])
    @pytest.mark.parametrize("check_data", [{"file_name": "tensor_maxsim.csv",
                                                "data_dir": common_values.TEST_TMP_DIR}], indirect=True)
    def test_tensor_scan_with_invalid_data_type(self, check_data, data_type):
        self.test_infinity_obj._test_tensor_scan_with_invalid_data_type(check_data, data_type)

    @pytest.mark.parametrize("method_type", ['invalid method type',
                                            pytest.param(1),
                                            pytest.param(1.1),
                                            pytest.param([]),
                                            pytest.param({}),
                                            pytest.param(()),
                                            pytest.param("@#$!#@$SDasdf3!@#$")
                                            ])
    @pytest.mark.parametrize("check_data", [{"file_name": "tensor_maxsim.csv",
                                                "data_dir": common_values.TEST_TMP_DIR}], indirect=True)
    def test_tensor_scan_with_invalid_method_type(self, check_data, method_type):
        self.test_infinity_obj._test_tensor_scan_with_invalid_method_type(check_data, method_type)

    @pytest.mark.parametrize("extra_option", ['topn=-1',
                                              'topn=0',
                                              'topn=100000000',
                                            pytest.param(1),
                                            pytest.param(1.1),
                                            pytest.param([]),
                                            pytest.param({}),
                                            pytest.param(()),
                                            ])
    @pytest.mark.parametrize("check_data", [{"file_name": "tensor_maxsim.csv",
                                                "data_dir": common_values.TEST_TMP_DIR}], indirect=True)
    def test_tensor_scan_with_invalid_extra_option(self, check_data, extra_option):
<<<<<<< HEAD
        self.test_infinity_obj._test_tensor_scan_with_invalid_extra_option(check_data, extra_option)

    @pytest.mark.skip(reason = "UnrecoverableException The tensor column basic embedding dimension should be greater than 0")
    def test_zero_dimension_tensor_scan(self):
        self.test_infinity_obj._test_zero_dimension_tensor_scan()

    @pytest.mark.parametrize("dim", [1, 10, 100]) #1^3, 10^3, 100^3
    def test_big_dimension_tensor_scan(self, dim):
        self.test_infinity_obj._test_big_dimension_tensor_scan(dim)

    @pytest.mark.parametrize("table_params", [
        "vector,100,float,int8",
        "sparse,0,float,int8",
        "sparse,100,int,int8",
        "sparse,100,float,float",
        "int8,float,100,sparse", #disorder
    ])
    @pytest.mark.parametrize("check_data", [{"file_name": "sparse_knn.csv",
                                            "data_dir": common_values.TEST_TMP_DIR}], indirect=True)
    def test_sparse_with_invalid_table_params(self, check_data, table_params):
        self.test_infinity_obj._test_sparse_with_invalid_table_params(check_data, table_params)

    @pytest.mark.parametrize("index_type", [index.IndexType.IVFFlat,
                                            index.IndexType.Hnsw,
                                            index.IndexType.EMVB,
                                            index.IndexType.FullText,
                                            index.IndexType.Secondary,])
    @pytest.mark.parametrize("check_data", [{"file_name": "sparse_knn.csv",
                                             "data_dir": common_values.TEST_TMP_DIR}], indirect=True)
    def test_sparse_knn_with_invalid_index_type(self, check_data, index_type):
        self.test_infinity_obj._test_sparse_knn_with_invalid_index_type(check_data, index_type)

    @pytest.mark.parametrize("index_params", [["0", "compress"],
                                              ["257", "compress"],
                                              ["16", "invalid compress type"]])
    @pytest.mark.parametrize("check_data", [{"file_name": "sparse_knn.csv",
                                             "data_dir": common_values.TEST_TMP_DIR}], indirect=True)
    def test_sparse_knn_with_invalid_index_params(self, check_data, index_params):
        self.test_infinity_obj._test_sparse_knn_with_invalid_index_params(check_data, index_params)


    @pytest.mark.skip(reason = "invalid alpha and beta do not raise exception")
    @pytest.mark.parametrize("alpha", ["-1.0", "2.0"])
    @pytest.mark.parametrize("beta", ["-1.0", "2.0"])
    @pytest.mark.parametrize("check_data", [{"file_name": "sparse_knn.csv",
                                             "data_dir": common_values.TEST_TMP_DIR}], indirect=True)
    def test_sparse_knn_with_invalid_alpha_beta(self, check_data, alpha, beta):
        self.test_infinity_obj._test_sparse_knn_with_invalid_alpha_beta(check_data, alpha, beta)

    @pytest.mark.skip(reason = "UnrecoverableException Sparse data size mismatch")
    @pytest.mark.parametrize("check_data", [{"file_name": "sparse_knn.csv",
                                             "data_dir": common_values.TEST_TMP_DIR}], indirect=True)
    def test_sparse_knn_with_indices_values_mismatch(self, check_data):
        self.test_infinity_obj._test_sparse_knn_with_indices_values_mismatch(check_data)

    @pytest.mark.parametrize("distance_type", ["l2", "cosine", "hamming"])
    @pytest.mark.parametrize("check_data", [{"file_name": "sparse_knn.csv",
                                             "data_dir": common_values.TEST_TMP_DIR}], indirect=True)
    def test_sparse_knn_with_invalid_distance_type(self, check_data, distance_type):
        self.test_infinity_obj._test_sparse_knn_with_invalid_distance_type(check_data, distance_type)
=======
        self.test_infinity_obj._test_tensor_scan_with_invalid_extra_option(check_data, extra_option)
>>>>>>> 77c14a4d
<|MERGE_RESOLUTION|>--- conflicted
+++ resolved
@@ -343,7 +343,6 @@
     @pytest.mark.parametrize("check_data", [{"file_name": "tensor_maxsim.csv",
                                                 "data_dir": common_values.TEST_TMP_DIR}], indirect=True)
     def test_tensor_scan_with_invalid_extra_option(self, check_data, extra_option):
-<<<<<<< HEAD
         self.test_infinity_obj._test_tensor_scan_with_invalid_extra_option(check_data, extra_option)
 
     @pytest.mark.skip(reason = "UnrecoverableException The tensor column basic embedding dimension should be greater than 0")
@@ -403,7 +402,4 @@
     @pytest.mark.parametrize("check_data", [{"file_name": "sparse_knn.csv",
                                              "data_dir": common_values.TEST_TMP_DIR}], indirect=True)
     def test_sparse_knn_with_invalid_distance_type(self, check_data, distance_type):
-        self.test_infinity_obj._test_sparse_knn_with_invalid_distance_type(check_data, distance_type)
-=======
-        self.test_infinity_obj._test_tensor_scan_with_invalid_extra_option(check_data, extra_option)
->>>>>>> 77c14a4d
+        self.test_infinity_obj._test_sparse_knn_with_invalid_distance_type(check_data, distance_type)