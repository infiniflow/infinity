# Copyright(C) 2023 InfiniFlow, Inc. All rights reserved.
#
# Licensed under the Apache License, Version 2.0 (the "License");
# you may not use this file except in compliance with the License.
# You may obtain a copy of the License at
#
#      https://www.apache.org/licenses/LICENSE-2.0
#
# Unless required by applicable law or agreed to in writing, software
# distributed under the License is distributed on an "AS IS" BASIS,
# WITHOUT WARRANTIES OR CONDITIONS OF ANY KIND, either express or implied.
# See the License for the specific language governing permissions and
# limitations under the License.
import time

import pandas as pd
import pytest
from numpy import dtype
from utils import trace_expected_exceptions
import common_values
import infinity


class TestDelete:

    def test_version(self):
        print(infinity.__version__)

    def test_delete(self):
        """
        target: test table delete apis
        method:
        1. create tables
            - 'table_3'
                - c1 int primary key
                - c2 int
                - c3 int
        2. insert
            - (1, 10, 100)
            - (2, 20, 200)
            - (3, 30, 300)
            - (4, 40, 400)
        3. delete
            - delete from table_3 where c1 = 1
            - after:
                - (2, 20, 200)
                - (3, 30, 300)
                - (4, 40, 400)
            - delete from table_3
            - after: empty
        4. drop tables
            - 'table_3'
        expect: all operations successfully
        """
        infinity_obj = infinity.connect(common_values.TEST_REMOTE_HOST)
        db_obj = infinity_obj.get_database("default")

        # infinity
        db_obj.drop_table(table_name="table_3", if_exists=True)
        res = db_obj.create_table(
            "table_3", {"c1": "int, primary key, not null", "c2": "int", "c3": "int"}, None)

        table_obj = db_obj.get_table("table_3")

        res = table_obj.insert(
            [{"c1": 1, "c2": 10, "c3": 100}, {"c1": 2, "c2": 20, "c3": 200}, {"c1": 3, "c2": 30, "c3": 300},
             {"c1": 4, "c2": 40, "c3": 400}])
        assert res.success

        res = table_obj.delete("c1 = 1")
        assert res.success

        res = table_obj.output(["*"]).to_df()
        pd.testing.assert_frame_equal(res, pd.DataFrame({'c1': (2, 3, 4), 'c2': (20, 30, 40), 'c3': (200, 300, 400)})
                                      .astype({'c1': dtype('int32'), 'c2': dtype('int32'), 'c3': dtype('int32')}))

        res = table_obj.delete()
        assert res.success

        res = table_obj.output(["*"]).to_df()
        pd.testing.assert_frame_equal(res, pd.DataFrame({'c1': (), 'c2': (), 'c3': ()})
                                      .astype({'c1': dtype('int32'), 'c2': dtype('int32'), 'c3': dtype('int32')}))

        res = db_obj.drop_table("table_3")
        assert res.success

        # disconnect
        res = infinity_obj.disconnect()

        assert res.success

    # delete empty table
    def test_delete_empty_table(self):
        # connect
        infinity_obj = infinity.connect(common_values.TEST_REMOTE_HOST)
        db_obj = infinity_obj.get_database("default")

        tb = db_obj.drop_table("test_delete_empty_table")
        assert tb

        tb = db_obj.create_table("test_delete_empty_table", {"c1": "int"}, None)
        assert tb

        table_obj = db_obj.get_table("test_delete_empty_table")

        try:
            # FIXME res = table_obj.delete("c1 = 1")
            res = table_obj.delete("c1 = 1")
            # res = table_obj()
        except Exception as e:
            print(e)

        # disconnect
        res = infinity_obj.disconnect()
        assert res

    # delete non-existent table
    def test_delete_non_existent_table(self):
        # connect
        infinity_obj = infinity.connect(common_values.TEST_REMOTE_HOST)
        db_obj = infinity_obj.get_database("default")

        tb = db_obj.drop_table("test_delete_non_existent_table", if_exists=True)
        assert tb

        tb = db_obj.create_table("test_delete_non_existent_table", {"c1": "int"}, None)
        assert tb

        table_obj = db_obj.get_table("test_delete_empty_table")
        table_obj.delete()

        # disconnect
        res = infinity_obj.disconnect()
        assert res

    # delete table, all rows are met the condition
    @trace_expected_exceptions
    @pytest.mark.parametrize('column_types', common_values.types_array)
    @pytest.mark.parametrize('column_types_example', common_values.types_example_array)
    def test_delete_table_all_row_met_the_condition(self, column_types, column_types_example):
        infinity_obj = infinity.connect(common_values.TEST_REMOTE_HOST)
        db_obj = infinity_obj.get_database("default")
        db_obj.drop_table("test_delete_table_all_row_met_the_condition")
        db_obj.create_table("test_delete_table_all_row_met_the_condition", {"c1": column_types}, None)
        table_obj = db_obj.get_table("test_delete_table_all_row_met_the_condition")
        try:
            table_obj.insert([{"c1": column_types_example}])
            print("insert c1 = " + str(column_types_example))
        except Exception as e:
            print(e)
        try:
            table_obj.delete("c1 = " + str(column_types_example))
            print("delete c1 = " + str(column_types_example))
        except Exception as e:
            print(e)

        # res = table_obj.output(["*"]).to_df()
        # print("{}：{}".format(column_types_example, res))
        # assert tb

        # disconnect
        res = infinity_obj.disconnect()
        assert res

    # delete table, no row is met the condition
    def test_delete_table_no_rows_met_condition(self):
        # connect
        infinity_obj = infinity.connect(common_values.TEST_REMOTE_HOST)
        db_obj = infinity_obj.get_database("default")
        for i in range(len(common_values.types_array)):
            db_obj.drop_table("test_delete_table_no_rows_met_condition" + str(i))

        for i in range(len(common_values.types_array)):
            tb = db_obj.create_table("test_delete_table_no_rows_met_condition" + str(i),
                                     {"c1": common_values.types_array[i]}, None)
            assert tb

            table_obj = db_obj.get_table("test_delete_table_no_rows_met_condition" + str(i))
            try:
                table_obj.insert([{"c1": common_values.types_example_array[i]}])
                print("insert c1 = " + str(common_values.types_example_array[i]))
            except Exception as e:
                print(e)
            try:
                table_obj.delete("c1 = 0")
                print("delete c1 = 0")
            except Exception as e:
                print(e)

            res = table_obj.output(["*"]).to_df()
            print("{}：{}".format(common_values.types_array[i], res))
            assert tb

        # disconnect
        res = infinity_obj.disconnect()
        assert res

    # delete table with only one block
    # delete table with multiple blocks, but only one segment
    # select before delete, select after delete and check the change.
    def test_select_before_after_delete(self):
        # connect
        infinity_obj = infinity.connect(common_values.TEST_REMOTE_HOST)
        db_obj = infinity_obj.get_database("default")
        db_obj.drop_table("test_select_before_after_delete")
        table_obj = db_obj.create_table("test_select_before_after_delete", {"c1": "int"}, None)

        # insert
        for i in range(10):
            values = [{"c1": i} for _ in range(10)]
            table_obj.insert(values)
        insert_res = table_obj.output(["*"]).to_df()
        print(insert_res)

        # delete
        table_obj.delete("c1 = 1")
        delete_res = table_obj.output(["*"]).to_df()
        print(delete_res)

        # disconnect
        res = infinity_obj.disconnect()
        assert res

    # delete just inserted data and select to check
    def test_delete_insert_data(self):
        # connect
        infinity_obj = infinity.connect(common_values.TEST_REMOTE_HOST)
        db_obj = infinity_obj.get_database("default")
        db_obj.drop_table("test_delete_insert_data")
        table_obj = db_obj.create_table("test_delete_insert_data", {"c1": "int"}, None)

        # insert
        values = [{"c1": 1} for _ in range(10)]
        table_obj.insert(values)

        # delete
        table_obj.delete("c1 = 1")
        delete_res = table_obj.output(["*"]).to_df()
        print(delete_res)

        # disconnect
        res = infinity_obj.disconnect()
        assert res

    # delete inserted long before and select to check
    @pytest.mark.skip(reason="Cost too much time.")
    def test_delete_inserted_long_before_data(self):
        # connect
        infinity_obj = infinity.connect(common_values.TEST_REMOTE_HOST)
        db_obj = infinity_obj.get_database("default")
        db_obj.drop_table("test_delete_inserted_long_before_data")
        table_obj = db_obj.create_table("test_delete_inserted_long_before_data", {"c1": "int"}, None)

        # insert
        for i in range(1024):
            values = [{"c1": i} for _ in range(5)]
            table_obj.insert(values)

        time.sleep(1000)

        # delete
        table_obj.delete("c1 = 1")
        delete_res = table_obj.output(["*"]).to_df()
        print(delete_res)

        # disconnect
        res = infinity_obj.disconnect()
        assert res

    # delete dropped table
<<<<<<< HEAD
    # various expression will be given in where clause, and check result correctness
    @pytest.mark.skip(reason="May cause core dumped")
    @pytest.mark.parametrize('column_types', common_values.types_array)
    @pytest.mark.parametrize('column_types_example', common_values.types_example_array)
    def test_various_expression_in_where_clause(self, column_types, column_types_example):
        # connect
        infinity_obj = infinity.connect(common_values.TEST_REMOTE_HOST)
        db_obj = infinity_obj.get_database("default")
        db_obj.drop_table("test_various_expression_in_where_clause")
        db_obj.create_table("test_various_expression_in_where_clause", {"c1": column_types}, None)

        table_obj = db_obj.get_table("test_various_expression_in_where_clause")

        values = [{"c1": column_types_example} for _ in range(5)]
        table_obj.insert(values)

        insert_res = table_obj.output(["*"]).to_df()
        print(insert_res)

        table_obj.delete("c1 = " + str(column_types_example))
        delete_res = table_obj.output(["*"]).to_df()
        print(delete_res)

        # disconnect
        res = infinity_obj.disconnect()
        assert res
=======
    def test_delete_dropped_table(self):
        # connect
        infinity_obj = infinity.connect(common_values.TEST_REMOTE_HOST)
        with pytest.raises(Exception, match="Get Table Error"):
            db_obj = infinity_obj.get_database("default")
            db_obj.drop_table("test_delete_dropped_table")
            table_obj = db_obj.get_table("test_delete_dropped_table")
            table_obj.delete("c1 = 0")
            assert table_obj
            db_obj.drop_table("test_delete_dropped_table")
        # disconnect
        res = infinity_obj.disconnect()
        assert res

    # various expression will be given in where clause, and check result correctness
>>>>>>> 7ff757c2
<|MERGE_RESOLUTION|>--- conflicted
+++ resolved
@@ -268,34 +268,6 @@
         assert res
 
     # delete dropped table
-<<<<<<< HEAD
-    # various expression will be given in where clause, and check result correctness
-    @pytest.mark.skip(reason="May cause core dumped")
-    @pytest.mark.parametrize('column_types', common_values.types_array)
-    @pytest.mark.parametrize('column_types_example', common_values.types_example_array)
-    def test_various_expression_in_where_clause(self, column_types, column_types_example):
-        # connect
-        infinity_obj = infinity.connect(common_values.TEST_REMOTE_HOST)
-        db_obj = infinity_obj.get_database("default")
-        db_obj.drop_table("test_various_expression_in_where_clause")
-        db_obj.create_table("test_various_expression_in_where_clause", {"c1": column_types}, None)
-
-        table_obj = db_obj.get_table("test_various_expression_in_where_clause")
-
-        values = [{"c1": column_types_example} for _ in range(5)]
-        table_obj.insert(values)
-
-        insert_res = table_obj.output(["*"]).to_df()
-        print(insert_res)
-
-        table_obj.delete("c1 = " + str(column_types_example))
-        delete_res = table_obj.output(["*"]).to_df()
-        print(delete_res)
-
-        # disconnect
-        res = infinity_obj.disconnect()
-        assert res
-=======
     def test_delete_dropped_table(self):
         # connect
         infinity_obj = infinity.connect(common_values.TEST_REMOTE_HOST)
@@ -311,4 +283,28 @@
         assert res
 
     # various expression will be given in where clause, and check result correctness
->>>>>>> 7ff757c2
+    @pytest.mark.skip(reason="May cause core dumped")
+    @pytest.mark.parametrize('column_types', common_values.types_array)
+    @pytest.mark.parametrize('column_types_example', common_values.types_example_array)
+    def test_various_expression_in_where_clause(self, column_types, column_types_example):
+        # connect
+        infinity_obj = infinity.connect(common_values.TEST_REMOTE_HOST)
+        db_obj = infinity_obj.get_database("default")
+        db_obj.drop_table("test_various_expression_in_where_clause")
+        db_obj.create_table("test_various_expression_in_where_clause", {"c1": column_types}, None)
+
+        table_obj = db_obj.get_table("test_various_expression_in_where_clause")
+
+        values = [{"c1": column_types_example} for _ in range(5)]
+        table_obj.insert(values)
+
+        insert_res = table_obj.output(["*"]).to_df()
+        print(insert_res)
+
+        table_obj.delete("c1 = " + str(column_types_example))
+        delete_res = table_obj.output(["*"]).to_df()
+        print(delete_res)
+
+        # disconnect
+        res = infinity_obj.disconnect()
+        assert res