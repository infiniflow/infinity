# Copyright(C) 2023 InfiniFlow, Inc. All rights reserved.
#
# Licensed under the Apache License, Version 2.0 (the "License");
# you may not use this file except in compliance with the License.
# You may obtain a copy of the License at
#
#      https://www.apache.org/licenses/LICENSE-2.0
#
# Unless required by applicable law or agreed to in writing, software
# distributed under the License is distributed on an "AS IS" BASIS,
# WITHOUT WARRANTIES OR CONDITIONS OF ANY KIND, either express or implied.
# See the License for the specific language governing permissions and
# limitations under the License.
import time

import numpy as np
import pandas as pd
import pytest
from numpy import dtype
from common import common_values
import infinity
from infinity.errors import ErrorCode
from infinity.common import ConflictType
from utils import trace_expected_exceptions


class TestDelete:

    def test_version(self):
        print(infinity.__version__)

    def test_delete(self):
        """
        target: test table delete apis
        method:
        1. create tables
            - 'table_3'
                - c1 int primary key
                - c2 int
                - c3 int
        2. insert
            - (1, 10, 100)
            - (2, 20, 200)
            - (3, 30, 300)
            - (4, 40, 400)
        3. delete
            - delete from table_3 where c1 = 1
            - after:
                - (2, 20, 200)
                - (3, 30, 300)
                - (4, 40, 400)
            - delete from table_3
            - after: empty
        4. drop tables
            - 'table_3'
        expect: all operations successfully
        """
        infinity_obj = infinity.connect(common_values.TEST_REMOTE_HOST)
        db_obj = infinity_obj.get_database("default")

        # infinity
        db_obj.drop_table(table_name="test_delete", conflict_type = ConflictType.Ignore)
        res = db_obj.create_table(
            "test_delete", {"c1": "int, primary key, not null", "c2": "int", "c3": "int"}, ConflictType.Error)

        table_obj = db_obj.get_table("test_delete")

        res = table_obj.insert(
            [{"c1": 1, "c2": 10, "c3": 100}, {"c1": 2, "c2": 20, "c3": 200}, {"c1": 3, "c2": 30, "c3": 300},
             {"c1": 4, "c2": 40, "c3": 400}])
        assert res.error_code == ErrorCode.OK

        res = table_obj.delete("c1 = 1")
        assert res.error_code == ErrorCode.OK

        res = table_obj.output(["*"]).to_df()
        pd.testing.assert_frame_equal(res, pd.DataFrame({'c1': (2, 3, 4), 'c2': (20, 30, 40), 'c3': (200, 300, 400)})
                                      .astype({'c1': dtype('int32'), 'c2': dtype('int32'), 'c3': dtype('int32')}))

        res = table_obj.delete()
        assert res.error_code == ErrorCode.OK

        res = table_obj.output(["*"]).to_df()
        pd.testing.assert_frame_equal(res, pd.DataFrame({'c1': (), 'c2': (), 'c3': ()})
                                      .astype({'c1': dtype('int32'), 'c2': dtype('int32'), 'c3': dtype('int32')}))

        res = db_obj.drop_table("test_delete")
        assert res.error_code == ErrorCode.OK

        # disconnect
        res = infinity_obj.disconnect()

        assert res.error_code == ErrorCode.OK

    # delete empty table
    def test_delete_empty_table(self, get_infinity_db):
        # connect
        db_obj = get_infinity_db

        tb = db_obj.drop_table("test_delete_empty_table", ConflictType.Ignore)
        assert tb

        tb = db_obj.create_table("test_delete_empty_table", {"c1": "int"}, ConflictType.Error)
        assert tb

        table_obj = db_obj.get_table("test_delete_empty_table")

        try:
            res = table_obj.delete("c1 = 1")
        except Exception as e:
            print(e)

        db_obj.drop_table("test_delete_empty_table", ConflictType.Error)

    # delete non-existent table
    def test_delete_non_existent_table(self, get_infinity_db):
        # connect
        db_obj = get_infinity_db

        table_obj = db_obj.drop_table("test_delete_non_existent_table", ConflictType.Ignore)
        assert table_obj

        with pytest.raises(Exception, match="ERROR:3022*"):
            db_obj.get_table("test_delete_non_existent_table").delete()

    # delete table, all rows are met the condition
    @trace_expected_exceptions
    @pytest.mark.parametrize('column_types', common_values.types_array)
    @pytest.mark.parametrize('column_types_example', common_values.types_example_array)
    def test_delete_table_all_row_met_the_condition(self, get_infinity_db, column_types, column_types_example):
        db_obj = get_infinity_db
        db_obj.drop_table("test_delete_table_all_row_met_the_condition", ConflictType.Ignore)
        db_obj.create_table("test_delete_table_all_row_met_the_condition", {"c1": column_types}, ConflictType.Error)
        table_obj = db_obj.get_table("test_delete_table_all_row_met_the_condition")
        try:
            table_obj.insert([{"c1": column_types_example}])
            print("insert c1 = " + str(column_types_example))
        except Exception as e:
            print(e)
        try:
            table_obj.delete("c1 = " + str(column_types_example))
            print("delete c1 = " + str(column_types_example))
        except Exception as e:
            print(e)

        db_obj.drop_table("test_delete_table_all_row_met_the_condition", ConflictType.Error)

    # delete table, no row is met the condition
    def test_delete_table_no_rows_met_condition(self, get_infinity_db):
        # connect
        db_obj = get_infinity_db
        for i in range(len(common_values.types_array)):
            db_obj.drop_table("test_delete_table_no_rows_met_condition" + str(i))

        for i in range(len(common_values.types_array)):
            tb = db_obj.create_table("test_delete_table_no_rows_met_condition" + str(i),
                                     {"c1": common_values.types_array[i]}, ConflictType.Error)
            assert tb

            table_obj = db_obj.get_table("test_delete_table_no_rows_met_condition" + str(i))
            try:
                table_obj.insert([{"c1": common_values.types_example_array[i]}])
                print("insert c1 = " + str(common_values.types_example_array[i]))
            except Exception as e:
                print(e)
            try:
                table_obj.delete("c1 = 0")
                print("delete c1 = 0")
            except Exception as e:
                print(e)

            res = table_obj.output(["*"]).to_df()
            print("{}：{}".format(common_values.types_array[i], res))
            assert tb

        for i in range(len(common_values.types_array)):
            db_obj.drop_table("test_delete_table_no_rows_met_condition" + str(i), ConflictType.Error)

    # delete table with only one block
    def test_delete_table_with_one_block(self, get_infinity_db):
        db_obj = get_infinity_db
        db_obj.drop_table("test_delete_table_with_one_block", ConflictType.Ignore)
        table_obj = db_obj.create_table("test_delete_table_with_one_block", {"c1": "int"}, ConflictType.Error)

        # insert
        values = [{"c1": 1} for _ in range(8192)]
        table_obj.insert(values)
        insert_res = table_obj.output(["*"]).to_df()
        print(insert_res)

        # delete
        table_obj.delete("c1 = 1")
        delete_res = table_obj.output(["*"]).to_df()
        print(delete_res)
        db_obj.drop_table("test_delete_table_with_one_block", ConflictType.Error)

    # delete table with multiple blocks, but only one segment
    def test_delete_table_with_one_segment(self, get_infinity_db):
        # connect
        db_obj = get_infinity_db
        db_obj.drop_table("test_delete_table_with_one_segment", ConflictType.Ignore)
        table_obj = db_obj.create_table("test_delete_table_with_one_segment", {"c1": "int"}, ConflictType.Error)

        # insert
        for i in range(1024):
            values = [{"c1": i} for _ in range(10)]
            table_obj.insert(values)
        insert_res = table_obj.output(["*"]).to_df()
        print(insert_res)

        # delete
        for i in range(1024):
            table_obj.delete("c1 = " + str(i))
        delete_res = table_obj.output(["*"]).to_df()
        db_obj.drop_table("test_delete_table_with_one_segment", ConflictType.Error)

        print(delete_res)

    # select before delete, select after delete and check the change.
    def test_select_before_after_delete(self, get_infinity_db):
        db_obj = get_infinity_db
        db_obj.drop_table("test_select_before_after_delete", ConflictType.Ignore)
        table_obj = db_obj.create_table("test_select_before_after_delete", {"c1": "int"}, ConflictType.Error)

        # insert
        for i in range(10):
            values = [{"c1": i} for _ in range(10)]
            table_obj.insert(values)
        insert_res = table_obj.output(["*"]).to_df()
        print(insert_res)

        # delete
        table_obj.delete("c1 = 1")
        delete_res = table_obj.output(["*"]).to_df()
        print(delete_res)
        db_obj.drop_table("test_select_before_after_delete", ConflictType.Error)

    # delete just inserted data and select to check
    def test_delete_insert_data(self, get_infinity_db):
        # connect
        db_obj = get_infinity_db
        db_obj.drop_table("test_delete_insert_data", ConflictType.Ignore)
        table_obj = db_obj.create_table("test_delete_insert_data", {"c1": "int"}, ConflictType.Error)

        # insert
        values = [{"c1": 1} for _ in range(10)]
        table_obj.insert(values)

        # delete
        table_obj.delete("c1 = 1")
        delete_res = table_obj.output(["*"]).to_df()
        print(delete_res)
        db_obj.drop_table("test_delete_insert_data", ConflictType.Error)

    # delete inserted long before and select to check
    @pytest.mark.slow
    def test_delete_inserted_long_before_data(self, get_infinity_db):
        # connect
        db_obj = get_infinity_db
        db_obj.drop_table("test_delete_inserted_long_before_data", ConflictType.Ignore)
        table_obj = db_obj.create_table("test_delete_inserted_long_before_data", {"c1": "int"}, ConflictType.Error)

        # insert
        for i in range(1024):
            values = [{"c1": i} for _ in range(5)]
            table_obj.insert(values)

        time.sleep(10)

        # delete
        table_obj.delete("c1 = 1")
        delete_res = table_obj.output(["*"]).to_df()
        print(delete_res)
        db_obj.drop_table("test_delete_inserted_long_before_data", ConflictType.Error)

    # delete dropped table
    def test_delete_dropped_table(self, get_infinity_db):
        # connect
        db_obj = get_infinity_db

        with pytest.raises(Exception, match="ERROR:3022*"):
            db_obj.drop_table("test_delete_dropped_table")
            table_obj = db_obj.get_table("test_delete_dropped_table")
            table_obj.delete("c1 = 0")
            assert table_obj
            db_obj.drop_table("test_delete_dropped_table")

    # various expression will be given in where clause, and check result correctness
    @trace_expected_exceptions
    @pytest.mark.parametrize('column_types', ["int", "int8", "int16", "int32", "int64", "integer",
                                              "float", "float32", "double", "float64",
                                              "varchar",
                                              "bool",
                                              "vector, 3, float"])
    @pytest.mark.parametrize('column_types_example', [1, 127, 32767, 2147483647, pow(2, 63) - 1, 10,
                                                      float(1.1), np.float32(1 / 3), np.double(1 / 3), np.float64(1 / 3),
                                                      "^789$ test insert varchar",
                                                      True,
                                                      np.array([1.1, 2.2, 3.3]), [1, 2, 3]])
    def test_various_expression_in_where_clause(self,get_infinity_db, column_types, column_types_example):
        # connect
        db_obj = get_infinity_db
        db_obj.drop_table("test_various_expression_in_where_clause", ConflictType.Ignore)
        db_obj.create_table("test_various_expression_in_where_clause", {"c1": column_types}, ConflictType.Error)

        table_obj = db_obj.get_table("test_various_expression_in_where_clause")

        values = [{"c1": column_types_example} for _ in range(5)]
        try:
            table_obj.insert(values)

            insert_res = table_obj.output(["*"]).to_df()
            print(insert_res)

<<<<<<< HEAD
        table_obj.delete("c1 = " + str(column_types_example))
        delete_res = table_obj.output(["*"]).to_df()
        print(delete_res)
=======
            table_obj.delete("c1 = " + str(column_types_example))
            delete_res = table_obj.output(["*"]).to_df()
            print(delete_res)
        except Exception as e:
            print(e)

>>>>>>> cd1508bb
        res = db_obj.drop_table("test_various_expression_in_where_clause", ConflictType.Error)
        assert res.error_code == ErrorCode.OK

    def test_delete_one_block_without_expression(self, get_infinity_db):
        # connect
        db_obj = get_infinity_db
        db_obj.drop_table("test_delete_one_block_without_expression", ConflictType.Ignore)
        table_obj = db_obj.create_table("test_delete_one_block_without_expression", {"c1": "int"}, ConflictType.Error)

        # insert
        values = [{"c1": 1} for _ in range(8192)]
        table_obj.insert(values)
        insert_res = table_obj.output(["*"]).to_df()
        print(insert_res)

        # delete
        table_obj.delete()
        delete_res = table_obj.output(["*"]).to_df()
        print(delete_res)
        res = db_obj.drop_table("test_delete_one_block_without_expression", ConflictType.Error)
        assert res.error_code == ErrorCode.OK

    def test_delete_one_segment_without_expression(self, get_infinity_db):
        # connect
        db_obj = get_infinity_db
        db_obj.drop_table("test_delete_one_segment_without_expression", ConflictType.Ignore)
        table_obj = db_obj.create_table("test_delete_one_segment_without_expression", {"c1": "int"}, ConflictType.Error)

        # insert
        for i in range(1024):
            values = [{"c1": i} for _ in range(10)]
            table_obj.insert(values)
        insert_res = table_obj.output(["*"]).to_df()
        print(insert_res)

        # delete
        table_obj.delete()
        delete_res = table_obj.output(["*"]).to_df()
        print(delete_res)
        db_obj.drop_table("test_delete_one_segment_without_expression", ConflictType.Error)

    @pytest.mark.parametrize("filter_list", [
        "c1 > 10",
        "c2 > 1",
        "c1 > 0.1 and c2 < 3.0",
        "c1 > 0.1 and c2 < 1.0",
        "c1 < 0.1 and c2 < 1.0",
        "c1 < 0.1 and c1 > 1.0",
        "c1 = 0",
    ])
    def test_filter_with_valid_expression(self,get_infinity_db, filter_list):
        # connect
        db_obj = get_infinity_db
        db_obj.drop_table("test_filter_expression", ConflictType.Ignore)
        table_obj = db_obj.create_table("test_filter_expression", {"c1": "int", "c2": "float"}, ConflictType.Error)

        # insert
        for i in range(10):
            values = [{"c1": i, "c2": 3.0} for _ in range(10)]
            table_obj.insert(values)
        insert_res = table_obj.output(["*"]).to_df()
        print(insert_res)

        # delete
        table_obj.delete(filter_list)
        delete_res = table_obj.output(["*"]).to_df()
        print(delete_res)
        db_obj.drop_table("test_filter_expression", ConflictType.Error)

    @pytest.mark.parametrize("filter_list", [
        pytest.param("c1"),
        pytest.param("_row_id"),
        pytest.param("*"),
        pytest.param("#@$%@#f"),
        pytest.param("c1 + 0.1 and c2 - 1.0"),
        pytest.param("c1 * 0.1 and c2 / 1.0"),
        pytest.param("c1 > 0.1 %@#$sf c2 < 1.0"),
    ])
    def test_filter_with_invalid_expression(self, get_infinity_db, filter_list):
        # connect
        db_obj = get_infinity_db
        db_obj.drop_table("test_filter_expression", ConflictType.Ignore)
        table_obj = db_obj.create_table("test_filter_expression", {"c1": "int", "c2": "float"}, ConflictType.Error)

        # insert
        for i in range(10):
            values = [{"c1": i, "c2": 3.0} for _ in range(10)]
            table_obj.insert(values)
        insert_res = table_obj.output(["*"]).to_df()
        print(insert_res)

        # delete
        # TODO: Detailed error information check
        with pytest.raises(Exception):
            table_obj.delete(filter_list)
        delete_res = table_obj.output(["*"]).to_df()
        print(delete_res)
        db_obj.drop_table("test_filter_expression", ConflictType.Error)<|MERGE_RESOLUTION|>--- conflicted
+++ resolved
@@ -312,18 +312,12 @@
             insert_res = table_obj.output(["*"]).to_df()
             print(insert_res)
 
-<<<<<<< HEAD
-        table_obj.delete("c1 = " + str(column_types_example))
-        delete_res = table_obj.output(["*"]).to_df()
-        print(delete_res)
-=======
             table_obj.delete("c1 = " + str(column_types_example))
             delete_res = table_obj.output(["*"]).to_df()
             print(delete_res)
         except Exception as e:
             print(e)
 
->>>>>>> cd1508bb
         res = db_obj.drop_table("test_various_expression_in_where_clause", ConflictType.Error)
         assert res.error_code == ErrorCode.OK
 
