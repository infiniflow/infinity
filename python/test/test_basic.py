--- conflicted
+++ resolved
@@ -88,11 +88,7 @@
             res = infinity_obj.list_databases()
             assert res.error_code == ErrorCode.OK
             for db_name in res.db_names:
-<<<<<<< HEAD
-                if db_name != "default":
-=======
                 if db_name != "default_db":
->>>>>>> 3aebfcaf
                     infinity_obj.drop_database(db_name, ConflictType.Error)
 
             # infinity
@@ -103,11 +99,7 @@
             assert res.error_code == ErrorCode.OK
 
             for db in res.db_names:
-<<<<<<< HEAD
-                assert db in ['my_db', "default"]
-=======
                 assert db in ['my_db', "default_db"]
->>>>>>> 3aebfcaf
 
             res = infinity_obj.drop_database("my_db", ConflictType.Error)
             assert res.error_code == ErrorCode.OK
