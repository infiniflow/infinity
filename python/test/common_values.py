--- conflicted
+++ resolved
@@ -13,12 +13,8 @@
 
 types_array = [
     # int
-<<<<<<< HEAD
     "int", "int8", "int16", "int32", "int64", "integer",
     # int128
-=======
-    "int", "int8", "int16", "int32", "int64",  "integer",
->>>>>>> a031cc20
     # "int128",
     # float
     "float", "float32", "double", "float64",
@@ -32,12 +28,8 @@
 
 types_example_array = [
     # int
-<<<<<<< HEAD
     1, 127, 32767, 2147483647, pow(2, 63) - 1, 10,
     # int128
-=======
-    1, 127, 32767, 2147483647, pow(2, 63) - 1,  10,
->>>>>>> a031cc20
     # pow(2, 127) - 1,
     # float
     float(1.1), np.float32(1/3), np.double(1/3), np.float64(1/3),
@@ -46,11 +38,7 @@
     # bool
     # True,
     # vector
-<<<<<<< HEAD
     np.array([1.1, 2.2, 3.3])
-=======
-    # np.array([1.1, 2.2, 3.3]),
->>>>>>> a031cc20
     # [1, 2, 3]
 ]
 
