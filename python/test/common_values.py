from infinity import NetworkAddress
import numpy as np

TEST_REMOTE_HOST = NetworkAddress("127.0.0.1", 23817)
# TEST_REMOTE_HOST = NetworkAddress("192.168.200.151", 23817)
# infinity thrift server port
infinity_server_port = 23817

identifier_limit = 65536
database_count_limit = 65536
table_count_limit = 65536
table_column_count_limit = 65536

types_array = [
    # int
<<<<<<< HEAD
    "int", "int8", "int16", "int32", "int64", "integer",
=======
    "int", "int8", "int16", "int32", "int64",  "integer",
>>>>>>> 7ff757c2
    # "int128",
    # float
    "float", "float32", "double", "float64",
    # string
    # "varchar",
    # bool
    # "bool",
    # vector
    # "vector, 3, float"
]

types_example_array = [
    # int
<<<<<<< HEAD
    1, 127, 32767, 2147483647, pow(2, 63) - 1, 10,
=======
    1, 127, 32767, 2147483647, pow(2, 63) - 1,  10,
>>>>>>> 7ff757c2
    # pow(2, 127) - 1,
    # float
    float(1.1), np.float32(1/3), np.double(1/3), np.float64(1/3),
    # string
    # "^789$ test insert varchar",
    # bool
    # True,
    # vector
    # np.array([1.1, 2.2, 3.3]),
    # [1, 2, 3]
]

# db_name, table_name, index_name, column_name
invalid_name_array = [
    [],
    (),
    {},
    1,
    1.1,
    '',
    ' ',
    '12',
    'name-12',
    '12name',
    '数据库名',
    ''.join('x' for i in range(identifier_limit + 1)),
    None,
]

invalid_vector_array = []
invalid_int_array = []
invalid_float_array = []<|MERGE_RESOLUTION|>--- conflicted
+++ resolved
@@ -13,11 +13,7 @@
 
 types_array = [
     # int
-<<<<<<< HEAD
     "int", "int8", "int16", "int32", "int64", "integer",
-=======
-    "int", "int8", "int16", "int32", "int64",  "integer",
->>>>>>> 7ff757c2
     # "int128",
     # float
     "float", "float32", "double", "float64",
@@ -31,11 +27,7 @@
 
 types_example_array = [
     # int
-<<<<<<< HEAD
     1, 127, 32767, 2147483647, pow(2, 63) - 1, 10,
-=======
-    1, 127, 32767, 2147483647, pow(2, 63) - 1,  10,
->>>>>>> 7ff757c2
     # pow(2, 127) - 1,
     # float
     float(1.1), np.float32(1/3), np.double(1/3), np.float64(1/3),
