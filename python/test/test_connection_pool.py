from common import common_values
import time
from infinity.connection_pool import ConnectionPool
from infinity.common import ConflictType
from test_sdkbase import TestSdk

class TestConnectionPool(TestSdk):
    #test whether the connection get from the pool could work properly and the management of pool is correct.
    def test_basic(self):
        connction_pool = ConnectionPool(uri=common_values.TEST_REMOTE_HOST, min_size=4, max_size=8)
        assert len(connction_pool.free_pool_) == 4

        infinity_obj = connction_pool.get_conn()
        assert infinity_obj
        assert len(connction_pool.free_pool_) == 3

        infinity_obj.drop_database("my_database", conflict_type=ConflictType.Ignore)
        db = infinity_obj.create_database("my_database")
        assert db

        res = infinity_obj.list_databases()
        print(res.db_names)
        assert res is not None

        res.db_names.sort()
<<<<<<< HEAD
        assert res.db_names[0] == "default"
=======
        assert res.db_names[0] == "default_db"
>>>>>>> 3aebfcaf
        assert res.db_names[1] == 'my_database'

        connction_pool.release_conn(infinity_obj)
        assert len(connction_pool.free_pool_) == 4

        try:
            connction_pool.release_conn(infinity_obj)
        except Exception as e:
            print(e)
        else:
            assert "no exception when double release" == 0
        connction_pool.destroy()

    def test_time_out(self):
        #test timeout is ok
        connction_pool = ConnectionPool(uri=common_values.TEST_REMOTE_HOST, min_size=4, max_size=8, timeout=5.0)
        begin_time = time.time()
        try:
            while True:
                connction_pool.get_conn()
        except Exception as e:
            print(e)
        assert time.time() - begin_time < 10<|MERGE_RESOLUTION|>--- conflicted
+++ resolved
@@ -23,11 +23,7 @@
         assert res is not None
 
         res.db_names.sort()
-<<<<<<< HEAD
-        assert res.db_names[0] == "default"
-=======
         assert res.db_names[0] == "default_db"
->>>>>>> 3aebfcaf
         assert res.db_names[1] == 'my_database'
 
         connction_pool.release_conn(infinity_obj)
