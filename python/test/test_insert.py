# Copyright(C) 2023 InfiniFlow, Inc. All rights reserved.
#
# Licensed under the Apache License, Version 2.0 (the "License");
# you may not use this file except in compliance with the License.
# You may obtain a copy of the License at
#
#      https://www.apache.org/licenses/LICENSE-2.0
#
# Unless required by applicable law or agreed to in writing, software
# distributed under the License is distributed on an "AS IS" BASIS,
# WITHOUT WARRANTIES OR CONDITIONS OF ANY KIND, either express or implied.
# See the License for the specific language governing permissions and
# limitations under the License.
import pandas as pd
import pytest
from numpy import dtype

import common_values
import infinity
import infinity.index as index
from infinity.errors import ErrorCode


class TestInsert:

    def test_version(self):
        print(infinity.__version__)

    def test_insert_basic(self):
        """
        target: test table insert apis
        method:
        1. create tables
            - 'table_2'
                - c1 int primary key
                - c2 int null
        2. insert
            - insert into table_2 (c1, c2) values(1, 2)     √
            - insert into table_2 (c2, c1) values(1, 2)     √
            - insert into table_2 (c1) values(3)            √
        3. select all
            - 1, 2
            - 2, 1
            - 3, null
        4. drop tables
            - 'table_2'
        expect: all operations successfully
        """
        infinity_obj = infinity.connect(common_values.TEST_REMOTE_HOST)
        db_obj = infinity_obj.get_database("default")

        db_obj.drop_table(table_name="table_2", if_exists=True)
        # infinity
        table_obj = db_obj.create_table(
            "table_2", {"c1": "int, primary key, not null", "c2": "int, not null"}, None)
        assert table_obj is not None

        res = table_obj.insert([{"c1": 0, "c2": 0}])
        assert res.error_code == ErrorCode.OK

        res = table_obj.insert([{"c1": 1, "c2": 1}])
        assert res.error_code == ErrorCode.OK

        res = table_obj.insert({"c2": 2, "c1": 2})
        assert res.error_code == ErrorCode.OK

        res = table_obj.insert([{"c2": 3, "c1": 3}, {"c1": 4, "c2": 4}])
        assert res.error_code == ErrorCode.OK

        res = table_obj.output(["*"]).to_df()
        pd.testing.assert_frame_equal(res, pd.DataFrame({'c1': (0, 1, 2, 3, 4), 'c2': (0, 1, 2, 3, 4)})
                                      .astype({'c1': dtype('int32'), 'c2': dtype('int32')}))

        res = db_obj.drop_table("table_2")
        assert res.error_code == ErrorCode.OK

        # disconnect
        res = infinity_obj.disconnect()

        assert res.error_code == ErrorCode.OK

    def test_insert_varchar(self):
        """
        target: test insert varchar column
        method: create table with varchar column
        expected: ok
        """
        infinity_obj = infinity.connect(common_values.TEST_REMOTE_HOST)
        db_obj = infinity_obj.get_database("default")
        db_obj.drop_table("test_insert_varchar", True)
        table_obj = db_obj.create_table("test_insert_varchar", {
            "c1": "varchar"}, None)
        assert table_obj

        res = table_obj.insert([{"c1": "test_insert_varchar"}])
        assert res.error_code == ErrorCode.OK
        res = table_obj.insert([{"c1": " test insert varchar "}])
        assert res.error_code == ErrorCode.OK
        res = table_obj.insert([{"c1": "^789$ test insert varchar"}])
        assert res.error_code == ErrorCode.OK

        res = table_obj.output(["*"]).to_df()
        pd.testing.assert_frame_equal(res, pd.DataFrame({'c1': ("test_insert_varchar", " test insert varchar ",
                                                                "^789$ test insert varchar")}))
        db_obj.drop_table("test_insert_varchar")

    def test_insert_big_varchar(self):
        """
        target: test insert varchar with big length
        method: create table with varchar column
        expected: ok
        """
        infinity_obj = infinity.connect(common_values.TEST_REMOTE_HOST)
        db_obj = infinity_obj.get_database("default")
        db_obj.drop_table("test_insert_big_varchar", True)
        table_obj = db_obj.create_table("test_insert_big_varchar", {
            "c1": "varchar"}, None)
        assert table_obj
        for i in range(100):
            res = table_obj.insert([{"c1": "test_insert_big_varchar" * 1000}])
            assert res.error_code == ErrorCode.OK

        res = table_obj.output(["*"]).to_df()
        pd.testing.assert_frame_equal(res, pd.DataFrame(
            {'c1': ["test_insert_big_varchar" * 1000] * 100}))

        db_obj.drop_table("test_insert_big_varchar")

    def test_insert_embedding(self):
        """
        target: test insert embedding column
        method: create table with embedding column
        expected: ok
        """
        infinity_obj = infinity.connect(common_values.TEST_REMOTE_HOST)
        db_obj = infinity_obj.get_database("default")
        db_obj.drop_table("test_insert_embedding", True)
        table_obj = db_obj.create_table("test_insert_embedding", {
            "c1": "vector,3,int"}, None)
        assert table_obj
        res = table_obj.insert([{"c1": [1, 2, 3]}])
        assert res.error_code == ErrorCode.OK
        res = table_obj.insert([{"c1": [4, 5, 6]}])
        assert res.error_code == ErrorCode.OK
        res = table_obj.insert([{"c1": [7, 8, 9]}])
        assert res.error_code == ErrorCode.OK
        res = table_obj.insert([{"c1": [-7, -8, -9]}])
        assert res.error_code == ErrorCode.OK
        res = table_obj.output(["*"]).to_df()
        pd.testing.assert_frame_equal(res, pd.DataFrame(
            {'c1': ([1, 2, 3], [4, 5, 6], [7, 8, 9], [-7, -8, -9])}))
        res = table_obj.insert([{"c1": [1, 2, 3]}, {"c1": [4, 5, 6]}, {
            "c1": [7, 8, 9]}, {"c1": [-7, -8, -9]}])
        assert res.error_code == ErrorCode.OK
        res = table_obj.output(["*"]).to_df()
        pd.testing.assert_frame_equal(res, pd.DataFrame({'c1': ([1, 2, 3], [4, 5, 6], [7, 8, 9], [-7, -8, -9],
                                                                [1, 2, 3], [4, 5, 6], [7, 8, 9], [-7, -8, -9])}))

        db_obj.drop_table("test_insert_embedding_2", True)
        db_obj.create_table("test_insert_embedding_2", {
            "c1": "vector,3,float"}, None)
        table_obj = db_obj.get_table("test_insert_embedding_2")
        assert table_obj
        res = table_obj.insert([{"c1": [1.1, 2.2, 3.3]}])
        assert res.error_code == ErrorCode.OK
        res = table_obj.insert([{"c1": [4.4, 5.5, 6.6]}])
        assert res.error_code == ErrorCode.OK
        res = table_obj.insert([{"c1": [7.7, 8.8, 9.9]}])
        assert res.error_code == ErrorCode.OK
        res = table_obj.insert([{"c1": [-7.7, -8.8, -9.9]}])
        assert res.error_code == ErrorCode.OK

        res = table_obj.output(["*"]).to_df()
        pd.testing.assert_frame_equal(res, pd.DataFrame(
            {'c1': ([1.1, 2.2, 3.3], [4.4, 5.5, 6.6], [7.7, 8.8, 9.9], [-7.7, -8.8, -9.9])}))

        db_obj.drop_table("test_insert_embedding2")

    def test_insert_big_embedding(self):
        """
        target: test insert embedding with big dimension
        method: create table with embedding column
        expected: ok
        """
        infinity_obj = infinity.connect(common_values.TEST_REMOTE_HOST)
        db_obj = infinity_obj.get_database("default")
        db_obj.drop_table("test_insert_big_embedding", True)
        table_obj = db_obj.create_table("test_insert_big_embedding", {
            "c1": "vector,65535,int"}, None)
        assert table_obj
        res = table_obj.insert([{"c1": [1] * 65535}])
        assert res.error_code == ErrorCode.OK
        res = table_obj.insert([{"c1": [4] * 65535}])
        assert res.error_code == ErrorCode.OK
        res = table_obj.insert([{"c1": [7] * 65535}])
        assert res.error_code == ErrorCode.OK
        res = table_obj.insert([{"c1": [-9999999] * 65535}])
        assert res.error_code == ErrorCode.OK

    def test_insert_big_embedding_float(self):
        """
        target: test insert embedding float with big dimension
        method: create table with embedding column
        expected: ok
        """
        infinity_obj = infinity.connect(common_values.TEST_REMOTE_HOST)
        db_obj = infinity_obj.get_database("default")
        db_obj.drop_table("test_insert_big_embedding_float", True)
        table_obj = db_obj.create_table("test_insert_big_embedding_float", {
            "c1": "vector,65535,float"}, None)
        assert table_obj
        res = table_obj.insert([{"c1": [1] * 65535}])
        assert res.error_code == ErrorCode.OK
        res = table_obj.insert([{"c1": [-9999999] * 65535}])
        assert res.error_code == ErrorCode.OK
        res = table_obj.insert([{"c1": [1.1] * 65535}])
        assert res.error_code == ErrorCode.OK
        res = table_obj.insert([{"c1": [-9999999.988] * 65535}])
        assert res.error_code == ErrorCode.OK
        res = db_obj.drop_table("test_insert_big_embedding_float")
        assert res.error_code == ErrorCode.OK

    def test_insert_exceed_block_size(self):
        infinity_obj = infinity.connect(common_values.TEST_REMOTE_HOST)
        db_obj = infinity_obj.get_database("default")
        db_obj.drop_table("test_insert_exceed_block_size", True)
        table_obj = db_obj.create_table("test_insert_exceed_block_size", {
            "c1": "float"}, None)
        assert table_obj
        values = [{"c1": 1} for _ in range(8193)]

        with pytest.raises(Exception,
                           match=".*Insert values row count 8193 is larger than default block capacity 8192*"):
            table_obj.insert(values)

    # insert primitive data type not aligned with table definition
    @pytest.mark.skip(reason="May cause service shutdown.")
    @pytest.mark.parametrize("types", common_values.types_array)
    @pytest.mark.parametrize("types_example", common_values.types_example_array)
    def test_insert_data_not_aligned_with_table_definition(self, types, types_example):
        # connect
        infinity_obj = infinity.connect(common_values.TEST_REMOTE_HOST)
        db_obj = infinity_obj.get_database("default")
        db_obj.drop_table("test_insert_data_not_aligned_with_table_definition")
        table_obj = db_obj.create_table("test_insert_data_not_aligned_with_table_definition",
                                        {"c1": "int", "c2": types}, None)

        # insert
        values = [{"c1": 1, "c2": types_example}]
        table_obj.insert(values)
        insert_res = table_obj.output(["*"]).to_df()
        print(insert_res)

        # disconnect
        res = infinity_obj.disconnect()
        assert res.error_code == ErrorCode.OK

    # insert large varchar which exceeds the limit to table
    # insert embedding data which type info isn't match with table definition
    # insert data into non-existent table, dropped table
    def test_insert_data_into_non_existent_table(self):
        # connect
        infinity_obj = infinity.connect(common_values.TEST_REMOTE_HOST)
        db_obj = infinity_obj.get_database("default")
        db_obj.drop_table("test_insert_data_into_non_existent_table")

        # create and drop table
        table_obj = db_obj.create_table("test_insert_data_into_non_existent_table",
                                        {"c1": "int", "c2": "int"}, None)
        db_obj.drop_table("test_insert_data_into_non_existent_table")

        # insert
        values = [{"c1": 1, "c2": 1}]
        # check whether throw exception TABLE_NOT_EXIST
        with pytest.raises(Exception, match="ERROR:3022*"):
            table_obj.insert(values)

        # disconnect
        res = infinity_obj.disconnect()
        assert res.error_code == ErrorCode.OK

    # insert empty into table
    @pytest.mark.parametrize("types", common_values.types_array)
    def test_insert_empty_into_table(self, types):
        # connect
        infinity_obj = infinity.connect(common_values.TEST_REMOTE_HOST)
        db_obj = infinity_obj.get_database("default")
        db_obj.drop_table("test_insert_empty_into_table")
        table_obj = db_obj.create_table("test_insert_empty_into_table",
                                        {"c1": "int", "c2": types}, None)

        # insert
        with pytest.raises(Exception, match=".*input value count mismatch*"):
            values = [{}]
            table_obj.insert(values)
        insert_res = table_obj.output(["*"]).to_df()
        print(insert_res)

        # disconnect
        res = infinity_obj.disconnect()
        assert res.error_code == ErrorCode.OK

    # insert data into index created table
    def test_insert_data_into_index_created_table(self):
        # connect
        infinity_obj = infinity.connect(common_values.TEST_REMOTE_HOST)
        db_obj = infinity_obj.get_database("default")
        db_obj.drop_table("test_insert_data_into_index_created_table")
        table_obj = db_obj.create_table("test_insert_data_into_index_created_table",
                                        {"c1": "vector,1024,float"}, None)

        # create index
        table_obj.create_index("my_index_1",
                               [index.IndexInfo("c1",
                                                index.IndexType.Hnsw,
                                                [
                                                    index.InitParameter("M", "16"),
                                                    index.InitParameter("ef_construction", "50"),
                                                    index.InitParameter("ef", "50"),
                                                    index.InitParameter("metric", "l2")
                                                ])], None)

        table_obj.create_index("my_index_2",
                               [index.IndexInfo("c1",
                                                index.IndexType.IVFFlat,
                                                [index.InitParameter("centroids_count", "128"),
                                                 index.InitParameter("metric", "l2")])], None)

        # insert
        values = [{"c1": [1.1 for _ in range(1024)]}]
        table_obj.insert(values)
        insert_res = table_obj.output(["*"]).to_pl()
        print(insert_res)

        # disconnect
        res = infinity_obj.disconnect()
        assert res.error_code == ErrorCode.OK

    # insert table with 10000 columns.
    def test_insert_table_with_10000_columns(self):
        # connect
        infinity_obj = infinity.connect(common_values.TEST_REMOTE_HOST)
        db_obj = infinity_obj.get_database("default")
        db_obj.drop_table("test_insert_table_with_10000_columns")
        table_obj = db_obj.create_table("test_insert_table_with_10000_columns", {"c1": "int", "c2": "int"}, None)

        # insert
        for i in range(100):
            values = [{"c1": 1, "c2": 2} for _ in range(100)]
            table_obj.insert(values)
        insert_res = table_obj.output(["*"]).to_df()
        print(insert_res)

        # disconnect
        res = infinity_obj.disconnect()
        assert res.error_code == ErrorCode.OK

    # insert table with columns isn't matched (more and less)
    @pytest.mark.parametrize("values", [[{"c1": 1}], [{"c1": 1, "c2": 1, "c3": 1}]])
    def test_insert_with_not_matched_columns(self, values):
        # connect
        infinity_obj = infinity.connect(common_values.TEST_REMOTE_HOST)
        db_obj = infinity_obj.get_database("default")
        db_obj.drop_table("test_insert_with_not_matched_columns")
        table_obj = db_obj.create_table("test_insert_with_not_matched_columns",
                                        {"c1": "int", "c2": "int"}, None)

        # insert
        with pytest.raises(Exception, match=".*input value count mismatch*"):
            table_obj.insert(values)
        insert_res = table_obj.output(["*"]).to_df()
        print(insert_res)

        # disconnect
        res = infinity_obj.disconnect()
        assert res.error_code == ErrorCode.OK

    # insert table with column value exceeding invalid value range
    @pytest.mark.parametrize("values", [[{"c1": pow(2, 63) - 1, "c2": pow(2, 63) - 1}]])
    def test_insert_with_exceeding_invalid_value_range(self, values):
        # connect
        infinity_obj = infinity.connect(common_values.TEST_REMOTE_HOST)
        db_obj = infinity_obj.get_database("default")
        db_obj.drop_table("test_insert_with_exceeding_invalid_value_range")
        table_obj = db_obj.create_table("test_insert_with_exceeding_invalid_value_range",
                                        {"c1": "int", "c2": "int32"}, None)

        # insert
        table_obj.insert(values)
        insert_res = table_obj.output(["*"]).to_pl()
        print(insert_res)

        # disconnect
        res = infinity_obj.disconnect()
        assert res.error_code == ErrorCode.OK

    # batch insert, within limit
    @pytest.mark.parametrize("batch", [10, 1024, 2048])
    def test_batch_insert_within_limit(self, batch):
        # connect
        infinity_obj = infinity.connect(common_values.TEST_REMOTE_HOST)
        db_obj = infinity_obj.get_database("default")
        db_obj.drop_table("test_batch_insert_within_limit")
        table_obj = db_obj.create_table("test_batch_insert_within_limit", {"c1": "int", "c2": "int"}, None)

        # insert
        values = [{"c1": 1, "c2": 2} for _ in range(batch)]
        table_obj.insert(values)
        insert_res = table_obj.output(["*"]).to_df()
        print(insert_res)

        # disconnect
        res = infinity_obj.disconnect()
        assert res.error_code == ErrorCode.OK

    # batch insert, batch size limit? 8192?
    def test_batch_insert(self):
        # connect
        infinity_obj = infinity.connect(common_values.TEST_REMOTE_HOST)
        db_obj = infinity_obj.get_database("default")
        db_obj.drop_table("test_batch_insert")
        table_obj = db_obj.create_table("test_batch_insert", {"c1": "int", "c2": "int"}, None)

        # insert
        values = [{"c1": 1, "c2": 2} for _ in range(8192)]
        table_obj.insert(values)
        insert_res = table_obj.output(["*"]).to_df()
        print(insert_res)

        # disconnect
        res = infinity_obj.disconnect()
        assert res.error_code == ErrorCode.OK

    # batch insert, with invalid data type inside.
    @pytest.mark.skip(reason="An error example.")
    @pytest.mark.parametrize("batch", [10, 1024])
    @pytest.mark.parametrize("types", [1, 1.1, "1#$@!adf", [1, 2, 3]])
    def test_insert_with_invalid_data_type(self, batch, types):
        # connect
        infinity_obj = infinity.connect(common_values.TEST_REMOTE_HOST)
        db_obj = infinity_obj.get_database("default")
        db_obj.drop_table("test_insert_with_invalid_data_type")
        table_obj = db_obj.create_table("test_insert_with_invalid_data_type",
                                        {"c1": "int", "c2": "vector,3,int"}, None)

        # insert
        for i in range(5):
            values = [{"c1": 1, "c2": types} for _ in range(batch)]
            table_obj.insert(values)
        insert_res = table_obj.output(["*"]).to_df()
        print(insert_res)

        # disconnect
        res = infinity_obj.disconnect()
        assert res.error_code == ErrorCode.OK

    # batch insert, with invalid column count
    @pytest.mark.parametrize("batch", [10, 1024])
    def test_insert_with_invalid_column_count(self, batch):
        # connect
        infinity_obj = infinity.connect(common_values.TEST_REMOTE_HOST)
        db_obj = infinity_obj.get_database("default")
        db_obj.drop_table("test_insert_with_invalid_column_count")
        table_obj = db_obj.create_table("test_insert_with_invalid_column_count", {"c1": "int"}, None)

        # insert
        with pytest.raises(Exception, match=".*input value count mismatch*"):
            for i in range(5):
                values = [{"c1": 1, "c2": 1} for _ in range(batch)]
                table_obj.insert(values)
        insert_res = table_obj.output(["*"]).to_df()
        print(insert_res)

        # disconnect
        res = infinity_obj.disconnect()
<<<<<<< HEAD
        assert res.error_code == ErrorCode.OK
=======
        assert res.success

    @pytest.mark.skip(reason="When use type = varchar type-example = list, core dumped.")
    @pytest.mark.parametrize('column_types', ["varchar"])
    @pytest.mark.parametrize('column_types_example', [[1, 2, 3]])
    def test_various_insert_types(self, column_types, column_types_example):
        # connect
        infinity_obj = infinity.connect(common_values.TEST_REMOTE_HOST)
        db_obj = infinity_obj.get_database("default")
        db_obj.drop_table("test_various_insert_types")
        db_obj.create_table("test_various_insert_types", {"c1": column_types}, None)

        table_obj = db_obj.get_table("test_various_insert_types")

        values = [{"c1": column_types_example} for _ in range(5)]
        table_obj.insert(values)

        insert_res = table_obj.output(["*"]).to_df()
        print(insert_res)

        # disconnect
        res = infinity_obj.disconnect()
        assert res
>>>>>>> f43f135a
<|MERGE_RESOLUTION|>--- conflicted
+++ resolved
@@ -473,10 +473,7 @@
 
         # disconnect
         res = infinity_obj.disconnect()
-<<<<<<< HEAD
-        assert res.error_code == ErrorCode.OK
-=======
-        assert res.success
+        assert res.error_code == ErrorCode.OK
 
     @pytest.mark.skip(reason="When use type = varchar type-example = list, core dumped.")
     @pytest.mark.parametrize('column_types', ["varchar"])
@@ -498,5 +495,4 @@
 
         # disconnect
         res = infinity_obj.disconnect()
-        assert res
->>>>>>> f43f135a
+        assert res.error_code == ErrorCode.OK