--- conflicted
+++ resolved
@@ -17,10 +17,7 @@
 import infinity
 from infinity.common import NetworkAddress
 
-<<<<<<< HEAD
-=======
 
->>>>>>> 034a1cb6
 class TestConnection:
     def test_connect_and_disconnect_ok(self):
         """
