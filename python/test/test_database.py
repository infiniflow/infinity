--- conflicted
+++ resolved
@@ -39,19 +39,11 @@
             - ''                    ❌
         2. list databases
             - 'my_database'
-<<<<<<< HEAD
-            - "default"
-        3. drop databases
-            - 'my_database'
-        4. list tables:
-            - "default"
-=======
             - "default_db"
         3. drop databases
             - 'my_database'
         4. list tables:
             - "default_db"
->>>>>>> 3aebfcaf
         expect: all operations successfully
         """
         infinity_obj = infinity.connect(common_values.TEST_REMOTE_HOST)
@@ -79,11 +71,7 @@
 
         res.db_names.sort()
 
-<<<<<<< HEAD
-        assert res.db_names[0] == "default"
-=======
         assert res.db_names[0] == "default_db"
->>>>>>> 3aebfcaf
         assert res.db_names[1] == 'my_database'
 
         res = infinity_obj.drop_database("my_database")
@@ -96,11 +84,7 @@
         assert res.error_code == ErrorCode.OK
 
         for db in res.db_names:
-<<<<<<< HEAD
-            assert db == "default"
-=======
             assert db == "default_db"
->>>>>>> 3aebfcaf
 
         # disconnect
         res = infinity_obj.disconnect()
@@ -253,11 +237,7 @@
             # 2.2 show database
             dbs = infinity_obj.list_databases()
             for db_name in dbs.db_names:
-<<<<<<< HEAD
-                assert db_name in ['test_repeatedly_create_drop_show_databases', "default"]
-=======
                 assert db_name in ['test_repeatedly_create_drop_show_databases', "default_db"]
->>>>>>> 3aebfcaf
             assert len(dbs.db_names) == 2
 
             # 2.3 drop database
@@ -320,13 +300,8 @@
         db = infinity_obj.get_database("my_database")
         print(db._db_name)
 
-<<<<<<< HEAD
-        # 3. get "default" db(using default), if not switch to default, my_database can't be dropped.
-        db = infinity_obj.get_database("default")
-=======
         # 3. get "default_db" db(using default), if not switch to default, my_database can't be dropped.
         db = infinity_obj.get_database("default_db")
->>>>>>> 3aebfcaf
         print(db._db_name)
 
         # 4.
