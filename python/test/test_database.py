# Copyright(C) 2023 InfiniFlow, Inc. All rights reserved.
#
# Licensed under the Apache License, Version 2.0 (the "License");
# you may not use this file except in compliance with the License.
# You may obtain a copy of the License at
#
#      https://www.apache.org/licenses/LICENSE-2.0
#
# Unless required by applicable law or agreed to in writing, software
# distributed under the License is distributed on an "AS IS" BASIS,
# WITHOUT WARRANTIES OR CONDITIONS OF ANY KIND, either express or implied.
# See the License for the specific language governing permissions and
# limitations under the License.

import threading
import infinity
import pytest
from common import common_values
<<<<<<< HEAD
=======
from infinity.common import ConflictType, InfinityException
>>>>>>> 86b97451
from infinity.errors import ErrorCode
from test_sdkbase import TestSdk


class TestDatabase(TestSdk):

    def test_version(self):
        print(infinity.__version__)

    def test_database(self):
        # remote
        self._test_database(common_values.TEST_REMOTE_HOST)
        # local
        self._test_database(common_values.TEST_LOCAL_PATH)

    def test_create_database_invalid_name(self):
        # remote
        self._test_create_database_invalid_name(common_values.TEST_REMOTE_HOST)
        # local
        self._test_create_database_invalid_name(common_values.TEST_LOCAL_PATH)

    def test_create_drop_show_1K_databases(self):
        # remote
        self._test_create_drop_show_1K_databases(common_values.TEST_REMOTE_HOST)
        # local
        self._test_create_drop_show_1K_databases(common_values.TEST_LOCAL_PATH)

    @pytest.mark.slow
    def test_create_drop_show_1M_databases(self):
        self._test_create_drop_show_1M_databases(common_values.TEST_REMOTE_HOST)
        # self._test_create_drop_show_1M_databases(common_values.TEST_LOCAL_PATH)

    def test_repeatedly_create_drop_show_databases(self):
        self._test_repeatedly_create_drop_show_databases(common_values.TEST_REMOTE_HOST)
        self._test_repeatedly_create_drop_show_databases(common_values.TEST_LOCAL_PATH)

    def _test_database(self, uri):
        """
        target: test table apis
        method:
        1. create databases
            - 'my_database'         √
            - 'my_database!@#'      ❌
            - 'my-database-dash'    ❌
            - '123_database'        ❌
            - ''                    ❌
        2. list databases
            - 'my_database'
            - "default_db"
        3. drop databases
            - 'my_database'
        4. list tables:
            - "default_db"
        expect: all operations successfully
        """
        infinity_obj = infinity.connect(uri)

        infinity_obj.drop_database("my_database", ConflictType.Ignore)

        # infinity
        db = infinity_obj.create_database("my_database")
        assert db

        with pytest.raises(InfinityException) as e:
            infinity_obj.create_database("my_database!@#")

        assert e.type == infinity.common.InfinityException
        assert e.value.args[0] == ErrorCode.INVALID_IDENTIFIER_NAME

        with pytest.raises(InfinityException) as e:
            infinity_obj.create_database("my-database-dash")

        assert e.type == infinity.common.InfinityException
        assert e.value.args[0] == ErrorCode.INVALID_IDENTIFIER_NAME

        with pytest.raises(InfinityException) as e:
            infinity_obj.create_database("123_database")

        assert e.type == infinity.common.InfinityException
        assert e.value.args[0] == ErrorCode.INVALID_IDENTIFIER_NAME

        with pytest.raises(InfinityException) as e:
            infinity_obj.create_database("")

        assert e.type == infinity.common.InfinityException
        assert e.value.args[0] == ErrorCode.INVALID_IDENTIFIER_NAME

        res = infinity_obj.list_databases()
        assert res is not None

        res.db_names.sort()

        assert res.db_names[0] == "default_db"
        assert res.db_names[1] == 'my_database'

        res = infinity_obj.drop_database("my_database")
        assert res.error_code == ErrorCode.OK

        # res = infinity_obj.drop_database("default_db")
        # assert not res.success

        res = infinity_obj.list_databases()
        assert res.error_code == ErrorCode.OK

        for db in res.db_names:
            assert db == "default_db"

        # disconnect
        res = infinity_obj.disconnect()

        assert res.error_code == ErrorCode.OK

    def _test_create_database_invalid_name(self, uri):
        """
        create database with invalid name

        1. connect server

        2. create ' ' name db

        3. disconnect server
        """

        # 1. connect
        infinity_obj = infinity.connect(uri)

        # 2. create db with invalid name
        for db_name in common_values.invalid_name_array:
            with pytest.raises(InfinityException) as e:
                infinity_obj.create_database(db_name)
            assert e.type == infinity.common.InfinityException
            assert e.value.args[0] == ErrorCode.INVALID_IDENTIFIER_NAME


        # 3. disconnect
        res = infinity_obj.disconnect()

        assert res.error_code == ErrorCode.OK

    def _test_create_drop_show_1K_databases(self, uri):

        """
        create 1K dbs, show these dbs, drop these dbs

        1. connect server

        2. create 1k databases

        3. show these databases

        4. drop 1k database

        5. show these databases

        6. disconnect server
        """

        # 1. connect
        infinity_obj = infinity.connect(uri)

        db_count = 100
        for i in range(db_count):
            print('create db_name' + str(i))
            db = infinity_obj.drop_database('db_name' + str(i), ConflictType.Ignore)
        # db = infinity_obj.create_database('db_name')
        # res = infinity_obj.drop_database('db_name')
        # 2. create db with invalid name
        for i in range(db_count):
            print('create db_name' + str(i))
            db = infinity_obj.create_database('db_name' + str(i))

        dbs = infinity_obj.list_databases()
        for db_name in dbs.db_names:
            print('db name: ' + db_name)
        assert len(dbs.db_names) == (db_count + 1)
        # 4. drop 1m database
        for i in range(db_count):
            print('drop db_name' + str(i))
            db = infinity_obj.drop_database('db_name' + str(i))

        res = infinity_obj.disconnect()

        assert res.error_code == ErrorCode.OK

    def _test_create_drop_show_1M_databases(self, uri):

        """
        create 1M dbs, show these dbs, drop these dbs

        1. connect server

        2. create 1m databases

        3. show these databases

        4. drop 1m database

        5. show these databases

        6. disconnect server
        """

        # 1. connect
        infinity_obj = infinity.connect(uri)

        db_count = 1000000
        # db = infinity_obj.create_database('db_name')
        # res = infinity_obj.drop_database('db_name')
        # 2. create db with invalid name
        for i in range(db_count):
            print('create db_name' + str(i))
            db = infinity_obj.create_database('db_name' + str(i))

        # 4. drop 1m database
        for i in range(db_count):
            print('drop db_name' + str(i))
            db = infinity_obj.drop_database('db_name' + str(i))
        #
        #
        # for db_name in common_values.invalid_name_array:
        #     try:
        #         # print('db name: ', db_name)
        #         db = infinity_obj.create_database(db_name)
        #     except Exception as e:
        #         print(e)

        # 3. disconnect
        res = infinity_obj.disconnect()

        assert res.error_code == ErrorCode.OK

    def _test_repeatedly_create_drop_show_databases(self, uri):

        """
        create db, show db and drop db, repeat above ops 100 times

        1. connect server

        2. forloop 1k times:
        2.1 create database
        2.2 show database
        2.3 drop database

        3. disconnect server
        """

        # 1. connect
        infinity_obj = infinity.connect(uri)

        loop_count = 100

        # 2. forloop 1k times:

        for i in range(loop_count):
            # 2.1 create database:
            db = infinity_obj.create_database('test_repeatedly_create_drop_show_databases')

            # 2.2 show database
            dbs = infinity_obj.list_databases()
            for db_name in dbs.db_names:
                assert db_name in ['test_repeatedly_create_drop_show_databases', "default_db"]
            assert len(dbs.db_names) == 2

            # 2.3 drop database
            infinity_obj.drop_database('test_repeatedly_create_drop_show_databases')

        # 3. disconnect server
        res = infinity_obj.disconnect()

        assert res.error_code == ErrorCode.OK

    def test_drop_database_with_invalid_name(self):
        """
        drop database with invalid name

        1. connect server

        2. drop ' ' name db

        3. disconnect server
        """

        # 1. connect
        infinity_obj = infinity.connect(common_values.TEST_REMOTE_HOST)

        # 2. drop db with invalid name
        for db_name in common_values.invalid_name_array:
            with pytest.raises(InfinityException) as e:
                infinity_obj.drop_database(db_name)
            assert e.type == infinity.common.InfinityException
            assert e.value.args[0] == ErrorCode.INVALID_IDENTIFIER_NAME

        # 3. disconnect
        res = infinity_obj.disconnect()

        assert res.error_code == ErrorCode.OK

    def test_get_db(self):
        """
        target: get db
        method:
        1. show non-existent db
        2. show existent db
        3. show dropped db
        4. show invalid name db
        expect: all operations successfully
        """
        infinity_obj = infinity.connect(common_values.TEST_REMOTE_HOST)


        # option: if not exists
        # other options are invalid
        with pytest.raises(InfinityException) as e:
            infinity_obj.get_database("db1")
        assert e.type == infinity.common.InfinityException
        assert e.value.args[0] == ErrorCode.DB_NOT_EXIST

        # 1. create db
        db = infinity_obj.create_database("my_database", ConflictType.Error)

        # 2. get db(using db)
        db = infinity_obj.get_database("my_database")
        print(db._db_name)

        # 3. get "default_db" db(using default), if not switch to default, my_database can't be dropped.
        db = infinity_obj.get_database("default_db")
        print(db._db_name)

        # 4.
        res = infinity_obj.drop_database("my_database", ConflictType.Error)
        assert res.error_code == ErrorCode.OK

        # 2. drop db with invalid name
        for db_name in common_values.invalid_name_array:
            with pytest.raises(InfinityException) as e:
                infinity_obj.drop_database(db_name)
            assert e.type == infinity.common.InfinityException
            assert e.value.args[0] == ErrorCode.INVALID_IDENTIFIER_NAME


        # disconnect
        res = infinity_obj.disconnect()

        assert res.error_code == ErrorCode.OK

    def test_db_ops_after_disconnection(self):
        """
        target: show db
        method:
        1. connect and disconnect db
        2. create db
        3. drop db
        4. get db
        5. list db
        6. get non-existent db
        expect: all operations successfully
        """

        # 1. connect and disconnect db
        infinity_obj = infinity.connect(common_values.TEST_REMOTE_HOST)
        res = infinity_obj.disconnect()

        # 2. create db
        try:
            db = infinity_obj.create_database("my_database", ConflictType.Error)
            assert False
        except Exception as e:
            print(f'Caught exception: {e}')

        # 3. drop db
        try:
            db = infinity_obj.drop_database("my_database", ConflictType.Error)
        except Exception as e:
            print(f'Caught exception: {e}')

        # 4. list db
        try:
            db = infinity_obj.list_databases()
        except Exception as e:
            print(f'Caught exception: {e}')

        # 5. get db
        try:
            db = infinity_obj.get_database("my_database")
        except Exception as e:
            print(f'Caught exception: {e}')

        # 6. get dummy-db
        try:
            db = infinity_obj.get_database("dummy_db")
        except Exception as e:
            print(f'Caught exception: {e}')

        assert res.error_code == ErrorCode.OK

    # TODO create_database("my_database", IF_NOT_EXISTS)
    # TODO create db with ignore-if-existence option
    # TODO create db with ignore-if-existence option when conflict repeatedly
    # TODO drop non-existent db with ignore if non-existent option repeatedly

    # drop non-existent db
    def test_drop_non_existent_db(self):
        # connect
        infinity_obj = infinity.connect(common_values.TEST_REMOTE_HOST)

        for db_name in common_values.invalid_name_array:
            with pytest.raises(InfinityException) as e:
                res = infinity_obj.drop_database("my_database")
            assert e.type == infinity.common.InfinityException
            assert e.value.args[0] == ErrorCode.DB_NOT_EXIST

        # disconnect
        res = infinity_obj.disconnect()
        assert res.error_code == ErrorCode.OK

    # one thread get db, another thread drop this db
    def test_get_drop_db_with_two_threads(self):
        # connect
        infinity_obj = infinity.connect(common_values.TEST_REMOTE_HOST)
        infinity_obj.drop_database("test_get_drop_db_with_two_thread", ConflictType.Ignore)
        infinity_obj.create_database("test_get_drop_db_with_two_thread")

        thread1 = threading.Thread(target=infinity_obj.drop_database("test_get_drop_db_with_two_thread"), args=(1,))

        with pytest.raises(InfinityException) as e:
        # with pytest.raises(Exception, match="ERROR:3021, Not existed entry*"):
            thread2 = threading.Thread(target=infinity_obj.get_database("test_get_drop_db_with_two_thread"), args=(2,))

            thread1.start()
            thread2.start()

            thread1.join()
            thread2.join()

        assert e.type == infinity.common.InfinityException
        assert e.value.args[0] == ErrorCode.DB_NOT_EXIST

        # with pytest.raises(Exception, match="ERROR:3021, Not existed entry*"):
        with pytest.raises(InfinityException) as e:
            infinity_obj.get_database("test_get_drop_db_with_two_thread")

        assert e.type == infinity.common.InfinityException
        assert e.value.args[0] == ErrorCode.DB_NOT_EXIST

        # with pytest.raises(Exception, match="ERROR:3021, Not existed entry*"):
        with pytest.raises(InfinityException) as e:
            infinity_obj.drop_database("test_get_drop_db_with_two_thread")

        assert e.type == infinity.common.InfinityException
        assert e.value.args[0] == ErrorCode.DB_NOT_EXIST

        # disconnect
        res = infinity_obj.disconnect()
        assert res.error_code == ErrorCode.OK

    # create same db in different thread to test conflict and show dbs
    # @trace_expected_exceptions
    def test_create_same_db_in_different_threads(self):
        # connect
        infinity_obj = infinity.connect(common_values.TEST_REMOTE_HOST)

        with pytest.raises(InfinityException) as e:
            thread1 = threading.Thread(target=infinity_obj.create_database("test_create_same_db_in_different_threads"),
                                       args=(1,))
            thread2 = threading.Thread(target=infinity_obj.create_database("test_create_same_db_in_different_threads"),
                                       args=(2,))
            thread1.start()
            thread2.start()

            thread1.join()
            thread2.join()

        assert e.type == infinity.common.InfinityException
        assert e.value.args[0] == ErrorCode.DUPLICATE_DATABASE_NAME

        # drop
        infinity_obj.drop_database("test_create_same_db_in_different_threads")

        # disconnect
        res = infinity_obj.disconnect()
        assert res.error_code == ErrorCode.OK

    def test_show_database(self):
        # create db
        infinity_obj = infinity.connect(common_values.TEST_REMOTE_HOST)
        infinity_obj.drop_database("test_show_database", ConflictType.Ignore)
        infinity_obj.create_database("test_show_database", ConflictType.Error)

        res = infinity_obj.show_database("test_show_database")
        assert res.database_name == "test_show_database"

        infinity_obj.drop_database("test_show_database", ConflictType.Error)
        # disconnect
        res = infinity_obj.disconnect()
        assert res.error_code == ErrorCode.OK

    @pytest.mark.parametrize("conflict_type", [ConflictType.Error,
                                               ConflictType.Ignore,
                                               ConflictType.Replace,
                                               0,
                                               1,
                                               2,
                                               ])
    def test_create_with_valid_option(self, conflict_type):
        # create db
        infinity_obj = infinity.connect(common_values.TEST_REMOTE_HOST)
        infinity_obj.drop_database("test_create_option", ConflictType.Ignore)
        infinity_obj.create_database("test_create_option", conflict_type)

        # infinity_obj.create_database("test_create_option", ConflictType.Ignore)
        # infinity_obj.create_database("test_create_option", ConflictType.Replace)

        infinity_obj.drop_database("test_create_option")

        # disconnect
        res = infinity_obj.disconnect()
        assert res.error_code == ErrorCode.OK

    @pytest.mark.parametrize("conflict_type", [pytest.param(1.1),
                                               pytest.param("#@$@!%string"),
                                               pytest.param([]),
                                               pytest.param({}),
                                               pytest.param(()),
                                               ])
    def test_create_with_invalid_option(self, conflict_type):
        infinity_obj = infinity.connect(common_values.TEST_REMOTE_HOST)
        infinity_obj.drop_database("test_create_option", ConflictType.Ignore)

        with pytest.raises(InfinityException) as e:
            infinity_obj.create_database("test_create_option", conflict_type)

        assert e.type == infinity.common.InfinityException
        assert e.value.args[0] == ErrorCode.INVALID_CONFLICT_TYPE

        # infinity_obj.drop_database("test_create_option")

        # disconnect
        res = infinity_obj.disconnect()
        assert res.error_code == ErrorCode.OK

    @pytest.mark.parametrize("conflict_type", [
        ConflictType.Error,
        ConflictType.Ignore,
        0,
        1,
    ])
    def test_drop_option_with_valid_option(self, conflict_type):
        # create db

        infinity_obj = infinity.connect(common_values.TEST_REMOTE_HOST)
        infinity_obj.drop_database("test_drop_option", ConflictType.Ignore)
        infinity_obj.create_database("test_drop_option")
        infinity_obj.drop_database("test_drop_option", conflict_type)

        infinity_obj.drop_database("test_drop_option", ConflictType.Ignore)
        # disconnect
        res = infinity_obj.disconnect()
        assert res.error_code == ErrorCode.OK

    @pytest.mark.parametrize("conflict_type", [
        pytest.param(ConflictType.Replace),
        pytest.param(2),
        pytest.param(1.1),
        pytest.param("#@$@!%string"),
        pytest.param([]),
        pytest.param({}),
        pytest.param(()),
    ])
    def test_drop_option(self, conflict_type):
        # create db

        infinity_obj = infinity.connect(common_values.TEST_REMOTE_HOST)
        infinity_obj.drop_database("test_drop_option", ConflictType.Ignore)
        infinity_obj.create_database("test_drop_option")
        with pytest.raises(InfinityException) as e:
            infinity_obj.drop_database("test_drop_option", conflict_type)

        assert e.type == infinity.common.InfinityException
        assert e.value.args[0] == ErrorCode.INVALID_CONFLICT_TYPE

        infinity_obj.drop_database("test_drop_option", ConflictType.Error)
        # disconnect
        res = infinity_obj.disconnect()
        assert res.error_code == ErrorCode.OK

    @pytest.mark.parametrize("table_name", ["test_show_table"])
    def test_show_valid_table(self, get_infinity_db, table_name):
        db_obj = get_infinity_db
        db_obj.drop_table("test_show_table", ConflictType.Ignore)
        db_obj.create_table("test_show_table", {"c1": {"type": "int"}, "c2": {"type": "vector,3,int"}},
                            ConflictType.Error)

        res = db_obj.show_table(table_name)
        db_obj.drop_table("test_show_table", ConflictType.Error)
        print(res)

    @pytest.mark.parametrize("table_name", [pytest.param("Invalid name"),
                                            pytest.param(1),
                                            pytest.param(1.1),
                                            pytest.param(True),
                                            pytest.param([]),
                                            pytest.param(()),
                                            pytest.param({}),
                                            ])
    def test_show_invalid_table(self, get_infinity_db, table_name):
        db_obj = get_infinity_db
        db_obj.drop_table("test_show_table", ConflictType.Ignore)
        db_obj.create_table("test_show_table", {"c1": {"type": "int"}, "c2": {"type": "vector,3,int"}},
                            ConflictType.Error)

        with pytest.raises(InfinityException) as e:
            db_obj.show_table(table_name)

        assert e.type == infinity.common.InfinityException
        assert e.value.args[0] == ErrorCode.INVALID_IDENTIFIER_NAME

        # with pytest.raises(Exception):
        #     db_obj.show_table(table_name)

        db_obj.drop_table("test_show_table", ConflictType.Error)

    @pytest.mark.parametrize("table_name", [pytest.param("not_exist_name")])
    def test_show_not_exist_table(self, get_infinity_db, table_name):
        db_obj = get_infinity_db
        db_obj.drop_table("test_show_table", ConflictType.Ignore)
        db_obj.create_table("test_show_table", {"c1": {"type": "int"}, "c2": {"type": "vector,3,int"}},
                            ConflictType.Error)

        with pytest.raises(InfinityException) as e:
            db_obj.show_table(table_name)

        assert e.type == infinity.common.InfinityException
        assert e.value.args[0] == ErrorCode.TABLE_NOT_EXIST

        db_obj.drop_table("test_show_table", ConflictType.Error)

    @pytest.mark.parametrize("column_name", ["test_show_table_columns"])
    def test_show_table_columns_with_valid_name(self, get_infinity_db, column_name):
        db_obj = get_infinity_db
        db_obj.drop_table("test_show_table_columns", ConflictType.Ignore)

        db_obj.create_table("test_show_table_columns", {"c1": {"type": "int"}, "c2": {"type": "vector,3,int"}},
                            ConflictType.Error)

        res = db_obj.show_columns(column_name)
        db_obj.drop_table("test_show_table_columns", ConflictType.Error)
        print(res)

    @pytest.mark.parametrize("column_name", [pytest.param("Invalid name"),
                                             pytest.param("not_exist_name"),
                                             pytest.param(1),
                                             pytest.param(1.1),
                                             pytest.param(True),
                                             pytest.param([]),
                                             pytest.param(()),
                                             pytest.param({}),
                                             ])
    def test_show_table_columns_with_invalid_name(self, get_infinity_db, column_name):
        db_obj = get_infinity_db
        db_obj.drop_table("test_show_table_columns", ConflictType.Ignore)

        db_obj.create_table("test_show_table_columns", {"c1": {"type": "int"}, "c2": {"type": "vector,3,int"}})

        with pytest.raises(InfinityException) as e:
            db_obj.show_columns(column_name)

        assert e.type == infinity.common.InfinityException
        assert e.value.args[0] == ErrorCode.TABLE_NOT_EXIST or e.value.args[0] == ErrorCode.INVALID_IDENTIFIER_NAME

        db_obj.drop_table("test_show_table_columns", ConflictType.Error)<|MERGE_RESOLUTION|>--- conflicted
+++ resolved
@@ -16,10 +16,7 @@
 import infinity
 import pytest
 from common import common_values
-<<<<<<< HEAD
-=======
 from infinity.common import ConflictType, InfinityException
->>>>>>> 86b97451
 from infinity.errors import ErrorCode
 from test_sdkbase import TestSdk
 
