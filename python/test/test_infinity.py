# Copyright(C) 2023 InfiniFlow, Inc. All rights reserved.
#
# Licensed under the Apache License, Version 2.0 (the "License");
# you may not use this file except in compliance with the License.
# You may obtain a copy of the License at
#
#      https://www.apache.org/licenses/LICENSE-2.0
#
# Unless required by applicable law or agreed to in writing, software
# distributed under the License is distributed on an "AS IS" BASIS,
# WITHOUT WARRANTIES OR CONDITIONS OF ANY KIND, either express or implied.
# See the License for the specific language governing permissions and
# limitations under the License.
import time

import infinity
import pytest
from infinity.errors import ErrorCode

from infinity.infinity import ShowVariable
from infinity.remote_thrift.client import ThriftInfinityClient

from common import common_values
from test_sdkbase import TestSdk

class TestInfinity(TestSdk):

    def test_get_database(self):
        infinity_obj = ThriftInfinityClient(common_values.TEST_REMOTE_HOST)
<<<<<<< HEAD
        database_res = infinity_obj.get_database("default")
=======
        database_res = infinity_obj.get_database("default_db")
>>>>>>> 3aebfcaf
        assert database_res.error_code == ErrorCode.OK
        # disconnect
        res = infinity_obj.disconnect()
        assert res.error_code == ErrorCode.OK

    def test_list_database(self):
        infinity_obj = infinity.connect(common_values.TEST_REMOTE_HOST)
        database_res = infinity_obj.list_databases()
<<<<<<< HEAD
        assert database_res.db_names[0] == "default"
=======
        assert database_res.db_names[0] == "default_db"
>>>>>>> 3aebfcaf

    def test_show_variable(self):
        # QUERY_COUNT = "query_count"
        # SESSION_COUNT = "session_count"
        # BUFFER_POOL_USAGE = "buffer_pool_usage"
        # VERSION = "version"
        # QUERY_MEMORY_LIMIT = "query_memory_limit"
        # QUERY_CPU_LIMIT = "query_cpu_limit"
        # LOG_LEVEL = "log_level"
        # SCHEDULE_POLICY = "schedule_policy"
        # LISTEN_ADDRESS = "listen_address"
        # SQL_PORT = "sql_port"
        # SDK_PORT = "sdk_port"
        # HTTP_API_PORT = "http_api_port"
        # DATA_URL = "data_url"
        # TIME_ZONE = "time_zone"
        infinity_obj = infinity.connect(common_values.TEST_REMOTE_HOST)

        res = infinity_obj.show_variable(ShowVariable.QUERY_COUNT)
        print(res)

        res = infinity_obj.show_variable(ShowVariable.SESSION_COUNT)
        print(res)

        res = infinity_obj.show_variable(ShowVariable.BUFFER_POOL_USAGE)
        print(res)

        res = infinity_obj.show_variable(ShowVariable.VERSION)
        print(res)

        res = infinity_obj.show_variable(ShowVariable.QUERY_MEMORY_LIMIT)
        print(res)

        res = infinity_obj.show_variable(ShowVariable.QUERY_CPU_LIMIT)
        print(res)

        res = infinity_obj.show_variable(ShowVariable.LOG_LEVEL)
        print(res)

        res = infinity_obj.show_variable(ShowVariable.SCHEDULE_POLICY)
        print(res)

        res = infinity_obj.show_variable(ShowVariable.LISTEN_ADDRESS)
        print(res)

        res = infinity_obj.show_variable(ShowVariable.SQL_PORT)
        print(res)

        res = infinity_obj.show_variable(ShowVariable.SDK_PORT)
        print(res)

        res = infinity_obj.show_variable(ShowVariable.HTTP_API_PORT)
        print(res)

        res = infinity_obj.show_variable(ShowVariable.DATA_URL)
        print(res)

        res = infinity_obj.show_variable(ShowVariable.TIME_ZONE)
        print(res)

    @pytest.mark.slow
    def test_timeout_infinity(self):
        infinity_obj = ThriftInfinityClient(common_values.TEST_REMOTE_HOST)
        time.sleep(3600)
<<<<<<< HEAD
        database_res = infinity_obj.get_database("default")
=======
        database_res = infinity_obj.get_database("default_db")
>>>>>>> 3aebfcaf
        print(database_res)
        res = infinity_obj.show_variable(ShowVariable.QUERY_COUNT)
        print(res)

        res = infinity_obj.show_variable(ShowVariable.SESSION_COUNT)
        print(res)

        res = infinity_obj.show_variable(ShowVariable.BUFFER_POOL_USAGE)
        print(res)

        res = infinity_obj.show_variable(ShowVariable.VERSION)
        print(res)

        res = infinity_obj.show_variable(ShowVariable.QUERY_MEMORY_LIMIT)
        print(res)

        res = infinity_obj.show_variable(ShowVariable.QUERY_CPU_LIMIT)
        print(res)

        res = infinity_obj.show_variable(ShowVariable.LOG_LEVEL)
        print(res)

        res = infinity_obj.show_variable(ShowVariable.SCHEDULE_POLICY)
        print(res)

        res = infinity_obj.show_variable(ShowVariable.LISTEN_ADDRESS)
        print(res)

        res = infinity_obj.show_variable(ShowVariable.SQL_PORT)
        print(res)

        res = infinity_obj.show_variable(ShowVariable.SDK_PORT)
        print(res)

        res = infinity_obj.show_variable(ShowVariable.HTTP_API_PORT)
        print(res)

        res = infinity_obj.show_variable(ShowVariable.DATA_URL)
        print(res)

        res = infinity_obj.show_variable(ShowVariable.TIME_ZONE)
        print(res)<|MERGE_RESOLUTION|>--- conflicted
+++ resolved
@@ -27,11 +27,7 @@
 
     def test_get_database(self):
         infinity_obj = ThriftInfinityClient(common_values.TEST_REMOTE_HOST)
-<<<<<<< HEAD
-        database_res = infinity_obj.get_database("default")
-=======
         database_res = infinity_obj.get_database("default_db")
->>>>>>> 3aebfcaf
         assert database_res.error_code == ErrorCode.OK
         # disconnect
         res = infinity_obj.disconnect()
@@ -40,11 +36,7 @@
     def test_list_database(self):
         infinity_obj = infinity.connect(common_values.TEST_REMOTE_HOST)
         database_res = infinity_obj.list_databases()
-<<<<<<< HEAD
-        assert database_res.db_names[0] == "default"
-=======
         assert database_res.db_names[0] == "default_db"
->>>>>>> 3aebfcaf
 
     def test_show_variable(self):
         # QUERY_COUNT = "query_count"
@@ -109,11 +101,7 @@
     def test_timeout_infinity(self):
         infinity_obj = ThriftInfinityClient(common_values.TEST_REMOTE_HOST)
         time.sleep(3600)
-<<<<<<< HEAD
-        database_res = infinity_obj.get_database("default")
-=======
         database_res = infinity_obj.get_database("default_db")
->>>>>>> 3aebfcaf
         print(database_res)
         res = infinity_obj.show_variable(ShowVariable.QUERY_COUNT)
         print(res)
