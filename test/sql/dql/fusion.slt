# name: test/sql/dql/fusion.slt
# description: Test fulltext + knn + fusion search
# group: [dql]
# refers to: fulltext.slt, test_knn_ip.slt

statement ok
<<<<<<< HEAD
select 1;

=======
DROP TABLE IF EXISTS enwiki_embedding;

statement ok
CREATE TABLE enwiki_embedding(doctitle varchar, docdate varchar, body varchar, num INT, vec EMBEDDING(FLOAT, 4));

# copy data from csv file
query I
COPY enwiki_embedding FROM '/var/infinity/test_data/enwiki_embedding_9999.csv' WITH ( DELIMITER '\t', FORMAT CSV );
----

statement ok
CREATE INDEX ft_index ON enwiki_embedding(body) USING FULLTEXT;


query TTT
SELECT doctitle, docdate, body, num, vec FROM enwiki_embedding SEARCH MATCH TEXT ('body^5', 'harmful chemical', 'topn=3'), MATCH VECTOR (vec, [0.0, 0.0, 0.0, 0.0], 'float', 'l2', 3), FUSION('rrf');
----
Antimony 26-APR-2012 05:43:07.000  of Canadian and European bottled waters with antimony from PET containers|volume=8|issue=2|pages=288–92|pmid=16470261|journal=Journal of Environmental Monitoring}}</ref> [[fruit juice]] concentrates (for which no guidelines are established) produced in the UK were found to contain up to 44.7&nbsp;µg/L of antimony, well above the EU limits for [[tap water]] of 5&nbsp;µg/L.<ref>{{cite journal|title=Elevated antimony concentrations in commercial juices|first7=Helle Rüsz|last7=Hansen|first6=Bente|last6=Gammelgaard|first5=Stefan|last5=Stürup|first4=Spiros A.|last4=Pergantis|first3=Søren Alex|last3=Bak|first2=Alexandra|last=Hansen|last2=Tsirigotaki|journal=Journal of Environmental Monitoring|first=Claus|volume=12|issue=4|pages=822–4|date= 17 February 2010|pmid=20383361|doi=10.1039/b926551a}}</ref><ref>{{cite web|url=http://www.dailymail.co.uk/news/article-1254534/Fruit-juice-cancer-warning-scientists-harmful-chemical-16-drinks.html|title=Fruit juice cancer warning as scientists find harmful chemical in 16 6989 [6989,6989,6989,6989]
Anarchism 30-APR-2012 03:25:17.000 {{Redirect|Anarchist|the fictional character|Anarchist (comics)}} {{Redirect|Anarchists}} {{Anarchism sidebar}} {{Libertarianism sidebar}}  '''Anarchism''' is generally defined as the [[political philosophy]] which holds the [[state (polity)|state]] to be undesirable, unnecessary, and harmful,<ref name="definition"> {{Cite journal|last=Malatesta|first=Errico|title=Towards Anarchism|journal=MAN!|publisher=International Group of San Francisco|location=Los Angeles|oclc=3930443|url=http://www.marxists.org/archive/malatesta/1930s/xx/toanarchy.htm|authorlink=Errico Malatesta}} {{Cite journal|url=http://www.theglobeandmail.com/servlet/story/RTGAM.20070514.wxlanarchist14/BNStory/lifeWork/home/ |title=Working for The Man |journal=[[The Globe and Mail]] |accessdate=2008-04-14 |last=Agrell |first=Siri |date=2007-05-14}} {{cite web|url=http://www.britannica.com/eb/article-9117285|title=Anarchism|year=2006|work=Encyclopædia Britannica|publisher=Encyclopædia Britannica Premium Service|accessdate=2006-08-29| archiveurl= 0 [0,0,0,0]
Avicenna 29-APR-2012 07:47:29.000  [[saliva]]tion, [[Somnolence|sleepiness]] | [[insomnia]], [[wakefulness]] |- | Physical signs | high [[pulse]] rate, lassitude | [[flaccid]] joints | [[diarrhea]], [[eye puffiness|swollen eyelids]], rough skin, acquired [[habit (psychology)|habit]] | rough skin, acquired habit |- | Foods & medicines | [http://www.thefreedictionary.com/calefacient calefacients] harmful, [http://www.thefreedictionary.com/Infrigidate infrigidants] beneficial | [http://www.thefreedictionary.com/Infrigidate infrigidants] harmful, [http://www.thefreedictionary.com/calefacient calefacients] beneficial | [[moisture|moist]] articles harmful | [[wikt:dry|dry]] regimen harmful, [[humectant]]s beneficial |- | Relation to weather | worse in summer | worse in winter | | bad in autumn |}  ===Physical Exercise: the Key to Health=== {{Refimprove section|please provide publication information|date=June 2010}} '''The Canon of Medicine: Volume 1 of 5; Part 4 of 5: The Preservation of Health '''  Of Ibn Sina's Canon of Medicine which is written 9893 [9893,9893,9893,9893]
Anarchism 30-APR-2012 03:25:17.000  http://web.archive.org/web/20061214085638/http://www.britannica.com/eb/article-9117285| archivedate= 14 December 2006<!--Added by DASHBot-->}} {{Cite journal|year=2005|title=Anarchism|journal=The Shorter [[Routledge Encyclopedia of Philosophy]]|page=14|quote=Anarchism is the view that a society without the state, or government, is both possible and desirable.}} The following sources cite anarchism as a political philosophy: {{Cite book| last = Mclaughlin | first = Paul | title = Anarchism and Authority | publisher = Ashgate | location = Aldershot | year = 2007 | isbn = 0-7546-6196-2 |page=59}} {{Cite book| last = Johnston | first = R. | title = The Dictionary of Human Geography | publisher = Blackwell Publishers | location = Cambridge | year = 2000 | isbn = 0-631-20561-6 |page=24}}</ref><ref name=slevin>Slevin, Carl. "Anarchism." ''The Concise Oxford Dictionary of Politics''. Ed. Iain McLean and Alistair McMillan. Oxford University Press, 2003.</ref> or alternatively as opposing [[authority]] and 1 [1,1,1,1]
Algae 02-MAY-2012 02:41:42.000  |title=Harmful Algae|year=2007|publisher=US National Office for Harmful Algal Blooms|url=http://www.whoi.edu/redtide/page.do?pid=14779|accessdate=2008-12-19}} * {{cite web|title=Australian Freshwater Algae (AFA)|publisher=Department of Environment and Climate Change NSW Botanic Gardens Trust|url=http://www.rbgsyd.nsw.gov.au/science/hot_science_topics/australian_freshwater_algae2|accessdate=2008-12-19}} * {{cite web|title=Freshwater Algae Research|publisher=Phycology Section, Patrick Center for Environmental Research|year=2011|url=http://diatom.ansp.org/|accessdate=2011-12-17}} * {{cite web|title=Monterey Bay Flora|publisher=Monterey Bay Aquarium Research Institute (MBARI)|date=1996–2008|accessdate=2008-12-20|url=http://www.mbari.org/staff/conn/botany/flora/mflora.htm}} * {{cite web|url=http://ucjeps.berkeley.edu/INA.html|title= Index Nominum Algarum (INA)|first=Paul|last=Silva|date=1997–2004|publisher=University Herbarium, University of California|location=Berkeley|accessdate=2008-12-19}} * 2123 [2123,2123,2123,2123]
Anarchism 30-APR-2012 03:25:17.000  [[hierarchical organization]] in the conduct of human relations.<ref name="iaf-ifa.org">"The [[International of Anarchist Federations|IAF - IFA]] fights for : the abolition of all forms of authority whether economical, political, social, religious, cultural or sexual."[http://www.iaf-ifa.org/principles/english.html "Principles of The [[International of Anarchist Federations]]"]</ref><ref>"Anarchism, then, really stands for the liberation of the human mind from the dominion of religion; the liberation of the human body from the dominion of property; liberation from the shackles and restraint of government. Anarchism stands for a social order based on the free grouping of individuals for the purpose of producing real social wealth; an order that will guarantee to every human being free access to the earth and full enjoyment of the necessities of life, according to individual desires, tastes, and inclinations." [[Emma Goldman]]. "What it Really Stands for Anarchy" in ''[[Anarchism and Other 2 [2,2,2,2]


query TTT
SELECT doctitle, docdate, body, num, vec FROM enwiki_embedding SEARCH MATCH TEXT ('body^5', 'harmful chemical', 'topn=3'), MATCH VECTOR (vec, [0.0, 0.0, 0.0, 0.0], 'float', 'l2', 3), FUSION('rrf', 'window_size=3');
----
Antimony 26-APR-2012 05:43:07.000  of Canadian and European bottled waters with antimony from PET containers|volume=8|issue=2|pages=288–92|pmid=16470261|journal=Journal of Environmental Monitoring}}</ref> [[fruit juice]] concentrates (for which no guidelines are established) produced in the UK were found to contain up to 44.7&nbsp;µg/L of antimony, well above the EU limits for [[tap water]] of 5&nbsp;µg/L.<ref>{{cite journal|title=Elevated antimony concentrations in commercial juices|first7=Helle Rüsz|last7=Hansen|first6=Bente|last6=Gammelgaard|first5=Stefan|last5=Stürup|first4=Spiros A.|last4=Pergantis|first3=Søren Alex|last3=Bak|first2=Alexandra|last=Hansen|last2=Tsirigotaki|journal=Journal of Environmental Monitoring|first=Claus|volume=12|issue=4|pages=822–4|date= 17 February 2010|pmid=20383361|doi=10.1039/b926551a}}</ref><ref>{{cite web|url=http://www.dailymail.co.uk/news/article-1254534/Fruit-juice-cancer-warning-scientists-harmful-chemical-16-drinks.html|title=Fruit juice cancer warning as scientists find harmful chemical in 16 6989 [6989,6989,6989,6989]
Anarchism 30-APR-2012 03:25:17.000 {{Redirect|Anarchist|the fictional character|Anarchist (comics)}} {{Redirect|Anarchists}} {{Anarchism sidebar}} {{Libertarianism sidebar}}  '''Anarchism''' is generally defined as the [[political philosophy]] which holds the [[state (polity)|state]] to be undesirable, unnecessary, and harmful,<ref name="definition"> {{Cite journal|last=Malatesta|first=Errico|title=Towards Anarchism|journal=MAN!|publisher=International Group of San Francisco|location=Los Angeles|oclc=3930443|url=http://www.marxists.org/archive/malatesta/1930s/xx/toanarchy.htm|authorlink=Errico Malatesta}} {{Cite journal|url=http://www.theglobeandmail.com/servlet/story/RTGAM.20070514.wxlanarchist14/BNStory/lifeWork/home/ |title=Working for The Man |journal=[[The Globe and Mail]] |accessdate=2008-04-14 |last=Agrell |first=Siri |date=2007-05-14}} {{cite web|url=http://www.britannica.com/eb/article-9117285|title=Anarchism|year=2006|work=Encyclopædia Britannica|publisher=Encyclopædia Britannica Premium Service|accessdate=2006-08-29| archiveurl= 0 [0,0,0,0]
Avicenna 29-APR-2012 07:47:29.000  [[saliva]]tion, [[Somnolence|sleepiness]] | [[insomnia]], [[wakefulness]] |- | Physical signs | high [[pulse]] rate, lassitude | [[flaccid]] joints | [[diarrhea]], [[eye puffiness|swollen eyelids]], rough skin, acquired [[habit (psychology)|habit]] | rough skin, acquired habit |- | Foods & medicines | [http://www.thefreedictionary.com/calefacient calefacients] harmful, [http://www.thefreedictionary.com/Infrigidate infrigidants] beneficial | [http://www.thefreedictionary.com/Infrigidate infrigidants] harmful, [http://www.thefreedictionary.com/calefacient calefacients] beneficial | [[moisture|moist]] articles harmful | [[wikt:dry|dry]] regimen harmful, [[humectant]]s beneficial |- | Relation to weather | worse in summer | worse in winter | | bad in autumn |}  ===Physical Exercise: the Key to Health=== {{Refimprove section|please provide publication information|date=June 2010}} '''The Canon of Medicine: Volume 1 of 5; Part 4 of 5: The Preservation of Health '''  Of Ibn Sina's Canon of Medicine which is written 9893 [9893,9893,9893,9893]


query TTT
SELECT doctitle, docdate, num, vec FROM enwiki_embedding SEARCH MATCH TEXT ('body^5', 'harmful chemical', 'topn=3'), MATCH VECTOR (vec, [0.0, 0.0, 0.0, 0.0], 'float', 'l2', 3), FUSION('rrf') where 10 > num;
----
Anarchism 30-APR-2012 03:25:17.000 0 [0,0,0,0]
Anarchism 30-APR-2012 03:25:17.000 1 [1,1,1,1]
Anarchism 30-APR-2012 03:25:17.000 2 [2,2,2,2]

statement ok
CREATE INDEX sec_idx ON enwiki_embedding(num);

query TTT
SELECT doctitle, docdate, num, vec FROM enwiki_embedding SEARCH MATCH TEXT ('body^5', 'harmful chemical', 'topn=3'), MATCH VECTOR (vec, [0.0, 0.0, 0.0, 0.0], 'float', 'l2', 3), FUSION('rrf') where 10 > num;
----
Anarchism 30-APR-2012 03:25:17.000 0 [0,0,0,0]
Anarchism 30-APR-2012 03:25:17.000 1 [1,1,1,1]
Anarchism 30-APR-2012 03:25:17.000 2 [2,2,2,2]

query TTT
SELECT doctitle, docdate, num, vec FROM enwiki_embedding SEARCH MATCH TEXT ('body^5', 'harmful chemical', 'topn=3'), MATCH VECTOR (vec, [0.0, 0.0, 0.0, 0.0], 'float', 'l2', 3), FUSION('rrf') where 2000 < num and num < 3000;
----
Algae 02-MAY-2012 02:41:42.000 2123 [2123,2123,2123,2123]
Agriculture 28-APR-2012 20:16:08.000 2001 [2001,2001,2001,2001]
Alkali metal 30-APR-2012 05:35:44.000 2681 [2681,2681,2681,2681]
Agriculture 28-APR-2012 20:16:08.000 2002 [2002,2002,2002,2002]
Atomic number 25-APR-2012 22:03:10.000 2774 [2774,2774,2774,2774]
Agriculture 28-APR-2012 20:16:08.000 2003 [2003,2003,2003,2003]

# Algae 02-MAY-2012 02:41:42.000 2123 [2123,2123,2123,2123]
# Agriculture 28-APR-2012 20:16:08.000 2001 [2001,2001,2001,2001]
# Alkali metal 30-APR-2012 05:35:44.000 2681 [2681,2681,2681,2681]
# Agriculture 28-APR-2012 20:16:08.000 2002 [2002,2002,2002,2002]
# Alkane 27-APR-2012 21:26:31.000 2200 [2200,2200,2200,2200]
# Agriculture 28-APR-2012 20:16:08.000 2003 [2003,2003,2003,2003]

query I
SELECT num FROM enwiki_embedding SEARCH MATCH TEXT ('body^5', 'harmful chemical', 'topn=3'), MATCH VECTOR (vec, [0.0, 0.0, 0.0, 0.0], 'float', 'l2', 3), FUSION('rrf');
----
6989
0
9893
1
2123
2


query IR
SELECT num, ROUND(SCORE(), 4) FROM enwiki_embedding SEARCH MATCH TEXT ('body^5', 'harmful chemical', 'topn=3'), MATCH VECTOR (vec, [0.0, 0.0, 0.0, 0.0], 'float', 'l2', 3), FUSION('weighted_sum', 'normalize=none');
----
6989 63.703800
9893 49.661800
2123 40.253400
0 0.000000
1 -4.000000
2 -16.000000


query IR
SELECT num, ROUND(SCORE(), 4) FROM enwiki_embedding SEARCH MATCH TEXT ('body^5', 'harmful chemical', 'topn=3'), MATCH VECTOR (vec, [0.0, 0.0, 0.0, 0.0], 'float', 'l2', 3), FUSION('weighted_sum', 'weights=1.0,2.0;normalize=none');
----
6989 63.703800
9893 49.661800
2123 40.253400
0 0.000000
1 -8.000000
2 -32.000000


query IR
SELECT num, ROUND(SCORE(), 4) FROM enwiki_embedding SEARCH MATCH TEXT ('body^5', 'harmful chemical', 'topn=3'), MATCH VECTOR (vec, [0.0, 0.0, 0.0, 0.0], 'float', 'l2', 3), FUSION('weighted_sum', 'normalize=minmax');
----
6989 1.000000
0 1.000000
1 0.750000
9893 0.401200
2123 0.000000
2 0.000000


query IR
SELECT num, ROUND(SCORE(), 4) FROM enwiki_embedding SEARCH MATCH TEXT ('body^5', 'harmful chemical', 'topn=3'), MATCH VECTOR (vec, [0.0, 0.0, 0.0, 0.0], 'float', 'l2', 3), FUSION('weighted_sum', 'weights=1.0,2.0;normalize=minmax');
----
0 2.000000
1 1.500000
6989 1.000000
9893 0.401200
2123 0.000000
2 0.000000


query IR
SELECT num, ROUND(SCORE(), 4) FROM enwiki_embedding SEARCH MATCH TEXT ('body^5', 'harmful chemical', 'topn=3'), MATCH VECTOR (vec, [0.0, 0.0, 0.0, 0.0], 'float', 'l2', 3), FUSION('weighted_sum', 'normalize=l2');
----
0 1.000000
1 0.757500
6989 0.705900
9893 0.550300
2123 0.446000
2 0.029900


query IR
SELECT num, ROUND(SCORE(), 4) FROM enwiki_embedding SEARCH MATCH TEXT ('body^5', 'harmful chemical', 'topn=3'), MATCH VECTOR (vec, [0.0, 0.0, 0.0, 0.0], 'float', 'l2', 3), FUSION('weighted_sum', 'weights=1.0,2.0;normalize=l2');
----
0 2.000000
1 1.514900
6989 0.705900
9893 0.550300
2123 0.446000
2 0.059700


query IR
SELECT num, ROUND(SCORE(), 4) FROM enwiki_embedding SEARCH MATCH TEXT ('body^5', 'harmful chemical', 'topn=3'), MATCH VECTOR (vec, [0.0, 0.0, 0.0, 0.0], 'float', 'l2', 3), FUSION('weighted_sum', 'normalize=atan');
----
6989 0.995000
9893 0.993600
2123 0.992100
0 0.500000
1 0.078000
2 0.019900


query IR
SELECT num, ROUND(SCORE(), 4) FROM enwiki_embedding SEARCH MATCH TEXT ('body^5', 'harmful chemical', 'topn=3'), MATCH VECTOR (vec, [0.0, 0.0, 0.0, 0.0], 'float', 'l2', 3), FUSION('weighted_sum', 'weights=1.0,2.0;normalize=atan');
----
0 1.000000
6989 0.995000
9893 0.993600
2123 0.992100
1 0.156000
2 0.039700


query IR
SELECT num, ROUND(SCORE(), 4) FROM enwiki_embedding SEARCH MATCH VECTOR (vec, [0.0, 0.0, 0.0, 0.0], 'float', 'l2', 3), MATCH TEXT ('body^5', 'harmful chemical', 'topn=3'), FUSION('weighted_sum', 'weights=1.0,2.0;normalize=atan');
----
6989 1.990000
9893 1.987200
2123 1.984200
0 0.500000
1 0.078000
2 0.019900


query IR
SELECT num, ROUND(SCORE(), 4) FROM enwiki_embedding SEARCH MATCH TEXT ('body^5', 'harmful chemical', 'topn=3'), MATCH VECTOR (vec, [0.0, 0.0, 0.0, 0.0], 'float', 'l2', 3), FUSION('weighted_sum');
----
6989 1.000000
0 1.000000
1 0.750000
9893 0.401200
2123 0.000000
2 0.000000


query IR
SELECT num, ROUND(SCORE(), 4) FROM enwiki_embedding SEARCH MATCH TEXT ('body^5', 'harmful chemical', 'topn=3'), MATCH VECTOR (vec, [0.0, 0.0, 0.0, 0.0], 'float', 'l2', 3), FUSION('max');
----
6989 1.000000
0 1.000000
1 0.750000
9893 0.401200
2123 0.000000
2 0.000000


query I
SELECT num FROM enwiki_embedding SEARCH MATCH TEXT ('body^5', 'harmful chemical', 'topn=3'), MATCH VECTOR (vec, [0.0, 0.0, 0.0, 0.0], 'float', 'l2', 3), MATCH VECTOR (vec, [0.0, 0.0, 0.0, 0.0], 'float', 'l2', 3), FUSION('rrf');
----
0
1
2
6989
9893
2123

# cannot have both where clause and subsearch filter
statement error
SELECT num FROM enwiki_embedding SEARCH MATCH TEXT ('body^5', 'harmful chemical', 'topn=3'), MATCH VECTOR (vec, [0.0, 0.0, 0.0, 0.0], 'float', 'l2', 3, WHERE 33 + 5 < num), MATCH VECTOR (vec, [0.0, 0.0, 0.0, 0.0], 'float', 'l2', 3), FUSION('rrf') WHERE 100 > num;

# subsearch filter
query I
SELECT num FROM enwiki_embedding SEARCH MATCH TEXT ('body^5', 'harmful chemical', 'topn=2', WHERE num != 6989), MATCH VECTOR (vec, [0.0, 0.0, 0.0, 0.0], 'float', 'l2', 2, WHERE num != 0), MATCH VECTOR (vec, [0.0, 0.0, 0.0, 0.0], 'float', 'l2', 2, WHERE num != 0), FUSION('rrf');
----
1
2
9893
2123

# Clean up
statement ok
DROP TABLE enwiki_embedding;
>>>>>>> 0906a0d3
<|MERGE_RESOLUTION|>--- conflicted
+++ resolved
@@ -4,10 +4,6 @@
 # refers to: fulltext.slt, test_knn_ip.slt
 
 statement ok
-<<<<<<< HEAD
-select 1;
-
-=======
 DROP TABLE IF EXISTS enwiki_embedding;
 
 statement ok
@@ -232,5 +228,4 @@
 
 # Clean up
 statement ok
-DROP TABLE enwiki_embedding;
->>>>>>> 0906a0d3
+DROP TABLE enwiki_embedding;