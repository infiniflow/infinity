--- conflicted
+++ resolved
@@ -14,14 +14,11 @@
 statement ok
 INSERT INTO ddl3 VALUES (42);
 
-<<<<<<< HEAD
-=======
 query I
 SELECT COUNT(*) FROM ddl3;
 ----
 1
 
->>>>>>> d9d2936e
 statement error
 CREATE TABLE ddl1 (i INTEGER);
 
