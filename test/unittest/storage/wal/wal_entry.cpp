--- conflicted
+++ resolved
@@ -154,11 +154,7 @@
     entry->cmds.push_back(MakeShared<WalCmdAppend>("db1", "tbl1", data_block));
     Vector<RowID> row_ids = {RowID(1, 2, 3)};
     entry->cmds.push_back(MakeShared<WalCmdDelete>("db1", "tbl1", row_ids));
-<<<<<<< HEAD
-    entry->cmds.push_back(MakeShared<WalCmdCheckpoint>(i64(123), std::string("catalog")));
-=======
     entry->cmds.push_back(MakeShared<WalCmdCheckpoint>(int64_t(123), true, "/tmp/infinity/data/catalog/META_123.full.json"));
->>>>>>> a379a720
 
     i32 exp_size = entry->GetSizeInBytes();
     std::vector<char> buf(exp_size, char(0));
