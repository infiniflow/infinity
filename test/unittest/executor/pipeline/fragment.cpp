--- conflicted
+++ resolved
@@ -2,15 +2,11 @@
 // Created by xwg on 23-9-6.
 //
 #include "base_test.h"
-<<<<<<< HEAD
 #include "test_helper/sql_runner.h"
-#include "main/infinity.h"
-=======
+
 #include "main/infinity.h"
 #include "parser/definition/table_def.h"
->>>>>>> 9f580a26
 #include "storage/table.h"
-#include "test_helper/sql_runner.h"
 
 class FragmentTest : public BaseTest {
     void SetUp() override {
