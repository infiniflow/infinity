--- conflicted
+++ resolved
@@ -4,14 +4,10 @@
 
 #include "parser/sql_parser.h"
 #include "base_test.h"
-<<<<<<< HEAD
 #include "parser/sql_parser.h"
 
 #include "main/infinity.h"
 
-=======
-#include "main/infinity.h"
->>>>>>> 04bbfe42
 
 class SQLParserTest : public BaseTest {};
 
