//
// Created by jinhai on 23-3-5.
//

#include "base_test.h"
<<<<<<< HEAD
#include "parser/parser_result.h"
#include "parser/sql_parser.h"

#include "main/infinity.h"
#include "main/logger.h"
#include <gtest/gtest.h>
=======
#include "main/infinity.h"
#include "parser/sql_parser.h"
>>>>>>> bf530f3d

class StatementParsingTest : public BaseTest {
    void SetUp() override {
        infinity::GlobalResourceUsage::Init();
        std::shared_ptr<std::string> config_path = nullptr;
        infinity::Infinity::instance().Init(config_path);
    }

    void TearDown() override {
        infinity::Infinity::instance().UnInit();
        EXPECT_EQ(infinity::GlobalResourceUsage::GetObjectCount(), 0);
        EXPECT_EQ(infinity::GlobalResourceUsage::GetRawMemoryCount(), 0);
        infinity::GlobalResourceUsage::UnInit();
        system("rm -rf /tmp/infinity/data/db");
        system("rm -rf /tmp/infinity/data/catalog/*");
        system("rm -rf /tmp/infinity/_tmp");
    }
};

TEST_F(StatementParsingTest, good_test1) {
    using namespace infinity;
    LOG_TRACE("Test name: {}.{}", test_info_->test_case_name(), test_info_->name());
    SharedPtr<SQLParser> parser = MakeShared<SQLParser>();
    SharedPtr<ParserResult> result = MakeShared<ParserResult>();

    {
        String input_sql = "CREATE TABLE t1 AS SELECT a, b FROM t2;";
        parser->Parse(input_sql, result);

        EXPECT_TRUE(result->error_message_.empty());
        EXPECT_FALSE(result->statements_ptr_ == nullptr);

        for (auto &statement : *result->statements_ptr_) {
            EXPECT_EQ(statement->type_, StatementType::kCreate);
            auto *create_statement = (CreateStatement *)(statement);
            EXPECT_EQ(create_statement->create_info_->type_, DDLType::kTable);
            CreateTableInfo *table_info = (CreateTableInfo *)create_statement->create_info_.get();
            EXPECT_EQ(table_info->table_name_, "t1");
            EXPECT_EQ(table_info->schema_name_, "default");
            auto *select = (SelectStatement *)(table_info->select_);
            {
                ColumnExpr *col0 = (ColumnExpr *)(*select->select_list_)[0];
                ColumnExpr *col1 = (ColumnExpr *)(*select->select_list_)[1];
                EXPECT_EQ(col0->names_[0], "a");
                EXPECT_EQ(col1->names_[0], "b");

                EXPECT_EQ(select->table_ref_->type_, TableRefType::kTable);
                auto *from_table = (TableReference *)select->table_ref_;
                EXPECT_EQ(from_table->table_name_, "t2");
            }
        }

        result->Reset();
    }

    {
        String input_sql = "UPDATE t1 SET a = 1, b = 2 WHERE c = 'O''K';";
        parser->Parse(input_sql, result);

        EXPECT_TRUE(result->error_message_.empty());
        EXPECT_FALSE(result->statements_ptr_ == nullptr);

        for (auto &statement : *result->statements_ptr_) {
            EXPECT_EQ(statement->type_, StatementType::kUpdate);
            auto *update_statement = (UpdateStatement *)(statement);
            EXPECT_EQ(update_statement->table_name_, "t1");
            EXPECT_EQ(update_statement->schema_name_, "default");
            FunctionExpr *where_func = (FunctionExpr *)(update_statement->where_expr_);
            EXPECT_EQ(where_func->func_name_, "=");
            ColumnExpr *where_left_expr = (ColumnExpr *)(*where_func->arguments_)[0];
            ConstantExpr *where_right_expr = (ConstantExpr *)(*where_func->arguments_)[1];
            EXPECT_EQ(where_left_expr->names_[0], "c");
            EXPECT_STREQ(where_right_expr->str_value_, "O'K");

            UpdateExpr *up0_expr = (*update_statement->update_expr_array_)[0];
            EXPECT_EQ(up0_expr->column_name, "a");
            EXPECT_EQ(((ConstantExpr *)(up0_expr->value))->integer_value_, 1);
            UpdateExpr *up1_expr = (*update_statement->update_expr_array_)[1];
            EXPECT_EQ(up1_expr->column_name, "b");
            EXPECT_EQ(((ConstantExpr *)(up1_expr->value))->integer_value_, 2);
        }

        result->Reset();
    }

    {
        String input_sql = "INSERT INTO t1 VALUES ('abc', 333);";
        parser->Parse(input_sql, result);

        EXPECT_TRUE(result->error_message_.empty());
        EXPECT_FALSE(result->statements_ptr_ == nullptr);

        for (auto &statement : *result->statements_ptr_) {
            EXPECT_EQ(statement->type_, StatementType::kInsert);
            auto *insert_statement = (InsertStatement *)(statement);
            EXPECT_EQ(insert_statement->table_name_, "t1");
            EXPECT_EQ(insert_statement->schema_name_, "default");
            EXPECT_EQ(insert_statement->values_->size(), 1);

            ConstantExpr *insert0_expr = (ConstantExpr *)(*insert_statement->values_->at(0))[0];
            EXPECT_STREQ(insert0_expr->str_value_, "abc");
            ConstantExpr *insert1_expr = (ConstantExpr *)(*insert_statement->values_->at(0))[1];
            EXPECT_EQ(insert1_expr->integer_value_, 333);
        }

        result->Reset();
    }

    {
        String input_sql = "INSERT INTO t1 VALUES ('abc', 333), ('def', 444);";
        parser->Parse(input_sql, result);

        EXPECT_TRUE(result->error_message_.empty());
        EXPECT_FALSE(result->statements_ptr_ == nullptr);

        for (auto &statement : *result->statements_ptr_) {
            EXPECT_EQ(statement->type_, StatementType::kInsert);
            auto *insert_statement = (InsertStatement *)(statement);
            EXPECT_EQ(insert_statement->table_name_, "t1");
            EXPECT_EQ(insert_statement->schema_name_, "default");
            EXPECT_EQ(insert_statement->values_->size(), 2);

            ConstantExpr *insert0_expr = (ConstantExpr *)(*insert_statement->values_->at(0))[0];
            EXPECT_STREQ(insert0_expr->str_value_, "abc");
            ConstantExpr *insert1_expr = (ConstantExpr *)(*insert_statement->values_->at(0))[1];
            EXPECT_EQ(insert1_expr->integer_value_, 333);

            ConstantExpr *insert2_expr = (ConstantExpr *)(*insert_statement->values_->at(1))[0];
            EXPECT_STREQ(insert2_expr->str_value_, "def");
            ConstantExpr *insert3_expr = (ConstantExpr *)(*insert_statement->values_->at(1))[1];
            EXPECT_EQ(insert3_expr->integer_value_, 444);
        }

        result->Reset();
    }

    {
        String input_sql = "CREATE INDEX IF NOT EXISTS idx1 ON t1 (c1, c2) USING IVFFlat WITH(metric = l2);";
        parser->Parse(input_sql, result);

        EXPECT_TRUE(result->error_message_.empty());
        EXPECT_FALSE(result->statements_ptr_ == nullptr);

        BaseStatement *statement = (*result->statements_ptr_)[0];
        EXPECT_EQ(statement->type_, StatementType::kCreate);
        auto create_statement = static_cast<CreateStatement *>(statement);
        EXPECT_EQ(create_statement->create_info_->type_, DDLType::kIndex);
        EXPECT_EQ(create_statement->create_info_->conflict_type_, ConflictType::kIgnore);

        auto create_index_info = static_cast<CreateIndexInfo *>(create_statement->create_info_.get());
        EXPECT_EQ(create_index_info->index_name_, "idx1");
        EXPECT_EQ(create_index_info->schema_name_, "default");
        EXPECT_EQ(create_index_info->table_name_, "t1");
        EXPECT_EQ(create_index_info->method_type_, "IVFFlat");
        EXPECT_EQ(create_index_info->column_names_->size(), 2);
        EXPECT_EQ((*create_index_info->column_names_)[0], "c1");
        EXPECT_EQ((*create_index_info->column_names_)[1], "c2");
        EXPECT_EQ(create_index_info->index_para_list_->size(), 1);
        EXPECT_EQ((*create_index_info->index_para_list_)[0]->para_name_, "metric");
        EXPECT_EQ((*create_index_info->index_para_list_)[0]->para_value_, "l2");

        result->Reset();
    }

    {
        String input_sql = "DROP INDEX index1;";
        parser->Parse(input_sql, result);

        EXPECT_TRUE(result->error_message_.empty());
        EXPECT_FALSE(result->statements_ptr_ == nullptr);

        for (auto &statement : *result->statements_ptr_) {
            EXPECT_EQ(statement->type_, StatementType::kDrop);
            auto *drop_statement = (DropStatement *)(statement);
            EXPECT_EQ(drop_statement->drop_info_->type_, DDLType::kIndex);
            DropIndexInfo *drop_info = (DropIndexInfo *)drop_statement->drop_info_.get();
            EXPECT_EQ(drop_info->index_name_, "index1");
            EXPECT_EQ(drop_info->conflict_type_, ConflictType::kError);
        }

        result->Reset();
    }

    {
        String input_sql = "DROP TABLE t1;";
        parser->Parse(input_sql, result);

        EXPECT_TRUE(result->error_message_.empty());
        EXPECT_FALSE(result->statements_ptr_ == nullptr);

        for (auto &statement : *result->statements_ptr_) {
            EXPECT_EQ(statement->type_, StatementType::kDrop);
            auto *drop_statement = (DropStatement *)(statement);
            EXPECT_EQ(drop_statement->drop_info_->type_, DDLType::kTable);
            DropTableInfo *drop_info = (DropTableInfo *)drop_statement->drop_info_.get();
            EXPECT_EQ(drop_info->table_name_, "t1");
            EXPECT_EQ(drop_info->schema_name_, "default");
            EXPECT_EQ(drop_info->conflict_type_, ConflictType::kError);
        }

        result->Reset();
    }

    {
        String input_sql = "SHOW TABLES;";
        parser->Parse(input_sql, result);

        EXPECT_TRUE(result->error_message_.empty());
        EXPECT_FALSE(result->statements_ptr_ == nullptr);

        for (auto &statement : *result->statements_ptr_) {
            EXPECT_EQ(statement->type_, StatementType::kShow);
            auto *show_statement = (ShowStatement *)(statement);
            EXPECT_EQ(show_statement->show_type_, ShowStmtType::kTables);
            EXPECT_EQ(show_statement->table_name_, "");
            EXPECT_EQ(show_statement->schema_name_, "default");
        }

        result->Reset();
    }

    {
        String input_sql = "DESCRIBE t1;";
        parser->Parse(input_sql, result);

        EXPECT_TRUE(result->error_message_.empty());
        EXPECT_FALSE(result->statements_ptr_ == nullptr);

        for (auto &statement : *result->statements_ptr_) {
            EXPECT_EQ(statement->type_, StatementType::kShow);
            auto *show_statement = (ShowStatement *)(statement);
            EXPECT_EQ(show_statement->show_type_, ShowStmtType::kColumns);
            EXPECT_EQ(show_statement->table_name_, "t1");
            EXPECT_EQ(show_statement->schema_name_, "default");
        }

        result->Reset();
    }

    {
        String input_sql = "copy t1 to '/usr/filename' with (format csv, header, delimiter '|');";
        parser->Parse(input_sql, result);

        EXPECT_TRUE(result->error_message_.empty());
        EXPECT_FALSE(result->statements_ptr_ == nullptr);

        for (auto &statement : *result->statements_ptr_) {
            EXPECT_EQ(statement->type_, StatementType::kCopy);
            auto *copy_statement = (CopyStatement *)(statement);
            EXPECT_EQ(copy_statement->copy_file_type_, CopyFileType::kCSV);
            EXPECT_EQ(copy_statement->copy_from_, false);
            EXPECT_EQ(copy_statement->schema_name_, "default");
            EXPECT_EQ(copy_statement->table_name_, "t1");
            EXPECT_EQ(copy_statement->file_path_, "/usr/filename");
            EXPECT_EQ(copy_statement->header_, true);
            EXPECT_EQ(copy_statement->delimiter_, '|');
        }

        result->Reset();
    }

    {
        String input_sql = "copy t1 to '/usr/filename' with (format json, header, delimiter '|');";
        parser->Parse(input_sql, result);

        EXPECT_TRUE(result->error_message_.empty());
        EXPECT_FALSE(result->statements_ptr_ == nullptr);

        for (auto &statement : *result->statements_ptr_) {
            EXPECT_EQ(statement->type_, StatementType::kCopy);
            auto *copy_statement = (CopyStatement *)(statement);
            EXPECT_EQ(copy_statement->copy_file_type_, CopyFileType::kJSON);
            EXPECT_EQ(copy_statement->copy_from_, false);
            EXPECT_EQ(copy_statement->schema_name_, "default");
            EXPECT_EQ(copy_statement->table_name_, "t1");
            EXPECT_EQ(copy_statement->file_path_, "/usr/filename");
            EXPECT_EQ(copy_statement->header_, true);
            EXPECT_EQ(copy_statement->delimiter_, '|');
        }

        result->Reset();
    }

    {
        String input_sql = "copy t2 from '/usr/filename' with (format csv, header, delimiter '|');";
        parser->Parse(input_sql, result);

        EXPECT_TRUE(result->error_message_.empty());
        EXPECT_FALSE(result->statements_ptr_ == nullptr);

        for (auto &statement : *result->statements_ptr_) {
            EXPECT_EQ(statement->type_, StatementType::kCopy);
            auto *copy_statement = (CopyStatement *)(statement);
            EXPECT_EQ(copy_statement->copy_file_type_, CopyFileType::kCSV);
            EXPECT_EQ(copy_statement->copy_from_, true);
            EXPECT_EQ(copy_statement->schema_name_, "default");
            EXPECT_EQ(copy_statement->table_name_, "t2");
            EXPECT_EQ(copy_statement->file_path_, "/usr/filename");
            EXPECT_EQ(copy_statement->header_, true);
            EXPECT_EQ(copy_statement->delimiter_, '|');
        }
        result->Reset();
    }

    {
        String input_sql = "copy t2 from '/usr/filename' with (format json, header, delimiter '|');";
        parser->Parse(input_sql, result);

        EXPECT_TRUE(result->error_message_.empty());
        EXPECT_FALSE(result->statements_ptr_ == nullptr);

        for (auto &statement : *result->statements_ptr_) {
            EXPECT_EQ(statement->type_, StatementType::kCopy);
            auto *copy_statement = (CopyStatement *)(statement);
            EXPECT_EQ(copy_statement->copy_file_type_, CopyFileType::kJSON);
            EXPECT_EQ(copy_statement->copy_from_, true);
            EXPECT_EQ(copy_statement->schema_name_, "default");
            EXPECT_EQ(copy_statement->table_name_, "t2");
            EXPECT_EQ(copy_statement->file_path_, "/usr/filename");
            EXPECT_EQ(copy_statement->header_, true);
            EXPECT_EQ(copy_statement->delimiter_, '|');
        }
        result->Reset();
    }

    {
        String input_sql = "select * from t1 except select * from t2;";
        parser->Parse(input_sql, result);

        EXPECT_TRUE(result->error_message_.empty());
        EXPECT_FALSE(result->statements_ptr_ == nullptr);

        for (auto &statement : *result->statements_ptr_) {
            EXPECT_EQ(statement->type_, StatementType::kSelect);
            auto *select_statement = (SelectStatement *)(statement);
            EXPECT_EQ(select_statement->set_op_, SetOperatorType::kExcept);
            TableReference *t1 = (TableReference *)select_statement->table_ref_;
            EXPECT_EQ(t1->table_name_, "t1");
            EXPECT_EQ(t1->db_name_, "default");

            TableReference *t2 = (TableReference *)select_statement->nested_select_->table_ref_;
            EXPECT_EQ(t2->table_name_, "t2");
            EXPECT_EQ(t2->db_name_, "default");
        }
        result->Reset();
    }

    {
        String input_sql = "select * from t1 intersect select * from t2 union all select * from t3;";
        parser->Parse(input_sql, result);

        EXPECT_TRUE(result->error_message_.empty());
        EXPECT_FALSE(result->statements_ptr_ == nullptr);

        for (auto &statement : *result->statements_ptr_) {
            EXPECT_EQ(statement->type_, StatementType::kSelect);
            auto *select_statement = (SelectStatement *)(statement);
            EXPECT_EQ(select_statement->set_op_, SetOperatorType::kIntersect);
            TableReference *t1 = (TableReference *)select_statement->table_ref_;
            EXPECT_EQ(t1->table_name_, "t1");
            EXPECT_EQ(t1->db_name_, "default");

            TableReference *t2 = (TableReference *)select_statement->nested_select_->table_ref_;
            EXPECT_EQ(t2->table_name_, "t2");
            EXPECT_EQ(t2->db_name_, "default");

            EXPECT_EQ(select_statement->nested_select_->set_op_, SetOperatorType::kUnionAll);
            TableReference *t3 = (TableReference *)select_statement->nested_select_->nested_select_->table_ref_;
            EXPECT_EQ(t3->table_name_, "t3");
            EXPECT_EQ(t3->db_name_, "default");
        }
        result->Reset();
    }
}<|MERGE_RESOLUTION|>--- conflicted
+++ resolved
@@ -3,17 +3,8 @@
 //
 
 #include "base_test.h"
-<<<<<<< HEAD
-#include "parser/parser_result.h"
-#include "parser/sql_parser.h"
-
-#include "main/infinity.h"
-#include "main/logger.h"
-#include <gtest/gtest.h>
-=======
 #include "main/infinity.h"
 #include "parser/sql_parser.h"
->>>>>>> bf530f3d
 
 class StatementParsingTest : public BaseTest {
     void SetUp() override {
