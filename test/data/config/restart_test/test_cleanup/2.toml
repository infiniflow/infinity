[general]
version = "0.6.0"
time_zone = "utc-8"

[network]
[log]
log_to_stdout = true
log_level = "trace"

[storage]
persistence_dir = ""
data_dir = "/var/infinity/data"
optimize_interval = "0s"
cleanup_interval = "1s"
compact_interval = "1s"

[buffer]
[wal]
<<<<<<< HEAD
full_checkpoint_interval = "0s"
=======
#delta_checkpoint_interval = "1s"
full_checkpoint_interval = "1s"
>>>>>>> 1fa74f99

[resource]<|MERGE_RESOLUTION|>--- conflicted
+++ resolved
@@ -16,11 +16,6 @@
 
 [buffer]
 [wal]
-<<<<<<< HEAD
-full_checkpoint_interval = "0s"
-=======
-#delta_checkpoint_interval = "1s"
 full_checkpoint_interval = "1s"
->>>>>>> 1fa74f99
 
 [resource]