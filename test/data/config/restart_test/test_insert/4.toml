[general]
version = "0.6.0"
time_zone = "utc-8"

[network]
[log]
log_to_stdout = true

[storage]
mem_index_capacity       = 8192
optimize_interval        = "0s"
cleanup_interval         = "0s"
compact_interval         = "0s"
[buffer]
[wal]
<<<<<<< HEAD
full_checkpoint_interval = "0s"
=======
#delta_checkpoint_interval = "10s"
full_checkpoint_interval = "10s"
>>>>>>> 1fa74f99

[resource]<|MERGE_RESOLUTION|>--- conflicted
+++ resolved
@@ -13,11 +13,6 @@
 compact_interval         = "0s"
 [buffer]
 [wal]
-<<<<<<< HEAD
-full_checkpoint_interval = "0s"
-=======
-#delta_checkpoint_interval = "10s"
 full_checkpoint_interval = "10s"
->>>>>>> 1fa74f99
 
 [resource]