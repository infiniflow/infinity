[general]
version = "0.6.0"
time_zone = "utc-8"

[network]
[log]
log_to_stdout = true
log_level = "info"

[storage]
mem_index_capacity       = 8192

[buffer]
[wal]
<<<<<<< HEAD
=======
#delta_checkpoint_interval = "10s"
full_checkpoint_interval = "10s"
>>>>>>> 1fa74f99

[resource]<|MERGE_RESOLUTION|>--- conflicted
+++ resolved
@@ -12,10 +12,6 @@
 
 [buffer]
 [wal]
-<<<<<<< HEAD
-=======
-#delta_checkpoint_interval = "10s"
 full_checkpoint_interval = "10s"
->>>>>>> 1fa74f99
 
 [resource]