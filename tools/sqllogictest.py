import argparse
import itertools
import os
import sys
import threading
import time
from shutil import copyfile
import subprocess

from generate_big import generate as generate1
from generate_fvecs import generate as generate2
from generate_sort import generate as generate3
from generate_limit import generate as generate4
from generate_aggregate import generate as generate5
from generate_top import generate as generate6
from generate_top_varchar import generate as generate7
from generate_compact import generate as generate8
from generate_hnsw_with_delete import generate as generate9
from generate_index_scan import generate as generate10
from generate_many_import import generate as generate11
from generate_big_point_query_test_fastroughfilter import generate as generate12
from generate_many_import_drop import generate as generate13
from generate_mem_hnsw import generate as generate14
from generate_big_sparse import generate as generate15
from generate_csr import generate as generate16
from generate_bvecs import generate as generate17
from generate_emvb_test_data import generate as generate18
from generate_test_parquet import generate as generate20
from generate_sparse_parquet import generate as generate21
from generate_embedding_parquet import generate as generate22
from generate_varchar_parquet import generate as generate23
from generate_test_parquet import generate as generate24
from generate_tensor_parquet import generate as generate25
from generate_tensor_array_parquet import generate as generate26
from generate_multivector_parquet import generate as generate27
from generate_multivector_knn_scan import generate as generate28
from generate_groupby1 import generate as generate29
from generate_unnest import generate as generate30


class SpinnerThread(threading.Thread):
    def __init__(self):
        super(SpinnerThread, self).__init__()
        self.stop = False

    def run(self):
        spinner = itertools.cycle(["-", "/", "|", "\\"])
        while not self.stop:
            print(next(spinner), end="\r")
            time.sleep(0.1)

    def stop_spinner(self):
        self.stop = True


def process_test(sqllogictest_bin: str, slt_dir: str, data_dir: str, copy_dir: str):
    print("sqlllogictest-bin path is {}".format(sqllogictest_bin))
    print("slt_dir path is {}".format(slt_dir))
    print("data_dir path is {}".format(data_dir))

    test_cnt = 0
<<<<<<< HEAD
=======
    # FIXME: Following slt files contain `SEARCH.*WHERE` queries which fail to run.
    skipped_files = {'fusion.slt', 'filter_fulltext_function.slt', 'fulltext_delete.slt', 'test_knn_hnsw_ip_filter.slt', 'test_knn_hnsw_l2_filter.slt', 'test_knn_ip_filter.slt', 'test_knn_ivf_ip_filter.slt', 'test_knn_ivf_l2_filter.slt', 'test_knn_l2_filter.slt', 'test_knn_sparse_bmp_filter.slt', 'test_knn_sparse.slt', 'tensor_maxsim.slt', 'cached_sparse_scan.slt', 'explain_fusion.slt'}
    skipped_files.update({'big_index_scan.slt', 'index_scan_delete.slt', 'cached_index_scan.slt', 'cache_config.slt'}) # FIXME: secdonary index of integer doesn't work
    skipped_files.update({'cached_fulltext.slt', 'fulltext_keyword.slt'}) # FIXME: fulltext index build might be not ready when search
>>>>>>> 4e8975e1
    for dirpath, dirnames, filenames in os.walk(slt_dir):
        for filename in filenames:
            file = os.path.join(dirpath, filename)

            filename = os.path.basename(file)
            if filename in skipped_files:
                continue

            print("Start running test file: " + file)
            process = subprocess.run(
                [sqllogictest_bin, file], stdout=subprocess.PIPE, stderr=subprocess.PIPE
            )
            output, error = process.stdout, process.stderr
            print(f"Output: {output.decode()}")  # Prints the output.
            if process.returncode != 0:
                raise Exception(
                    f"An error occurred: {error.decode()}"
                )  # Prints the error message.
            print("=" * 99)
            test_cnt += 1

    print("Finished {} tests.".format(test_cnt))


# copy data
def copy_all(data_dir, copy_dir):
    if not os.path.exists(copy_dir):
        os.makedirs(copy_dir)
    for dirpath, dirnames, filenames in os.walk(data_dir):
        for filename in filenames:
            src_path = os.path.join(dirpath, filename)
            dest_path = os.path.join(copy_dir, filename)
            copyfile(src_path, dest_path)
    print("Finished copying all files.")


# main
if __name__ == "__main__":
    print("Note: this script must be run under root directory of the project.")

    current_path = os.getcwd()

    test_dir = current_path + "/test/sql"
    data_dir = current_path + "/test/data"
    copy_dir = "/var/infinity/test_data"

    parser = argparse.ArgumentParser(description="SQL Logic Test For Infinity")

    parser.add_argument(
        "-g",
        "--generate",
        type=bool,
        default=False,
        dest="generate_if_exists",
    )
    parser.add_argument(
        "-p",
        "--path",
        help="path of sqllogictest-rs",
        type=str,
        default="sqllogictest",
        dest="path",
    )
    parser.add_argument(
        "-t",
        "--test",
        help="path of test directory",
        type=str,
        default=test_dir,
        dest="test",
    )
    parser.add_argument(
        "-d",
        "--data",
        type=str,
        default=data_dir,
        dest="data",
    )
    parser.add_argument(
        "-c",
        "--copy",
        type=str,
        default=copy_dir,
        dest="copy",
    )
    parser.add_argument(
        "-jc",
        "--just_copy",
        type=bool,
        default=False,
        dest="just_copy_all_data",
    )

    args = parser.parse_args()

    print("Generating file...")
    generate1(args.generate_if_exists, args.copy)
    generate2(args.generate_if_exists, args.copy)
    generate3(args.generate_if_exists, args.copy)
    generate4(args.generate_if_exists, args.copy)
    generate5(args.generate_if_exists, args.copy)
    generate6(args.generate_if_exists, args.copy)
    generate7(args.generate_if_exists, args.copy)
    generate8(args.generate_if_exists, args.copy)
    generate9(args.generate_if_exists, args.copy)
    generate10(args.generate_if_exists, args.copy)
    generate11(args.generate_if_exists, args.copy)
    generate12(args.generate_if_exists, args.copy)
    generate13(args.generate_if_exists, args.copy)
    generate14(args.generate_if_exists, args.copy)
    generate15(args.generate_if_exists, args.copy)
    generate16(args.generate_if_exists, args.copy)
    generate17(args.generate_if_exists, args.copy)
    generate18(args.generate_if_exists, args.copy)
    # generate19(args.generate_if_exists, args.copy)
    # generate_wiki_embedding.generate()
    generate20(args.generate_if_exists, args.copy)
    generate21(args.generate_if_exists, args.copy)
    generate22(args.generate_if_exists, args.copy)
    generate23(args.generate_if_exists, args.copy)
    generate24(args.generate_if_exists, args.copy)
    generate25(args.generate_if_exists, args.copy)
    generate26(args.generate_if_exists, args.copy)
    generate27(args.generate_if_exists, args.copy)
    generate28(args.generate_if_exists, args.copy)
    generate29(args.generate_if_exists, args.copy)
    generate30(args.generate_if_exists, args.copy)

    print("Generate file finshed.")

    # remove all file in tmp directory and create an empty tmp
    if os.path.exists("/var/infinity/test_data/tmp"):
        os.system("rm -rf /var/infinity/test_data/tmp")
    os.makedirs("/var/infinity/test_data/tmp")

    print("Start copying data...")
    if args.just_copy_all_data is True:
        copy_all(args.data, args.copy)
    else:
        copy_all(args.data, args.copy)
        print("Start testing...")
        start = time.time()
        try:
            process_test(args.path, args.test, args.data, args.copy)
        except Exception as e:
            print(e)
            sys.exit(-1)
        end = time.time()
        print("Test finished.")
        print("Time cost: {}s".format(end - start))<|MERGE_RESOLUTION|>--- conflicted
+++ resolved
@@ -59,13 +59,7 @@
     print("data_dir path is {}".format(data_dir))
 
     test_cnt = 0
-<<<<<<< HEAD
-=======
-    # FIXME: Following slt files contain `SEARCH.*WHERE` queries which fail to run.
-    skipped_files = {'fusion.slt', 'filter_fulltext_function.slt', 'fulltext_delete.slt', 'test_knn_hnsw_ip_filter.slt', 'test_knn_hnsw_l2_filter.slt', 'test_knn_ip_filter.slt', 'test_knn_ivf_ip_filter.slt', 'test_knn_ivf_l2_filter.slt', 'test_knn_l2_filter.slt', 'test_knn_sparse_bmp_filter.slt', 'test_knn_sparse.slt', 'tensor_maxsim.slt', 'cached_sparse_scan.slt', 'explain_fusion.slt'}
-    skipped_files.update({'big_index_scan.slt', 'index_scan_delete.slt', 'cached_index_scan.slt', 'cache_config.slt'}) # FIXME: secdonary index of integer doesn't work
-    skipped_files.update({'cached_fulltext.slt', 'fulltext_keyword.slt'}) # FIXME: fulltext index build might be not ready when search
->>>>>>> 4e8975e1
+    skipped_files = {'cached_fulltext.slt', 'fulltext_keyword.slt'} # FIXME: fulltext index build might be not ready when search
     for dirpath, dirnames, filenames in os.walk(slt_dir):
         for filename in filenames:
             file = os.path.join(dirpath, filename)
