import argparse
import itertools
import os
import sys
import threading
import time
from shutil import copyfile
import subprocess
import signal

from generate_big import generate as generate1
from generate_fvecs import generate as generate2
from generate_sort import generate as generate3
from generate_limit import generate as generate4
from generate_aggregate import generate as generate5
from generate_top import generate as generate6
from generate_top_varchar import generate as generate7
from generate_compact import generate as generate8
from generate_hnsw_with_delete import generate as generate9
from generate_index_scan import generate as generate10
from generate_many_import import generate as generate11
from generate_big_point_query_test_fastroughfilter import generate as generate12


class SpinnerThread(threading.Thread):
    def __init__(self):
        super(SpinnerThread, self).__init__()
        self.stop = False

    def run(self):
        spinner = itertools.cycle(["-", "/", "|", "\\"])
        while not self.stop:
            print(next(spinner), end="\r")
            time.sleep(0.1)

    def stop_spinner(self):
        self.stop = True


def test_process(sqllogictest_bin: str, slt_dir: str, data_dir: str, copy_dir: str):
    print("sqlllogictest-bin path is {}".format(sqllogictest_bin))
    print("slt_dir path is {}".format(slt_dir))
    print("data_dir path is {}".format(data_dir))

    test_cnt = 0
    for dirpath, dirnames, filenames in os.walk(slt_dir):
        for filename in filenames:
            file = os.path.join(dirpath, filename)

            # filename = os.path.basename(file)
            # if "fulltext" in filename or "fusion" in filename or "test_compact_big" in filename:
            #     continue

            print("Start running test file: " + file)
            process = subprocess.run(
                [sqllogictest_bin, file], stdout=subprocess.PIPE, stderr=subprocess.PIPE
            )
            output, error = process.stdout, process.stderr
            print(f"Output: {output.decode()}")  # Prints the output.
            if process.returncode != 0:
                raise Exception(
                    f"An error occurred: {error.decode()}"
                )  # Prints the error message.
            print("=" * 99)
            test_cnt += 1

    print("Finished {} tests.".format(test_cnt))


# copy data
def copy_all(data_dir, copy_dir):
    if not os.path.exists(copy_dir):
        os.makedirs(copy_dir)
    for dirpath, dirnames, filenames in os.walk(data_dir):
        for filename in filenames:
            if not os.path.exists(os.path.join(copy_dir, filename)):
                src_path = os.path.join(dirpath, filename)
                dest_path = os.path.join(copy_dir, filename)
                copyfile(src_path, dest_path)
    print("Finished copying all files.")


# main
if __name__ == "__main__":
    print("Note: this script must be run under root directory of the project.")

    current_path = os.getcwd()

    test_dir = current_path + "/test/sql"
    data_dir = current_path + "/test/data"
    copy_dir = "/tmp/infinity/test_data"

    parser = argparse.ArgumentParser(description="SQL Logic Test For Infinity")

    parser.add_argument(
        "-g",
        "--generate",
        type=bool,
        default=True,
        dest="generate_if_exists",
    )
    parser.add_argument(
        "-p",
        "--path",
        help="path of sqllogictest-rs",
        type=str,
        default="sqllogictest",
        dest="path",
    )
    parser.add_argument(
        "-t",
        "--test",
        help="path of test directory",
        type=str,
        default=test_dir,
        dest="test",
    )
    parser.add_argument(
        "-d",
        "--data",
        type=str,
        default=data_dir,
        dest="data",
    )
    parser.add_argument(
        "-c",
        "--copy",
        type=str,
        default=copy_dir,
        dest="copy",
    )
    parser.add_argument(
        "-jc",
        "--just_copy",
        type=bool,
        default=False,
        dest="just_copy_all_data",
    )

    args = parser.parse_args()

    print("Generating file...")
    generate1(args.generate_if_exists, args.copy)
    generate2(args.generate_if_exists, args.copy)
    generate3(args.generate_if_exists, args.copy)
    generate4(args.generate_if_exists, args.copy)
    generate5(args.generate_if_exists, args.copy)
    generate6(args.generate_if_exists, args.copy)
    generate7(args.generate_if_exists, args.copy)
    generate8(args.generate_if_exists, args.copy)
    generate9(args.generate_if_exists, args.copy)
    generate10(args.generate_if_exists, args.copy)
    generate11(args.generate_if_exists, args.copy)
<<<<<<< HEAD
    print("Generate file finished.")
=======
    generate12(args.generate_if_exists, args.copy)
    print("Generate file finshed.")
>>>>>>> 6d9f9a78

    print("Start copying data...")
    if args.just_copy_all_data is True:
        copy_all(args.data, args.copy)
    else:
        copy_all(args.data, args.copy)
        print("Start testing...")
        start = time.time()
        try:
            test_process(args.path, args.test, args.data, args.copy)
        except Exception as e:
            print(e)
            sys.exit(-1)
        end = time.time()
        print("Test finished.")
        print("Time cost: {}s".format(end - start))<|MERGE_RESOLUTION|>--- conflicted
+++ resolved
@@ -151,12 +151,8 @@
     generate9(args.generate_if_exists, args.copy)
     generate10(args.generate_if_exists, args.copy)
     generate11(args.generate_if_exists, args.copy)
-<<<<<<< HEAD
-    print("Generate file finished.")
-=======
     generate12(args.generate_if_exists, args.copy)
     print("Generate file finshed.")
->>>>>>> 6d9f9a78
 
     print("Start copying data...")
     if args.just_copy_all_data is True:
