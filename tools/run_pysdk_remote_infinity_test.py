--- conflicted
+++ resolved
@@ -14,9 +14,6 @@
     print(f"start pysdk test with {pytest_mark}")
     process = subprocess.Popen(
         # ["python", "-m", "pytest", "--tb=line", '-s', '-x', '-m', pytest_mark, f'{python_test_dir}/test'],
-<<<<<<< HEAD
-        ["python", "-m", "pytest", "--tb=line", '-x', '-m', pytest_mark, f'{python_test_dir}/test/cases'],
-=======
         [
             python_executable,
             "-m",
@@ -27,7 +24,6 @@
             pytest_mark,
             f"{python_test_dir}/test/infinity",
         ],
->>>>>>> 12d13c7b
         stdout=sys.stdout,
         stderr=sys.stderr,
         universal_newlines=True,
