--- conflicted
+++ resolved
@@ -4,11 +4,7 @@
 # bison-3.8.2.tar.xz
 # binutils-2.41.tar.xz
 # gcc-13.2.0.tar.xz
-<<<<<<< HEAD
-# cmake-3.28.3-linux-x86_64.tar.gz
-=======
 # cmake-3.29.2-linux-x86_64.tar.gz
->>>>>>> cb1656c1
 # ninja-linux.zip
 # llvm-project-17.0.6.src.tar.xz
 # boost_1_81_0.tar.bz2
@@ -56,21 +52,12 @@
 
 ENV LIBRARY_PATH=/usr/local/lib:/usr/local/lib64
 
-<<<<<<< HEAD
-# Install cmake-3.28.3
-RUN --mount=type=bind,source=cmake-3.28.3-linux-x86_64.tar.gz,target=/root/cmake-3.28.3-linux-x86_64.tar.gz \
-    cd /root && tar xf cmake-3.28.3-linux-x86_64.tar.gz \
-    && cp -rf cmake-3.28.3-linux-x86_64/bin/* /usr/local/bin \
-    && cp -rf cmake-3.28.3-linux-x86_64/share/* /usr/local/share \
-    && rm -rf cmake-3.28.3-linux-x86_64
-=======
 # Install cmake-3.29.2
 RUN --mount=type=bind,source=cmake-3.29.2-linux-x86_64.tar.gz,target=/root/cmake-3.29.2-linux-x86_64.tar.gz \
     cd /root && tar xf cmake-3.29.2-linux-x86_64.tar.gz \
     && cp -rf cmake-3.29.2-linux-x86_64/bin/* /usr/local/bin \
     && cp -rf cmake-3.29.2-linux-x86_64/share/* /usr/local/share \
     && rm -rf cmake-3.29.2-linux-x86_64
->>>>>>> cb1656c1
 
 # Install ninja-1.11.1
 RUN --mount=type=bind,source=ninja-linux.zip,target=/root/ninja-linux.zip \
