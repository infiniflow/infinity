name: slow_tests

on:
  # Schedule the workflow to run at 00:30 UTC+8 every day
  # https://docs.github.com/zh/actions/writing-workflows/choosing-when-your-workflow-runs/events-that-trigger-workflows#schedule
  schedule:
    - cron: '30 16 * * *' # utc-8: 16:30
  # The only difference between pull_request and pull_request_target is the context in which the workflow runs:
  # — pull_request_target workflows use the workflow files from the default branch, and secrets are available.
  # — pull_request workflows use the workflow files from the pull request branch, and secrets are unavailable.
  pull_request_target:
    types: [ synchronize, ready_for_review ]
    paths-ignore:
      - 'docs/**'
      - '*.md'

# https://docs.github.com/en/actions/using-jobs/using-concurrency
concurrency:
  group: ${{ github.workflow }}-${{ github.event.pull_request.number || github.ref }}
  cancel-in-progress: true

jobs:
  download_code:
    name: download_code
<<<<<<< HEAD
    if: ${{ github.event_name != 'pull_request_target' || (contains(github.event.pull_request.labels.*.name, 'slow-test') && github.event.pull_request.mergeable != false) }}
=======
    if: ${{ github.event_name != 'pull_request_target' || (github.event.pull_request.draft == false && contains(github.event.pull_request.labels.*.name, 'slow-test')) }}
>>>>>>> 1acc1cc0
    runs-on: [ "self-hosted", "slow-test" ]
    steps:
      - name: Ensure workspace ownership
        if: ${{ !cancelled() && !failure() }}
        run: |
          echo "Workflow triggered by ${GITHUB_EVENT_NAME}"
          if [[ ${GITHUB_EVENT_NAME} == 'pull_request_target' ]]; then
            echo "PR labels: ${{ join(github.event.pull_request.labels.*.name, ', ') }}"
          fi
          echo "chown -R ${USER} ${GITHUB_WORKSPACE}" && sudo chown -R ${USER} ${GITHUB_WORKSPACE}

      - name: Check out code
        uses: actions/checkout@v5
        with:
          ref: ${{ (github.event_name == 'pull_request' || github.event_name == 'pull_request_target') && format('refs/pull/{0}/merge', github.event.pull_request.number) || github.sha }}
          fetch-depth: 0
          fetch-tags: false
          submodules: recursive

      - name: Backup code
        run: |
          tar --create --gzip --file=infinity.tgz .git $(git ls-files --recurse-submodules)
          ARTIFACTS_DIR=${RUNNER_WORKSPACE_PREFIX}/artifacts/${GITHUB_REPOSITORY}/${GITHUB_RUN_ID}
          echo "ARTIFACTS_DIR=${ARTIFACTS_DIR}" >> ${GITHUB_ENV}
          rm -rf ${ARTIFACTS_DIR} && mkdir -p ${ARTIFACTS_DIR} && cp infinity.tgz ${ARTIFACTS_DIR}/

  debug_build:
    name: debug_build
    runs-on: [ "self-hosted", "infinity-build" ]
    needs: download_code
    steps:
      - name: Prepare code
        if: ${{ !cancelled() && !failure() }}
        run: |
          echo "chown -R ${USER} ${GITHUB_WORKSPACE}" && sudo chown -R ${USER} ${GITHUB_WORKSPACE}
          ARTIFACTS_DIR=${RUNNER_WORKSPACE_PREFIX}/artifacts/${GITHUB_REPOSITORY}/${GITHUB_RUN_ID}
          echo "ARTIFACTS_DIR=${ARTIFACTS_DIR}" >> ${GITHUB_ENV}
          tar --extract --gzip --file=${ARTIFACTS_DIR}/infinity.tgz && git reset --hard && git clean -ffdx

      - name: Start builder container
        if: ${{ !cancelled() && !failure() }}
        run: |
          BUILDER_CONTAINER=infinity_build_$(od -An -N4 -tx4 /dev/urandom | tr -d ' ')
          echo "BUILDER_CONTAINER=${BUILDER_CONTAINER}" >> ${GITHUB_ENV}
          TZ=${TZ:-$(readlink -f /etc/localtime | awk -F '/zoneinfo/' '{print $2}')}
          sudo docker run --privileged -d --name ${BUILDER_CONTAINER} -e TZ=${TZ} -v ${PWD}:/infinity -v ${PWD}/resource:/usr/share/infinity/resource infiniflow/infinity_builder:ubuntu20_clang20

      - name: Build debug version
        if: ${{ !cancelled() && !failure() }}
        run: sudo docker exec ${BUILDER_CONTAINER} bash -c "git config --global safe.directory \"*\" && cd /infinity && rm -rf cmake-build-debug && mkdir -p cmake-build-debug && cmake -G Ninja -DCMAKE_BUILD_TYPE=Debug -S /infinity -B /infinity/cmake-build-debug && cmake --build /infinity/cmake-build-debug -j 6 --target infinity test_main"

      - name: Build debug-tsan version
        if: ${{ !cancelled() && !failure() }}
        run: sudo docker exec ${BUILDER_CONTAINER} bash -c "git config --global safe.directory \"*\" && cd /infinity && rm -rf cmake-build-debug-tsan && mkdir -p cmake-build-debug-tsan && cmake -G Ninja -DCMAKE_BUILD_TYPE=Debug -DENABLE_SANITIZER_THREAD=ON -S /infinity -B /infinity/cmake-build-debug-tsan && cmake --build /infinity/cmake-build-debug-tsan -j 6 --target infinity"

      - name: Upload artifacts
        if: ${{ !cancelled() && !failure() }}
        run: tar --create --file=- cmake-build-debug/src/{infinity,test_main} cmake-build-debug-tsan/src/infinity | tar --extract --directory=${ARTIFACTS_DIR} --file=-

      - name: Remove build container
        if: always()
        run: |
          if [[ -n "${BUILDER_CONTAINER}" ]]; then
            sudo docker rm -f -v "${BUILDER_CONTAINER}"
          fi

  debug_unit_test:
    name: debug_unit_test
    runs-on: [ "self-hosted", "slow-test" ]
    needs: debug_build
    steps:
      - name: Prepare code and artifacts
        if: ${{ !cancelled() && !failure() }}
        run: |
          echo "chown -R ${USER} ${GITHUB_WORKSPACE}" && sudo chown -R ${USER} ${GITHUB_WORKSPACE}
          ARTIFACTS_DIR=${RUNNER_WORKSPACE_PREFIX}/artifacts/${GITHUB_REPOSITORY}/${GITHUB_RUN_ID}
          echo "ARTIFACTS_DIR=${ARTIFACTS_DIR}" >> ${GITHUB_ENV}
          tar xzf ${ARTIFACTS_DIR}/infinity.tgz && git reset --hard && git clean -ffdx
          tar --directory=${ARTIFACTS_DIR} --create --file=- cmake-build-debug/src/test_main | tar --extract --file=-

      - name: Start test container
        if: ${{ !cancelled() && !failure() }}
        run: |
          TEST_CONTAINER=infinity_test_$(od -An -N4 -tx4 /dev/urandom | tr -d ' ')
          echo "TEST_CONTAINER=${TEST_CONTAINER}" >> ${GITHUB_ENV}
          TZ=${TZ:-$(readlink -f /etc/localtime | awk -F '/zoneinfo/' '{print $2}')}
          sudo docker run --privileged -d --name ${TEST_CONTAINER} -e TZ=${TZ} -v ${PWD}:/infinity -v ${PWD}/resource:/usr/share/infinity/resource infiniflow/infinity_builder:ubuntu20_clang20

      - name: Start minio container
        if: ${{ !cancelled() && !failure() }}
        run: |
          MINIO_CONTAINER=minio_${TEST_CONTAINER}
          MINIO_VOLUME_PATH=${PWD}/${MINIO_CONTAINER}
          echo "MINIO_CONTAINER=${MINIO_CONTAINER}" >> ${GITHUB_ENV}
          echo "MINIO_VOLUME_PATH=${MINIO_VOLUME_PATH}" >> ${GITHUB_ENV}
          rm -rf ${MINIO_VOLUME_PATH} && mkdir -p ${MINIO_VOLUME_PATH}
          sudo docker run -d --net=container:${TEST_CONTAINER} --name ${MINIO_CONTAINER} -e "MINIO_ROOT_PASSWORD=minioadmin" -e "MINIO_ROOT_USER=minioadmin" -v ${MINIO_VOLUME_PATH}:/data quay.io/minio/minio server /data --console-address ":9006" --address ":9005"
          sleep 5s
          if ! sudo docker ps --filter "name=${MINIO_CONTAINER}" --filter "status=running" | grep -q ${MINIO_CONTAINER}; then
              echo "Minio container is not running"
              exit 1
          fi

      - name: Unit test debug version
        if: ${{ !cancelled() && !failure() }}
        run: sudo docker exec ${TEST_CONTAINER} bash -c "mkdir -p /var/infinity && cd /infinity/ && ASAN_OPTIONS=detect_leaks=0 cmake-build-debug/src/test_main --gtest_also_run_disabled_tests --gtest_filter=*SLOW_* > debug_unit_test_stdout.log 2> debug_unit_test_stderr.log"

      - name: Collect infinity log
        if: ${{ !cancelled() }}
        run: |
          mkdir -p ${ARTIFACTS_DIR}/debug_unit_test && cp debug_unit_test*.log ${ARTIFACTS_DIR}/debug_unit_test/
          echo "debug unit test log" && tail -n 1000 debug_unit_test*.log

      - name: Remove test container
        if: always()
        run: |
          if [[ -n "${MINIO_CONTAINER}" ]]; then sudo docker rm -f -v "${MINIO_CONTAINER}"; fi
          if [[ -n "${TEST_CONTAINER}" ]]; then sudo docker rm -f -v "${TEST_CONTAINER}"; fi
          if [[ -n "${MINIO_VOLUME_PATH}" ]]; then sudo rm -rf "${MINIO_VOLUME_PATH}"; fi

  debug_tsan_restart_test:
    name: debug_tsan_restart_test
    runs-on: [ "self-hosted", "slow-test" ]
    needs: debug_build
    steps:
      - name: Prepare code and artifacts
        if: ${{ !cancelled() && !failure() }}
        run: |
          echo "chown -R ${USER} ${GITHUB_WORKSPACE}" && sudo chown -R ${USER} ${GITHUB_WORKSPACE}
          ARTIFACTS_DIR=${RUNNER_WORKSPACE_PREFIX}/artifacts/${GITHUB_REPOSITORY}/${GITHUB_RUN_ID}
          echo "ARTIFACTS_DIR=${ARTIFACTS_DIR}" >> ${GITHUB_ENV}
          tar --extract --gzip --file=${ARTIFACTS_DIR}/infinity.tgz && git reset --hard && git clean -ffdx
          tar --directory=${ARTIFACTS_DIR} --create --file=- cmake-build-debug-tsan/src/infinity | tar --extract --file=-

      - name: Prepare restart test data
        if: ${{ !cancelled() && !failure() }}
        run: |
          tar --directory=${RUNNER_WORKSPACE_PREFIX} --create --file=- benchmark/sift_1m/{sift_base.fvecs,sift_query.fvecs} benchmark/enwiki/enwiki-10w.csv | tar --directory=test/data --extract --file=-

      - name: Start test container
        if: ${{ !cancelled() && !failure() }}
        run: |
          TEST_CONTAINER=infinity_test_$(od -An -N4 -tx4 /dev/urandom | tr -d ' ')
          echo "TEST_CONTAINER=${TEST_CONTAINER}" >> ${GITHUB_ENV}
          TZ=${TZ:-$(readlink -f /etc/localtime | awk -F '/zoneinfo/' '{print $2}')}
          sudo docker run --privileged -d --name ${TEST_CONTAINER} -e TZ=${TZ} -v ${PWD}:/infinity -v ${PWD}/resource:/usr/share/infinity/resource infiniflow/infinity_builder:ubuntu20_clang20

      - name: Install pysdk
        if: ${{ !cancelled() && !failure() }}
        run: sudo docker exec ${TEST_CONTAINER} bash -c "rm -rf /root/.config/pip/pip.conf && cd /infinity/ && pip3 uninstall -y infinity-sdk && pip3 install python/infinity_sdk -i https://pypi.tuna.tsinghua.edu.cn/simple --trusted-host tuna.tsinghua.edu.cn"

      - name: Run restart test
        if: ${{ !cancelled() && !failure() }}
        run: sudo docker exec ${TEST_CONTAINER} bash -c "cd /infinity/ && ASAN_OPTIONS=detect_leaks=0 TSAN_OPTIONS=log_path=restart_test_tsan.log python3 tools/run_restart_test.py --infinity_path=cmake-build-debug-tsan/src/infinity"

      - name: Collect infinity log
        if: ${{ !cancelled() }}
        run: |
          mkdir -p ${ARTIFACTS_DIR}/debug_tsan_restart_test && sudo chown -R ${USER} . && cp restart_test*.log* ${ARTIFACTS_DIR}/debug_tsan_restart_test/
          echo "restart_test log(last 1000 lines):" && tail -n 1000 restart_test*.log*

      - name: Remove test container
        if: always()
        run: |
          if [[ -n "${TEST_CONTAINER}" ]]; then
            sudo docker rm -f -v "${TEST_CONTAINER}"
          fi

  debug_tsan_cluster_test:
    name: debug_tsan_cluster_test
    runs-on: [ "self-hosted", "slow-test" ]
    needs: debug_build
    steps:
      - name: Prepare code and artifacts
        if: ${{ !cancelled() && !failure() }}
        run: |
          echo "chown -R ${USER} ${GITHUB_WORKSPACE}" && sudo chown -R ${USER} ${GITHUB_WORKSPACE}
          ARTIFACTS_DIR=${RUNNER_WORKSPACE_PREFIX}/artifacts/${GITHUB_REPOSITORY}/${GITHUB_RUN_ID}
          echo "ARTIFACTS_DIR=${ARTIFACTS_DIR}" >> ${GITHUB_ENV}
          tar --extract --gzip --file=${ARTIFACTS_DIR}/infinity.tgz && git reset --hard && git clean -ffdx
          tar --directory=${ARTIFACTS_DIR} --create --file=- cmake-build-debug-tsan/src/infinity | tar --extract --file=-

      - name: Start test container
        if: ${{ !cancelled() && !failure() }}
        run: |
          TEST_CONTAINER=infinity_test_$(od -An -N4 -tx4 /dev/urandom | tr -d ' ')
          echo "TEST_CONTAINER=${TEST_CONTAINER}" >> ${GITHUB_ENV}
          TZ=${TZ:-$(readlink -f /etc/localtime | awk -F '/zoneinfo/' '{print $2}')}
          sudo docker run --privileged -d --name ${TEST_CONTAINER} -e TZ=${TZ} -v ${PWD}:/infinity -v ${PWD}/resource:/usr/share/infinity/resource infiniflow/infinity_builder:ubuntu20_clang20

      - name: Install pysdk
        if: ${{ !cancelled() && !failure() }}
        run: sudo docker exec ${TEST_CONTAINER} bash -c "rm -rf /root/.config/pip/pip.conf && cd /infinity/ && pip3 uninstall -y infinity-sdk && pip3 install python/infinity_sdk -i https://pypi.tuna.tsinghua.edu.cn/simple --trusted-host tuna.tsinghua.edu.cn"

      - name: Run cluster test
        if: ${{ !cancelled() && !failure() }}
        run: sudo docker exec ${TEST_CONTAINER} bash -c "cd /infinity/ && python3 tools/run_cluster_test.py --infinity_path=cmake-build-debug-tsan/src/infinity"

      - name: Collect infinity log
        if: ${{ !cancelled() }}
        run: |
          sudo docker exec ${TEST_CONTAINER} bash -c "find /var/infinity/ -name '*.log' -type f | tar --create --gzip --file=/infinity/cluster_test.tgz --files-from=-"
          mkdir -p ${ARTIFACTS_DIR}/debug_tsan_cluster_test
          tar --directory=${ARTIFACTS_DIR}/debug_tsan_cluster_test --strip-components=2 --extract --gzip --file=cluster_test.tgz

      - name: Remove test container
        if: always()
        run: |
          if [[ -n "${TEST_CONTAINER}" ]]; then
            sudo docker rm -f -v "${TEST_CONTAINER}"
          fi

  debug_tsan_parallel_test:
    name: debug_tsan_parallel_test
    runs-on: [ "self-hosted", "slow-test" ]
    needs:
      - debug_build
    steps:
      - name: Prepare code and artifacts
        if: ${{ !cancelled() && !failure() }}
        run: |
          echo "chown -R ${USER} ${GITHUB_WORKSPACE}" && sudo chown -R ${USER} ${GITHUB_WORKSPACE}
          ARTIFACTS_DIR=${RUNNER_WORKSPACE_PREFIX}/artifacts/${GITHUB_REPOSITORY}/${GITHUB_RUN_ID}
          echo "ARTIFACTS_DIR=${ARTIFACTS_DIR}" >> ${GITHUB_ENV}
          tar xzf ${ARTIFACTS_DIR}/infinity.tgz && git reset --hard && git clean -ffdx
          tar -C ${ARTIFACTS_DIR} -cf - cmake-build-debug-tsan/src/infinity | tar -xf -

      - name: Start test container
        if: ${{ !cancelled() && !failure() }}
        run: |
          TEST_CONTAINER=infinity_test_$(od -An -N4 -tx4 /dev/urandom | tr -d ' ')
          echo "TEST_CONTAINER=${TEST_CONTAINER}" >> ${GITHUB_ENV}
          TZ=${TZ:-$(readlink -f /etc/localtime | awk -F '/zoneinfo/' '{print $2}')}
          rm -rf ${PWD}/var_infinity && mkdir -p ${PWD}/var_infinity
          sudo docker run --privileged -d --name ${TEST_CONTAINER} -e TZ=${TZ} -v ${PWD}:/infinity -v ${PWD}/var_infinity:/var/infinity -v ${PWD}/resource:/usr/share/infinity/resource infiniflow/infinity_builder:ubuntu20_clang20

      - name: Install pysdk
        if: ${{ !cancelled() && !failure() }}
        run: sudo docker exec ${TEST_CONTAINER} bash -c "rm -rf /root/.config/pip/pip.conf && cd /infinity/ && pip3 uninstall -y infinity-sdk && pip3 install python/infinity_sdk -i https://pypi.tuna.tsinghua.edu.cn/simple --trusted-host tuna.tsinghua.edu.cn"

      - name: Start infinity debug version
        if: ${{ !cancelled() && !failure() }}
        run: sudo docker exec -d ${TEST_CONTAINER} bash -c "cd /infinity/ && ASAN_OPTIONS=detect_leaks=0 TSAN_OPTIONS=log_path=debug_tsan_parallel_tsan.log cmake-build-debug-tsan/src/infinity --config=conf/pytest_parallel_infinity_conf.toml 2> debug_tsan_parallel_stderr.log"

      - name: Run HTTP infinity test debug version
        if: ${{ !cancelled() && !failure() }}
        run: |
          sudo docker exec ${TEST_CONTAINER} bash -c "cd /infinity/ && python3 tools/run_parallel_test.py"
          sleep 1s

      - name: Collect infinity log
        if: ${{ !cancelled() }}
        run: |
          mkdir -p ${ARTIFACTS_DIR}/debug_tsan_parallel_test && sudo chown -R ${USER} . && cp debug_tsan_parallel*.log ${ARTIFACTS_DIR}/debug_tsan_parallel_test/
          cp var_infinity/log/infinity.log* ${ARTIFACTS_DIR}/debug_tsan_parallel_test/
          echo "debug tsan parallel log" && tail -n 1000 debug_tsan_parallel*.log

      - name: Remove test container
        if: always()
        run: |
          if [[ -n "${TEST_CONTAINER}" ]]; then
            sudo docker rm -f -v "${TEST_CONTAINER}"
          fi
          sudo rm -rf ${PWD}/var_infinity

  reldeb_build:
    name: reldeb_build
    runs-on: [ "self-hosted", "infinity-build" ]
    needs: download_code
    steps:
      - name: Prepare code
        if: ${{ !cancelled() && !failure() }}
        run: |
          echo "chown -R ${USER} ${GITHUB_WORKSPACE}" && sudo chown -R ${USER} ${GITHUB_WORKSPACE}
          ARTIFACTS_DIR=${RUNNER_WORKSPACE_PREFIX}/artifacts/${GITHUB_REPOSITORY}/${GITHUB_RUN_ID}
          echo "ARTIFACTS_DIR=${ARTIFACTS_DIR}" >> ${GITHUB_ENV}
          tar xzf ${ARTIFACTS_DIR}/infinity.tgz && git reset --hard && git clean -ffdx

      - name: Start builder container
        if: ${{ !cancelled() && !failure() }}
        run: |
          BUILDER_CONTAINER=infinity_build_$(od -An -N4 -tx4 /dev/urandom | tr -d ' ')
          echo "BUILDER_CONTAINER=${BUILDER_CONTAINER}" >> ${GITHUB_ENV}
          TZ=${TZ:-$(readlink -f /etc/localtime | awk -F '/zoneinfo/' '{print $2}')}
          sudo docker run --privileged -d --name ${BUILDER_CONTAINER} -e TZ=${TZ} -v ${PWD}:/infinity -v ${PWD}/resource:/usr/share/infinity/resource infiniflow/infinity_builder:ubuntu20_clang20

      - name: Build reldeb version
        if: ${{ !cancelled() && !failure() }}
        run: sudo docker exec ${BUILDER_CONTAINER} bash -c "git config --global safe.directory \"*\" && cd /infinity && rm -rf cmake-build-reldeb && mkdir -p cmake-build-reldeb && cmake -G Ninja -DCMAKE_BUILD_TYPE=RelWithDebInfo -S /infinity -B /infinity/cmake-build-reldeb && cmake --build /infinity/cmake-build-reldeb -j 6 --target infinity test_main"

      - name: Upload artifacts
        if: ${{ !cancelled() && !failure() }}
        run: tar --create --file=- cmake-build-reldeb/src/{infinity,test_main} | tar --extract --directory=${ARTIFACTS_DIR} --file=-

      - name: Remove build container
        if: always()
        run: |
          if [[ -n "${BUILDER_CONTAINER}" ]]; then
            sudo docker rm -f -v "${BUILDER_CONTAINER}"
          fi

  reldeb_unit_test:
    name: reldeb_unit_test
    runs-on: [ "self-hosted", "slow-test" ]
    needs: reldeb_build
    steps:
      - name: Prepare code and artifacts
        if: ${{ !cancelled() && !failure() }}
        run: |
          echo "chown -R ${USER} ${GITHUB_WORKSPACE}" && sudo chown -R ${USER} ${GITHUB_WORKSPACE}
          ARTIFACTS_DIR=${RUNNER_WORKSPACE_PREFIX}/artifacts/${GITHUB_REPOSITORY}/${GITHUB_RUN_ID}
          echo "ARTIFACTS_DIR=${ARTIFACTS_DIR}" >> ${GITHUB_ENV}
          tar --extract --gzip --file=${ARTIFACTS_DIR}/infinity.tgz && git reset --hard && git clean -ffdx
          tar --directory=${ARTIFACTS_DIR} --create --file=- cmake-build-reldeb/src/test_main | tar --extract --file=-

      - name: Start test container
        if: ${{ !cancelled() && !failure() }}
        run: |
          TEST_CONTAINER=infinity_test_$(od -An -N4 -tx4 /dev/urandom | tr -d ' ')
          echo "TEST_CONTAINER=${TEST_CONTAINER}" >> ${GITHUB_ENV}
          TZ=${TZ:-$(readlink -f /etc/localtime | awk -F '/zoneinfo/' '{print $2}')}
          sudo docker run --privileged -d --name ${TEST_CONTAINER} -e TZ=${TZ} -v ${PWD}:/infinity -v ${PWD}/resource:/usr/share/infinity/resource infiniflow/infinity_builder:ubuntu20_clang20

      - name: Start minio container
        if: ${{ !cancelled() && !failure() }}
        run: |
          MINIO_CONTAINER=minio_${TEST_CONTAINER}
          MINIO_VOLUME_PATH=${PWD}/${MINIO_CONTAINER}
          echo "MINIO_CONTAINER=${MINIO_CONTAINER}" >> ${GITHUB_ENV}
          echo "MINIO_VOLUME_PATH=${MINIO_VOLUME_PATH}" >> ${GITHUB_ENV}
          rm -rf ${MINIO_VOLUME_PATH} && mkdir -p ${MINIO_VOLUME_PATH}
          sudo docker run -d --net=container:${TEST_CONTAINER} --name ${MINIO_CONTAINER} -e "MINIO_ROOT_PASSWORD=minioadmin" -e "MINIO_ROOT_USER=minioadmin" -v ${MINIO_VOLUME_PATH}:/data quay.io/minio/minio server /data --console-address ":9006" --address ":9005"
          sleep 5s
          if ! sudo docker ps --filter "name=${MINIO_CONTAINER}" --filter "status=running" | grep -q ${MINIO_CONTAINER}; then
              echo "Minio container is not running"
              exit 1
          fi

      - name: Unit test reldeb version
        if: ${{ !cancelled() && !failure() }}
        run: sudo docker exec ${TEST_CONTAINER} bash -c "mkdir -p /var/infinity && cd /infinity/ && cmake-build-reldeb/src/test_main --gtest_also_run_disabled_tests --gtest_filter=*SLOW_* > reldeb_unit_test_stdout.log 2> reldeb_unit_test_stderr.log"

      - name: Collect infinity log
        if: ${{ !cancelled() }}
        run: |
          mkdir -p ${ARTIFACTS_DIR}/reldeb_unit_test && cp reldeb_unit_test*.log ${ARTIFACTS_DIR}/reldeb_unit_test/
          echo "reldeb unit test log" && tail -n 1000 reldeb_unit_test*.log

      - name: Remove test container
        if: always()
        run: |
          if [[ -n "${MINIO_CONTAINER}" ]]; then sudo docker rm -f -v "${MINIO_CONTAINER}"; fi
          if [[ -n "${TEST_CONTAINER}" ]]; then sudo docker rm -f -v "${TEST_CONTAINER}"; fi
          if [[ -n "${MINIO_VOLUME_PATH}" ]]; then sudo rm -rf "${MINIO_VOLUME_PATH}"; fi

  reldeb_parallel_test:
    name: reldeb_parallel_test
    runs-on: [ "self-hosted", "slow-test" ]
    needs:
      - reldeb_build
    steps:
      - name: Prepare code and artifacts
        if: ${{ !cancelled() && !failure() }}
        run: |
          echo "chown -R ${USER} ${GITHUB_WORKSPACE}" && sudo chown -R ${USER} ${GITHUB_WORKSPACE}
          ARTIFACTS_DIR=${RUNNER_WORKSPACE_PREFIX}/artifacts/${GITHUB_REPOSITORY}/${GITHUB_RUN_ID}
          echo "ARTIFACTS_DIR=${ARTIFACTS_DIR}" >> ${GITHUB_ENV}
          tar --extract --gzip --file=${ARTIFACTS_DIR}/infinity.tgz && git reset --hard && git clean -ffdx
          tar --directory=${ARTIFACTS_DIR} --create --file=- cmake-build-reldeb/src/infinity | tar --extract --file=-

      - name: Start test container
        if: ${{ !cancelled() && !failure() }}
        run: |
          TEST_CONTAINER=infinity_test_$(od -An -N4 -tx4 /dev/urandom | tr -d ' ')
          echo "TEST_CONTAINER=${TEST_CONTAINER}" >> ${GITHUB_ENV}
          TZ=${TZ:-$(readlink -f /etc/localtime | awk -F '/zoneinfo/' '{print $2}')}
          rm -rf ${PWD}/var_infinity && mkdir -p ${PWD}/var_infinity
          sudo docker run --privileged -d --name ${TEST_CONTAINER} -e TZ=${TZ} -v ${PWD}:/infinity -v ${PWD}/var_infinity:/var/infinity -v ${PWD}/resource:/usr/share/infinity/resource infiniflow/infinity_builder:ubuntu20_clang20

      - name: Install pysdk
        if: ${{ !cancelled() && !failure() }}
        run: sudo docker exec ${TEST_CONTAINER} bash -c "rm -rf /root/.config/pip/pip.conf && cd /infinity/ && pip3 uninstall -y infinity-sdk && pip3 install python/infinity_sdk -i https://pypi.tuna.tsinghua.edu.cn/simple --trusted-host tuna.tsinghua.edu.cn"

      - name: Start infinity reldeb version
        if: ${{ !cancelled() && !failure() }}
        run: sudo docker exec -d ${TEST_CONTAINER} bash -c "cd /infinity/ && cmake-build-reldeb/src/infinity --config=conf/pytest_parallel_infinity_conf.toml 2> reldeb_parallel_stderr.log"

      - name: Run HTTP infinity reldeb version
        if: ${{ !cancelled() && !failure() }}
        run: |
          sudo docker exec ${TEST_CONTAINER} bash -c "cd /infinity/ && python3 tools/run_pytest_parallel_continuous.py"
          sleep 1s

      - name: Collect infinity log
        if: ${{ !cancelled() }}
        run: |
          mkdir -p ${ARTIFACTS_DIR}/reldeb_parallel_test && cp reldeb_parallel_stderr.log ${ARTIFACTS_DIR}/reldeb_parallel_test/
          cp var_infinity/log/infinity.log* ${ARTIFACTS_DIR}/reldeb_parallel_test/
          echo "reldeb parallel log" && tail -n 1000 reldeb_parallel*.log

      - name: Remove test container
        if: always()
        run: |
          if [[ -n "${TEST_CONTAINER}" ]]; then
            sudo docker rm -f -v "${TEST_CONTAINER}"
          fi
          sudo rm -rf ${PWD}/var_infinity

  reldeb_restart_test:
    name: reldeb_restart_test
    runs-on: [ "self-hosted", "slow-test" ]
    needs: reldeb_build
    steps:
      - name: Prepare code and artifacts
        if: ${{ !cancelled() && !failure() }}
        run: |
          echo "chown -R ${USER} ${GITHUB_WORKSPACE}" && sudo chown -R ${USER} ${GITHUB_WORKSPACE}
          ARTIFACTS_DIR=${RUNNER_WORKSPACE_PREFIX}/artifacts/${GITHUB_REPOSITORY}/${GITHUB_RUN_ID}
          echo "ARTIFACTS_DIR=${ARTIFACTS_DIR}" >> ${GITHUB_ENV}
          tar xzf ${ARTIFACTS_DIR}/infinity.tgz && git reset --hard && git clean -ffdx
          tar -C ${ARTIFACTS_DIR} -cf - cmake-build-reldeb/src/infinity | tar -xf -

      - name: Prepare restart test data
        if: ${{ !cancelled() && !failure() }}
        run: |
          tar --directory=${RUNNER_WORKSPACE_PREFIX} --create --file=- benchmark/sift_1m/{sift_base.fvecs,sift_query.fvecs} benchmark/enwiki/enwiki-10w.csv | tar --directory=test/data --extract --file=-

      - name: Start test container
        if: ${{ !cancelled() && !failure() }}
        run: |
          TEST_CONTAINER=infinity_test_$(od -An -N4 -tx4 /dev/urandom | tr -d ' ')
          echo "TEST_CONTAINER=${TEST_CONTAINER}" >> ${GITHUB_ENV}
          TZ=${TZ:-$(readlink -f /etc/localtime | awk -F '/zoneinfo/' '{print $2}')}
          sudo docker run --privileged -d --name ${TEST_CONTAINER} -e TZ=${TZ} -v ${PWD}:/infinity -v ${PWD}/resource:/usr/share/infinity/resource infiniflow/infinity_builder:ubuntu20_clang20

      - name: Install pysdk
        if: ${{ !cancelled() && !failure() }}
        run: sudo docker exec ${TEST_CONTAINER} bash -c "rm -rf /root/.config/pip/pip.conf && cd /infinity/ && pip3 uninstall -y infinity-sdk && pip3 install python/infinity_sdk -i https://pypi.tuna.tsinghua.edu.cn/simple --trusted-host tuna.tsinghua.edu.cn"

      - name: Run restart test
        if: ${{ !cancelled() && !failure() }}
        run: sudo docker exec ${TEST_CONTAINER} bash -c "cd /infinity/ && python3 tools/run_restart_test_continuously.py --infinity_path=cmake-build-reldeb/src/infinity"

      - name: Collect infinity log
        if: ${{ !cancelled() }}
        run: |
          mkdir -p ${ARTIFACTS_DIR}/reldeb_restart_test
          cp restart_test*.log* ${ARTIFACTS_DIR}/reldeb_restart_test/
          echo "reldeb_restart_test log(last 1000 lines):" && tail -n 1000 restart_test*.log*

      - name: Remove test container
        if: always()
        run: |
          if [[ -n "${TEST_CONTAINER}" ]]; then
            sudo docker rm -f -v "${TEST_CONTAINER}"
          fi<|MERGE_RESOLUTION|>--- conflicted
+++ resolved
@@ -22,11 +22,7 @@
 jobs:
   download_code:
     name: download_code
-<<<<<<< HEAD
-    if: ${{ github.event_name != 'pull_request_target' || (contains(github.event.pull_request.labels.*.name, 'slow-test') && github.event.pull_request.mergeable != false) }}
-=======
     if: ${{ github.event_name != 'pull_request_target' || (github.event.pull_request.draft == false && contains(github.event.pull_request.labels.*.name, 'slow-test')) }}
->>>>>>> 1acc1cc0
     runs-on: [ "self-hosted", "slow-test" ]
     steps:
       - name: Ensure workspace ownership
