--- conflicted
+++ resolved
@@ -674,46 +674,6 @@
             exit 1
           fi
 
-<<<<<<< HEAD
-      - name: Collect infinity release output
-        if: ${{ !cancelled() }} # always run this step even if previous steps failed
-        # GitHub Actions interprets output lines starting with "Error" as error messages, and it automatically sets the step status to failed when such lines are detected.
-        run: |
-          failure="${{ steps.run_parallel_test_release.outcome == 'failure' || steps.stop_parallel_test_release.outcome == 'failure' }}"
-          sudo docker exec ${BUILDER_CONTAINER} bash -c "cp /var/infinity/log/infinity.log /infinity/infinity.log"
-          sudo python3 scripts/collect_log.py --log_path=infinity.log --stdout_path=minio_parallel_test_release.log --stderror_path=minio_parallel_test_release_error.log --executable_path=cmake-build-release/src/infinity --output_dir=${RUNNER_WORKSPACE_PREFIX}/log --failure=${failure}
-
-      - name: Prepare sift dataset
-        if: ${{ !cancelled() && !failure() }}
-        run: |
-          RUNNER_WORKSPACE_PREFIX=${RUNNER_WORKSPACE_PREFIX:-$HOME}
-          echo "RUNNER_WORKSPACE_PREFIX=${RUNNER_WORKSPACE_PREFIX}" >> $GITHUB_ENV
-          sudo chmod +x ./tools/ci_tools/check_benchmark_result.py && sudo mkdir -p test/data/benchmark && sudo ln -s ${RUNNER_WORKSPACE_PREFIX}/benchmark/sift1M test/data/benchmark/sift_1m
-
-      - name: Golden benchmark sift
-        if: ${{ !cancelled() && !failure() }}
-        run: |
-          if [[ -f "${RUNNER_WORKSPACE_PREFIX}/benchmark/golden_benchmark_sift_1_thread.log" ]]; then
-              echo "golden benchmark result already exists!"
-              exit 0
-          fi
-          rm -fr $PWD/tmp_db && mkdir -p $PWD/tmp_db && cat ${RUNNER_WORKSPACE_PREFIX}/benchmark/infinity_conf.toml | sed -e "s|/var/infinity|$PWD/tmp_db|g" > $PWD/tmp_db/infinity_conf.toml && \
-          ${RUNNER_WORKSPACE_PREFIX}/benchmark/knn_import_benchmark --dataset=sift --dataset_dir=$PWD/test/data --infinity_dir=$PWD/tmp_db && \
-          echo "1 50" | ${RUNNER_WORKSPACE_PREFIX}/benchmark/knn_query_benchmark sift 200 false $PWD/test/data $PWD/tmp_db | sudo tee ${RUNNER_WORKSPACE_PREFIX}/benchmark/golden_benchmark_sift_1_thread.log && \
-          echo "8 50" | ${RUNNER_WORKSPACE_PREFIX}/benchmark/knn_query_benchmark sift 200 false $PWD/test/data $PWD/tmp_db | sudo tee ${RUNNER_WORKSPACE_PREFIX}/benchmark/golden_benchmark_sift_8_threads.log
-
-      - name: Latest benchmark sift
-        if: ${{ !cancelled() && !failure() }}
-        run: |
-          rm -fr $PWD/tmp_db && mkdir -p $PWD/tmp_db && cat conf/infinity_conf.toml | sed -e "s|/var/infinity|$PWD/tmp_db|g" > $PWD/tmp_db/infinity_conf.toml && \
-          ./cmake-build-release/benchmark/local_infinity/knn_import_benchmark --dataset=sift --dataset_dir=$PWD/test/data --infinity_dir=$PWD/tmp_db --config_path=tmp_db/infinity_conf.toml && \
-          echo "1 50" | ./cmake-build-release/benchmark/local_infinity/knn_query_benchmark sift 200 false $PWD/test/data $PWD/tmp_db tmp_db/infinity_conf.toml | tee benchmark_sift_1_thread.log && \
-          echo "8 50" | ./cmake-build-release/benchmark/local_infinity/knn_query_benchmark sift 200 false $PWD/test/data $PWD/tmp_db tmp_db/infinity_conf.toml | tee benchmark_sift_8_threads.log && \
-          ./tools/ci_tools/check_benchmark_result.py ${RUNNER_WORKSPACE_PREFIX}/benchmark/golden_benchmark_sift_1_thread.log benchmark_sift_1_thread.log && \
-          ./tools/ci_tools/check_benchmark_result.py ${RUNNER_WORKSPACE_PREFIX}/benchmark/golden_benchmark_sift_8_threads.log benchmark_sift_8_threads.log
-
-=======
->>>>>>> 7e0ac0a9
       - name: Destroy builder container
         if: always()  # always run this step even if previous steps failed
         run: |
