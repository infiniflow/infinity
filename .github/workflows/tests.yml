--- conflicted
+++ resolved
@@ -18,72 +18,6 @@
   cancel-in-progress: true
 
 jobs:
-<<<<<<< HEAD
-=======
-  debug_tests:
-    name: debug_tests
-    # https://docs.github.com/en/actions/using-jobs/using-conditions-to-control-job-execution
-    # https://github.com/orgs/community/discussions/26261
-    if: ${{ github.event_name != 'pull_request' || contains(github.event.pull_request.labels.*.name, 'ci') }}
-    runs-on: [ "self-hosted" ]
-    steps:
-      # https://github.com/hmarr/debug-action
-      #- uses: hmarr/debug-action@v2
-
-      - name: Show PR labels
-        if: ${{ !cancelled() && !failure() }}
-        run: |
-          echo "Workflow triggered by ${{ github.event_name }}"
-          if [[ ${{ github.event_name }} == 'pull_request' ]]; then
-            echo "PR labels: ${{ join(github.event.pull_request.labels.*.name, ', ') }}"
-          fi
-
-      - name: Ensure workspace ownership
-        if: ${{ !cancelled() && !failure() }}
-        run: echo "chown -R $USER $GITHUB_WORKSPACE" && sudo chown -R $USER $GITHUB_WORKSPACE
-
-      - name: Check out code
-        if: ${{ !cancelled() && !failure() }}
-        uses: actions/checkout@v3
-
-      - name: Start builder container
-        if: ${{ !cancelled() && !failure() }}
-        run: |
-          TZ=$(readlink -f /etc/localtime | awk -F '/zoneinfo/' '{print $2}')
-          sudo docker rm -f infinity_build && sudo docker run -d --privileged --name infinity_build -e TZ=$TZ -v $PWD:/infinity -v /boot:/boot infiniflow/infinity_builder:ubuntu2310
-
-      - name: Build debug version
-        if: ${{ !cancelled() && !failure() }}
-        run: sudo docker exec infinity_build bash -c "git config --global safe.directory \"*\" && cd /infinity && rm -fr cmake-build-debug && mkdir -p cmake-build-debug && cmake -G Ninja -DCMAKE_BUILD_TYPE=Debug -DCMAKE_JOB_POOL_LINK:STRING=link_pool -DCMAKE_JOB_POOLS:STRING=link_pool=4 -S /infinity -B /infinity/cmake-build-debug && cmake --build /infinity/cmake-build-debug"
-
-      - name: Unit test debug version
-        if: ${{ !cancelled() && !failure() }}
-        run: sudo docker exec infinity_build bash -c "cd /infinity/ && cmake-build-debug/src/test_main"
-
-      - name: Install pysdk
-        if: ${{ !cancelled() && !failure() }}
-        run: sudo docker exec infinity_build bash -c "cd /infinity/python && python3 setup.py install"
-
-      - name: Start infinity debug version
-        if: ${{ !cancelled() && !failure() }}
-        run: |
-          # Run a command in the background
-          sudo docker exec infinity_build bash -c "cd /infinity/ && rm -fr /tmp/infinity && cmake-build-debug/src/infinity > debug.log 2>&1" &
-
-      - name: pysdk & sqllogictest debug version
-        if: ${{ !cancelled() && !failure() }}
-        run: sudo docker exec infinity_build bash -c "cd /infinity/ && python3 tools/run_pysdk_test.py && python3 tools/sqllogictest.py"
-
-      - name: Stop infinity debug
-        if: ${{ !cancelled() }} # always run this step even if previous steps failed
-        run: sudo kill $(pidof cmake-build-debug/src/infinity)
-
-      - name: Collect infinity debug output
-        # GitHub Actions interprets output lines starting with "Error" as error messages, and it automatically sets the step status to failed when such lines are detected.
-        if: ${{ !cancelled() }} # always run this step even if previous steps failed
-        run: cat debug.log 2>/dev/null || true
-
->>>>>>> 9ca28b15
   release_tests:
     name: release_tests and benchmark
     # https://docs.github.com/en/actions/using-jobs/using-conditions-to-control-job-execution
