--- conflicted
+++ resolved
@@ -25,11 +25,7 @@
 jobs:
   code_static_check:
     name: code_static_check
-<<<<<<< HEAD
-    if: ${{ github.event_name != 'pull_request_target' || (contains(github.event.pull_request.labels.*.name, 'ci') && github.event.pull_request.mergeable != false) }}
-=======
     if: ${{ github.event_name != 'pull_request_target' || (github.event.pull_request.draft == false && contains(github.event.pull_request.labels.*.name, 'ci')) }}
->>>>>>> 1acc1cc0
     runs-on: [ "self-hosted", "infinity-test" ]
     steps:
       - name: Ensure workspace ownership
