--- conflicted
+++ resolved
@@ -58,11 +58,7 @@
 
       - name: Build debug version
         if: ${{ !cancelled() && !failure() }}
-<<<<<<< HEAD
-        run: sudo docker exec ${BUILDER_CONTAINER} bash -c "git config --global safe.directory \"*\" && cd /infinity && rm -fr cmake-build-debug && mkdir -p cmake-build-debug && cmake -G Ninja -DCMAKE_BUILD_TYPE=Debug -DARROW_BUILD_SHARED=OFF -DARROW_ENABLE_TIMING_TESTS=OFF -DARROW_GGDB_DEBUG=OFF -DARROW_PARQUET=ON -DARROW_DEPENDENCY_USE_SHARED=OFF  -DCMAKE_JOB_POOLS:STRING=link=4 -S /infinity -B /infinity/cmake-build-debug && cmake --build /infinity/cmake-build-debug --target infinity test_main"
-=======
         run: sudo docker exec ${BUILDER_CONTAINER} bash -c "git config --global safe.directory \"*\" && cd /infinity && rm -fr cmake-build-debug && mkdir -p cmake-build-debug && cmake -G Ninja -DCMAKE_BUILD_TYPE=Debug -DARROW_BUILD_SHARED=OFF -DARROW_ENABLE_TIMING_TESTS=OFF -DARROW_GGDB_DEBUG=OFF -DARROW_PARQUET=ON -DARROW_DEPENDENCY_USE_SHARED=OFF -DENABLE_JEMALLOC=OFF -DCMAKE_JOB_POOLS:STRING=link=4 -S /infinity -B /infinity/cmake-build-debug && cmake --build /infinity/cmake-build-debug --target infinity test_main"
->>>>>>> f25f591e
 
       - name: Unit test debug version
         if: ${{ !cancelled() && !failure() }}
@@ -150,11 +146,7 @@
 
       - name: Build release version
         if: ${{ !cancelled() && !failure() }}
-<<<<<<< HEAD
-        run: sudo docker exec ${BUILDER_CONTAINER} bash -c "git config --global safe.directory \"*\" && cd /infinity && rm -fr cmake-build-release && mkdir -p cmake-build-release && cmake -G Ninja -DCMAKE_BUILD_TYPE=RelWithDebInfo -DARROW_BUILD_SHARED=OFF -DARROW_ENABLE_TIMING_TESTS=OFF -DARROW_GGDB_DEBUG=OFF -DARROW_PARQUET=ON -DARROW_DEPENDENCY_USE_SHARED=OFF -DCMAKE_JOB_POOLS:STRING=link=4 -S /infinity -B /infinity/cmake-build-release && cmake --build /infinity/cmake-build-release --target infinity test_main knn_import_benchmark knn_query_benchmark"
-=======
         run: sudo docker exec ${BUILDER_CONTAINER} bash -c "git config --global safe.directory \"*\" && cd /infinity && rm -fr cmake-build-release && mkdir -p cmake-build-release && cmake -G Ninja -DCMAKE_BUILD_TYPE=RelWithDebInfo -DARROW_BUILD_SHARED=OFF -DARROW_ENABLE_TIMING_TESTS=OFF -DARROW_GGDB_DEBUG=OFF -DARROW_PARQUET=ON -DARROW_DEPENDENCY_USE_SHARED=OFF -DENABLE_JEMALLOC=OFF -DCMAKE_JOB_POOLS:STRING=link=4 -S /infinity -B /infinity/cmake-build-release && cmake --build /infinity/cmake-build-release --target infinity test_main knn_import_benchmark knn_query_benchmark"
->>>>>>> f25f591e
 
       - name: Unit test release version
         if: ${{ !cancelled() && !failure() }}
