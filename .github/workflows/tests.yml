name: tests

on:
  push:
    branches:
      - 'main'
      - '*.*.*'
      - 'libcxx'
    paths-ignore:
      - 'docs/**'
      - '*.md'
  pull_request:
    types: [ opened, synchronize, reopened, labeled ]
    paths-ignore:
      - 'docs/**'
      - '*.md'

# https://docs.github.com/en/actions/using-jobs/using-concurrency
concurrency:
  group: ${{ github.workflow }}-${{ github.event.pull_request.number || github.ref }}
  cancel-in-progress: true

jobs:
  debug_tests:
    name: debug_tests
    # https://docs.github.com/en/actions/using-jobs/using-conditions-to-control-job-execution
    # https://github.com/orgs/community/discussions/26261
    if: ${{ github.event_name != 'pull_request' || contains(github.event.pull_request.labels.*.name, 'ci') }}
    runs-on: [ "self-hosted", "debug" ]
    steps:
      # https://github.com/hmarr/debug-action
      #- uses: hmarr/debug-action@v2

      - name: Show PR labels
        if: ${{ !cancelled() && !failure() }}
        run: |
          echo "Workflow triggered by ${{ github.event_name }}"
          if [[ ${{ github.event_name }} == 'pull_request' ]]; then
            echo "PR labels: ${{ join(github.event.pull_request.labels.*.name, ', ') }}"
          fi

      - name: Ensure workspace ownership
        if: ${{ !cancelled() && !failure() }}
        run: echo "chown -R $USER $GITHUB_WORKSPACE" && sudo chown -R $USER $GITHUB_WORKSPACE

      - name: Check out code
        if: ${{ !cancelled() && !failure() }}
        uses: actions/checkout@v3

      - name: Start builder container
        if: ${{ !cancelled() && !failure() }}
        run: |
          TZ=$(readlink -f /etc/localtime | awk -F '/zoneinfo/' '{print $2}')
          sudo docker rm -f infinity_build && sudo docker run -d --privileged --name infinity_build -e TZ=$TZ -v $PWD:/infinity -v /boot:/boot infiniflow/infinity_builder:ubuntu2310

      - name: Build debug version
        if: ${{ !cancelled() && !failure() }}
        run: sudo docker exec infinity_build bash -c "git config --global safe.directory \"*\" && cd /infinity && rm -fr cmake-build-debug && mkdir -p cmake-build-debug && cmake -G Ninja -DCMAKE_BUILD_TYPE=Debug -DCMAKE_JOB_POOL_LINK:STRING=link_pool -DCMAKE_JOB_POOLS:STRING=link_pool=4 -S /infinity -B /infinity/cmake-build-debug && cmake --build /infinity/cmake-build-debug"

      - name: Unit test debug version
        if: ${{ !cancelled() && !failure() }}
        run: sudo docker exec infinity_build bash -c "mkdir -p /var/infinity && cd /infinity/ && cmake-build-debug/src/test_main > unittest_debug.log 2>&1"

      - name: Collect infinity unit test debug output
        run: cat unittest_debug.log 2>/dev/null || true

      - name: Install pysdk
        if: ${{ !cancelled() && !failure() }}
        run: sudo docker exec infinity_build bash -c "cd /infinity/python && python3 setup.py install"

      - name: Start infinity pysdk & http_api debug version
        if: ${{ !cancelled() && !failure() }}
        run: |
          # Run a command in the background
          sudo docker exec infinity_build bash -c "cd /infinity/ && rm -fr /var/infinity && cmake-build-debug/src/infinity > debug.log 2>&1" &

      - name: pysdk test debug version
        if: ${{ !cancelled() && !failure() }}
        run: sudo docker exec infinity_build bash -c "cd /infinity/ && python3 tools/run_pysdk_test.py" && sleep 1s

      - name: parallel test debug version
        if: ${{ !cancelled() && !failure() }}
        run: sudo docker exec infinity_build bash -c "cd /infinity/ && python3 tools/run_parallel_test.py" && sleep 1s

      - name: http_api test debug version
        if: ${{ !cancelled() && !failure() }}
        run: sudo docker exec infinity_build bash -c "cd /infinity/ && python3 tools/run_http_api.py" && sleep 1s

      - name: Stop infinity pysdk & http_api debug
        if: ${{ !cancelled() }} # always run this step even if previous steps failed
        run: |
<<<<<<< HEAD
          sudo bash ${GITHUB_WORKSPACE}/scripts/timeout_kill.sh $(pidof cmake-build-debug/src/infinity) 10s
=======
          sudo bash ${GITHUB_WORKSPACE}/scripts/timeout_kill.sh $(pidof cmake-build-debug/src/infinity) 20
>>>>>>> 4bfeae55
          if [ $? -ne 0 ]; then
            echo "Failed to kill infinity debug version"
            exit 1
          fi

      - name: Start infinity sqllogictest debug version
        if: ${{ !cancelled() && !failure() }}
        run: |
          # Run a command in the background
          sudo docker exec infinity_build bash -c "cd /infinity/ && rm -fr /var/infinity && cmake-build-debug/src/infinity > debug.log 2>&1" &

      - name: sqllogictest debug version
        if: ${{ !cancelled() && !failure() }}
        run: sudo docker exec infinity_build bash -c "cd /infinity/ && python3 tools/sqllogictest.py"

      - name: Stop infinity sqllogictest debug
        if: ${{ !cancelled() }} # always run this step even if previous steps failed
        run: |
<<<<<<< HEAD
          sudo bash ${GITHUB_WORKSPACE}/scripts/timeout_kill.sh $(pidof cmake-build-debug/src/infinity) 10s
=======
          sudo bash ${GITHUB_WORKSPACE}/scripts/timeout_kill.sh $(pidof cmake-build-debug/src/infinity) 20
>>>>>>> 4bfeae55
          if [ $? -ne 0 ]; then
            echo "Failed to kill infinity debug version"
            exit 1
          fi

      - name: Collect infinity debug output
        # GitHub Actions interprets output lines starting with "Error" as error messages, and it automatically sets the step status to failed when such lines are detected.
        run: cat debug.log 2>/dev/null || true

  release_tests:
    name: release_tests and benchmark
    # https://docs.github.com/en/actions/using-jobs/using-conditions-to-control-job-execution
    # https://github.com/orgs/community/discussions/26261
    if: ${{ github.event_name != 'pull_request' || contains(github.event.pull_request.labels.*.name, 'ci') }}
    runs-on: [ "self-hosted", "benchmark" ]
    steps:
      # https://github.com/hmarr/debug-action
      #- uses: hmarr/debug-action@v2

      - name: Show PR labels
        if: ${{ !cancelled() && !failure() }}
        run: |
          echo "Workflow triggered by ${{ github.event_name }}"
          if [[ ${{ github.event_name }} == 'pull_request' ]]; then
            echo "PR labels: ${{ join(github.event.pull_request.labels.*.name, ', ') }}"
          fi

      - name: Ensure workspace ownership
        if: ${{ !cancelled() && !failure() }}
        run: echo "chown -R $USER $GITHUB_WORKSPACE" && sudo chown -R $USER $GITHUB_WORKSPACE

      - name: Check out code
        if: ${{ !cancelled() && !failure() }}
        uses: actions/checkout@v3

      - name: Start builder container
        if: ${{ !cancelled() && !failure() }}
        run: |
          TZ=$(readlink -f /etc/localtime | awk -F '/zoneinfo/' '{print $2}')
          sudo docker rm -f infinity_build && sudo docker run -d --privileged --name infinity_build -e TZ=$TZ -v $PWD:/infinity -v /boot:/boot infiniflow/infinity_builder:ubuntu2310

      - name: Build release version
        if: ${{ !cancelled() && !failure() }}
        run: sudo docker exec infinity_build bash -c "git config --global safe.directory \"*\" && cd /infinity && rm -fr cmake-build-release && mkdir -p cmake-build-release && cmake -G Ninja -DCMAKE_BUILD_TYPE=Release -DCMAKE_JOB_POOL_LINK:STRING=link_pool -DCMAKE_JOB_POOLS:STRING=link_pool=4 -S /infinity -B /infinity/cmake-build-release && cmake --build /infinity/cmake-build-release"

      - name: Unit test release version
        if: ${{ !cancelled() && !failure() }}
        run: sudo docker exec infinity_build bash -c "mkdir -p /var/infinity && cd /infinity/ && cmake-build-release/src/test_main > unittest_release.log 2>&1"
      
      - name: Collect infinity unit test release output
        run: cat unittest_release.log 2>/dev/null || true

      - name: Install pysdk
        if: ${{ !cancelled() && !failure() }}
        run: sudo docker exec infinity_build bash -c "cd /infinity/python && rm -fr dist/* && python setup.py sdist bdist_wheel && pip uninstall -y infinity-sdk && pip install dist/*.whl"

      - name: Start infinity pysdk & http_api release version
        if: ${{ !cancelled() && !failure() }}
        run: |
          # Run a command in the background
           sudo docker exec infinity_build bash -c "cd /infinity/ && rm -fr /var/infinity && cmake-build-release/src/infinity > release.log 2>&1" &

      - name: pysdk test release version
        if: ${{ !cancelled() && !failure() }}
        run: sudo docker exec infinity_build bash -c "cd /infinity/ && python3 tools/run_pysdk_test.py" && sleep 1s

      - name: parallel test release version
        if: ${{ !cancelled() && !failure() }}
        run: sudo docker exec infinity_build bash -c "cd /infinity/ && python3 tools/run_parallel_test.py" && sleep 1s

      - name: http_api test release version
        if: ${{ !cancelled() && !failure() }}
        run: sudo docker exec infinity_build bash -c "cd /infinity/ && python3 tools/run_http_api.py" && sleep 1s

      - name: Stop infinity pysdk & http_api release
        if: ${{ !cancelled() }} # always run this step even if previous steps failed
        run: |
<<<<<<< HEAD
          sudo bash ${GITHUB_WORKSPACE}/scripts/timeout_kill.sh $(pidof cmake-build-release/src/infinity) 10s
=======
          sudo bash ${GITHUB_WORKSPACE}/scripts/timeout_kill.sh $(pidof cmake-build-release/src/infinity) 20
>>>>>>> 4bfeae55
          if [ $? -ne 0 ]; then
            echo "Failed to kill infinity debug version"
            exit 1
          fi

      - name: Start infinity sqllogictest release version
        if: ${{ !cancelled() && !failure() }}
        run: |
          sudo docker exec infinity_build bash -c "cd /infinity/ && rm -fr /var/infinity && cmake-build-release/src/infinity > release.log 2>&1" &

      - name: sqllogictest release version
        if: ${{ !cancelled() && !failure() }}
        run: sudo docker exec infinity_build bash -c "cd /infinity/ && python3 tools/sqllogictest.py"

      - name: Stop infinity sqllogictest release
        if: ${{ !cancelled() }} # always run this step even if previous steps failed
        run: |
<<<<<<< HEAD
          sudo bash ${GITHUB_WORKSPACE}/scripts/timeout_kill.sh $(pidof cmake-build-release/src/infinity) 10s
=======
          sudo bash ${GITHUB_WORKSPACE}/scripts/timeout_kill.sh $(pidof cmake-build-release/src/infinity) 20
>>>>>>> 4bfeae55
          if [ $? -ne 0 ]; then
            echo "Failed to kill infinity debug version"
            exit 1
          fi

      - name: Collect infinity release output
        # GitHub Actions interprets output lines starting with "Error" as error messages, and it automatically sets the step status to failed when such lines are detected. 
        run: cat release.log 2>/dev/null || true

      - name: Prepare sift dataset
        if: ${{ !cancelled() && !failure() }}
        run: sudo chmod +x ./tools/ci_tools/check_benchmark_result.py && sudo mkdir -p test/data/benchmark && sudo ln -s $HOME/benchmark/sift1M test/data/benchmark/sift_1m

      - name: Generate config file
        if: ${{ !cancelled() && !failure() }}
        run: mkdir -p $PWD/db_tmp && cat conf/infinity_conf.toml | sed -e "s|/var/infinity|$PWD/db_tmp|g" > $PWD/db_tmp/infinity_conf.toml

      - name: Import sift dataset
        if: ${{ !cancelled() && !failure() }}
        run: ./cmake-build-release/benchmark/local_infinity/knn_import_benchmark sift $PWD/test/data $PWD/db_tmp

      - name: Benchmark sift search 1 thread repeat 50 times
        if: ${{ !cancelled() && !failure() }}
        run: truncate --size 0 $HOME/benchmark/benchmark_sift_1_thread_latest_output.log ; echo "1 50" | ./cmake-build-release/benchmark/local_infinity/knn_query_benchmark sift 200 $PWD/test/data $PWD/db_tmp | tee $HOME/benchmark/benchmark_sift_1_thread_latest_output.log ; cat $HOME/benchmark/benchmark_sift_1_thread_latest_output.log | ./tools/ci_tools/collect_benchmark_result.py $HOME/benchmark/benchmark_sift_1_thread.log ; ./tools/ci_tools/check_benchmark_result.py sift_1 $HOME/benchmark/benchmark_sift_1_thread.log

      - name: Benchmark sift search 8 threads repeat 50 times
        if: ${{ !cancelled() && !failure() }}
        run: truncate --size 0 $HOME/benchmark/benchmark_sift_8_threads_latest_output.log ; echo "8 50" | ./cmake-build-release/benchmark/local_infinity/knn_query_benchmark sift 200 $PWD/test/data $PWD/db_tmp | tee $HOME/benchmark/benchmark_sift_8_threads_latest_output.log ; cat $HOME/benchmark/benchmark_sift_8_threads_latest_output.log | ./tools/ci_tools/collect_benchmark_result.py $HOME/benchmark/benchmark_sift_8_threads.log ; ./tools/ci_tools/check_benchmark_result.py sift_8 $HOME/benchmark/benchmark_sift_8_threads.log<|MERGE_RESOLUTION|>--- conflicted
+++ resolved
@@ -89,11 +89,7 @@
       - name: Stop infinity pysdk & http_api debug
         if: ${{ !cancelled() }} # always run this step even if previous steps failed
         run: |
-<<<<<<< HEAD
-          sudo bash ${GITHUB_WORKSPACE}/scripts/timeout_kill.sh $(pidof cmake-build-debug/src/infinity) 10s
-=======
           sudo bash ${GITHUB_WORKSPACE}/scripts/timeout_kill.sh $(pidof cmake-build-debug/src/infinity) 20
->>>>>>> 4bfeae55
           if [ $? -ne 0 ]; then
             echo "Failed to kill infinity debug version"
             exit 1
@@ -112,11 +108,7 @@
       - name: Stop infinity sqllogictest debug
         if: ${{ !cancelled() }} # always run this step even if previous steps failed
         run: |
-<<<<<<< HEAD
-          sudo bash ${GITHUB_WORKSPACE}/scripts/timeout_kill.sh $(pidof cmake-build-debug/src/infinity) 10s
-=======
           sudo bash ${GITHUB_WORKSPACE}/scripts/timeout_kill.sh $(pidof cmake-build-debug/src/infinity) 20
->>>>>>> 4bfeae55
           if [ $? -ne 0 ]; then
             echo "Failed to kill infinity debug version"
             exit 1
@@ -194,11 +186,7 @@
       - name: Stop infinity pysdk & http_api release
         if: ${{ !cancelled() }} # always run this step even if previous steps failed
         run: |
-<<<<<<< HEAD
-          sudo bash ${GITHUB_WORKSPACE}/scripts/timeout_kill.sh $(pidof cmake-build-release/src/infinity) 10s
-=======
           sudo bash ${GITHUB_WORKSPACE}/scripts/timeout_kill.sh $(pidof cmake-build-release/src/infinity) 20
->>>>>>> 4bfeae55
           if [ $? -ne 0 ]; then
             echo "Failed to kill infinity debug version"
             exit 1
@@ -216,11 +204,7 @@
       - name: Stop infinity sqllogictest release
         if: ${{ !cancelled() }} # always run this step even if previous steps failed
         run: |
-<<<<<<< HEAD
-          sudo bash ${GITHUB_WORKSPACE}/scripts/timeout_kill.sh $(pidof cmake-build-release/src/infinity) 10s
-=======
           sudo bash ${GITHUB_WORKSPACE}/scripts/timeout_kill.sh $(pidof cmake-build-release/src/infinity) 20
->>>>>>> 4bfeae55
           if [ $? -ne 0 ]; then
             echo "Failed to kill infinity debug version"
             exit 1
