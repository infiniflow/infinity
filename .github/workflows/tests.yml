name: tests

on:
  push:
    branches:
      - 'main'
      - 'clang-20'
      - '*.*.*'
    paths-ignore:
      - 'docs/**'
      - '*.md'
  pull_request:
    types: [ opened, synchronize, reopened, labeled ]
    paths-ignore:
      - 'docs/**'
      - '*.md'

# https://docs.github.com/en/actions/using-jobs/using-concurrency
concurrency:
  group: ${{ github.workflow }}-${{ github.event.pull_request.number || github.ref }}
  cancel-in-progress: true

jobs:
<<<<<<< HEAD
#  debug_tests:
#    name: debug_tests
#    # https://docs.github.com/en/actions/using-jobs/using-conditions-to-control-job-execution
#    # https://github.com/orgs/community/discussions/26261
#    if: ${{ github.event_name != 'pull_request' || contains(github.event.pull_request.labels.*.name, 'ci') }}
#    runs-on: [ "self-hosted", "debug" ]
#    steps:
#      # https://github.com/hmarr/debug-action
#      #- uses: hmarr/debug-action@v3
#
#      - name: Show PR labels
#        if: ${{ !cancelled() && !failure() }}
#        run: |
#          echo "Workflow triggered by ${{ github.event_name }}"
#          if [[ ${{ github.event_name }} == 'pull_request' ]]; then
#            echo "PR labels: ${{ join(github.event.pull_request.labels.*.name, ', ') }}"
#          fi
#
#      - name: Ensure workspace ownership
#        if: ${{ !cancelled() && !failure() }}
#        run: echo "chown -R $USER $GITHUB_WORKSPACE" && sudo chown -R $USER $GITHUB_WORKSPACE
#
#      - name: Check out code
#        if: ${{ !cancelled() && !failure() }}
#        uses: actions/checkout@v4
#
#      - name: Start builder container
#        if: ${{ !cancelled() && !failure() }}
#        run: |
#          BUILDER_CONTAINER=infinity_build_$(od -An -N4 -tx4 /dev/urandom | tr -d ' ')
#          CPUS=${CPUS:-$(nproc)}
#          echo "BUILDER_CONTAINER=${BUILDER_CONTAINER}" >> $GITHUB_ENV
#          echo "CPUS=${CPUS}" >> $GITHUB_ENV
#          TZ=${TZ:-$(readlink -f /etc/localtime | awk -F '/zoneinfo/' '{print $2}')}
#          sudo docker rm -f -v ${BUILDER_CONTAINER} && sudo docker run --privileged --cap-add=NET_ADMIN -d --name ${BUILDER_CONTAINER} -e TZ=$TZ -e CMAKE_BUILD_PARALLEL_LEVEL=${CPUS} -v $PWD:/infinity -v /boot:/boot -v /var/run/docker.sock:/var/run/docker.sock --cpus ${CPUS} infiniflow/infinity_builder:ubuntu20_clang20
#
#      - name: Start minio container
#        if: ${{ !cancelled() && !failure() }}
#        run: |
#          MINIO_CONTAINER=minio_$(od -An -N4 -tx4 /dev/urandom | tr -d ' ')
#          MINIO_DIR=~/minio_data_$(od -An -N4 -tx4 /dev/urandom | tr -d ' ')
#          echo "MINIO_CONTAINER=${MINIO_CONTAINER}" >> $GITHUB_ENV
#          echo "MINIO_DIR=${MINIO_DIR}" >> $GITHUB_ENV
#          sudo docker rm -f -v ${MINIO_CONTAINER} && sudo rm -fr ${MINIO_DIR} && sudo mkdir ${MINIO_DIR} && sudo docker run -d --net=container:${BUILDER_CONTAINER} --name ${MINIO_CONTAINER} -e "MINIO_ROOT_PASSWORD=minioadmin" -e "MINIO_ROOT_USER=minioadmin"  -v ${MINIO_DIR}:/data    quay.io/minio/minio server /data --console-address ":9006" --address ":9005" && sleep 5s
#          if ! sudo docker ps --filter "name=${MINIO_CONTAINER}" --filter "status=running" | grep -q ${MINIO_CONTAINER}; then
#              echo "Minio container is not running"
#              exit 1
#          fi
#
#      - name: Build debug version
#        if: ${{ !cancelled() && !failure() }}
#        run: sudo docker exec ${BUILDER_CONTAINER} bash -c "git config --global safe.directory \"*\" && cd /infinity && rm -fr cmake-build-debug && mkdir -p cmake-build-debug && cmake -G Ninja -DCMAKE_BUILD_TYPE=Debug -DCMAKE_JOB_POOLS:STRING=link=8 -DCI=ON -S /infinity -B /infinity/cmake-build-debug && cmake --build /infinity/cmake-build-debug --target infinity"
#
#      - name: Install pysdk
#        if: ${{ !cancelled() && !failure() }}
#        run: sudo docker exec ${BUILDER_CONTAINER} bash -c "rm -rf /root/.config/pip/pip.conf && cd /infinity/ && pip3 uninstall -y infinity-sdk && pip3 install python/infinity_sdk -i https://pypi.tuna.tsinghua.edu.cn/simple --trusted-host tuna.tsinghua.edu.cn"
#      #      - name: Run cluster test
#      #        if: ${{ !cancelled() && !failure() }}
#      #        id: run_cluster_test
#      #        run: |
#      #          sudo docker exec ${BUILDER_CONTAINER} bash -c "cd /infinity/ && rm -fr /var/infinity && python3 tools/run_cluster_test.py --infinity_path=cmake-build-debug/src/infinity"
#      #
#      #      - name: Collect cluster test output
#      #        if: ${{ !cancelled() }}
#      #        run: |
#      #          failure="${{ steps.run_cluster_test.outcome == 'failure'}}"
#      #          sudo python3 scripts/collect_cluster_log.py --executable_path=cmake-build-debug/src/infinity --log_dir=/var/infinity/ --output_dir=${RUNNER_WORKSPACE_PREFIX}/log --failure=${failure}
#      #
#      - name: Prepare restart test data
#        if: ${{ !cancelled() && !failure() }}
#        run: |
#          RUNNER_WORKSPACE_PREFIX=${RUNNER_WORKSPACE_PREFIX:-$HOME}
#          echo "RUNNER_WORKSPACE_PREFIX=${RUNNER_WORKSPACE_PREFIX}" >> $GITHUB_ENV
#
#      - name: Run restart test
#        if: ${{ !cancelled() && !failure() }}
#        id: run_restart_test
#        run: sudo docker exec ${BUILDER_CONTAINER} bash -c "cd /infinity/ && python3 tools/run_restart_test.py --infinity_path=cmake-build-debug/src/infinity"
#
#      - name: Collect restart test output
#        if: ${{ !cancelled() }} # always run this step even if previous steps failed
#        run: |
#          failure="${{ steps.run_restart_test.outcome == 'failure'}}"
#          sudo python3 scripts/collect_restart_log.py --executable_path=cmake-build-debug/src/infinity --output_dir=${RUNNER_WORKSPACE_PREFIX}/log --failure=${failure}
#      #
#      #      - name: Start infinity debug version with minio
#      #        if: ${{ !cancelled() && !failure() }}
#      #        run: |
#      #          # Run a command in the background
#      #          sudo docker exec ${BUILDER_CONTAINER} bash -c "cd /infinity/ && rm -fr /var/infinity && cmake-build-debug/src/infinity --config=conf/pytest_parallel_infinity_minio.toml > vfs_debug.log 2> vfs_debug_error.log" &
#      #
#      #      - name: Run pysdk remote infinity & parallel & http_api & sqllogic test debug version
#      #        if: ${{ !cancelled() && !failure() }}
#      #        id: run_tests_debug_minio
#      #        run: sudo docker exec ${BUILDER_CONTAINER} bash -c "cd /infinity/ && LD_PRELOAD=/usr/local/lib/clang/20/lib/x86_64-unknown-linux-gnu/libclang_rt.asan.so ASAN_OPTIONS=detect_leaks=0 python3 tools/run_pytest_parallel.py" && sleep 1s
#      #
#      #      - name: Stop infinity pysdk & http_api & sqllogictest debug
#      #        if: ${{ !cancelled() }}
#      #        id: stop_tests_debug_minio
#      #        run: |
#      #          sudo chmod +x scripts/timeout_kill.sh
#      #          pids=$(sudo docker exec ${BUILDER_CONTAINER} pgrep -f cmake-build-debug/src/infinity | xargs echo)
#      #          sudo docker exec ${BUILDER_CONTAINER} bash -c "/infinity/scripts/timeout_kill.sh 15 ${pids}"
#      #          if [ $? -ne 0 ]; then
#      #            echo "Failed to kill infinity debug version"
#      #            exit 1
#      #          fi
#      #
#      #      - name: Collect infinity debug output
#      #        if: ${{ !cancelled() }}
#      #        # GitHub Actions interprets output lines starting with "Error" as error messages, and it automatically sets the step status to failed when such lines are detected.
#      #        run: |
#      #          failure="${{ steps.run_tests_debug_minio.outcome == 'failure' || steps.stop_tests_debug_minio.outcome == 'failure' }}"
#      #          sudo python3 scripts/collect_log.py --log_path=/var/infinity/log/infinity.log --stdout_path=vfs_debug.log --stderror_path=vfs_debug_error.log --executable_path=cmake-build-debug/src/infinity --output_dir=${RUNNER_WORKSPACE_PREFIX}/log --failure=${failure}
#      #
#      - name: Start infinity debug version
#        if: ${{ !cancelled() && !failure() }}
#        run: |
#          # Run a command in the background
#          sudo docker exec ${BUILDER_CONTAINER} bash -c "cd /infinity/ && rm -fr /var/infinity && cmake-build-debug/src/infinity --config=conf/pytest_parallel_infinity_conf.toml > sqllogictest_debug.log 2> sqllogictest_debug_error.log" &
#
#      - name: Run sqllogictest debug version
#        if: ${{ !cancelled() && !failure() }}
#        id: run_tests_debug
#        run: sudo docker exec ${BUILDER_CONTAINER} bash -c "cd /infinity/ && LD_PRELOAD=/usr/local/lib/clang/20/lib/x86_64-unknown-linux-gnu/libclang_rt.asan.so ASAN_OPTIONS=detect_leaks=0 python3 tools/sqllogictest.py" && sleep 1s
#
#      - name: Stop sqllogictest debug
#        if: ${{ !cancelled() }}
#        id: stop_tests_debug
#        run: |
#          sudo chmod +x scripts/timeout_kill.sh
#          pids=$(sudo docker exec ${BUILDER_CONTAINER} pgrep -f cmake-build-debug/src/infinity | xargs echo)
#          sudo docker exec ${BUILDER_CONTAINER} bash -c "/infinity/scripts/timeout_kill.sh 15 ${pids}"
#          if [ $? -ne 0 ]; then
#            echo "Failed to kill infinity debug version"
#            exit 1
#          fi
#
#      - name: Collect infinity debug output
#        if: ${{ !cancelled() }}
#        # GitHub Actions interprets output lines starting with "Error" as error messages, and it automatically sets the step status to failed when such lines are detected.
#        run: |
#          failure="${{ steps.run_tests_debug.outcome == 'failure' || steps.stop_tests_debug.outcome == 'failure' }}"
#          sudo docker exec ${BUILDER_CONTAINER} bash -c "cp /var/infinity/log/infinity.log /infinity/infinity.log"
#          sudo python3 scripts/collect_log.py --log_path=infinity.log --stdout_path=sqllogictest_debug.log --stderror_path=sqllogictest_debug_error.log --executable_path=cmake-build-debug/src/infinity --output_dir=${RUNNER_WORKSPACE_PREFIX}/log --failure=${failure}
#
#      - name: Build unit test
#        if: ${{ !cancelled() && !failure() }}
#        run: sudo docker exec ${BUILDER_CONTAINER} bash -c "git config --global safe.directory \"*\" && cd /infinity && cmake --build /infinity/cmake-build-debug --target test_main"
#
#      - name: Unit test debug version
#        if: ${{ !cancelled() && !failure() }}
#        run: sudo docker exec ${BUILDER_CONTAINER} bash -c "mkdir -p /var/infinity && cd /infinity/ && ASAN_OPTIONS=detect_leaks=0 cmake-build-debug/src/test_main > unittest_debug.log 2>&1"
#
#      - name: Collect infinity unit test debug output
#        if: ${{ !cancelled() && failure() }}
#        run: tail -n 1000 unittest_debug.log 2>/dev/null || true
#
#      - name: Start infinity debug version
#        if: ${{ !cancelled() && !failure() }}
#        run: |
#          # Run a command in the background
#          sudo docker exec ${BUILDER_CONTAINER} bash -c "cd /infinity/ && rm -fr /var/infinity && cmake-build-debug/src/infinity --config=conf/pytest_parallel_infinity_conf.toml > pysdk_remote_debug.log 2> pysdk_remote_debug_error.log" &
#
#      - name: Run pysdk remote infinity test debug version
#        if: ${{ !cancelled() && !failure() }}
#        id: run_pysdk_remote_debug
#        run: sudo docker exec ${BUILDER_CONTAINER} bash -c "cd /infinity/ && LD_PRELOAD=/usr/local/lib/clang/20/lib/x86_64-unknown-linux-gnu/libclang_rt.asan.so ASAN_OPTIONS=detect_leaks=0 python3 tools/run_pysdk_remote_infinity_test.py" && sleep 1s
#
#      - name: Stop infinity pysdk_remote test
#        if: ${{ !cancelled() }}
#        id: stop_pysdk_remote_debug
#        run: |
#          sudo chmod +x scripts/timeout_kill.sh
#          pids=$(sudo docker exec ${BUILDER_CONTAINER} pgrep -f cmake-build-debug/src/infinity | xargs echo)
#          sudo docker exec ${BUILDER_CONTAINER} bash -c "/infinity/scripts/timeout_kill.sh 15 ${pids}"
#          if [ $? -ne 0 ]; then
#            echo "Failed to kill infinity debug version"
#            exit 1
#          fi
#
#      - name: Collect infinity debug output
#        if: ${{ !cancelled() }}
#        # GitHub Actions interprets output lines starting with "Error" as error messages, and it automatically sets the step status to failed when such lines are detected.
#        run: |
#          failure="${{ steps.run_pysdk_remote_debug.outcome == 'failure' || steps.stop_pysdk_remote_debug.outcome == 'failure' }}"
#          sudo docker exec ${BUILDER_CONTAINER} bash -c "cp /var/infinity/log/infinity.log /infinity/infinity.log"
#          sudo python3 scripts/collect_log.py --log_path=infinity.log --stdout_path=pysdk_remote_debug.log --stderror_path=pysdk_remote_debug_error.log --executable_path=cmake-build-debug/src/infinity --output_dir=${RUNNER_WORKSPACE_PREFIX}/log --failure=${failure}
#
#      - name: Start infinity debug version
#        if: ${{ !cancelled() && !failure() }}
#        run: |
#          # Run a command in the background
#          sudo docker exec ${BUILDER_CONTAINER} bash -c "cd /infinity/ && rm -fr /var/infinity && cmake-build-debug/src/infinity --config=conf/pytest_parallel_infinity_conf.toml > http_remote_debug.log 2> http_remote_debug_error.log" &
#
#      - name: Run HTTP infinity test debug version
#        if: ${{ !cancelled() && !failure() }}
#        id: run_http_remote_debug
#        run: sudo docker exec ${BUILDER_CONTAINER} bash -c "cd /infinity/ && LD_PRELOAD=/usr/local/lib/clang/20/lib/x86_64-unknown-linux-gnu/libclang_rt.asan.so ASAN_OPTIONS=detect_leaks=0 python3 tools/run_http_api.py" && sleep 1s
#
#      - name: Stop infinity HTTP test
#        if: ${{ !cancelled() }}
#        id: stop_http_remote_debug
#        run: |
#          sudo chmod +x scripts/timeout_kill.sh
#          pids=$(sudo docker exec ${BUILDER_CONTAINER} pgrep -f cmake-build-debug/src/infinity | xargs echo)
#          sudo docker exec ${BUILDER_CONTAINER} bash -c "/infinity/scripts/timeout_kill.sh 15 ${pids}"
#          if [ $? -ne 0 ]; then
#            echo "Failed to kill infinity debug version"
#            exit 1
#          fi
#
#      - name: Collect infinity debug output
#        if: ${{ !cancelled() }}
#        # GitHub Actions interprets output lines starting with "Error" as error messages, and it automatically sets the step status to failed when such lines are detected.
#        run: |
#          failure="${{ steps.run_http_remote_debug.outcome == 'failure' || steps.stop_http_remote_debug.outcome == 'failure' }}"
#          sudo docker exec ${BUILDER_CONTAINER} bash -c "cp /var/infinity/log/infinity.log /infinity/infinity.log"
#          sudo python3 scripts/collect_log.py --log_path=infinity.log --stdout_path=http_remote_debug.log --stderror_path=http_remote_debug_error.log --executable_path=cmake-build-debug/src/infinity --output_dir=${RUNNER_WORKSPACE_PREFIX}/log --failure=${failure}
#
#      - name: Start infinity debug version
#        if: ${{ !cancelled() && !failure() }}
#        run: |
#          # Run a command in the background
#          sudo docker exec ${BUILDER_CONTAINER} bash -c "cd /infinity/ && rm -fr /var/infinity && cmake-build-debug/src/infinity --config=conf/pytest_parallel_infinity_conf.toml > parallel_test_debug.log 2> parallel_test_debug_error.log" &
#
#      - name: Run pysdk parallel test debug version
#        if: ${{ !cancelled() && !failure() }}
#        id: run_parallel_test_debug
#        run: sudo docker exec ${BUILDER_CONTAINER} bash -c "cd /infinity/ && LD_PRELOAD=/usr/local/lib/clang/20/lib/x86_64-unknown-linux-gnu/libclang_rt.asan.so ASAN_OPTIONS=detect_leaks=0 python3 tools/run_parallel_test.py" && sleep 1s
#
#      - name: Stop infinity pysdk parallel test
#        if: ${{ !cancelled() }}
#        id: stop_parallel_test_debug
#        run: |
#          sudo chmod +x scripts/timeout_kill.sh
#          pids=$(sudo docker exec ${BUILDER_CONTAINER} pgrep -f cmake-build-debug/src/infinity | xargs echo)
#          sudo docker exec ${BUILDER_CONTAINER} bash -c "/infinity/scripts/timeout_kill.sh 15 ${pids}"
#          if [ $? -ne 0 ]; then
#            echo "Failed to kill infinity debug version"
#            exit 1
#          fi
#
#      - name: Collect infinity debug output
#        if: ${{ !cancelled() }}
#        # GitHub Actions interprets output lines starting with "Error" as error messages, and it automatically sets the step status to failed when such lines are detected.
#        run: |
#          failure="${{ steps.run_parallel_test_debug.outcome == 'failure' || steps.stop_parallel_test_debug.outcome == 'failure' }}"
#          sudo docker exec ${BUILDER_CONTAINER} bash -c "cp /var/infinity/log/infinity.log /infinity/infinity.log"
#          sudo python3 scripts/collect_log.py --log_path=infinity.log --stdout_path=parallel_test_debug.log --stderror_path=parallel_test_debug_error.log --executable_path=cmake-build-debug/src/infinity --output_dir=${RUNNER_WORKSPACE_PREFIX}/log --failure=${failure}
#
#      - name: Destroy builder container
#        if: always()  # always run this step even if previous steps failed
#        run: |
#          if [ -n "${BUILDER_CONTAINER}" ]; then
#            sudo docker rm -f -v ${BUILDER_CONTAINER}
#          fi
#
#      - name: Destroy minio container
#        if: always()  # always run this step even if previous steps failed
#        run: |
#          if [ -n "${MINIO_CONTAINER}" ]; then
#            sudo docker rm -f -v ${MINIO_CONTAINER}
#          fi
#
#      - name: Clear minio working dir
#        if: always()  # always run this step even if previous steps failed
#        run: sudo rm -fr ${MINIO_DIR}
=======
  debug_tests:
    name: debug_tests
    # https://docs.github.com/en/actions/using-jobs/using-conditions-to-control-job-execution
    # https://github.com/orgs/community/discussions/26261
    if: ${{ github.event_name != 'pull_request' || contains(github.event.pull_request.labels.*.name, 'ci') }}
    runs-on: [ "self-hosted", "debug" ]
    steps:
      # https://github.com/hmarr/debug-action
      #- uses: hmarr/debug-action@v3

      - name: Show PR labels
        if: ${{ !cancelled() && !failure() }}
        run: |
          echo "Workflow triggered by ${{ github.event_name }}"
          if [[ ${{ github.event_name }} == 'pull_request' ]]; then
            echo "PR labels: ${{ join(github.event.pull_request.labels.*.name, ', ') }}"
          fi

      - name: Ensure workspace ownership
        if: ${{ !cancelled() && !failure() }}
        run: echo "chown -R $USER $GITHUB_WORKSPACE" && sudo chown -R $USER $GITHUB_WORKSPACE

      - name: Check out code
        if: ${{ !cancelled() && !failure() }}
        uses: actions/checkout@v4

      - name: Start builder container
        if: ${{ !cancelled() && !failure() }}
        run: |
          BUILDER_CONTAINER=infinity_build_$(od -An -N4 -tx4 /dev/urandom | tr -d ' ')
          CPUS=${CPUS:-$(nproc)}
          echo "BUILDER_CONTAINER=${BUILDER_CONTAINER}" >> $GITHUB_ENV
          echo "CPUS=${CPUS}" >> $GITHUB_ENV
          TZ=${TZ:-$(readlink -f /etc/localtime | awk -F '/zoneinfo/' '{print $2}')}
          sudo docker rm -f -v ${BUILDER_CONTAINER} && sudo docker run --privileged --cap-add=NET_ADMIN -d --name ${BUILDER_CONTAINER} -e TZ=$TZ -e CMAKE_BUILD_PARALLEL_LEVEL=${CPUS} -v $PWD:/infinity -v /boot:/boot -v /var/run/docker.sock:/var/run/docker.sock --cpus ${CPUS} infiniflow/infinity_builder:ubuntu20_clang20

      - name: Start minio container
        if: ${{ !cancelled() && !failure() }}
        run: |
          MINIO_CONTAINER=minio_$(od -An -N4 -tx4 /dev/urandom | tr -d ' ')
          MINIO_DIR=~/minio_data_$(od -An -N4 -tx4 /dev/urandom | tr -d ' ')
          echo "MINIO_CONTAINER=${MINIO_CONTAINER}" >> $GITHUB_ENV
          echo "MINIO_DIR=${MINIO_DIR}" >> $GITHUB_ENV
          sudo docker rm -f -v ${MINIO_CONTAINER} && sudo rm -fr ${MINIO_DIR} && sudo mkdir ${MINIO_DIR} && sudo docker run -d --net=container:${BUILDER_CONTAINER} --name ${MINIO_CONTAINER} -e "MINIO_ROOT_PASSWORD=minioadmin" -e "MINIO_ROOT_USER=minioadmin"  -v ${MINIO_DIR}:/data    quay.io/minio/minio server /data --console-address ":9006" --address ":9005" && sleep 5s
          if ! sudo docker ps --filter "name=${MINIO_CONTAINER}" --filter "status=running" | grep -q ${MINIO_CONTAINER}; then
              echo "Minio container is not running"
              exit 1
          fi

      - name: Build debug version
        if: ${{ !cancelled() && !failure() }}
        run: sudo docker exec ${BUILDER_CONTAINER} bash -c "git config --global safe.directory \"*\" && cd /infinity && rm -fr cmake-build-debug && mkdir -p cmake-build-debug && cmake -G Ninja -DCMAKE_BUILD_TYPE=Debug -DCMAKE_JOB_POOLS:STRING=link=8 -DCI=ON -S /infinity -B /infinity/cmake-build-debug && cmake --build /infinity/cmake-build-debug --target infinity"

      - name: Install pysdk
        if: ${{ !cancelled() && !failure() }}
        run: sudo docker exec ${BUILDER_CONTAINER} bash -c "rm -rf /root/.config/pip/pip.conf && cd /infinity/ && pip3 uninstall -y infinity-sdk && pip3 install python/infinity_sdk -i https://pypi.tuna.tsinghua.edu.cn/simple --trusted-host tuna.tsinghua.edu.cn"
      #      - name: Run cluster test
      #        if: ${{ !cancelled() && !failure() }}
      #        id: run_cluster_test
      #        run: |
      #          sudo docker exec ${BUILDER_CONTAINER} bash -c "cd /infinity/ && rm -fr /var/infinity && python3 tools/run_cluster_test.py --infinity_path=cmake-build-debug/src/infinity"
      #
      #      - name: Collect cluster test output
      #        if: ${{ !cancelled() }}
      #        run: |
      #          failure="${{ steps.run_cluster_test.outcome == 'failure'}}"
      #          sudo python3 scripts/collect_cluster_log.py --executable_path=cmake-build-debug/src/infinity --log_dir=/var/infinity/ --output_dir=${RUNNER_WORKSPACE_PREFIX}/log --failure=${failure}
      #
      - name: Prepare restart test data
        if: ${{ !cancelled() && !failure() }}
        run: |
          RUNNER_WORKSPACE_PREFIX=${RUNNER_WORKSPACE_PREFIX:-$HOME}
          echo "RUNNER_WORKSPACE_PREFIX=${RUNNER_WORKSPACE_PREFIX}" >> $GITHUB_ENV

      - name: Run restart test
        if: ${{ !cancelled() && !failure() }}
        id: run_restart_test
        run: sudo docker exec ${BUILDER_CONTAINER} bash -c "cd /infinity/ && python3 tools/run_restart_test.py --infinity_path=cmake-build-debug/src/infinity"

      - name: Collect restart test output
        if: ${{ !cancelled() }} # always run this step even if previous steps failed
        run: |
          failure="${{ steps.run_restart_test.outcome == 'failure'}}"
          sudo python3 scripts/collect_restart_log.py --executable_path=cmake-build-debug/src/infinity --output_dir=${RUNNER_WORKSPACE_PREFIX}/log --failure=${failure}
      #
      #      - name: Start infinity debug version with minio
      #        if: ${{ !cancelled() && !failure() }}
      #        run: |
      #          # Run a command in the background
      #          sudo docker exec ${BUILDER_CONTAINER} bash -c "cd /infinity/ && rm -fr /var/infinity && cmake-build-debug/src/infinity --config=conf/pytest_parallel_infinity_minio.toml > vfs_debug.log 2> vfs_debug_error.log" &
      #
      #      - name: Run pysdk remote infinity & parallel & http_api & sqllogic test debug version
      #        if: ${{ !cancelled() && !failure() }}
      #        id: run_tests_debug_minio
      #        run: sudo docker exec ${BUILDER_CONTAINER} bash -c "cd /infinity/ && LD_PRELOAD=/usr/local/lib/clang/20/lib/x86_64-unknown-linux-gnu/libclang_rt.asan.so ASAN_OPTIONS=detect_leaks=0 python3 tools/run_pytest_parallel.py" && sleep 1s
      #
      #      - name: Stop infinity pysdk & http_api & sqllogictest debug
      #        if: ${{ !cancelled() }}
      #        id: stop_tests_debug_minio
      #        run: |
      #          sudo chmod +x scripts/timeout_kill.sh
      #          pids=$(sudo docker exec ${BUILDER_CONTAINER} pgrep -f cmake-build-debug/src/infinity | xargs echo)
      #          sudo docker exec ${BUILDER_CONTAINER} bash -c "/infinity/scripts/timeout_kill.sh 15 ${pids}"
      #          if [ $? -ne 0 ]; then
      #            echo "Failed to kill infinity debug version"
      #            exit 1
      #          fi
      #
      #      - name: Collect infinity debug output
      #        if: ${{ !cancelled() }}
      #        # GitHub Actions interprets output lines starting with "Error" as error messages, and it automatically sets the step status to failed when such lines are detected.
      #        run: |
      #          failure="${{ steps.run_tests_debug_minio.outcome == 'failure' || steps.stop_tests_debug_minio.outcome == 'failure' }}"
      #          sudo python3 scripts/collect_log.py --log_path=/var/infinity/log/infinity.log --stdout_path=vfs_debug.log --stderror_path=vfs_debug_error.log --executable_path=cmake-build-debug/src/infinity --output_dir=${RUNNER_WORKSPACE_PREFIX}/log --failure=${failure}
      #
      - name: Start infinity debug version
        if: ${{ !cancelled() && !failure() }}
        run: |
          # Run a command in the background
          sudo docker exec ${BUILDER_CONTAINER} bash -c "cd /infinity/ && rm -fr /var/infinity && cmake-build-debug/src/infinity --config=conf/pytest_parallel_infinity_conf.toml > sqllogictest_debug.log 2> sqllogictest_debug_error.log" &

      - name: Run sqllogictest debug version
        if: ${{ !cancelled() && !failure() }}
        id: run_tests_debug
        run: sudo docker exec ${BUILDER_CONTAINER} bash -c "cd /infinity/ && LD_PRELOAD=/usr/local/lib/clang/20/lib/x86_64-unknown-linux-gnu/libclang_rt.asan.so ASAN_OPTIONS=detect_leaks=0 python3 tools/sqllogictest.py" && sleep 1s

      - name: Stop sqllogictest debug
        if: ${{ !cancelled() }}
        id: stop_tests_debug
        run: |
          sudo chmod +x scripts/timeout_kill.sh
          pids=$(sudo docker exec ${BUILDER_CONTAINER} pgrep -f cmake-build-debug/src/infinity | xargs echo)
          sudo docker exec ${BUILDER_CONTAINER} bash -c "/infinity/scripts/timeout_kill.sh 15 ${pids}"
          if [ $? -ne 0 ]; then
            echo "Failed to kill infinity debug version"
            exit 1
          fi

      - name: Collect infinity debug output
        if: ${{ !cancelled() }}
        # GitHub Actions interprets output lines starting with "Error" as error messages, and it automatically sets the step status to failed when such lines are detected.
        run: |
          failure="${{ steps.run_tests_debug.outcome == 'failure' || steps.stop_tests_debug.outcome == 'failure' }}"
          sudo docker exec ${BUILDER_CONTAINER} bash -c "cp /var/infinity/log/infinity.log /infinity/infinity.log"
          sudo python3 scripts/collect_log.py --log_path=infinity.log --stdout_path=sqllogictest_debug.log --stderror_path=sqllogictest_debug_error.log --executable_path=cmake-build-debug/src/infinity --output_dir=${RUNNER_WORKSPACE_PREFIX}/log --failure=${failure}

      - name: Build unit test
        if: ${{ !cancelled() && !failure() }}
        run: sudo docker exec ${BUILDER_CONTAINER} bash -c "git config --global safe.directory \"*\" && cd /infinity && cmake --build /infinity/cmake-build-debug --target test_main"

      - name: Unit test debug version
        if: ${{ !cancelled() && !failure() }}
        id: run_unit_test_debug
        run: sudo docker exec ${BUILDER_CONTAINER} bash -c "mkdir -p /var/infinity && cd /infinity/ && ASAN_OPTIONS=detect_leaks=0 cmake-build-debug/src/test_main > unittest_debug.log 2> unittest_debug_error.log"

      - name: Collect infinity unit test debug output
        if: ${{ !cancelled() }}
        run: |
          failure="${{ steps.run_unit_test_debug.outcome == 'failure' }}"
          sudo python3 scripts/collect_log.py --log_path=infinity.log --stdout_path=unittest_debug.log --stderror_path=unittest_debug_error.log --executable_path=cmake-build-debug/src/infinity --output_dir=${RUNNER_WORKSPACE_PREFIX}/log --failure=${failure}

      - name: Start infinity debug version
        if: ${{ !cancelled() && !failure() }}
        run: |
          # Run a command in the background
          sudo docker exec ${BUILDER_CONTAINER} bash -c "cd /infinity/ && rm -fr /var/infinity && cmake-build-debug/src/infinity --config=conf/pytest_parallel_infinity_conf.toml > pysdk_remote_debug.log 2> pysdk_remote_debug_error.log" &

      - name: Run pysdk remote infinity test debug version
        if: ${{ !cancelled() && !failure() }}
        id: run_pysdk_remote_debug
        run: sudo docker exec ${BUILDER_CONTAINER} bash -c "cd /infinity/ && LD_PRELOAD=/usr/local/lib/clang/20/lib/x86_64-unknown-linux-gnu/libclang_rt.asan.so ASAN_OPTIONS=detect_leaks=0 python3 tools/run_pysdk_remote_infinity_test.py" && sleep 1s

      - name: Stop infinity pysdk_remote test
        if: ${{ !cancelled() }}
        id: stop_pysdk_remote_debug
        run: |
          sudo chmod +x scripts/timeout_kill.sh
          pids=$(sudo docker exec ${BUILDER_CONTAINER} pgrep -f cmake-build-debug/src/infinity | xargs echo)
          sudo docker exec ${BUILDER_CONTAINER} bash -c "/infinity/scripts/timeout_kill.sh 15 ${pids}"
          if [ $? -ne 0 ]; then
            echo "Failed to kill infinity debug version"
            exit 1
          fi

      - name: Collect infinity debug output
        if: ${{ !cancelled() }}
        # GitHub Actions interprets output lines starting with "Error" as error messages, and it automatically sets the step status to failed when such lines are detected.
        run: |
          failure="${{ steps.run_pysdk_remote_debug.outcome == 'failure' || steps.stop_pysdk_remote_debug.outcome == 'failure' }}"
          sudo docker exec ${BUILDER_CONTAINER} bash -c "cp /var/infinity/log/infinity.log /infinity/infinity.log"
          sudo python3 scripts/collect_log.py --log_path=infinity.log --stdout_path=pysdk_remote_debug.log --stderror_path=pysdk_remote_debug_error.log --executable_path=cmake-build-debug/src/infinity --output_dir=${RUNNER_WORKSPACE_PREFIX}/log --failure=${failure}

      - name: Start infinity debug version
        if: ${{ !cancelled() && !failure() }}
        run: |
          # Run a command in the background
          sudo docker exec ${BUILDER_CONTAINER} bash -c "cd /infinity/ && rm -fr /var/infinity && cmake-build-debug/src/infinity --config=conf/pytest_parallel_infinity_conf.toml > http_remote_debug.log 2> http_remote_debug_error.log" &

      - name: Run HTTP infinity test debug version
        if: ${{ !cancelled() && !failure() }}
        id: run_http_remote_debug
        run: sudo docker exec ${BUILDER_CONTAINER} bash -c "cd /infinity/ && LD_PRELOAD=/usr/local/lib/clang/20/lib/x86_64-unknown-linux-gnu/libclang_rt.asan.so ASAN_OPTIONS=detect_leaks=0 python3 tools/run_http_api.py" && sleep 1s

      - name: Stop infinity HTTP test
        if: ${{ !cancelled() }}
        id: stop_http_remote_debug
        run: |
          sudo chmod +x scripts/timeout_kill.sh
          pids=$(sudo docker exec ${BUILDER_CONTAINER} pgrep -f cmake-build-debug/src/infinity | xargs echo)
          sudo docker exec ${BUILDER_CONTAINER} bash -c "/infinity/scripts/timeout_kill.sh 15 ${pids}"
          if [ $? -ne 0 ]; then
            echo "Failed to kill infinity debug version"
            exit 1
          fi

      - name: Collect infinity debug output
        if: ${{ !cancelled() }}
        # GitHub Actions interprets output lines starting with "Error" as error messages, and it automatically sets the step status to failed when such lines are detected.
        run: |
          failure="${{ steps.run_http_remote_debug.outcome == 'failure' || steps.stop_http_remote_debug.outcome == 'failure' }}"
          sudo docker exec ${BUILDER_CONTAINER} bash -c "cp /var/infinity/log/infinity.log /infinity/infinity.log"
          sudo python3 scripts/collect_log.py --log_path=infinity.log --stdout_path=http_remote_debug.log --stderror_path=http_remote_debug_error.log --executable_path=cmake-build-debug/src/infinity --output_dir=${RUNNER_WORKSPACE_PREFIX}/log --failure=${failure}

      - name: Start infinity debug version
        if: ${{ !cancelled() && !failure() }}
        run: |
          # Run a command in the background
          sudo docker exec ${BUILDER_CONTAINER} bash -c "cd /infinity/ && rm -fr /var/infinity && cmake-build-debug/src/infinity --config=conf/pytest_parallel_infinity_conf.toml > parallel_test_debug.log 2> parallel_test_debug_error.log" &

      - name: Run pysdk parallel test debug version
        if: ${{ !cancelled() && !failure() }}
        id: run_parallel_test_debug
        run: sudo docker exec ${BUILDER_CONTAINER} bash -c "cd /infinity/ && LD_PRELOAD=/usr/local/lib/clang/20/lib/x86_64-unknown-linux-gnu/libclang_rt.asan.so ASAN_OPTIONS=detect_leaks=0 python3 tools/run_parallel_test.py" && sleep 1s

      - name: Stop infinity pysdk parallel test
        if: ${{ !cancelled() }}
        id: stop_parallel_test_debug
        run: |
          sudo chmod +x scripts/timeout_kill.sh
          pids=$(sudo docker exec ${BUILDER_CONTAINER} pgrep -f cmake-build-debug/src/infinity | xargs echo)
          sudo docker exec ${BUILDER_CONTAINER} bash -c "/infinity/scripts/timeout_kill.sh 15 ${pids}"
          if [ $? -ne 0 ]; then
            echo "Failed to kill infinity debug version"
            exit 1
          fi

      - name: Collect infinity debug output
        if: ${{ !cancelled() }}
        # GitHub Actions interprets output lines starting with "Error" as error messages, and it automatically sets the step status to failed when such lines are detected.
        run: |
          failure="${{ steps.run_parallel_test_debug.outcome == 'failure' || steps.stop_parallel_test_debug.outcome == 'failure' }}"
          sudo docker exec ${BUILDER_CONTAINER} bash -c "cp /var/infinity/log/infinity.log /infinity/infinity.log"
          sudo python3 scripts/collect_log.py --log_path=infinity.log --stdout_path=parallel_test_debug.log --stderror_path=parallel_test_debug_error.log --executable_path=cmake-build-debug/src/infinity --output_dir=${RUNNER_WORKSPACE_PREFIX}/log --failure=${failure}

      - name: Destroy builder container
        if: always()  # always run this step even if previous steps failed
        run: |
          if [ -n "${BUILDER_CONTAINER}" ]; then
            sudo docker rm -f -v ${BUILDER_CONTAINER}
          fi

      - name: Destroy minio container
        if: always()  # always run this step even if previous steps failed
        run: |
          if [ -n "${MINIO_CONTAINER}" ]; then
            sudo docker rm -f -v ${MINIO_CONTAINER}
          fi

      - name: Clear minio working dir
        if: always()  # always run this step even if previous steps failed
        run: sudo rm -fr ${MINIO_DIR}
>>>>>>> 526f2865

  release_tests:
    name: release_tests and benchmark
    # https://docs.github.com/en/actions/using-jobs/using-conditions-to-control-job-execution
    # https://github.com/orgs/community/discussions/26261
    if: ${{ github.event_name != 'pull_request' || contains(github.event.pull_request.labels.*.name, 'ci') }}
    runs-on: [ "self-hosted", "benchmark" ]
    steps:
      # https://github.com/hmarr/debug-action
      #- uses: hmarr/debug-action@v3

      - name: Show PR labels
        if: ${{ !cancelled() && !failure() }}
        run: |
          echo "Workflow triggered by ${{ github.event_name }}"
          if [[ ${{ github.event_name }} == 'pull_request' ]]; then
            echo "PR labels: ${{ join(github.event.pull_request.labels.*.name, ', ') }}"
          fi

      - name: Ensure workspace ownership
        if: ${{ !cancelled() && !failure() }}
        run: echo "chown -R $USER $GITHUB_WORKSPACE" && sudo chown -R $USER $GITHUB_WORKSPACE

      - name: Check out code
        if: ${{ !cancelled() && !failure() }}
        uses: actions/checkout@v4

      - name: Start builder container
        if: ${{ !cancelled() && !failure() }}
        run: |
          BUILDER_CONTAINER=infinity_build_$(od -An -N4 -tx4 /dev/urandom | tr -d ' ')
          CPUS=${CPUS:-$(nproc)}
          echo "BUILDER_CONTAINER=${BUILDER_CONTAINER}" >> $GITHUB_ENV
          echo "CPUS=${CPUS}" >> $GITHUB_ENV
          TZ=${TZ:-$(readlink -f /etc/localtime | awk -F '/zoneinfo/' '{print $2}')}
          sudo docker rm -f -v ${BUILDER_CONTAINER} && sudo docker run --cap-add=NET_ADMIN -d --name ${BUILDER_CONTAINER} -e TZ=$TZ -e CMAKE_BUILD_PARALLEL_LEVEL=${CPUS} -v $PWD:/infinity -v /boot:/boot --cpus ${CPUS} infiniflow/infinity_builder:ubuntu20_clang20
      - name: Start minio container
        if: ${{ !cancelled() && !failure() }}
        run: |
          MINIO_CONTAINER=minio_$(od -An -N4 -tx4 /dev/urandom | tr -d ' ')
          MINIO_DIR=~/minio_data_$(od -An -N4 -tx4 /dev/urandom | tr -d ' ')
          echo "MINIO_CONTAINER=${MINIO_CONTAINER}" >> $GITHUB_ENV
          echo "MINIO_DIR=${MINIO_DIR}" >> $GITHUB_ENV
          sudo docker rm -f -v ${MINIO_CONTAINER} && sudo rm -fr ${MINIO_DIR} && sudo mkdir ${MINIO_DIR} && sudo docker run -d --net=container:${BUILDER_CONTAINER} --name ${MINIO_CONTAINER} -e "MINIO_ROOT_PASSWORD=minioadmin" -e "MINIO_ROOT_USER=minioadmin"  -v ${MINIO_DIR}:/data    quay.io/minio/minio server /data --console-address ":9006" --address ":9005" && sleep 5s
          if ! sudo docker ps --filter "name=${MINIO_CONTAINER}" --filter "status=running" | grep -q ${MINIO_CONTAINER}; then
              echo "Minio container is not running"
              exit 1
          fi

      - name: Build release version
        if: ${{ !cancelled() && !failure() }}
        run: sudo docker exec ${BUILDER_CONTAINER} bash -c "git config --global safe.directory \"*\" && cd /infinity && rm -fr cmake-build-release && mkdir -p cmake-build-release && cmake -G Ninja -DCMAKE_BUILD_TYPE=RelWithDebInfo -DCMAKE_JOB_POOLS:STRING=link=8 -DCI=ON -S /infinity -B /infinity/cmake-build-release && cmake --build /infinity/cmake-build-release --target infinity"


#      - name: Install pysdk for Python 3.10
#        if: ${{ !cancelled() && !failure() }}
#        run: sudo docker exec ${BUILDER_CONTAINER} bash -c "rm -rf /root/.config/pip/pip.conf && cd /infinity/ && pip3 uninstall -y infinity-sdk && pip3 install python/infinity_sdk -i https://pypi.tuna.tsinghua.edu.cn/simple --trusted-host tuna.tsinghua.edu.cn"
#
#      #      - name: Run cluster test
#      #        if: ${{ !cancelled() && !failure() }}
#      #        id: run_cluster_test
#      #        run: |
#      #          sudo docker exec ${BUILDER_CONTAINER} bash -c "cd /infinity/ && rm -fr /var/infinity && python3 tools/run_cluster_test.py --infinity_path=cmake-build-release/src/infinity"
#      #
#      #      - name: Collect cluster test output
#      #        if: ${{ !cancelled() }}
#      #        run: |
#      #          failure="${{ steps.run_cluster_test.outcome == 'failure'}}"
#      #          sudo python3 scripts/collect_cluster_log.py --executable_path=cmake-build-release/src/infinity --log_dir=/var/infinity/ --output_dir=${RUNNER_WORKSPACE_PREFIX}/log --failure=${failure}
#      #
#      #      - name: Prepare restart test data
#      #        if: ${{ !cancelled() && !failure() }}
#      #        run: |
#      #          RUNNER_WORKSPACE_PREFIX=${RUNNER_WORKSPACE_PREFIX:-$HOME}
#      #          echo "RUNNER_WORKSPACE_PREFIX=${RUNNER_WORKSPACE_PREFIX}" >> $GITHUB_ENV
#      #
#      #      - name: Run restart test
#      #        if: ${{ !cancelled() && !failure() }}
#      #        id: run_restart_test
#      #        run : sudo docker exec ${BUILDER_CONTAINER} bash -c "cd /infinity/ && pip3 install -r python/restart_test/requirements.txt -i https://pypi.tuna.tsinghua.edu.cn/simple --trusted-host tuna.tsinghua.edu.cn && python3 tools/run_restart_test.py --infinity_path=cmake-build-release/src/infinity"
#      #
#      #      - name: Collect restart test output
#      #        if: ${{ !cancelled() }} # always run this step even if previous steps failed
#      #        run: |
#      #          failure="${{ steps.run_restart_test.outcome == 'failure'}}"
#      #          sudo python3 scripts/collect_restart_log.py --executable_path=cmake-build-release/src/infinity --output_dir=${RUNNER_WORKSPACE_PREFIX}/log --failure=${failure}
#      #
#      #      - name: Test embedded infinity for Python 3.10
#      #        if: ${{ !cancelled() && !failure() }}
#      #        id: run_pysdk_local_infinity_test
#      #        run: sudo docker exec ${BUILDER_CONTAINER} bash -c "cd /infinity/ && rm -fr /var/infinity/* && cp test/data/config/infinity_conf.toml /var/infinity && source /usr/local/venv310/bin/activate && python3 tools/run_pysdk_local_infinity_test.py"
#      #
#      #      - name: Collect embedded infinity log
#      #        if: ${{ !cancelled() && failure()}} # run this step if previous steps failed
#      #        run: |
#      #          failure="${{ steps.run_pysdk_local_infinity_test.outcome == 'failure'}}"
#      #          sudo python3 scripts/collect_embedded_log.py --output_dir=${RUNNER_WORKSPACE_PREFIX}/log --failure=${failure} --log_path=/var/infinity/log/infinity.log
#      #
#      #      - name: Start infinity release version with minio
#      #        if: ${{ !cancelled() && !failure() }}
#      #        run: |
#      #          # Run a command in the background
#      #          sudo docker exec ${BUILDER_CONTAINER} bash -c "cd /infinity/ && rm -fr /var/infinity && cmake-build-release/src/infinity --config=conf/pytest_parallel_infinity_minio.toml > vfs_release.log 2> vfs_release_error.log" &
#      #
#      #      - name: Run pysdk remote infinity & parallel & http_api & sqllogic test release version
#      #        if: ${{ !cancelled() }}
#      #        id: run_tests_release_minio
#      #        run: sudo docker exec ${BUILDER_CONTAINER} bash -c "cd /infinity/ && python3 tools/run_pytest_parallel.py" && sleep 1s
#      #
#      #      - name: Stop infinity release
#      #        if: ${{ !cancelled() }}
#      #        id: stop_tests_release_minio
#      #        run: |
#      #          sudo chmod +x scripts/timeout_kill.sh
#      #          pids=$(sudo docker exec ${BUILDER_CONTAINER} pgrep -f cmake-build-release/src/infinity | xargs echo)
#      #          sudo docker exec ${BUILDER_CONTAINER} bash -c "/infinity/scripts/timeout_kill.sh 15 ${pids}"
#      #          if [ $? -ne 0 ]; then
#      #            echo "Failed to kill infinity debug version"
#      #            exit 1
#      #          fi
#      #
#      #      - name: Collect infinity release output
#      #        if: ${{ !cancelled() }} # always run this step even if previous steps failed
#      #        # GitHub Actions interprets output lines starting with "Error" as error messages, and it automatically sets the step status to failed when such lines are detected.
#      #        run: |
#      #          failure="${{ steps.run_tests_release_minio.outcome == 'failure' || steps.stop_tests_release_minio.outcome == 'failure' }}"
#      #          sudo python3 scripts/collect_log.py --log_path=/var/infinity/log/infinity.log --stderror_path=vfs_release_error.log --stdout_path=vfs_release.log --executable_path=cmake-build-release/src/infinity --output_dir=${RUNNER_WORKSPACE_PREFIX}/log --failure=${failure}
#
#      - name: Start infinity release version
#        if: ${{ !cancelled() && !failure() }}
#        run: |
#          # Run a command in the background
#          sudo docker exec ${BUILDER_CONTAINER} bash -c "cd /infinity/ && rm -fr /var/infinity && cmake-build-release/src/infinity --config=conf/pytest_parallel_infinity_conf.toml > sqllogictest_release.log 2> sqllogictest_release_error.log" &
#
#      - name: Run sqllogictest release version
#        if: ${{ !cancelled() && !failure() }}
#        id: run_tests_release
#        run: sudo docker exec ${BUILDER_CONTAINER} bash -c "cd /infinity/ && python3 tools/sqllogictest.py" && sleep 1s
#
#      - name: Stop sqllogictest release
#        if: ${{ !cancelled() }}
#        id: stop_tests_release
#        run: |
#          sudo chmod +x scripts/timeout_kill.sh
#          pids=$(sudo docker exec ${BUILDER_CONTAINER} pgrep -f cmake-build-release/src/infinity | xargs echo)
#          sudo docker exec ${BUILDER_CONTAINER} bash -c "/infinity/scripts/timeout_kill.sh 15 ${pids}"
#          if [ $? -ne 0 ]; then
#            echo "Failed to kill infinity debug version"
#            exit 1
#          fi
#
#      - name: Collect infinity release output
#        if: ${{ !cancelled() }} # always run this step even if previous steps failed
#        # GitHub Actions interprets output lines starting with "Error" as error messages, and it automatically sets the step status to failed when such lines are detected.
#        run: |
#          failure="${{ steps.run_tests_release.outcome == 'failure' || steps.stop_tests_release.outcome == 'failure' }}"
#          sudo docker exec ${BUILDER_CONTAINER} bash -c "cp /var/infinity/log/infinity.log /infinity/infinity.log"
#          sudo python3 scripts/collect_log.py --log_path=infinity.log --stdout_path=sqllogictest_release.log --stderror_path=sqllogictest_release_error.log --executable_path=cmake-build-release/src/infinity --output_dir=${RUNNER_WORKSPACE_PREFIX}/log --failure=${failure}
#
#      - name: Build unit test
#        if: ${{ !cancelled() && !failure() }}
#        run: sudo docker exec ${BUILDER_CONTAINER} bash -c "git config --global safe.directory \"*\" && cd /infinity && cmake --build /infinity/cmake-build-release --target test_main knn_import_benchmark knn_query_benchmark"
#
#      - name: Unit test release version
#        if: ${{ !cancelled() && !failure() }}
#        run: sudo docker exec ${BUILDER_CONTAINER} bash -c "mkdir -p /var/infinity && cd /infinity/ && cmake-build-release/src/test_main > unittest_release.log 2>&1"
#
#      - name: Collect infinity unit test release output
#        if: ${{ !cancelled() }}
#        run: tail -n 1000 unittest_release.log 2>/dev/null || true
#
#      - name: Start infinity release version
#        if: ${{ !cancelled() && !failure() }}
#        run: |
#          # Run a command in the background
#          sudo docker exec ${BUILDER_CONTAINER} bash -c "cd /infinity/ && rm -fr /var/infinity && cmake-build-release/src/infinity --config=conf/pytest_parallel_infinity_conf.toml > pysdk_remote_release.log 2> pysdk_remote_release_error.log" &
#
#      - name: Run pysdk remote test
#        if: ${{ !cancelled() && !failure() }}
#        id: run_pysdk_remote_release
#        run: sudo docker exec ${BUILDER_CONTAINER} bash -c "cd /infinity/ && python3 tools/run_pysdk_remote_infinity_test.py" && sleep 1s
#
#      - name: Stop infinity release
#        if: ${{ !cancelled() }}
#        id: stop_pysdk_remote_release
#        run: |
#          sudo chmod +x scripts/timeout_kill.sh
#          pids=$(sudo docker exec ${BUILDER_CONTAINER} pgrep -f cmake-build-release/src/infinity | xargs echo)
#          sudo docker exec ${BUILDER_CONTAINER} bash -c "/infinity/scripts/timeout_kill.sh 15 ${pids}"
#          if [ $? -ne 0 ]; then
#            echo "Failed to kill infinity debug version"
#            exit 1
#          fi
#
#      - name: Collect infinity release output
#        if: ${{ !cancelled() }} # always run this step even if previous steps failed
#        # GitHub Actions interprets output lines starting with "Error" as error messages, and it automatically sets the step status to failed when such lines are detected.
#        run: |
#          failure="${{ steps.run_pysdk_remote_release.outcome == 'failure' || steps.stop_pysdk_remote_release.outcome == 'failure' }}"
#          sudo docker exec ${BUILDER_CONTAINER} bash -c "cp /var/infinity/log/infinity.log /infinity/infinity.log"
#          sudo python3 scripts/collect_log.py --log_path=infinity.log --stdout_path=pysdk_remote_release.log --stderror_path=pysdk_remote_release_error.log --executable_path=cmake-build-release/src/infinity --output_dir=${RUNNER_WORKSPACE_PREFIX}/log --failure=${failure}
#
#      - name: Start infinity release version
#        if: ${{ !cancelled() && !failure() }}
#        run: |
#          # Run a command in the background
#          sudo docker exec ${BUILDER_CONTAINER} bash -c "cd /infinity/ && rm -fr /var/infinity && cmake-build-release/src/infinity --config=conf/pytest_parallel_infinity_conf.toml > http_remote_release.log 2> http_remote_release_error.log" &
#
#      - name: Run HTTP test
#        if: ${{ !cancelled() && !failure() }}
#        id: run_http_remote_release
#        run: sudo docker exec ${BUILDER_CONTAINER} bash -c "cd /infinity/ && python3 tools/run_http_api.py" && sleep 1s
#
#      - name: Stop infinity release
#        if: ${{ !cancelled() }}
#        id: stop_http_remote_release
#        run: |
#          sudo chmod +x scripts/timeout_kill.sh
#          pids=$(sudo docker exec ${BUILDER_CONTAINER} pgrep -f cmake-build-release/src/infinity | xargs echo)
#          sudo docker exec ${BUILDER_CONTAINER} bash -c "/infinity/scripts/timeout_kill.sh 15 ${pids}"
#          if [ $? -ne 0 ]; then
#            echo "Failed to kill infinity debug version"
#            exit 1
#          fi
#
#      - name: Collect infinity release output
#        if: ${{ !cancelled() }} # always run this step even if previous steps failed
#        # GitHub Actions interprets output lines starting with "Error" as error messages, and it automatically sets the step status to failed when such lines are detected.
#        run: |
#          failure="${{ steps.run_http_remote_release.outcome == 'failure' || steps.stop_http_remote_release.outcome == 'failure' }}"
#          sudo docker exec ${BUILDER_CONTAINER} bash -c "cp /var/infinity/log/infinity.log /infinity/infinity.log"
#          sudo python3 scripts/collect_log.py --log_path=infinity.log --stdout_path=http_remote_release.log --stderror_path=http_remote_release_error.log --executable_path=cmake-build-release/src/infinity --output_dir=${RUNNER_WORKSPACE_PREFIX}/log --failure=${failure}
#
#      - name: Start infinity release version
#        if: ${{ !cancelled() && !failure() }}
#        run: |
#          # Run a command in the background
#          sudo docker exec ${BUILDER_CONTAINER} bash -c "cd /infinity/ && rm -fr /var/infinity && cmake-build-release/src/infinity --config=conf/pytest_parallel_infinity_conf.toml > parallel_test_release.log 2> parallel_test_release_error.log" &
#
#      - name: Run parallel test
#        if: ${{ !cancelled() && !failure() }}
#        id: run_parallel_test_release
#        run: sudo docker exec ${BUILDER_CONTAINER} bash -c "cd /infinity/ && python3 tools/run_parallel_test.py" && sleep 1s
#
#      - name: Stop infinity release
#        if: ${{ !cancelled() }}
#        id: stop_parallel_test_release
#        run: |
#          sudo chmod +x scripts/timeout_kill.sh
#          pids=$(sudo docker exec ${BUILDER_CONTAINER} pgrep -f cmake-build-release/src/infinity | xargs echo)
#          sudo docker exec ${BUILDER_CONTAINER} bash -c "/infinity/scripts/timeout_kill.sh 15 ${pids}"
#          if [ $? -ne 0 ]; then
#            echo "Failed to kill infinity debug version"
#            exit 1
#          fi
#
#      - name: Collect infinity release output
#        if: ${{ !cancelled() }} # always run this step even if previous steps failed
#        # GitHub Actions interprets output lines starting with "Error" as error messages, and it automatically sets the step status to failed when such lines are detected.
#        run: |
#          failure="${{ steps.run_parallel_test_release.outcome == 'failure' || steps.stop_parallel_test_release.outcome == 'failure' }}"
#          sudo docker exec ${BUILDER_CONTAINER} bash -c "cp /var/infinity/log/infinity.log /infinity/infinity.log"
#          sudo python3 scripts/collect_log.py --log_path=infinity.log --stdout_path=parallel_test_release.log --stderror_path=parallel_test_release_error.log --executable_path=cmake-build-release/src/infinity --output_dir=${RUNNER_WORKSPACE_PREFIX}/log --failure=${failure}
#
#      - name: Start infinity release version
#        if: ${{ !cancelled() && !failure() }}
#        run: |
#          # Run a command in the background
#          sudo docker exec ${BUILDER_CONTAINER} bash -c "cd /infinity/ && rm -fr /var/infinity && cmake-build-release/src/infinity --config=conf/infinity_minio_conf.toml > minio_pysdk_remote_release.log 2> minio_pysdk_remote_release_error.log" &
#
#      - name: Run minio pysdk remote test
#        if: ${{ !cancelled() && !failure() }}
#        id: run_minio_pysdk_remote_release
#        run: sudo docker exec ${BUILDER_CONTAINER} bash -c "cd /infinity/ && python3 tools/run_pysdk_remote_infinity_test.py" && sleep 1s
#
#      - name: Stop infinity release
#        if: ${{ !cancelled() }}
#        id: stop_minio_pysdk_remote_release
#        run: |
#          sudo chmod +x scripts/timeout_kill.sh
#          pids=$(sudo docker exec ${BUILDER_CONTAINER} pgrep -f cmake-build-release/src/infinity | xargs echo)
#          sudo docker exec ${BUILDER_CONTAINER} bash -c "/infinity/scripts/timeout_kill.sh 15 ${pids}"
#          if [ $? -ne 0 ]; then
#            echo "Failed to kill infinity debug version"
#            exit 1
#          fi
#
#      - name: Collect infinity release output
#        if: ${{ !cancelled() }} # always run this step even if previous steps failed
#        # GitHub Actions interprets output lines starting with "Error" as error messages, and it automatically sets the step status to failed when such lines are detected.
#        run: |
#          failure="${{ steps.run_pysdk_remote_release.outcome == 'failure' || steps.stop_pysdk_remote_release.outcome == 'failure' }}"
#          sudo docker exec ${BUILDER_CONTAINER} bash -c "cp /var/infinity/log/infinity.log /infinity/infinity.log"
#          sudo python3 scripts/collect_log.py --log_path=infinity.log --stdout_path=minio_pysdk_remote_release.log --stderror_path=minio_pysdk_remote_release_error.log --executable_path=cmake-build-release/src/infinity --output_dir=${RUNNER_WORKSPACE_PREFIX}/log --failure=${failure}
#
#
#      - name: Start infinity release version
#        if: ${{ !cancelled() && !failure() }}
#        run: |
#          # Run a command in the background
#          sudo docker exec ${BUILDER_CONTAINER} bash -c "cd /infinity/ && rm -fr /var/infinity && cmake-build-release/src/infinity --config=conf/infinity_minio_conf.toml > minio_parallel_test_release.log 2> minio_parallel_test_release_error.log" &
#
#      - name: Run minio parallel test
#        if: ${{ !cancelled() && !failure() }}
#        id: run_minio_parallel_test_release
#        run: sudo docker exec ${BUILDER_CONTAINER} bash -c "cd /infinity/ && python3 tools/run_parallel_test.py" && sleep 1s
#
#      - name: Stop infinity release
#        if: ${{ !cancelled() }}
#        id: stop_minio_parallel_test_release
#        run: |
#          sudo chmod +x scripts/timeout_kill.sh
#          pids=$(sudo docker exec ${BUILDER_CONTAINER} pgrep -f cmake-build-release/src/infinity | xargs echo)
#          sudo docker exec ${BUILDER_CONTAINER} bash -c "/infinity/scripts/timeout_kill.sh 15 ${pids}"
#          if [ $? -ne 0 ]; then
#            echo "Failed to kill infinity debug version"
#            exit 1
#          fi
#
#      - name: Collect infinity release output
#        if: ${{ !cancelled() }} # always run this step even if previous steps failed
#        # GitHub Actions interprets output lines starting with "Error" as error messages, and it automatically sets the step status to failed when such lines are detected.
#        run: |
#          failure="${{ steps.run_parallel_test_release.outcome == 'failure' || steps.stop_parallel_test_release.outcome == 'failure' }}"
#          sudo docker exec ${BUILDER_CONTAINER} bash -c "cp /var/infinity/log/infinity.log /infinity/infinity.log"
#          sudo python3 scripts/collect_log.py --log_path=infinity.log --stdout_path=minio_parallel_test_release.log --stderror_path=minio_parallel_test_release_error.log --executable_path=cmake-build-release/src/infinity --output_dir=${RUNNER_WORKSPACE_PREFIX}/log --failure=${failure}
#
#      - name: Prepare sift dataset
#        if: ${{ !cancelled() && !failure() }}
#        run: |
#          RUNNER_WORKSPACE_PREFIX=${RUNNER_WORKSPACE_PREFIX:-$HOME}
#          echo "RUNNER_WORKSPACE_PREFIX=${RUNNER_WORKSPACE_PREFIX}" >> $GITHUB_ENV
#          sudo chmod +x ./tools/ci_tools/check_benchmark_result.py && sudo mkdir -p test/data/benchmark && sudo ln -s ${RUNNER_WORKSPACE_PREFIX}/benchmark/sift1M test/data/benchmark/sift_1m
#
#      - name: Golden benchmark sift
#        if: ${{ !cancelled() && !failure() }}
#        run: |
#          if [[ -f "${RUNNER_WORKSPACE_PREFIX}/benchmark/golden_benchmark_sift_1_thread.log" ]]; then
#              echo "golden benchmark result already exists!"
#              exit 0
#          fi
#          rm -fr $PWD/db_tmp && mkdir -p $PWD/db_tmp && cat ${RUNNER_WORKSPACE_PREFIX}/benchmark/infinity_conf.toml | sed -e "s|/var/infinity|$PWD/db_tmp|g" > $PWD/db_tmp/infinity_conf.toml && \
#          ${RUNNER_WORKSPACE_PREFIX}/benchmark/knn_import_benchmark --dataset=sift --dataset_dir=$PWD/test/data --infinity_dir=$PWD/db_tmp && \
#          echo "1 50" | ${RUNNER_WORKSPACE_PREFIX}/benchmark/knn_query_benchmark sift 200 false $PWD/test/data $PWD/db_tmp | sudo tee ${RUNNER_WORKSPACE_PREFIX}/benchmark/golden_benchmark_sift_1_thread.log && \
#          echo "8 50" | ${RUNNER_WORKSPACE_PREFIX}/benchmark/knn_query_benchmark sift 200 false $PWD/test/data $PWD/db_tmp | sudo tee ${RUNNER_WORKSPACE_PREFIX}/benchmark/golden_benchmark_sift_8_threads.log
#
#      - name: Latest benchmark sift
#        if: ${{ !cancelled() && !failure() }}
#        run: |
#          rm -fr $PWD/db_tmp && mkdir -p $PWD/db_tmp && cat conf/infinity_conf.toml | sed -e "s|/var/infinity|$PWD/db_tmp|g" > $PWD/db_tmp/infinity_conf.toml && \
#          ./cmake-build-release/benchmark/local_infinity/knn_import_benchmark --dataset=sift --dataset_dir=$PWD/test/data --infinity_dir=$PWD/db_tmp --config_path=db_tmp/infinity_conf.toml && \
#          echo "1 50" | ./cmake-build-release/benchmark/local_infinity/knn_query_benchmark sift 200 false $PWD/test/data $PWD/db_tmp db_tmp/infinity_conf.toml | tee benchmark_sift_1_thread.log && \
#          echo "8 50" | ./cmake-build-release/benchmark/local_infinity/knn_query_benchmark sift 200 false $PWD/test/data $PWD/db_tmp db_tmp/infinity_conf.toml | tee benchmark_sift_8_threads.log && \
#          ./tools/ci_tools/check_benchmark_result.py ${RUNNER_WORKSPACE_PREFIX}/benchmark/golden_benchmark_sift_1_thread.log benchmark_sift_1_thread.log && \
#          ./tools/ci_tools/check_benchmark_result.py ${RUNNER_WORKSPACE_PREFIX}/benchmark/golden_benchmark_sift_8_threads.log benchmark_sift_8_threads.log
#
#      - name: Destroy builder container
#        if: always()  # always run this step even if previous steps failed
#        run: |
#          if [ -n "${BUILDER_CONTAINER}" ]; then
#            sudo docker rm -f -v ${BUILDER_CONTAINER}
#          fi
#
#      - name: Destroy minio container
#        if: always()  # always run this step even if previous steps failed
#        run: |
#          if [ -n "${MINIO_CONTAINER}" ]; then
#            sudo docker rm -f -v ${MINIO_CONTAINER}
#          fi
#
#      - name: Clear minio working dir
#        if: always()  # always run this step even if previous steps failed
#        run: sudo rm -fr ${MINIO_DIR}<|MERGE_RESOLUTION|>--- conflicted
+++ resolved
@@ -21,276 +21,6 @@
   cancel-in-progress: true
 
 jobs:
-<<<<<<< HEAD
-#  debug_tests:
-#    name: debug_tests
-#    # https://docs.github.com/en/actions/using-jobs/using-conditions-to-control-job-execution
-#    # https://github.com/orgs/community/discussions/26261
-#    if: ${{ github.event_name != 'pull_request' || contains(github.event.pull_request.labels.*.name, 'ci') }}
-#    runs-on: [ "self-hosted", "debug" ]
-#    steps:
-#      # https://github.com/hmarr/debug-action
-#      #- uses: hmarr/debug-action@v3
-#
-#      - name: Show PR labels
-#        if: ${{ !cancelled() && !failure() }}
-#        run: |
-#          echo "Workflow triggered by ${{ github.event_name }}"
-#          if [[ ${{ github.event_name }} == 'pull_request' ]]; then
-#            echo "PR labels: ${{ join(github.event.pull_request.labels.*.name, ', ') }}"
-#          fi
-#
-#      - name: Ensure workspace ownership
-#        if: ${{ !cancelled() && !failure() }}
-#        run: echo "chown -R $USER $GITHUB_WORKSPACE" && sudo chown -R $USER $GITHUB_WORKSPACE
-#
-#      - name: Check out code
-#        if: ${{ !cancelled() && !failure() }}
-#        uses: actions/checkout@v4
-#
-#      - name: Start builder container
-#        if: ${{ !cancelled() && !failure() }}
-#        run: |
-#          BUILDER_CONTAINER=infinity_build_$(od -An -N4 -tx4 /dev/urandom | tr -d ' ')
-#          CPUS=${CPUS:-$(nproc)}
-#          echo "BUILDER_CONTAINER=${BUILDER_CONTAINER}" >> $GITHUB_ENV
-#          echo "CPUS=${CPUS}" >> $GITHUB_ENV
-#          TZ=${TZ:-$(readlink -f /etc/localtime | awk -F '/zoneinfo/' '{print $2}')}
-#          sudo docker rm -f -v ${BUILDER_CONTAINER} && sudo docker run --privileged --cap-add=NET_ADMIN -d --name ${BUILDER_CONTAINER} -e TZ=$TZ -e CMAKE_BUILD_PARALLEL_LEVEL=${CPUS} -v $PWD:/infinity -v /boot:/boot -v /var/run/docker.sock:/var/run/docker.sock --cpus ${CPUS} infiniflow/infinity_builder:ubuntu20_clang20
-#
-#      - name: Start minio container
-#        if: ${{ !cancelled() && !failure() }}
-#        run: |
-#          MINIO_CONTAINER=minio_$(od -An -N4 -tx4 /dev/urandom | tr -d ' ')
-#          MINIO_DIR=~/minio_data_$(od -An -N4 -tx4 /dev/urandom | tr -d ' ')
-#          echo "MINIO_CONTAINER=${MINIO_CONTAINER}" >> $GITHUB_ENV
-#          echo "MINIO_DIR=${MINIO_DIR}" >> $GITHUB_ENV
-#          sudo docker rm -f -v ${MINIO_CONTAINER} && sudo rm -fr ${MINIO_DIR} && sudo mkdir ${MINIO_DIR} && sudo docker run -d --net=container:${BUILDER_CONTAINER} --name ${MINIO_CONTAINER} -e "MINIO_ROOT_PASSWORD=minioadmin" -e "MINIO_ROOT_USER=minioadmin"  -v ${MINIO_DIR}:/data    quay.io/minio/minio server /data --console-address ":9006" --address ":9005" && sleep 5s
-#          if ! sudo docker ps --filter "name=${MINIO_CONTAINER}" --filter "status=running" | grep -q ${MINIO_CONTAINER}; then
-#              echo "Minio container is not running"
-#              exit 1
-#          fi
-#
-#      - name: Build debug version
-#        if: ${{ !cancelled() && !failure() }}
-#        run: sudo docker exec ${BUILDER_CONTAINER} bash -c "git config --global safe.directory \"*\" && cd /infinity && rm -fr cmake-build-debug && mkdir -p cmake-build-debug && cmake -G Ninja -DCMAKE_BUILD_TYPE=Debug -DCMAKE_JOB_POOLS:STRING=link=8 -DCI=ON -S /infinity -B /infinity/cmake-build-debug && cmake --build /infinity/cmake-build-debug --target infinity"
-#
-#      - name: Install pysdk
-#        if: ${{ !cancelled() && !failure() }}
-#        run: sudo docker exec ${BUILDER_CONTAINER} bash -c "rm -rf /root/.config/pip/pip.conf && cd /infinity/ && pip3 uninstall -y infinity-sdk && pip3 install python/infinity_sdk -i https://pypi.tuna.tsinghua.edu.cn/simple --trusted-host tuna.tsinghua.edu.cn"
-#      #      - name: Run cluster test
-#      #        if: ${{ !cancelled() && !failure() }}
-#      #        id: run_cluster_test
-#      #        run: |
-#      #          sudo docker exec ${BUILDER_CONTAINER} bash -c "cd /infinity/ && rm -fr /var/infinity && python3 tools/run_cluster_test.py --infinity_path=cmake-build-debug/src/infinity"
-#      #
-#      #      - name: Collect cluster test output
-#      #        if: ${{ !cancelled() }}
-#      #        run: |
-#      #          failure="${{ steps.run_cluster_test.outcome == 'failure'}}"
-#      #          sudo python3 scripts/collect_cluster_log.py --executable_path=cmake-build-debug/src/infinity --log_dir=/var/infinity/ --output_dir=${RUNNER_WORKSPACE_PREFIX}/log --failure=${failure}
-#      #
-#      - name: Prepare restart test data
-#        if: ${{ !cancelled() && !failure() }}
-#        run: |
-#          RUNNER_WORKSPACE_PREFIX=${RUNNER_WORKSPACE_PREFIX:-$HOME}
-#          echo "RUNNER_WORKSPACE_PREFIX=${RUNNER_WORKSPACE_PREFIX}" >> $GITHUB_ENV
-#
-#      - name: Run restart test
-#        if: ${{ !cancelled() && !failure() }}
-#        id: run_restart_test
-#        run: sudo docker exec ${BUILDER_CONTAINER} bash -c "cd /infinity/ && python3 tools/run_restart_test.py --infinity_path=cmake-build-debug/src/infinity"
-#
-#      - name: Collect restart test output
-#        if: ${{ !cancelled() }} # always run this step even if previous steps failed
-#        run: |
-#          failure="${{ steps.run_restart_test.outcome == 'failure'}}"
-#          sudo python3 scripts/collect_restart_log.py --executable_path=cmake-build-debug/src/infinity --output_dir=${RUNNER_WORKSPACE_PREFIX}/log --failure=${failure}
-#      #
-#      #      - name: Start infinity debug version with minio
-#      #        if: ${{ !cancelled() && !failure() }}
-#      #        run: |
-#      #          # Run a command in the background
-#      #          sudo docker exec ${BUILDER_CONTAINER} bash -c "cd /infinity/ && rm -fr /var/infinity && cmake-build-debug/src/infinity --config=conf/pytest_parallel_infinity_minio.toml > vfs_debug.log 2> vfs_debug_error.log" &
-#      #
-#      #      - name: Run pysdk remote infinity & parallel & http_api & sqllogic test debug version
-#      #        if: ${{ !cancelled() && !failure() }}
-#      #        id: run_tests_debug_minio
-#      #        run: sudo docker exec ${BUILDER_CONTAINER} bash -c "cd /infinity/ && LD_PRELOAD=/usr/local/lib/clang/20/lib/x86_64-unknown-linux-gnu/libclang_rt.asan.so ASAN_OPTIONS=detect_leaks=0 python3 tools/run_pytest_parallel.py" && sleep 1s
-#      #
-#      #      - name: Stop infinity pysdk & http_api & sqllogictest debug
-#      #        if: ${{ !cancelled() }}
-#      #        id: stop_tests_debug_minio
-#      #        run: |
-#      #          sudo chmod +x scripts/timeout_kill.sh
-#      #          pids=$(sudo docker exec ${BUILDER_CONTAINER} pgrep -f cmake-build-debug/src/infinity | xargs echo)
-#      #          sudo docker exec ${BUILDER_CONTAINER} bash -c "/infinity/scripts/timeout_kill.sh 15 ${pids}"
-#      #          if [ $? -ne 0 ]; then
-#      #            echo "Failed to kill infinity debug version"
-#      #            exit 1
-#      #          fi
-#      #
-#      #      - name: Collect infinity debug output
-#      #        if: ${{ !cancelled() }}
-#      #        # GitHub Actions interprets output lines starting with "Error" as error messages, and it automatically sets the step status to failed when such lines are detected.
-#      #        run: |
-#      #          failure="${{ steps.run_tests_debug_minio.outcome == 'failure' || steps.stop_tests_debug_minio.outcome == 'failure' }}"
-#      #          sudo python3 scripts/collect_log.py --log_path=/var/infinity/log/infinity.log --stdout_path=vfs_debug.log --stderror_path=vfs_debug_error.log --executable_path=cmake-build-debug/src/infinity --output_dir=${RUNNER_WORKSPACE_PREFIX}/log --failure=${failure}
-#      #
-#      - name: Start infinity debug version
-#        if: ${{ !cancelled() && !failure() }}
-#        run: |
-#          # Run a command in the background
-#          sudo docker exec ${BUILDER_CONTAINER} bash -c "cd /infinity/ && rm -fr /var/infinity && cmake-build-debug/src/infinity --config=conf/pytest_parallel_infinity_conf.toml > sqllogictest_debug.log 2> sqllogictest_debug_error.log" &
-#
-#      - name: Run sqllogictest debug version
-#        if: ${{ !cancelled() && !failure() }}
-#        id: run_tests_debug
-#        run: sudo docker exec ${BUILDER_CONTAINER} bash -c "cd /infinity/ && LD_PRELOAD=/usr/local/lib/clang/20/lib/x86_64-unknown-linux-gnu/libclang_rt.asan.so ASAN_OPTIONS=detect_leaks=0 python3 tools/sqllogictest.py" && sleep 1s
-#
-#      - name: Stop sqllogictest debug
-#        if: ${{ !cancelled() }}
-#        id: stop_tests_debug
-#        run: |
-#          sudo chmod +x scripts/timeout_kill.sh
-#          pids=$(sudo docker exec ${BUILDER_CONTAINER} pgrep -f cmake-build-debug/src/infinity | xargs echo)
-#          sudo docker exec ${BUILDER_CONTAINER} bash -c "/infinity/scripts/timeout_kill.sh 15 ${pids}"
-#          if [ $? -ne 0 ]; then
-#            echo "Failed to kill infinity debug version"
-#            exit 1
-#          fi
-#
-#      - name: Collect infinity debug output
-#        if: ${{ !cancelled() }}
-#        # GitHub Actions interprets output lines starting with "Error" as error messages, and it automatically sets the step status to failed when such lines are detected.
-#        run: |
-#          failure="${{ steps.run_tests_debug.outcome == 'failure' || steps.stop_tests_debug.outcome == 'failure' }}"
-#          sudo docker exec ${BUILDER_CONTAINER} bash -c "cp /var/infinity/log/infinity.log /infinity/infinity.log"
-#          sudo python3 scripts/collect_log.py --log_path=infinity.log --stdout_path=sqllogictest_debug.log --stderror_path=sqllogictest_debug_error.log --executable_path=cmake-build-debug/src/infinity --output_dir=${RUNNER_WORKSPACE_PREFIX}/log --failure=${failure}
-#
-#      - name: Build unit test
-#        if: ${{ !cancelled() && !failure() }}
-#        run: sudo docker exec ${BUILDER_CONTAINER} bash -c "git config --global safe.directory \"*\" && cd /infinity && cmake --build /infinity/cmake-build-debug --target test_main"
-#
-#      - name: Unit test debug version
-#        if: ${{ !cancelled() && !failure() }}
-#        run: sudo docker exec ${BUILDER_CONTAINER} bash -c "mkdir -p /var/infinity && cd /infinity/ && ASAN_OPTIONS=detect_leaks=0 cmake-build-debug/src/test_main > unittest_debug.log 2>&1"
-#
-#      - name: Collect infinity unit test debug output
-#        if: ${{ !cancelled() && failure() }}
-#        run: tail -n 1000 unittest_debug.log 2>/dev/null || true
-#
-#      - name: Start infinity debug version
-#        if: ${{ !cancelled() && !failure() }}
-#        run: |
-#          # Run a command in the background
-#          sudo docker exec ${BUILDER_CONTAINER} bash -c "cd /infinity/ && rm -fr /var/infinity && cmake-build-debug/src/infinity --config=conf/pytest_parallel_infinity_conf.toml > pysdk_remote_debug.log 2> pysdk_remote_debug_error.log" &
-#
-#      - name: Run pysdk remote infinity test debug version
-#        if: ${{ !cancelled() && !failure() }}
-#        id: run_pysdk_remote_debug
-#        run: sudo docker exec ${BUILDER_CONTAINER} bash -c "cd /infinity/ && LD_PRELOAD=/usr/local/lib/clang/20/lib/x86_64-unknown-linux-gnu/libclang_rt.asan.so ASAN_OPTIONS=detect_leaks=0 python3 tools/run_pysdk_remote_infinity_test.py" && sleep 1s
-#
-#      - name: Stop infinity pysdk_remote test
-#        if: ${{ !cancelled() }}
-#        id: stop_pysdk_remote_debug
-#        run: |
-#          sudo chmod +x scripts/timeout_kill.sh
-#          pids=$(sudo docker exec ${BUILDER_CONTAINER} pgrep -f cmake-build-debug/src/infinity | xargs echo)
-#          sudo docker exec ${BUILDER_CONTAINER} bash -c "/infinity/scripts/timeout_kill.sh 15 ${pids}"
-#          if [ $? -ne 0 ]; then
-#            echo "Failed to kill infinity debug version"
-#            exit 1
-#          fi
-#
-#      - name: Collect infinity debug output
-#        if: ${{ !cancelled() }}
-#        # GitHub Actions interprets output lines starting with "Error" as error messages, and it automatically sets the step status to failed when such lines are detected.
-#        run: |
-#          failure="${{ steps.run_pysdk_remote_debug.outcome == 'failure' || steps.stop_pysdk_remote_debug.outcome == 'failure' }}"
-#          sudo docker exec ${BUILDER_CONTAINER} bash -c "cp /var/infinity/log/infinity.log /infinity/infinity.log"
-#          sudo python3 scripts/collect_log.py --log_path=infinity.log --stdout_path=pysdk_remote_debug.log --stderror_path=pysdk_remote_debug_error.log --executable_path=cmake-build-debug/src/infinity --output_dir=${RUNNER_WORKSPACE_PREFIX}/log --failure=${failure}
-#
-#      - name: Start infinity debug version
-#        if: ${{ !cancelled() && !failure() }}
-#        run: |
-#          # Run a command in the background
-#          sudo docker exec ${BUILDER_CONTAINER} bash -c "cd /infinity/ && rm -fr /var/infinity && cmake-build-debug/src/infinity --config=conf/pytest_parallel_infinity_conf.toml > http_remote_debug.log 2> http_remote_debug_error.log" &
-#
-#      - name: Run HTTP infinity test debug version
-#        if: ${{ !cancelled() && !failure() }}
-#        id: run_http_remote_debug
-#        run: sudo docker exec ${BUILDER_CONTAINER} bash -c "cd /infinity/ && LD_PRELOAD=/usr/local/lib/clang/20/lib/x86_64-unknown-linux-gnu/libclang_rt.asan.so ASAN_OPTIONS=detect_leaks=0 python3 tools/run_http_api.py" && sleep 1s
-#
-#      - name: Stop infinity HTTP test
-#        if: ${{ !cancelled() }}
-#        id: stop_http_remote_debug
-#        run: |
-#          sudo chmod +x scripts/timeout_kill.sh
-#          pids=$(sudo docker exec ${BUILDER_CONTAINER} pgrep -f cmake-build-debug/src/infinity | xargs echo)
-#          sudo docker exec ${BUILDER_CONTAINER} bash -c "/infinity/scripts/timeout_kill.sh 15 ${pids}"
-#          if [ $? -ne 0 ]; then
-#            echo "Failed to kill infinity debug version"
-#            exit 1
-#          fi
-#
-#      - name: Collect infinity debug output
-#        if: ${{ !cancelled() }}
-#        # GitHub Actions interprets output lines starting with "Error" as error messages, and it automatically sets the step status to failed when such lines are detected.
-#        run: |
-#          failure="${{ steps.run_http_remote_debug.outcome == 'failure' || steps.stop_http_remote_debug.outcome == 'failure' }}"
-#          sudo docker exec ${BUILDER_CONTAINER} bash -c "cp /var/infinity/log/infinity.log /infinity/infinity.log"
-#          sudo python3 scripts/collect_log.py --log_path=infinity.log --stdout_path=http_remote_debug.log --stderror_path=http_remote_debug_error.log --executable_path=cmake-build-debug/src/infinity --output_dir=${RUNNER_WORKSPACE_PREFIX}/log --failure=${failure}
-#
-#      - name: Start infinity debug version
-#        if: ${{ !cancelled() && !failure() }}
-#        run: |
-#          # Run a command in the background
-#          sudo docker exec ${BUILDER_CONTAINER} bash -c "cd /infinity/ && rm -fr /var/infinity && cmake-build-debug/src/infinity --config=conf/pytest_parallel_infinity_conf.toml > parallel_test_debug.log 2> parallel_test_debug_error.log" &
-#
-#      - name: Run pysdk parallel test debug version
-#        if: ${{ !cancelled() && !failure() }}
-#        id: run_parallel_test_debug
-#        run: sudo docker exec ${BUILDER_CONTAINER} bash -c "cd /infinity/ && LD_PRELOAD=/usr/local/lib/clang/20/lib/x86_64-unknown-linux-gnu/libclang_rt.asan.so ASAN_OPTIONS=detect_leaks=0 python3 tools/run_parallel_test.py" && sleep 1s
-#
-#      - name: Stop infinity pysdk parallel test
-#        if: ${{ !cancelled() }}
-#        id: stop_parallel_test_debug
-#        run: |
-#          sudo chmod +x scripts/timeout_kill.sh
-#          pids=$(sudo docker exec ${BUILDER_CONTAINER} pgrep -f cmake-build-debug/src/infinity | xargs echo)
-#          sudo docker exec ${BUILDER_CONTAINER} bash -c "/infinity/scripts/timeout_kill.sh 15 ${pids}"
-#          if [ $? -ne 0 ]; then
-#            echo "Failed to kill infinity debug version"
-#            exit 1
-#          fi
-#
-#      - name: Collect infinity debug output
-#        if: ${{ !cancelled() }}
-#        # GitHub Actions interprets output lines starting with "Error" as error messages, and it automatically sets the step status to failed when such lines are detected.
-#        run: |
-#          failure="${{ steps.run_parallel_test_debug.outcome == 'failure' || steps.stop_parallel_test_debug.outcome == 'failure' }}"
-#          sudo docker exec ${BUILDER_CONTAINER} bash -c "cp /var/infinity/log/infinity.log /infinity/infinity.log"
-#          sudo python3 scripts/collect_log.py --log_path=infinity.log --stdout_path=parallel_test_debug.log --stderror_path=parallel_test_debug_error.log --executable_path=cmake-build-debug/src/infinity --output_dir=${RUNNER_WORKSPACE_PREFIX}/log --failure=${failure}
-#
-#      - name: Destroy builder container
-#        if: always()  # always run this step even if previous steps failed
-#        run: |
-#          if [ -n "${BUILDER_CONTAINER}" ]; then
-#            sudo docker rm -f -v ${BUILDER_CONTAINER}
-#          fi
-#
-#      - name: Destroy minio container
-#        if: always()  # always run this step even if previous steps failed
-#        run: |
-#          if [ -n "${MINIO_CONTAINER}" ]; then
-#            sudo docker rm -f -v ${MINIO_CONTAINER}
-#          fi
-#
-#      - name: Clear minio working dir
-#        if: always()  # always run this step even if previous steps failed
-#        run: sudo rm -fr ${MINIO_DIR}
-=======
   debug_tests:
     name: debug_tests
     # https://docs.github.com/en/actions/using-jobs/using-conditions-to-control-job-execution
@@ -562,7 +292,6 @@
       - name: Clear minio working dir
         if: always()  # always run this step even if previous steps failed
         run: sudo rm -fr ${MINIO_DIR}
->>>>>>> 526f2865
 
   release_tests:
     name: release_tests and benchmark
@@ -617,322 +346,322 @@
         run: sudo docker exec ${BUILDER_CONTAINER} bash -c "git config --global safe.directory \"*\" && cd /infinity && rm -fr cmake-build-release && mkdir -p cmake-build-release && cmake -G Ninja -DCMAKE_BUILD_TYPE=RelWithDebInfo -DCMAKE_JOB_POOLS:STRING=link=8 -DCI=ON -S /infinity -B /infinity/cmake-build-release && cmake --build /infinity/cmake-build-release --target infinity"
 
 
-#      - name: Install pysdk for Python 3.10
-#        if: ${{ !cancelled() && !failure() }}
-#        run: sudo docker exec ${BUILDER_CONTAINER} bash -c "rm -rf /root/.config/pip/pip.conf && cd /infinity/ && pip3 uninstall -y infinity-sdk && pip3 install python/infinity_sdk -i https://pypi.tuna.tsinghua.edu.cn/simple --trusted-host tuna.tsinghua.edu.cn"
-#
-#      #      - name: Run cluster test
-#      #        if: ${{ !cancelled() && !failure() }}
-#      #        id: run_cluster_test
-#      #        run: |
-#      #          sudo docker exec ${BUILDER_CONTAINER} bash -c "cd /infinity/ && rm -fr /var/infinity && python3 tools/run_cluster_test.py --infinity_path=cmake-build-release/src/infinity"
-#      #
-#      #      - name: Collect cluster test output
-#      #        if: ${{ !cancelled() }}
-#      #        run: |
-#      #          failure="${{ steps.run_cluster_test.outcome == 'failure'}}"
-#      #          sudo python3 scripts/collect_cluster_log.py --executable_path=cmake-build-release/src/infinity --log_dir=/var/infinity/ --output_dir=${RUNNER_WORKSPACE_PREFIX}/log --failure=${failure}
-#      #
-#      #      - name: Prepare restart test data
-#      #        if: ${{ !cancelled() && !failure() }}
-#      #        run: |
-#      #          RUNNER_WORKSPACE_PREFIX=${RUNNER_WORKSPACE_PREFIX:-$HOME}
-#      #          echo "RUNNER_WORKSPACE_PREFIX=${RUNNER_WORKSPACE_PREFIX}" >> $GITHUB_ENV
-#      #
-#      #      - name: Run restart test
-#      #        if: ${{ !cancelled() && !failure() }}
-#      #        id: run_restart_test
-#      #        run : sudo docker exec ${BUILDER_CONTAINER} bash -c "cd /infinity/ && pip3 install -r python/restart_test/requirements.txt -i https://pypi.tuna.tsinghua.edu.cn/simple --trusted-host tuna.tsinghua.edu.cn && python3 tools/run_restart_test.py --infinity_path=cmake-build-release/src/infinity"
-#      #
-#      #      - name: Collect restart test output
-#      #        if: ${{ !cancelled() }} # always run this step even if previous steps failed
-#      #        run: |
-#      #          failure="${{ steps.run_restart_test.outcome == 'failure'}}"
-#      #          sudo python3 scripts/collect_restart_log.py --executable_path=cmake-build-release/src/infinity --output_dir=${RUNNER_WORKSPACE_PREFIX}/log --failure=${failure}
-#      #
-#      #      - name: Test embedded infinity for Python 3.10
-#      #        if: ${{ !cancelled() && !failure() }}
-#      #        id: run_pysdk_local_infinity_test
-#      #        run: sudo docker exec ${BUILDER_CONTAINER} bash -c "cd /infinity/ && rm -fr /var/infinity/* && cp test/data/config/infinity_conf.toml /var/infinity && source /usr/local/venv310/bin/activate && python3 tools/run_pysdk_local_infinity_test.py"
-#      #
-#      #      - name: Collect embedded infinity log
-#      #        if: ${{ !cancelled() && failure()}} # run this step if previous steps failed
-#      #        run: |
-#      #          failure="${{ steps.run_pysdk_local_infinity_test.outcome == 'failure'}}"
-#      #          sudo python3 scripts/collect_embedded_log.py --output_dir=${RUNNER_WORKSPACE_PREFIX}/log --failure=${failure} --log_path=/var/infinity/log/infinity.log
-#      #
-#      #      - name: Start infinity release version with minio
-#      #        if: ${{ !cancelled() && !failure() }}
-#      #        run: |
-#      #          # Run a command in the background
-#      #          sudo docker exec ${BUILDER_CONTAINER} bash -c "cd /infinity/ && rm -fr /var/infinity && cmake-build-release/src/infinity --config=conf/pytest_parallel_infinity_minio.toml > vfs_release.log 2> vfs_release_error.log" &
-#      #
-#      #      - name: Run pysdk remote infinity & parallel & http_api & sqllogic test release version
-#      #        if: ${{ !cancelled() }}
-#      #        id: run_tests_release_minio
-#      #        run: sudo docker exec ${BUILDER_CONTAINER} bash -c "cd /infinity/ && python3 tools/run_pytest_parallel.py" && sleep 1s
-#      #
-#      #      - name: Stop infinity release
-#      #        if: ${{ !cancelled() }}
-#      #        id: stop_tests_release_minio
-#      #        run: |
-#      #          sudo chmod +x scripts/timeout_kill.sh
-#      #          pids=$(sudo docker exec ${BUILDER_CONTAINER} pgrep -f cmake-build-release/src/infinity | xargs echo)
-#      #          sudo docker exec ${BUILDER_CONTAINER} bash -c "/infinity/scripts/timeout_kill.sh 15 ${pids}"
-#      #          if [ $? -ne 0 ]; then
-#      #            echo "Failed to kill infinity debug version"
-#      #            exit 1
-#      #          fi
-#      #
-#      #      - name: Collect infinity release output
-#      #        if: ${{ !cancelled() }} # always run this step even if previous steps failed
-#      #        # GitHub Actions interprets output lines starting with "Error" as error messages, and it automatically sets the step status to failed when such lines are detected.
-#      #        run: |
-#      #          failure="${{ steps.run_tests_release_minio.outcome == 'failure' || steps.stop_tests_release_minio.outcome == 'failure' }}"
-#      #          sudo python3 scripts/collect_log.py --log_path=/var/infinity/log/infinity.log --stderror_path=vfs_release_error.log --stdout_path=vfs_release.log --executable_path=cmake-build-release/src/infinity --output_dir=${RUNNER_WORKSPACE_PREFIX}/log --failure=${failure}
-#
-#      - name: Start infinity release version
-#        if: ${{ !cancelled() && !failure() }}
-#        run: |
-#          # Run a command in the background
-#          sudo docker exec ${BUILDER_CONTAINER} bash -c "cd /infinity/ && rm -fr /var/infinity && cmake-build-release/src/infinity --config=conf/pytest_parallel_infinity_conf.toml > sqllogictest_release.log 2> sqllogictest_release_error.log" &
-#
-#      - name: Run sqllogictest release version
-#        if: ${{ !cancelled() && !failure() }}
-#        id: run_tests_release
-#        run: sudo docker exec ${BUILDER_CONTAINER} bash -c "cd /infinity/ && python3 tools/sqllogictest.py" && sleep 1s
-#
-#      - name: Stop sqllogictest release
-#        if: ${{ !cancelled() }}
-#        id: stop_tests_release
-#        run: |
-#          sudo chmod +x scripts/timeout_kill.sh
-#          pids=$(sudo docker exec ${BUILDER_CONTAINER} pgrep -f cmake-build-release/src/infinity | xargs echo)
-#          sudo docker exec ${BUILDER_CONTAINER} bash -c "/infinity/scripts/timeout_kill.sh 15 ${pids}"
-#          if [ $? -ne 0 ]; then
-#            echo "Failed to kill infinity debug version"
-#            exit 1
-#          fi
-#
-#      - name: Collect infinity release output
-#        if: ${{ !cancelled() }} # always run this step even if previous steps failed
-#        # GitHub Actions interprets output lines starting with "Error" as error messages, and it automatically sets the step status to failed when such lines are detected.
-#        run: |
-#          failure="${{ steps.run_tests_release.outcome == 'failure' || steps.stop_tests_release.outcome == 'failure' }}"
-#          sudo docker exec ${BUILDER_CONTAINER} bash -c "cp /var/infinity/log/infinity.log /infinity/infinity.log"
-#          sudo python3 scripts/collect_log.py --log_path=infinity.log --stdout_path=sqllogictest_release.log --stderror_path=sqllogictest_release_error.log --executable_path=cmake-build-release/src/infinity --output_dir=${RUNNER_WORKSPACE_PREFIX}/log --failure=${failure}
-#
-#      - name: Build unit test
-#        if: ${{ !cancelled() && !failure() }}
-#        run: sudo docker exec ${BUILDER_CONTAINER} bash -c "git config --global safe.directory \"*\" && cd /infinity && cmake --build /infinity/cmake-build-release --target test_main knn_import_benchmark knn_query_benchmark"
-#
-#      - name: Unit test release version
-#        if: ${{ !cancelled() && !failure() }}
-#        run: sudo docker exec ${BUILDER_CONTAINER} bash -c "mkdir -p /var/infinity && cd /infinity/ && cmake-build-release/src/test_main > unittest_release.log 2>&1"
-#
-#      - name: Collect infinity unit test release output
-#        if: ${{ !cancelled() }}
-#        run: tail -n 1000 unittest_release.log 2>/dev/null || true
-#
-#      - name: Start infinity release version
-#        if: ${{ !cancelled() && !failure() }}
-#        run: |
-#          # Run a command in the background
-#          sudo docker exec ${BUILDER_CONTAINER} bash -c "cd /infinity/ && rm -fr /var/infinity && cmake-build-release/src/infinity --config=conf/pytest_parallel_infinity_conf.toml > pysdk_remote_release.log 2> pysdk_remote_release_error.log" &
-#
-#      - name: Run pysdk remote test
-#        if: ${{ !cancelled() && !failure() }}
-#        id: run_pysdk_remote_release
-#        run: sudo docker exec ${BUILDER_CONTAINER} bash -c "cd /infinity/ && python3 tools/run_pysdk_remote_infinity_test.py" && sleep 1s
-#
-#      - name: Stop infinity release
-#        if: ${{ !cancelled() }}
-#        id: stop_pysdk_remote_release
-#        run: |
-#          sudo chmod +x scripts/timeout_kill.sh
-#          pids=$(sudo docker exec ${BUILDER_CONTAINER} pgrep -f cmake-build-release/src/infinity | xargs echo)
-#          sudo docker exec ${BUILDER_CONTAINER} bash -c "/infinity/scripts/timeout_kill.sh 15 ${pids}"
-#          if [ $? -ne 0 ]; then
-#            echo "Failed to kill infinity debug version"
-#            exit 1
-#          fi
-#
-#      - name: Collect infinity release output
-#        if: ${{ !cancelled() }} # always run this step even if previous steps failed
-#        # GitHub Actions interprets output lines starting with "Error" as error messages, and it automatically sets the step status to failed when such lines are detected.
-#        run: |
-#          failure="${{ steps.run_pysdk_remote_release.outcome == 'failure' || steps.stop_pysdk_remote_release.outcome == 'failure' }}"
-#          sudo docker exec ${BUILDER_CONTAINER} bash -c "cp /var/infinity/log/infinity.log /infinity/infinity.log"
-#          sudo python3 scripts/collect_log.py --log_path=infinity.log --stdout_path=pysdk_remote_release.log --stderror_path=pysdk_remote_release_error.log --executable_path=cmake-build-release/src/infinity --output_dir=${RUNNER_WORKSPACE_PREFIX}/log --failure=${failure}
-#
-#      - name: Start infinity release version
-#        if: ${{ !cancelled() && !failure() }}
-#        run: |
-#          # Run a command in the background
-#          sudo docker exec ${BUILDER_CONTAINER} bash -c "cd /infinity/ && rm -fr /var/infinity && cmake-build-release/src/infinity --config=conf/pytest_parallel_infinity_conf.toml > http_remote_release.log 2> http_remote_release_error.log" &
-#
-#      - name: Run HTTP test
-#        if: ${{ !cancelled() && !failure() }}
-#        id: run_http_remote_release
-#        run: sudo docker exec ${BUILDER_CONTAINER} bash -c "cd /infinity/ && python3 tools/run_http_api.py" && sleep 1s
-#
-#      - name: Stop infinity release
-#        if: ${{ !cancelled() }}
-#        id: stop_http_remote_release
-#        run: |
-#          sudo chmod +x scripts/timeout_kill.sh
-#          pids=$(sudo docker exec ${BUILDER_CONTAINER} pgrep -f cmake-build-release/src/infinity | xargs echo)
-#          sudo docker exec ${BUILDER_CONTAINER} bash -c "/infinity/scripts/timeout_kill.sh 15 ${pids}"
-#          if [ $? -ne 0 ]; then
-#            echo "Failed to kill infinity debug version"
-#            exit 1
-#          fi
-#
-#      - name: Collect infinity release output
-#        if: ${{ !cancelled() }} # always run this step even if previous steps failed
-#        # GitHub Actions interprets output lines starting with "Error" as error messages, and it automatically sets the step status to failed when such lines are detected.
-#        run: |
-#          failure="${{ steps.run_http_remote_release.outcome == 'failure' || steps.stop_http_remote_release.outcome == 'failure' }}"
-#          sudo docker exec ${BUILDER_CONTAINER} bash -c "cp /var/infinity/log/infinity.log /infinity/infinity.log"
-#          sudo python3 scripts/collect_log.py --log_path=infinity.log --stdout_path=http_remote_release.log --stderror_path=http_remote_release_error.log --executable_path=cmake-build-release/src/infinity --output_dir=${RUNNER_WORKSPACE_PREFIX}/log --failure=${failure}
-#
-#      - name: Start infinity release version
-#        if: ${{ !cancelled() && !failure() }}
-#        run: |
-#          # Run a command in the background
-#          sudo docker exec ${BUILDER_CONTAINER} bash -c "cd /infinity/ && rm -fr /var/infinity && cmake-build-release/src/infinity --config=conf/pytest_parallel_infinity_conf.toml > parallel_test_release.log 2> parallel_test_release_error.log" &
-#
-#      - name: Run parallel test
-#        if: ${{ !cancelled() && !failure() }}
-#        id: run_parallel_test_release
-#        run: sudo docker exec ${BUILDER_CONTAINER} bash -c "cd /infinity/ && python3 tools/run_parallel_test.py" && sleep 1s
-#
-#      - name: Stop infinity release
-#        if: ${{ !cancelled() }}
-#        id: stop_parallel_test_release
-#        run: |
-#          sudo chmod +x scripts/timeout_kill.sh
-#          pids=$(sudo docker exec ${BUILDER_CONTAINER} pgrep -f cmake-build-release/src/infinity | xargs echo)
-#          sudo docker exec ${BUILDER_CONTAINER} bash -c "/infinity/scripts/timeout_kill.sh 15 ${pids}"
-#          if [ $? -ne 0 ]; then
-#            echo "Failed to kill infinity debug version"
-#            exit 1
-#          fi
-#
-#      - name: Collect infinity release output
-#        if: ${{ !cancelled() }} # always run this step even if previous steps failed
-#        # GitHub Actions interprets output lines starting with "Error" as error messages, and it automatically sets the step status to failed when such lines are detected.
-#        run: |
-#          failure="${{ steps.run_parallel_test_release.outcome == 'failure' || steps.stop_parallel_test_release.outcome == 'failure' }}"
-#          sudo docker exec ${BUILDER_CONTAINER} bash -c "cp /var/infinity/log/infinity.log /infinity/infinity.log"
-#          sudo python3 scripts/collect_log.py --log_path=infinity.log --stdout_path=parallel_test_release.log --stderror_path=parallel_test_release_error.log --executable_path=cmake-build-release/src/infinity --output_dir=${RUNNER_WORKSPACE_PREFIX}/log --failure=${failure}
-#
-#      - name: Start infinity release version
-#        if: ${{ !cancelled() && !failure() }}
-#        run: |
-#          # Run a command in the background
-#          sudo docker exec ${BUILDER_CONTAINER} bash -c "cd /infinity/ && rm -fr /var/infinity && cmake-build-release/src/infinity --config=conf/infinity_minio_conf.toml > minio_pysdk_remote_release.log 2> minio_pysdk_remote_release_error.log" &
-#
-#      - name: Run minio pysdk remote test
-#        if: ${{ !cancelled() && !failure() }}
-#        id: run_minio_pysdk_remote_release
-#        run: sudo docker exec ${BUILDER_CONTAINER} bash -c "cd /infinity/ && python3 tools/run_pysdk_remote_infinity_test.py" && sleep 1s
-#
-#      - name: Stop infinity release
-#        if: ${{ !cancelled() }}
-#        id: stop_minio_pysdk_remote_release
-#        run: |
-#          sudo chmod +x scripts/timeout_kill.sh
-#          pids=$(sudo docker exec ${BUILDER_CONTAINER} pgrep -f cmake-build-release/src/infinity | xargs echo)
-#          sudo docker exec ${BUILDER_CONTAINER} bash -c "/infinity/scripts/timeout_kill.sh 15 ${pids}"
-#          if [ $? -ne 0 ]; then
-#            echo "Failed to kill infinity debug version"
-#            exit 1
-#          fi
-#
-#      - name: Collect infinity release output
-#        if: ${{ !cancelled() }} # always run this step even if previous steps failed
-#        # GitHub Actions interprets output lines starting with "Error" as error messages, and it automatically sets the step status to failed when such lines are detected.
-#        run: |
-#          failure="${{ steps.run_pysdk_remote_release.outcome == 'failure' || steps.stop_pysdk_remote_release.outcome == 'failure' }}"
-#          sudo docker exec ${BUILDER_CONTAINER} bash -c "cp /var/infinity/log/infinity.log /infinity/infinity.log"
-#          sudo python3 scripts/collect_log.py --log_path=infinity.log --stdout_path=minio_pysdk_remote_release.log --stderror_path=minio_pysdk_remote_release_error.log --executable_path=cmake-build-release/src/infinity --output_dir=${RUNNER_WORKSPACE_PREFIX}/log --failure=${failure}
-#
-#
-#      - name: Start infinity release version
-#        if: ${{ !cancelled() && !failure() }}
-#        run: |
-#          # Run a command in the background
-#          sudo docker exec ${BUILDER_CONTAINER} bash -c "cd /infinity/ && rm -fr /var/infinity && cmake-build-release/src/infinity --config=conf/infinity_minio_conf.toml > minio_parallel_test_release.log 2> minio_parallel_test_release_error.log" &
-#
-#      - name: Run minio parallel test
-#        if: ${{ !cancelled() && !failure() }}
-#        id: run_minio_parallel_test_release
-#        run: sudo docker exec ${BUILDER_CONTAINER} bash -c "cd /infinity/ && python3 tools/run_parallel_test.py" && sleep 1s
-#
-#      - name: Stop infinity release
-#        if: ${{ !cancelled() }}
-#        id: stop_minio_parallel_test_release
-#        run: |
-#          sudo chmod +x scripts/timeout_kill.sh
-#          pids=$(sudo docker exec ${BUILDER_CONTAINER} pgrep -f cmake-build-release/src/infinity | xargs echo)
-#          sudo docker exec ${BUILDER_CONTAINER} bash -c "/infinity/scripts/timeout_kill.sh 15 ${pids}"
-#          if [ $? -ne 0 ]; then
-#            echo "Failed to kill infinity debug version"
-#            exit 1
-#          fi
-#
-#      - name: Collect infinity release output
-#        if: ${{ !cancelled() }} # always run this step even if previous steps failed
-#        # GitHub Actions interprets output lines starting with "Error" as error messages, and it automatically sets the step status to failed when such lines are detected.
-#        run: |
-#          failure="${{ steps.run_parallel_test_release.outcome == 'failure' || steps.stop_parallel_test_release.outcome == 'failure' }}"
-#          sudo docker exec ${BUILDER_CONTAINER} bash -c "cp /var/infinity/log/infinity.log /infinity/infinity.log"
-#          sudo python3 scripts/collect_log.py --log_path=infinity.log --stdout_path=minio_parallel_test_release.log --stderror_path=minio_parallel_test_release_error.log --executable_path=cmake-build-release/src/infinity --output_dir=${RUNNER_WORKSPACE_PREFIX}/log --failure=${failure}
-#
-#      - name: Prepare sift dataset
-#        if: ${{ !cancelled() && !failure() }}
-#        run: |
-#          RUNNER_WORKSPACE_PREFIX=${RUNNER_WORKSPACE_PREFIX:-$HOME}
-#          echo "RUNNER_WORKSPACE_PREFIX=${RUNNER_WORKSPACE_PREFIX}" >> $GITHUB_ENV
-#          sudo chmod +x ./tools/ci_tools/check_benchmark_result.py && sudo mkdir -p test/data/benchmark && sudo ln -s ${RUNNER_WORKSPACE_PREFIX}/benchmark/sift1M test/data/benchmark/sift_1m
-#
-#      - name: Golden benchmark sift
-#        if: ${{ !cancelled() && !failure() }}
-#        run: |
-#          if [[ -f "${RUNNER_WORKSPACE_PREFIX}/benchmark/golden_benchmark_sift_1_thread.log" ]]; then
-#              echo "golden benchmark result already exists!"
-#              exit 0
-#          fi
-#          rm -fr $PWD/db_tmp && mkdir -p $PWD/db_tmp && cat ${RUNNER_WORKSPACE_PREFIX}/benchmark/infinity_conf.toml | sed -e "s|/var/infinity|$PWD/db_tmp|g" > $PWD/db_tmp/infinity_conf.toml && \
-#          ${RUNNER_WORKSPACE_PREFIX}/benchmark/knn_import_benchmark --dataset=sift --dataset_dir=$PWD/test/data --infinity_dir=$PWD/db_tmp && \
-#          echo "1 50" | ${RUNNER_WORKSPACE_PREFIX}/benchmark/knn_query_benchmark sift 200 false $PWD/test/data $PWD/db_tmp | sudo tee ${RUNNER_WORKSPACE_PREFIX}/benchmark/golden_benchmark_sift_1_thread.log && \
-#          echo "8 50" | ${RUNNER_WORKSPACE_PREFIX}/benchmark/knn_query_benchmark sift 200 false $PWD/test/data $PWD/db_tmp | sudo tee ${RUNNER_WORKSPACE_PREFIX}/benchmark/golden_benchmark_sift_8_threads.log
-#
-#      - name: Latest benchmark sift
-#        if: ${{ !cancelled() && !failure() }}
-#        run: |
-#          rm -fr $PWD/db_tmp && mkdir -p $PWD/db_tmp && cat conf/infinity_conf.toml | sed -e "s|/var/infinity|$PWD/db_tmp|g" > $PWD/db_tmp/infinity_conf.toml && \
-#          ./cmake-build-release/benchmark/local_infinity/knn_import_benchmark --dataset=sift --dataset_dir=$PWD/test/data --infinity_dir=$PWD/db_tmp --config_path=db_tmp/infinity_conf.toml && \
-#          echo "1 50" | ./cmake-build-release/benchmark/local_infinity/knn_query_benchmark sift 200 false $PWD/test/data $PWD/db_tmp db_tmp/infinity_conf.toml | tee benchmark_sift_1_thread.log && \
-#          echo "8 50" | ./cmake-build-release/benchmark/local_infinity/knn_query_benchmark sift 200 false $PWD/test/data $PWD/db_tmp db_tmp/infinity_conf.toml | tee benchmark_sift_8_threads.log && \
-#          ./tools/ci_tools/check_benchmark_result.py ${RUNNER_WORKSPACE_PREFIX}/benchmark/golden_benchmark_sift_1_thread.log benchmark_sift_1_thread.log && \
-#          ./tools/ci_tools/check_benchmark_result.py ${RUNNER_WORKSPACE_PREFIX}/benchmark/golden_benchmark_sift_8_threads.log benchmark_sift_8_threads.log
-#
-#      - name: Destroy builder container
-#        if: always()  # always run this step even if previous steps failed
-#        run: |
-#          if [ -n "${BUILDER_CONTAINER}" ]; then
-#            sudo docker rm -f -v ${BUILDER_CONTAINER}
-#          fi
-#
-#      - name: Destroy minio container
-#        if: always()  # always run this step even if previous steps failed
-#        run: |
-#          if [ -n "${MINIO_CONTAINER}" ]; then
-#            sudo docker rm -f -v ${MINIO_CONTAINER}
-#          fi
-#
-#      - name: Clear minio working dir
-#        if: always()  # always run this step even if previous steps failed
-#        run: sudo rm -fr ${MINIO_DIR}+      - name: Install pysdk for Python 3.10
+        if: ${{ !cancelled() && !failure() }}
+        run: sudo docker exec ${BUILDER_CONTAINER} bash -c "rm -rf /root/.config/pip/pip.conf && cd /infinity/ && pip3 uninstall -y infinity-sdk && pip3 install python/infinity_sdk -i https://pypi.tuna.tsinghua.edu.cn/simple --trusted-host tuna.tsinghua.edu.cn"
+
+      #      - name: Run cluster test
+      #        if: ${{ !cancelled() && !failure() }}
+      #        id: run_cluster_test
+      #        run: |
+      #          sudo docker exec ${BUILDER_CONTAINER} bash -c "cd /infinity/ && rm -fr /var/infinity && python3 tools/run_cluster_test.py --infinity_path=cmake-build-release/src/infinity"
+      #
+      #      - name: Collect cluster test output
+      #        if: ${{ !cancelled() }}
+      #        run: |
+      #          failure="${{ steps.run_cluster_test.outcome == 'failure'}}"
+      #          sudo python3 scripts/collect_cluster_log.py --executable_path=cmake-build-release/src/infinity --log_dir=/var/infinity/ --output_dir=${RUNNER_WORKSPACE_PREFIX}/log --failure=${failure}
+      #
+      #      - name: Prepare restart test data
+      #        if: ${{ !cancelled() && !failure() }}
+      #        run: |
+      #          RUNNER_WORKSPACE_PREFIX=${RUNNER_WORKSPACE_PREFIX:-$HOME}
+      #          echo "RUNNER_WORKSPACE_PREFIX=${RUNNER_WORKSPACE_PREFIX}" >> $GITHUB_ENV
+      #
+      #      - name: Run restart test
+      #        if: ${{ !cancelled() && !failure() }}
+      #        id: run_restart_test
+      #        run : sudo docker exec ${BUILDER_CONTAINER} bash -c "cd /infinity/ && pip3 install -r python/restart_test/requirements.txt -i https://pypi.tuna.tsinghua.edu.cn/simple --trusted-host tuna.tsinghua.edu.cn && python3 tools/run_restart_test.py --infinity_path=cmake-build-release/src/infinity"
+      #
+      #      - name: Collect restart test output
+      #        if: ${{ !cancelled() }} # always run this step even if previous steps failed
+      #        run: |
+      #          failure="${{ steps.run_restart_test.outcome == 'failure'}}"
+      #          sudo python3 scripts/collect_restart_log.py --executable_path=cmake-build-release/src/infinity --output_dir=${RUNNER_WORKSPACE_PREFIX}/log --failure=${failure}
+      #
+      #      - name: Test embedded infinity for Python 3.10
+      #        if: ${{ !cancelled() && !failure() }}
+      #        id: run_pysdk_local_infinity_test
+      #        run: sudo docker exec ${BUILDER_CONTAINER} bash -c "cd /infinity/ && rm -fr /var/infinity/* && cp test/data/config/infinity_conf.toml /var/infinity && source /usr/local/venv310/bin/activate && python3 tools/run_pysdk_local_infinity_test.py"
+      #
+      #      - name: Collect embedded infinity log
+      #        if: ${{ !cancelled() && failure()}} # run this step if previous steps failed
+      #        run: |
+      #          failure="${{ steps.run_pysdk_local_infinity_test.outcome == 'failure'}}"
+      #          sudo python3 scripts/collect_embedded_log.py --output_dir=${RUNNER_WORKSPACE_PREFIX}/log --failure=${failure} --log_path=/var/infinity/log/infinity.log
+      #
+      #      - name: Start infinity release version with minio
+      #        if: ${{ !cancelled() && !failure() }}
+      #        run: |
+      #          # Run a command in the background
+      #          sudo docker exec ${BUILDER_CONTAINER} bash -c "cd /infinity/ && rm -fr /var/infinity && cmake-build-release/src/infinity --config=conf/pytest_parallel_infinity_minio.toml > vfs_release.log 2> vfs_release_error.log" &
+      #
+      #      - name: Run pysdk remote infinity & parallel & http_api & sqllogic test release version
+      #        if: ${{ !cancelled() }}
+      #        id: run_tests_release_minio
+      #        run: sudo docker exec ${BUILDER_CONTAINER} bash -c "cd /infinity/ && python3 tools/run_pytest_parallel.py" && sleep 1s
+      #
+      #      - name: Stop infinity release
+      #        if: ${{ !cancelled() }}
+      #        id: stop_tests_release_minio
+      #        run: |
+      #          sudo chmod +x scripts/timeout_kill.sh
+      #          pids=$(sudo docker exec ${BUILDER_CONTAINER} pgrep -f cmake-build-release/src/infinity | xargs echo)
+      #          sudo docker exec ${BUILDER_CONTAINER} bash -c "/infinity/scripts/timeout_kill.sh 15 ${pids}"
+      #          if [ $? -ne 0 ]; then
+      #            echo "Failed to kill infinity debug version"
+      #            exit 1
+      #          fi
+      #
+      #      - name: Collect infinity release output
+      #        if: ${{ !cancelled() }} # always run this step even if previous steps failed
+      #        # GitHub Actions interprets output lines starting with "Error" as error messages, and it automatically sets the step status to failed when such lines are detected.
+      #        run: |
+      #          failure="${{ steps.run_tests_release_minio.outcome == 'failure' || steps.stop_tests_release_minio.outcome == 'failure' }}"
+      #          sudo python3 scripts/collect_log.py --log_path=/var/infinity/log/infinity.log --stderror_path=vfs_release_error.log --stdout_path=vfs_release.log --executable_path=cmake-build-release/src/infinity --output_dir=${RUNNER_WORKSPACE_PREFIX}/log --failure=${failure}
+
+      - name: Start infinity release version
+        if: ${{ !cancelled() && !failure() }}
+        run: |
+          # Run a command in the background
+          sudo docker exec ${BUILDER_CONTAINER} bash -c "cd /infinity/ && rm -fr /var/infinity && cmake-build-release/src/infinity --config=conf/pytest_parallel_infinity_conf.toml > sqllogictest_release.log 2> sqllogictest_release_error.log" &
+
+      - name: Run sqllogictest release version
+        if: ${{ !cancelled() && !failure() }}
+        id: run_tests_release
+        run: sudo docker exec ${BUILDER_CONTAINER} bash -c "cd /infinity/ && python3 tools/sqllogictest.py" && sleep 1s
+
+      - name: Stop sqllogictest release
+        if: ${{ !cancelled() }}
+        id: stop_tests_release
+        run: |
+          sudo chmod +x scripts/timeout_kill.sh
+          pids=$(sudo docker exec ${BUILDER_CONTAINER} pgrep -f cmake-build-release/src/infinity | xargs echo)
+          sudo docker exec ${BUILDER_CONTAINER} bash -c "/infinity/scripts/timeout_kill.sh 15 ${pids}"
+          if [ $? -ne 0 ]; then
+            echo "Failed to kill infinity debug version"
+            exit 1
+          fi
+
+      - name: Collect infinity release output
+        if: ${{ !cancelled() }} # always run this step even if previous steps failed
+        # GitHub Actions interprets output lines starting with "Error" as error messages, and it automatically sets the step status to failed when such lines are detected.
+        run: |
+          failure="${{ steps.run_tests_release.outcome == 'failure' || steps.stop_tests_release.outcome == 'failure' }}"
+          sudo docker exec ${BUILDER_CONTAINER} bash -c "cp /var/infinity/log/infinity.log /infinity/infinity.log"
+          sudo python3 scripts/collect_log.py --log_path=infinity.log --stdout_path=sqllogictest_release.log --stderror_path=sqllogictest_release_error.log --executable_path=cmake-build-release/src/infinity --output_dir=${RUNNER_WORKSPACE_PREFIX}/log --failure=${failure}
+
+      - name: Build unit test
+        if: ${{ !cancelled() && !failure() }}
+        run: sudo docker exec ${BUILDER_CONTAINER} bash -c "git config --global safe.directory \"*\" && cd /infinity && cmake --build /infinity/cmake-build-release --target test_main knn_import_benchmark knn_query_benchmark"
+
+      - name: Unit test release version
+        if: ${{ !cancelled() && !failure() }}
+        run: sudo docker exec ${BUILDER_CONTAINER} bash -c "mkdir -p /var/infinity && cd /infinity/ && cmake-build-release/src/test_main > unittest_release.log 2>&1"
+
+      - name: Collect infinity unit test release output
+        if: ${{ !cancelled() }}
+        run: tail -n 1000 unittest_release.log 2>/dev/null || true
+
+      - name: Start infinity release version
+        if: ${{ !cancelled() && !failure() }}
+        run: |
+          # Run a command in the background
+          sudo docker exec ${BUILDER_CONTAINER} bash -c "cd /infinity/ && rm -fr /var/infinity && cmake-build-release/src/infinity --config=conf/pytest_parallel_infinity_conf.toml > pysdk_remote_release.log 2> pysdk_remote_release_error.log" &
+
+      - name: Run pysdk remote test
+        if: ${{ !cancelled() && !failure() }}
+        id: run_pysdk_remote_release
+        run: sudo docker exec ${BUILDER_CONTAINER} bash -c "cd /infinity/ && python3 tools/run_pysdk_remote_infinity_test.py" && sleep 1s
+
+      - name: Stop infinity release
+        if: ${{ !cancelled() }}
+        id: stop_pysdk_remote_release
+        run: |
+          sudo chmod +x scripts/timeout_kill.sh
+          pids=$(sudo docker exec ${BUILDER_CONTAINER} pgrep -f cmake-build-release/src/infinity | xargs echo)
+          sudo docker exec ${BUILDER_CONTAINER} bash -c "/infinity/scripts/timeout_kill.sh 15 ${pids}"
+          if [ $? -ne 0 ]; then
+            echo "Failed to kill infinity debug version"
+            exit 1
+          fi
+
+      - name: Collect infinity release output
+        if: ${{ !cancelled() }} # always run this step even if previous steps failed
+        # GitHub Actions interprets output lines starting with "Error" as error messages, and it automatically sets the step status to failed when such lines are detected.
+        run: |
+          failure="${{ steps.run_pysdk_remote_release.outcome == 'failure' || steps.stop_pysdk_remote_release.outcome == 'failure' }}"
+          sudo docker exec ${BUILDER_CONTAINER} bash -c "cp /var/infinity/log/infinity.log /infinity/infinity.log"
+          sudo python3 scripts/collect_log.py --log_path=infinity.log --stdout_path=pysdk_remote_release.log --stderror_path=pysdk_remote_release_error.log --executable_path=cmake-build-release/src/infinity --output_dir=${RUNNER_WORKSPACE_PREFIX}/log --failure=${failure}
+
+      - name: Start infinity release version
+        if: ${{ !cancelled() && !failure() }}
+        run: |
+          # Run a command in the background
+          sudo docker exec ${BUILDER_CONTAINER} bash -c "cd /infinity/ && rm -fr /var/infinity && cmake-build-release/src/infinity --config=conf/pytest_parallel_infinity_conf.toml > http_remote_release.log 2> http_remote_release_error.log" &
+
+      - name: Run HTTP test
+        if: ${{ !cancelled() && !failure() }}
+        id: run_http_remote_release
+        run: sudo docker exec ${BUILDER_CONTAINER} bash -c "cd /infinity/ && python3 tools/run_http_api.py" && sleep 1s
+
+      - name: Stop infinity release
+        if: ${{ !cancelled() }}
+        id: stop_http_remote_release
+        run: |
+          sudo chmod +x scripts/timeout_kill.sh
+          pids=$(sudo docker exec ${BUILDER_CONTAINER} pgrep -f cmake-build-release/src/infinity | xargs echo)
+          sudo docker exec ${BUILDER_CONTAINER} bash -c "/infinity/scripts/timeout_kill.sh 15 ${pids}"
+          if [ $? -ne 0 ]; then
+            echo "Failed to kill infinity debug version"
+            exit 1
+          fi
+
+      - name: Collect infinity release output
+        if: ${{ !cancelled() }} # always run this step even if previous steps failed
+        # GitHub Actions interprets output lines starting with "Error" as error messages, and it automatically sets the step status to failed when such lines are detected.
+        run: |
+          failure="${{ steps.run_http_remote_release.outcome == 'failure' || steps.stop_http_remote_release.outcome == 'failure' }}"
+          sudo docker exec ${BUILDER_CONTAINER} bash -c "cp /var/infinity/log/infinity.log /infinity/infinity.log"
+          sudo python3 scripts/collect_log.py --log_path=infinity.log --stdout_path=http_remote_release.log --stderror_path=http_remote_release_error.log --executable_path=cmake-build-release/src/infinity --output_dir=${RUNNER_WORKSPACE_PREFIX}/log --failure=${failure}
+
+      - name: Start infinity release version
+        if: ${{ !cancelled() && !failure() }}
+        run: |
+          # Run a command in the background
+          sudo docker exec ${BUILDER_CONTAINER} bash -c "cd /infinity/ && rm -fr /var/infinity && cmake-build-release/src/infinity --config=conf/pytest_parallel_infinity_conf.toml > parallel_test_release.log 2> parallel_test_release_error.log" &
+
+      - name: Run parallel test
+        if: ${{ !cancelled() && !failure() }}
+        id: run_parallel_test_release
+        run: sudo docker exec ${BUILDER_CONTAINER} bash -c "cd /infinity/ && python3 tools/run_parallel_test.py" && sleep 1s
+
+      - name: Stop infinity release
+        if: ${{ !cancelled() }}
+        id: stop_parallel_test_release
+        run: |
+          sudo chmod +x scripts/timeout_kill.sh
+          pids=$(sudo docker exec ${BUILDER_CONTAINER} pgrep -f cmake-build-release/src/infinity | xargs echo)
+          sudo docker exec ${BUILDER_CONTAINER} bash -c "/infinity/scripts/timeout_kill.sh 15 ${pids}"
+          if [ $? -ne 0 ]; then
+            echo "Failed to kill infinity debug version"
+            exit 1
+          fi
+
+      - name: Collect infinity release output
+        if: ${{ !cancelled() }} # always run this step even if previous steps failed
+        # GitHub Actions interprets output lines starting with "Error" as error messages, and it automatically sets the step status to failed when such lines are detected.
+        run: |
+          failure="${{ steps.run_parallel_test_release.outcome == 'failure' || steps.stop_parallel_test_release.outcome == 'failure' }}"
+          sudo docker exec ${BUILDER_CONTAINER} bash -c "cp /var/infinity/log/infinity.log /infinity/infinity.log"
+          sudo python3 scripts/collect_log.py --log_path=infinity.log --stdout_path=parallel_test_release.log --stderror_path=parallel_test_release_error.log --executable_path=cmake-build-release/src/infinity --output_dir=${RUNNER_WORKSPACE_PREFIX}/log --failure=${failure}
+
+      - name: Start infinity release version
+        if: ${{ !cancelled() && !failure() }}
+        run: |
+          # Run a command in the background
+          sudo docker exec ${BUILDER_CONTAINER} bash -c "cd /infinity/ && rm -fr /var/infinity && cmake-build-release/src/infinity --config=conf/infinity_minio_conf.toml > minio_pysdk_remote_release.log 2> minio_pysdk_remote_release_error.log" &
+
+      - name: Run minio pysdk remote test
+        if: ${{ !cancelled() && !failure() }}
+        id: run_minio_pysdk_remote_release
+        run: sudo docker exec ${BUILDER_CONTAINER} bash -c "cd /infinity/ && python3 tools/run_pysdk_remote_infinity_test.py" && sleep 1s
+
+      - name: Stop infinity release
+        if: ${{ !cancelled() }}
+        id: stop_minio_pysdk_remote_release
+        run: |
+          sudo chmod +x scripts/timeout_kill.sh
+          pids=$(sudo docker exec ${BUILDER_CONTAINER} pgrep -f cmake-build-release/src/infinity | xargs echo)
+          sudo docker exec ${BUILDER_CONTAINER} bash -c "/infinity/scripts/timeout_kill.sh 15 ${pids}"
+          if [ $? -ne 0 ]; then
+            echo "Failed to kill infinity debug version"
+            exit 1
+          fi
+
+      - name: Collect infinity release output
+        if: ${{ !cancelled() }} # always run this step even if previous steps failed
+        # GitHub Actions interprets output lines starting with "Error" as error messages, and it automatically sets the step status to failed when such lines are detected.
+        run: |
+          failure="${{ steps.run_pysdk_remote_release.outcome == 'failure' || steps.stop_pysdk_remote_release.outcome == 'failure' }}"
+          sudo docker exec ${BUILDER_CONTAINER} bash -c "cp /var/infinity/log/infinity.log /infinity/infinity.log"
+          sudo python3 scripts/collect_log.py --log_path=infinity.log --stdout_path=minio_pysdk_remote_release.log --stderror_path=minio_pysdk_remote_release_error.log --executable_path=cmake-build-release/src/infinity --output_dir=${RUNNER_WORKSPACE_PREFIX}/log --failure=${failure}
+
+
+      - name: Start infinity release version
+        if: ${{ !cancelled() && !failure() }}
+        run: |
+          # Run a command in the background
+          sudo docker exec ${BUILDER_CONTAINER} bash -c "cd /infinity/ && rm -fr /var/infinity && cmake-build-release/src/infinity --config=conf/infinity_minio_conf.toml > minio_parallel_test_release.log 2> minio_parallel_test_release_error.log" &
+
+      - name: Run minio parallel test
+        if: ${{ !cancelled() && !failure() }}
+        id: run_minio_parallel_test_release
+        run: sudo docker exec ${BUILDER_CONTAINER} bash -c "cd /infinity/ && python3 tools/run_parallel_test.py" && sleep 1s
+
+      - name: Stop infinity release
+        if: ${{ !cancelled() }}
+        id: stop_minio_parallel_test_release
+        run: |
+          sudo chmod +x scripts/timeout_kill.sh
+          pids=$(sudo docker exec ${BUILDER_CONTAINER} pgrep -f cmake-build-release/src/infinity | xargs echo)
+          sudo docker exec ${BUILDER_CONTAINER} bash -c "/infinity/scripts/timeout_kill.sh 15 ${pids}"
+          if [ $? -ne 0 ]; then
+            echo "Failed to kill infinity debug version"
+            exit 1
+          fi
+
+      - name: Collect infinity release output
+        if: ${{ !cancelled() }} # always run this step even if previous steps failed
+        # GitHub Actions interprets output lines starting with "Error" as error messages, and it automatically sets the step status to failed when such lines are detected.
+        run: |
+          failure="${{ steps.run_parallel_test_release.outcome == 'failure' || steps.stop_parallel_test_release.outcome == 'failure' }}"
+          sudo docker exec ${BUILDER_CONTAINER} bash -c "cp /var/infinity/log/infinity.log /infinity/infinity.log"
+          sudo python3 scripts/collect_log.py --log_path=infinity.log --stdout_path=minio_parallel_test_release.log --stderror_path=minio_parallel_test_release_error.log --executable_path=cmake-build-release/src/infinity --output_dir=${RUNNER_WORKSPACE_PREFIX}/log --failure=${failure}
+
+      - name: Prepare sift dataset
+        if: ${{ !cancelled() && !failure() }}
+        run: |
+          RUNNER_WORKSPACE_PREFIX=${RUNNER_WORKSPACE_PREFIX:-$HOME}
+          echo "RUNNER_WORKSPACE_PREFIX=${RUNNER_WORKSPACE_PREFIX}" >> $GITHUB_ENV
+          sudo chmod +x ./tools/ci_tools/check_benchmark_result.py && sudo mkdir -p test/data/benchmark && sudo ln -s ${RUNNER_WORKSPACE_PREFIX}/benchmark/sift1M test/data/benchmark/sift_1m
+
+      - name: Golden benchmark sift
+        if: ${{ !cancelled() && !failure() }}
+        run: |
+          if [[ -f "${RUNNER_WORKSPACE_PREFIX}/benchmark/golden_benchmark_sift_1_thread.log" ]]; then
+              echo "golden benchmark result already exists!"
+              exit 0
+          fi
+          rm -fr $PWD/db_tmp && mkdir -p $PWD/db_tmp && cat ${RUNNER_WORKSPACE_PREFIX}/benchmark/infinity_conf.toml | sed -e "s|/var/infinity|$PWD/db_tmp|g" > $PWD/db_tmp/infinity_conf.toml && \
+          ${RUNNER_WORKSPACE_PREFIX}/benchmark/knn_import_benchmark --dataset=sift --dataset_dir=$PWD/test/data --infinity_dir=$PWD/db_tmp && \
+          echo "1 50" | ${RUNNER_WORKSPACE_PREFIX}/benchmark/knn_query_benchmark sift 200 false $PWD/test/data $PWD/db_tmp | sudo tee ${RUNNER_WORKSPACE_PREFIX}/benchmark/golden_benchmark_sift_1_thread.log && \
+          echo "8 50" | ${RUNNER_WORKSPACE_PREFIX}/benchmark/knn_query_benchmark sift 200 false $PWD/test/data $PWD/db_tmp | sudo tee ${RUNNER_WORKSPACE_PREFIX}/benchmark/golden_benchmark_sift_8_threads.log
+
+      - name: Latest benchmark sift
+        if: ${{ !cancelled() && !failure() }}
+        run: |
+          rm -fr $PWD/db_tmp && mkdir -p $PWD/db_tmp && cat conf/infinity_conf.toml | sed -e "s|/var/infinity|$PWD/db_tmp|g" > $PWD/db_tmp/infinity_conf.toml && \
+          ./cmake-build-release/benchmark/local_infinity/knn_import_benchmark --dataset=sift --dataset_dir=$PWD/test/data --infinity_dir=$PWD/db_tmp --config_path=db_tmp/infinity_conf.toml && \
+          echo "1 50" | ./cmake-build-release/benchmark/local_infinity/knn_query_benchmark sift 200 false $PWD/test/data $PWD/db_tmp db_tmp/infinity_conf.toml | tee benchmark_sift_1_thread.log && \
+          echo "8 50" | ./cmake-build-release/benchmark/local_infinity/knn_query_benchmark sift 200 false $PWD/test/data $PWD/db_tmp db_tmp/infinity_conf.toml | tee benchmark_sift_8_threads.log && \
+          ./tools/ci_tools/check_benchmark_result.py ${RUNNER_WORKSPACE_PREFIX}/benchmark/golden_benchmark_sift_1_thread.log benchmark_sift_1_thread.log && \
+          ./tools/ci_tools/check_benchmark_result.py ${RUNNER_WORKSPACE_PREFIX}/benchmark/golden_benchmark_sift_8_threads.log benchmark_sift_8_threads.log
+
+      - name: Destroy builder container
+        if: always()  # always run this step even if previous steps failed
+        run: |
+          if [ -n "${BUILDER_CONTAINER}" ]; then
+            sudo docker rm -f -v ${BUILDER_CONTAINER}
+          fi
+
+      - name: Destroy minio container
+        if: always()  # always run this step even if previous steps failed
+        run: |
+          if [ -n "${MINIO_CONTAINER}" ]; then
+            sudo docker rm -f -v ${MINIO_CONTAINER}
+          fi
+
+      - name: Clear minio working dir
+        if: always()  # always run this step even if previous steps failed
+        run: sudo rm -fr ${MINIO_DIR}