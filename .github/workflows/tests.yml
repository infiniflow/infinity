name: tests

on:
  push:
    branches:
      - 'main'
      - 'clang-20'
      - '*.*.*'
    paths-ignore:
      - 'docs/**'
      - '*.md'
  pull_request:
    types: [ opened, synchronize, reopened, labeled ]
    paths-ignore:
      - 'docs/**'
      - '*.md'

# https://docs.github.com/en/actions/using-jobs/using-concurrency
concurrency:
  group: ${{ github.workflow }}-${{ github.event.pull_request.number || github.ref }}
  cancel-in-progress: true

jobs:
  debug_tests:
    name: debug_tests
    # https://docs.github.com/en/actions/using-jobs/using-conditions-to-control-job-execution
    # https://github.com/orgs/community/discussions/26261
    if: ${{ github.event_name != 'pull_request' || contains(github.event.pull_request.labels.*.name, 'ci') }}
    runs-on: [ "self-hosted", "debug" ]
    steps:
      # https://github.com/hmarr/debug-action
      #- uses: hmarr/debug-action@v3

      - name: Show PR labels
        if: ${{ !cancelled() && !failure() }}
        run: |
          echo "Workflow triggered by ${{ github.event_name }}"
          if [[ ${{ github.event_name }} == 'pull_request' ]]; then
            echo "PR labels: ${{ join(github.event.pull_request.labels.*.name, ', ') }}"
          fi

      - name: Ensure workspace ownership
        if: ${{ !cancelled() && !failure() }}
        run: echo "chown -R $USER $GITHUB_WORKSPACE" && sudo chown -R $USER $GITHUB_WORKSPACE

      - name: Check out code
        if: ${{ !cancelled() && !failure() }}
        uses: actions/checkout@v5
        with:
          fetch-depth: 0
          fetch-tags: false

      - name: Start builder container
        if: ${{ !cancelled() && !failure() }}
        run: |
          BUILDER_CONTAINER=infinity_build_$(od -An -N4 -tx4 /dev/urandom | tr -d ' ')
          CPUS=${CPUS:-$(nproc)}
          echo "BUILDER_CONTAINER=${BUILDER_CONTAINER}" >> $GITHUB_ENV
          echo "CPUS=${CPUS}" >> $GITHUB_ENV
          TZ=${TZ:-$(readlink -f /etc/localtime | awk -F '/zoneinfo/' '{print $2}')}
          sudo docker rm -f -v ${BUILDER_CONTAINER} && sudo docker run --privileged --cap-add=NET_ADMIN -d --name ${BUILDER_CONTAINER} -e TZ=$TZ -e CMAKE_BUILD_PARALLEL_LEVEL=${CPUS} -v $PWD:/infinity -v /var/run/docker.sock:/var/run/docker.sock --cpus ${CPUS} infiniflow/infinity_builder:ubuntu20_clang20

      - name: Check format of changed C/C++ files
        if: ${{ !cancelled() && !failure() }}
        run: |
          if [[ ${{ github.event_name }} == 'pull_request' ]]; then
            CHANGED_FILES=$(git diff --name-only ${{ github.event.pull_request.base.sha }}..${{ github.event.pull_request.head.sha }} \
              | grep -E '\.(cpp|h|hpp|cppm)$' \
              | grep -v 'third_party/' \
              | grep -v 'build/' \
              | grep -v 'parser/' || true)
          
            if [ -n "$CHANGED_FILES" ]; then
              echo "Check format of changed C/C++ files with clang-format-20"
          
              readarray -t files <<< "$CHANGED_FILES"
              HAS_ERROR=0
          
              for file in "${files[@]}"; do
                if [ -f "$file" ]; then
                  echo "Checking formatting: $file"
                  sudo docker exec ${BUILDER_CONTAINER} bash -c "cd /infinity; clang-format-20 $file > ${file}.formatted; diff $file ${file}.formatted 2>/dev/null"
                  if [ $? -ne 0 ]; then
                    echo "❌ $file needs formatting"
                    HAS_ERROR=1
                  else
                    echo "✅ $file is properly formatted"
                  fi
                  rm -f "${file}.formatted"
                fi
              done
          
              if [ $HAS_ERROR -ne 0 ]; then
                exit 1
              fi
            else
              echo "No C++ files changed"
            fi
          fi

      - name: Configure debug version
        if: ${{ !cancelled() && !failure() }}
        run: sudo docker exec ${BUILDER_CONTAINER} bash -c "git config --global safe.directory \"*\" && cd /infinity && rm -fr cmake-build-debug && mkdir -p cmake-build-debug && cmake -G Ninja -DCMAKE_BUILD_TYPE=Debug -DCMAKE_JOB_POOLS:STRING=link=8 -DCI=ON -S /infinity -B /infinity/cmake-build-debug"

      - name: Install pysdk
        if: ${{ !cancelled() && !failure() }}
        run: sudo docker exec ${BUILDER_CONTAINER} bash -c "rm -rf /root/.config/pip/pip.conf && cd /infinity/ && pip3 uninstall -y infinity-sdk && pip3 install python/infinity_sdk -i https://pypi.tuna.tsinghua.edu.cn/simple --trusted-host tuna.tsinghua.edu.cn"

      - name: Build debug version
        if: ${{ !cancelled() && !failure() }}
        run: sudo docker exec ${BUILDER_CONTAINER} bash -c "cd /infinity && cmake --build /infinity/cmake-build-debug --target infinity"

      #      - name: Run cluster test
      #        if: ${{ !cancelled() && !failure() }}
      #        id: run_cluster_test
      #        run: |
      #          sudo docker exec ${BUILDER_CONTAINER} bash -c "cd /infinity/ && rm -fr /var/infinity && python3 tools/run_cluster_test.py --infinity_path=cmake-build-debug/src/infinity"
      #
      #      - name: Collect cluster test output
      #        if: ${{ !cancelled() }}
      #        run: |
      #          failure="${{ steps.run_cluster_test.outcome == 'failure'}}"
      #          sudo python3 scripts/collect_cluster_log.py --executable_path=cmake-build-debug/src/infinity --log_dir=/var/infinity/ --output_dir=${RUNNER_WORKSPACE_PREFIX}/log --failure=${failure}
      #
      - name: Prepare restart test data
        if: ${{ !cancelled() && !failure() }}
        run: |
          RUNNER_WORKSPACE_PREFIX=${RUNNER_WORKSPACE_PREFIX:-$HOME}
          echo "RUNNER_WORKSPACE_PREFIX=${RUNNER_WORKSPACE_PREFIX}" >> $GITHUB_ENV

      - name: Run restart test
        if: ${{ !cancelled() && !failure() }}
        id: run_restart_test
        run: sudo docker exec ${BUILDER_CONTAINER} bash -c "cd /infinity/ && python3 tools/run_restart_test.py --infinity_path=cmake-build-debug/src/infinity"

      - name: Collect restart test output
        if: ${{ !cancelled() }} # always run this step even if previous steps failed
        run: |
          failure="${{ steps.run_restart_test.outcome == 'failure'}}"
          sudo python3 scripts/collect_restart_log.py --executable_path=cmake-build-debug/src/infinity --output_dir=${RUNNER_WORKSPACE_PREFIX}/log --failure=${failure}
      #
      #      - name: Start infinity debug version with minio
      #        if: ${{ !cancelled() && !failure() }}
      #        run: |
      #          # Run a command in the background
      #          sudo docker exec ${BUILDER_CONTAINER} bash -c "cd /infinity/ && rm -fr /var/infinity && cmake-build-debug/src/infinity --config=conf/pytest_parallel_infinity_minio.toml > vfs_debug.log 2> vfs_debug_error.log" &
      #
      #      - name: Run pysdk remote infinity & parallel & http_api & sqllogic test debug version
      #        if: ${{ !cancelled() && !failure() }}
      #        id: run_tests_debug_minio
      #        run: sudo docker exec ${BUILDER_CONTAINER} bash -c "cd /infinity/ && LD_PRELOAD=/usr/local/lib/clang/20/lib/x86_64-unknown-linux-gnu/libclang_rt.asan.so ASAN_OPTIONS=detect_leaks=0 python3 tools/run_pytest_parallel.py" && sleep 1s
      #
      #      - name: Stop infinity pysdk & http_api & sqllogictest debug
      #        if: ${{ !cancelled() }}
      #        id: stop_tests_debug_minio
      #        run: |
      #          sudo chmod +x scripts/timeout_kill.sh
      #          pids=$(sudo docker exec ${BUILDER_CONTAINER} pgrep -f cmake-build-debug/src/infinity | xargs echo)
      #          sudo docker exec ${BUILDER_CONTAINER} bash -c "/infinity/scripts/timeout_kill.sh 15 ${pids}"
      #          if [ $? -ne 0 ]; then
      #            echo "Failed to kill infinity debug version"
      #            exit 1
      #          fi
      #
      #      - name: Collect infinity debug output
      #        if: ${{ !cancelled() }}
      #        # GitHub Actions interprets output lines starting with "Error" as error messages, and it automatically sets the step status to failed when such lines are detected.
      #        run: |
      #          failure="${{ steps.run_tests_debug_minio.outcome == 'failure' || steps.stop_tests_debug_minio.outcome == 'failure' }}"
      #          sudo python3 scripts/collect_log.py --log_path=/var/infinity/log/infinity.log --stdout_path=vfs_debug.log --stderror_path=vfs_debug_error.log --executable_path=cmake-build-debug/src/infinity --output_dir=${RUNNER_WORKSPACE_PREFIX}/log --failure=${failure}
      #

      - name: Build unit test
        if: ${{ !cancelled() && !failure() }}
        run: sudo docker exec ${BUILDER_CONTAINER} bash -c "git config --global safe.directory \"*\" && cd /infinity && cmake --build /infinity/cmake-build-debug --target test_main"

      - name: Unit test debug version
        if: ${{ !cancelled() && !failure() }}
        id: run_unit_test_debug
        run: sudo docker exec ${BUILDER_CONTAINER} bash -c "mkdir -p /var/infinity && cd /infinity/ && ASAN_OPTIONS=detect_leaks=0 cmake-build-debug/src/test_main > unittest_debug.log 2> unittest_debug_error.log"

      - name: Collect infinity unit test debug output
        if: ${{ !cancelled() }}
        run:
          failure="${{ steps.run_unit_test_debug.outcome == 'failure' }}"
          sudo python3 scripts/collect_log.py --log_path=infinity.log --stdout_path=unittest_debug.log --stderror_path=unittest_debug_error.log --executable_path=cmake-build-debug/src/infinity --output_dir=${RUNNER_WORKSPACE_PREFIX}/log --failure=${failure}

      - name: Start infinity debug version
        if: ${{ !cancelled() && !failure() }}
        run: |
          # Run a command in the background
          sudo docker exec ${BUILDER_CONTAINER} bash -c "cd /infinity/ && rm -fr /var/infinity && cmake-build-debug/src/infinity --config=conf/pytest_parallel_infinity_conf.toml > sqllogictest_debug.log 2> sqllogictest_debug_error.log" &

      - name: Run sqllogictest debug version
        if: ${{ !cancelled() && !failure() }}
        id: run_tests_debug
        run: sudo docker exec ${BUILDER_CONTAINER} bash -c "cd /infinity/ && LD_PRELOAD=/usr/local/lib/clang/20/lib/x86_64-unknown-linux-gnu/libclang_rt.asan.so ASAN_OPTIONS=detect_leaks=0 python3 tools/sqllogictest.py" && sleep 1s

      - name: Stop sqllogictest debug
        if: ${{ !cancelled() }}
        id: stop_tests_debug
        run: |
          sudo chmod +x scripts/timeout_kill.sh
          pids=$(sudo docker exec ${BUILDER_CONTAINER} pgrep -f cmake-build-debug/src/infinity | xargs echo)
          sudo docker exec ${BUILDER_CONTAINER} bash -c "/infinity/scripts/timeout_kill.sh 15 ${pids}"
          if [ $? -ne 0 ]; then
            echo "Failed to kill infinity debug version"
            exit 1
          fi

      - name: Collect infinity debug output
        if: ${{ !cancelled() }}
        # GitHub Actions interprets output lines starting with "Error" as error messages, and it automatically sets the step status to failed when such lines are detected.
        run: |
          failure="${{ steps.run_tests_debug.outcome == 'failure' || steps.stop_tests_debug.outcome == 'failure' }}"
          sudo docker exec ${BUILDER_CONTAINER} bash -c "cp /var/infinity/log/infinity.log /infinity/infinity.log"
          sudo python3 scripts/collect_log.py --log_path=infinity.log --stdout_path=sqllogictest_debug.log --stderror_path=sqllogictest_debug_error.log --executable_path=cmake-build-debug/src/infinity --output_dir=${RUNNER_WORKSPACE_PREFIX}/log --failure=${failure}

      - name: Start infinity debug version
        if: ${{ !cancelled() && !failure() }}
        run: |
          # Run a command in the background
          sudo docker exec ${BUILDER_CONTAINER} bash -c "cd /infinity/ && rm -fr /var/infinity && cmake-build-debug/src/infinity --config=conf/pytest_parallel_infinity_conf.toml > pysdk_remote_debug.log 2> pysdk_remote_debug_error.log" &

      - name: Run pysdk remote infinity test debug version
        if: ${{ !cancelled() && !failure() }}
        id: run_pysdk_remote_debug
        run: sudo docker exec ${BUILDER_CONTAINER} bash -c "cd /infinity/ && LD_PRELOAD=/usr/local/lib/clang/20/lib/x86_64-unknown-linux-gnu/libclang_rt.asan.so ASAN_OPTIONS=detect_leaks=0 python3 tools/run_pysdk_remote_infinity_test.py" && sleep 1s

      - name: Stop infinity pysdk_remote test
        if: ${{ !cancelled() }}
        id: stop_pysdk_remote_debug
        run: |
          sudo chmod +x scripts/timeout_kill.sh
          pids=$(sudo docker exec ${BUILDER_CONTAINER} pgrep -f cmake-build-debug/src/infinity | xargs echo)
          sudo docker exec ${BUILDER_CONTAINER} bash -c "/infinity/scripts/timeout_kill.sh 15 ${pids}"
          if [ $? -ne 0 ]; then
            echo "Failed to kill infinity debug version"
            exit 1
          fi

      - name: Collect infinity debug output
        if: ${{ !cancelled() }}
        # GitHub Actions interprets output lines starting with "Error" as error messages, and it automatically sets the step status to failed when such lines are detected.
        run: |
          failure="${{ steps.run_pysdk_remote_debug.outcome == 'failure' || steps.stop_pysdk_remote_debug.outcome == 'failure' }}"
          sudo docker exec ${BUILDER_CONTAINER} bash -c "cp /var/infinity/log/infinity.log /infinity/infinity.log"
          sudo python3 scripts/collect_log.py --log_path=infinity.log --stdout_path=pysdk_remote_debug.log --stderror_path=pysdk_remote_debug_error.log --executable_path=cmake-build-debug/src/infinity --output_dir=${RUNNER_WORKSPACE_PREFIX}/log --failure=${failure}

      - name: Start infinity debug version
        if: ${{ !cancelled() && !failure() }}
        run: |
          # Run a command in the background
          sudo docker exec ${BUILDER_CONTAINER} bash -c "cd /infinity/ && rm -fr /var/infinity && cmake-build-debug/src/infinity --config=conf/pytest_parallel_infinity_conf.toml > http_remote_debug.log 2> http_remote_debug_error.log" &

      - name: Run HTTP infinity test debug version
        if: ${{ !cancelled() && !failure() }}
        id: run_http_remote_debug
        run: sudo docker exec ${BUILDER_CONTAINER} bash -c "cd /infinity/ && LD_PRELOAD=/usr/local/lib/clang/20/lib/x86_64-unknown-linux-gnu/libclang_rt.asan.so ASAN_OPTIONS=detect_leaks=0 python3 tools/run_http_api.py" && sleep 1s

      - name: Stop infinity HTTP test
        if: ${{ !cancelled() }}
        id: stop_http_remote_debug
        run: |
          sudo chmod +x scripts/timeout_kill.sh
          pids=$(sudo docker exec ${BUILDER_CONTAINER} pgrep -f cmake-build-debug/src/infinity | xargs echo)
          sudo docker exec ${BUILDER_CONTAINER} bash -c "/infinity/scripts/timeout_kill.sh 15 ${pids}"
          if [ $? -ne 0 ]; then
            echo "Failed to kill infinity debug version"
            exit 1
          fi

      - name: Collect infinity debug output
        if: ${{ !cancelled() }}
        # GitHub Actions interprets output lines starting with "Error" as error messages, and it automatically sets the step status to failed when such lines are detected.
        run: |
          failure="${{ steps.run_http_remote_debug.outcome == 'failure' || steps.stop_http_remote_debug.outcome == 'failure' }}"
          sudo docker exec ${BUILDER_CONTAINER} bash -c "cp /var/infinity/log/infinity.log /infinity/infinity.log"
          sudo python3 scripts/collect_log.py --log_path=infinity.log --stdout_path=http_remote_debug.log --stderror_path=http_remote_debug_error.log --executable_path=cmake-build-debug/src/infinity --output_dir=${RUNNER_WORKSPACE_PREFIX}/log --failure=${failure}

      - name: Start infinity debug version
        if: ${{ !cancelled() && !failure() }}
        run: |
          # Run a command in the background
          sudo docker exec ${BUILDER_CONTAINER} bash -c "cd /infinity/ && rm -fr /var/infinity && cmake-build-debug/src/infinity --config=conf/pytest_parallel_infinity_conf.toml > parallel_test_debug.log 2> parallel_test_debug_error.log" &

      - name: Run pysdk parallel test debug version
        if: ${{ !cancelled() && !failure() }}
        id: run_parallel_test_debug
        run: sudo docker exec ${BUILDER_CONTAINER} bash -c "cd /infinity/ && LD_PRELOAD=/usr/local/lib/clang/20/lib/x86_64-unknown-linux-gnu/libclang_rt.asan.so ASAN_OPTIONS=detect_leaks=0 python3 tools/run_parallel_test.py" && sleep 1s

      - name: Stop infinity pysdk parallel test
        if: ${{ !cancelled() }}
        id: stop_parallel_test_debug
        run: |
          sudo chmod +x scripts/timeout_kill.sh
          pids=$(sudo docker exec ${BUILDER_CONTAINER} pgrep -f cmake-build-debug/src/infinity | xargs echo)
          sudo docker exec ${BUILDER_CONTAINER} bash -c "/infinity/scripts/timeout_kill.sh 15 ${pids}"
          if [ $? -ne 0 ]; then
            echo "Failed to kill infinity debug version"
            exit 1
          fi

      - name: Collect infinity debug output
        if: ${{ !cancelled() }}
        # GitHub Actions interprets output lines starting with "Error" as error messages, and it automatically sets the step status to failed when such lines are detected.
        run: |
          failure="${{ steps.run_parallel_test_debug.outcome == 'failure' || steps.stop_parallel_test_debug.outcome == 'failure' }}"
          sudo docker exec ${BUILDER_CONTAINER} bash -c "cp /var/infinity/log/infinity.log /infinity/infinity.log"
          sudo python3 scripts/collect_log.py --log_path=infinity.log --stdout_path=parallel_test_debug.log --stderror_path=parallel_test_debug_error.log --executable_path=cmake-build-debug/src/infinity --output_dir=${RUNNER_WORKSPACE_PREFIX}/log --failure=${failure}

      - name: Destroy builder container
        if: always()  # always run this step even if previous steps failed
        run: |
          if [ -n "${BUILDER_CONTAINER}" ]; then
            sudo docker rm -f -v ${BUILDER_CONTAINER}
          fi

  release_tests:
    name: release_tests and benchmark
    # https://docs.github.com/en/actions/using-jobs/using-conditions-to-control-job-execution
    # https://github.com/orgs/community/discussions/26261
    if: ${{ github.event_name != 'pull_request' || contains(github.event.pull_request.labels.*.name, 'ci') }}
    runs-on: [ "self-hosted", "benchmark" ]
    steps:
      # https://github.com/hmarr/debug-action
      #- uses: hmarr/debug-action@v3

      - name: Show PR labels
        if: ${{ !cancelled() && !failure() }}
        run: |
          echo "Workflow triggered by ${{ github.event_name }}"
          if [[ ${{ github.event_name }} == 'pull_request' ]]; then
            echo "PR labels: ${{ join(github.event.pull_request.labels.*.name, ', ') }}"
          fi

      - name: Ensure workspace ownership
        if: ${{ !cancelled() && !failure() }}
        run: echo "chown -R $USER $GITHUB_WORKSPACE" && sudo chown -R $USER $GITHUB_WORKSPACE

      - name: Check out code
        if: ${{ !cancelled() && !failure() }}
        uses: actions/checkout@v5

      - name: Start builder container
        if: ${{ !cancelled() && !failure() }}
        run: |
          BUILDER_CONTAINER=infinity_build_$(od -An -N4 -tx4 /dev/urandom | tr -d ' ')
          CPUS=${CPUS:-$(nproc)}
          echo "BUILDER_CONTAINER=${BUILDER_CONTAINER}" >> $GITHUB_ENV
          echo "CPUS=${CPUS}" >> $GITHUB_ENV
          TZ=${TZ:-$(readlink -f /etc/localtime | awk -F '/zoneinfo/' '{print $2}')}
          sudo docker rm -f -v ${BUILDER_CONTAINER} && sudo docker run --cap-add=NET_ADMIN -d --name ${BUILDER_CONTAINER} -e TZ=$TZ -e CMAKE_BUILD_PARALLEL_LEVEL=${CPUS} -v $PWD:/infinity --cpus ${CPUS} infiniflow/infinity_builder:ubuntu20_clang20

<<<<<<< HEAD
      - name: Install pysdk
        if: ${{ !cancelled() && !failure() }}
        run: sudo docker exec ${BUILDER_CONTAINER} bash -c "rm -rf /root/.config/pip/pip.conf && cd /infinity/ && pip3 uninstall -y infinity-sdk && pip3 install python/infinity_sdk -i https://pypi.tuna.tsinghua.edu.cn/simple --trusted-host tuna.tsinghua.edu.cn"

      - name: Build release version
        if: ${{ !cancelled() && !failure() }}
        run: sudo docker exec ${BUILDER_CONTAINER} bash -c "git config --global safe.directory \"*\" && cd /infinity && rm -fr cmake-build-release && mkdir -p cmake-build-release && cmake -G Ninja -DCMAKE_BUILD_TYPE=RelWithDebInfo -DCMAKE_JOB_POOLS:STRING=link=8 -DCI=ON -S /infinity -B /infinity/cmake-build-release && cmake --build /infinity/cmake-build-release --target infinity"
=======
      - name: Configure release version
        if: ${{ !cancelled() && !failure() }}
        run: sudo docker exec ${BUILDER_CONTAINER} bash -c "git config --global safe.directory \"*\" && cd /infinity && rm -fr cmake-build-release && mkdir -p cmake-build-release && cmake -G Ninja -DCMAKE_BUILD_TYPE=RelWithDebInfo -DCMAKE_JOB_POOLS:STRING=link=8 -DCI=ON -S /infinity -B /infinity/cmake-build-release"

      - name: Build release version
        if: ${{ !cancelled() && !failure() }}
        run: sudo docker exec ${BUILDER_CONTAINER} bash -c "cd /infinity && cmake --build /infinity/cmake-build-release --target infinity"
>>>>>>> 7e0ac0a9

      #      - name: Run cluster test
      #        if: ${{ !cancelled() && !failure() }}
      #        id: run_cluster_test
      #        run: |
      #          sudo docker exec ${BUILDER_CONTAINER} bash -c "cd /infinity/ && rm -fr /var/infinity && python3 tools/run_cluster_test.py --infinity_path=cmake-build-release/src/infinity"
      #
      #      - name: Collect cluster test output
      #        if: ${{ !cancelled() }}
      #        run: |
      #          failure="${{ steps.run_cluster_test.outcome == 'failure'}}"
      #          sudo python3 scripts/collect_cluster_log.py --executable_path=cmake-build-release/src/infinity --log_dir=/var/infinity/ --output_dir=${RUNNER_WORKSPACE_PREFIX}/log --failure=${failure}
      #
      #      - name: Prepare restart test data
      #        if: ${{ !cancelled() && !failure() }}
      #        run: |
      #          RUNNER_WORKSPACE_PREFIX=${RUNNER_WORKSPACE_PREFIX:-$HOME}
      #          echo "RUNNER_WORKSPACE_PREFIX=${RUNNER_WORKSPACE_PREFIX}" >> $GITHUB_ENV
      #
      #      - name: Run restart test
      #        if: ${{ !cancelled() && !failure() }}
      #        id: run_restart_test
      #        run : sudo docker exec ${BUILDER_CONTAINER} bash -c "cd /infinity/ && pip3 install -r python/restart_test/requirements.txt -i https://pypi.tuna.tsinghua.edu.cn/simple --trusted-host tuna.tsinghua.edu.cn && python3 tools/run_restart_test.py --infinity_path=cmake-build-release/src/infinity"
      #
      #      - name: Collect restart test output
      #        if: ${{ !cancelled() }} # always run this step even if previous steps failed
      #        run: |
      #          failure="${{ steps.run_restart_test.outcome == 'failure'}}"
      #          sudo python3 scripts/collect_restart_log.py --executable_path=cmake-build-release/src/infinity --output_dir=${RUNNER_WORKSPACE_PREFIX}/log --failure=${failure}
      #
      #      - name: Test embedded infinity for Python 3.10
      #        if: ${{ !cancelled() && !failure() }}
      #        id: run_pysdk_local_infinity_test
      #        run: sudo docker exec ${BUILDER_CONTAINER} bash -c "cd /infinity/ && rm -fr /var/infinity/* && cp test/data/config/infinity_conf.toml /var/infinity && source /usr/local/venv310/bin/activate && python3 tools/run_pysdk_local_infinity_test.py"
      #
      #      - name: Collect embedded infinity log
      #        if: ${{ !cancelled() && failure()}} # run this step if previous steps failed
      #        run: |
      #          failure="${{ steps.run_pysdk_local_infinity_test.outcome == 'failure'}}"
      #          sudo python3 scripts/collect_embedded_log.py --output_dir=${RUNNER_WORKSPACE_PREFIX}/log --failure=${failure} --log_path=/var/infinity/log/infinity.log
      #
      #      - name: Start infinity release version with minio
      #        if: ${{ !cancelled() && !failure() }}
      #        run: |
      #          # Run a command in the background
      #          sudo docker exec ${BUILDER_CONTAINER} bash -c "cd /infinity/ && rm -fr /var/infinity && cmake-build-release/src/infinity --config=conf/pytest_parallel_infinity_minio.toml > vfs_release.log 2> vfs_release_error.log" &
      #
      #      - name: Run pysdk remote infinity & parallel & http_api & sqllogic test release version
      #        if: ${{ !cancelled() }}
      #        id: run_tests_release_minio
      #        run: sudo docker exec ${BUILDER_CONTAINER} bash -c "cd /infinity/ && python3 tools/run_pytest_parallel.py" && sleep 1s
      #
      #      - name: Stop infinity release
      #        if: ${{ !cancelled() }}
      #        id: stop_tests_release_minio
      #        run: |
      #          sudo chmod +x scripts/timeout_kill.sh
      #          pids=$(sudo docker exec ${BUILDER_CONTAINER} pgrep -f cmake-build-release/src/infinity | xargs echo)
      #          sudo docker exec ${BUILDER_CONTAINER} bash -c "/infinity/scripts/timeout_kill.sh 15 ${pids}"
      #          if [ $? -ne 0 ]; then
      #            echo "Failed to kill infinity debug version"
      #            exit 1
      #          fi
      #
      #      - name: Collect infinity release output
      #        if: ${{ !cancelled() }} # always run this step even if previous steps failed
      #        # GitHub Actions interprets output lines starting with "Error" as error messages, and it automatically sets the step status to failed when such lines are detected.
      #        run: |
      #          failure="${{ steps.run_tests_release_minio.outcome == 'failure' || steps.stop_tests_release_minio.outcome == 'failure' }}"
      #          sudo python3 scripts/collect_log.py --log_path=/var/infinity/log/infinity.log --stderror_path=vfs_release_error.log --stdout_path=vfs_release.log --executable_path=cmake-build-release/src/infinity --output_dir=${RUNNER_WORKSPACE_PREFIX}/log --failure=${failure}

      - name: Build unit test
        if: ${{ !cancelled() && !failure() }}
        run: sudo docker exec ${BUILDER_CONTAINER} bash -c "git config --global safe.directory \"*\" && cd /infinity && cmake --build /infinity/cmake-build-release --target test_main knn_import_benchmark knn_query_benchmark"

      - name: Unit test release version
        if: ${{ !cancelled() && !failure() }}
        run: sudo docker exec ${BUILDER_CONTAINER} bash -c "mkdir -p /var/infinity && cd /infinity/ && cmake-build-release/src/test_main > unittest_release.log 2>&1"

      - name: Collect infinity unit test release output
        if: ${{ !cancelled() }}
        run: tail unittest_release.log 2>/dev/null || true

      - name: Install pysdk for Python 3.10
        if: ${{ !cancelled() && !failure() }}
        run: sudo docker exec ${BUILDER_CONTAINER} bash -c "rm -rf /root/.config/pip/pip.conf && cd /infinity/ && pip3 uninstall -y infinity-sdk && pip3 install python/infinity_sdk -i https://pypi.tuna.tsinghua.edu.cn/simple --trusted-host tuna.tsinghua.edu.cn"

      - name: Start infinity release version
        if: ${{ !cancelled() && !failure() }}
        run: |
          # Run a command in the background
          sudo docker exec ${BUILDER_CONTAINER} bash -c "cd /infinity/ && rm -fr /var/infinity && cmake-build-release/src/infinity --config=conf/pytest_parallel_infinity_conf.toml > sqllogictest_release.log 2> sqllogictest_release_error.log" &

      - name: Run sqllogictest release version
        if: ${{ !cancelled() && !failure() }}
        id: run_tests_release
        run: sudo docker exec ${BUILDER_CONTAINER} bash -c "cd /infinity/ && python3 tools/sqllogictest.py" && sleep 1s

      - name: Stop sqllogictest release
        if: ${{ !cancelled() }}
        id: stop_tests_release
        run: |
          sudo chmod +x scripts/timeout_kill.sh
          pids=$(sudo docker exec ${BUILDER_CONTAINER} pgrep -f cmake-build-release/src/infinity | xargs echo)
          sudo docker exec ${BUILDER_CONTAINER} bash -c "/infinity/scripts/timeout_kill.sh 15 ${pids}"
          if [ $? -ne 0 ]; then
            echo "Failed to kill infinity debug version"
            exit 1
          fi

      - name: Collect infinity release output
        if: ${{ !cancelled() }} # always run this step even if previous steps failed
        # GitHub Actions interprets output lines starting with "Error" as error messages, and it automatically sets the step status to failed when such lines are detected.
        run: |
          failure="${{ steps.run_tests_release.outcome == 'failure' || steps.stop_tests_release.outcome == 'failure' }}"
          sudo docker exec ${BUILDER_CONTAINER} bash -c "cp /var/infinity/log/infinity.log /infinity/infinity.log"
          sudo python3 scripts/collect_log.py --log_path=infinity.log --stdout_path=sqllogictest_release.log --stderror_path=sqllogictest_release_error.log --executable_path=cmake-build-release/src/infinity --output_dir=${RUNNER_WORKSPACE_PREFIX}/log --failure=${failure}

      - name: Start infinity release version
        if: ${{ !cancelled() && !failure() }}
        run: |
          # Run a command in the background
          sudo docker exec ${BUILDER_CONTAINER} bash -c "cd /infinity/ && rm -fr /var/infinity && cmake-build-release/src/infinity --config=conf/pytest_parallel_infinity_conf.toml > pysdk_remote_release.log 2> pysdk_remote_release_error.log" &

      - name: Run pysdk remote test
        if: ${{ !cancelled() && !failure() }}
        id: run_pysdk_remote_release
        run: sudo docker exec ${BUILDER_CONTAINER} bash -c "cd /infinity/ && python3 tools/run_pysdk_remote_infinity_test.py" && sleep 1s

      - name: Stop infinity release
        if: ${{ !cancelled() }}
        id: stop_pysdk_remote_release
        run: |
          sudo chmod +x scripts/timeout_kill.sh
          pids=$(sudo docker exec ${BUILDER_CONTAINER} pgrep -f cmake-build-release/src/infinity | xargs echo)
          sudo docker exec ${BUILDER_CONTAINER} bash -c "/infinity/scripts/timeout_kill.sh 15 ${pids}"
          if [ $? -ne 0 ]; then
            echo "Failed to kill infinity debug version"
            exit 1
          fi

      - name: Collect infinity release output
        if: ${{ !cancelled() }} # always run this step even if previous steps failed
        # GitHub Actions interprets output lines starting with "Error" as error messages, and it automatically sets the step status to failed when such lines are detected.
        run: |
          failure="${{ steps.run_pysdk_remote_release.outcome == 'failure' || steps.stop_pysdk_remote_release.outcome == 'failure' }}"
          sudo docker exec ${BUILDER_CONTAINER} bash -c "cp /var/infinity/log/infinity.log /infinity/infinity.log"
          sudo python3 scripts/collect_log.py --log_path=infinity.log --stdout_path=pysdk_remote_release.log --stderror_path=pysdk_remote_release_error.log --executable_path=cmake-build-release/src/infinity --output_dir=${RUNNER_WORKSPACE_PREFIX}/log --failure=${failure}

      - name: Start infinity release version
        if: ${{ !cancelled() && !failure() }}
        run: |
          # Run a command in the background
          sudo docker exec ${BUILDER_CONTAINER} bash -c "cd /infinity/ && rm -fr /var/infinity && cmake-build-release/src/infinity --config=conf/pytest_parallel_infinity_conf.toml > http_remote_release.log 2> http_remote_release_error.log" &

      - name: Run HTTP test
        if: ${{ !cancelled() && !failure() }}
        id: run_http_remote_release
        run: sudo docker exec ${BUILDER_CONTAINER} bash -c "cd /infinity/ && python3 tools/run_http_api.py" && sleep 1s

      - name: Stop infinity release
        if: ${{ !cancelled() }}
        id: stop_http_remote_release
        run: |
          sudo chmod +x scripts/timeout_kill.sh
          pids=$(sudo docker exec ${BUILDER_CONTAINER} pgrep -f cmake-build-release/src/infinity | xargs echo)
          sudo docker exec ${BUILDER_CONTAINER} bash -c "/infinity/scripts/timeout_kill.sh 15 ${pids}"
          if [ $? -ne 0 ]; then
            echo "Failed to kill infinity debug version"
            exit 1
          fi

      - name: Collect infinity release output
        if: ${{ !cancelled() }} # always run this step even if previous steps failed
        # GitHub Actions interprets output lines starting with "Error" as error messages, and it automatically sets the step status to failed when such lines are detected.
        run: |
          failure="${{ steps.run_http_remote_release.outcome == 'failure' || steps.stop_http_remote_release.outcome == 'failure' }}"
          sudo docker exec ${BUILDER_CONTAINER} bash -c "cp /var/infinity/log/infinity.log /infinity/infinity.log"
          sudo python3 scripts/collect_log.py --log_path=infinity.log --stdout_path=http_remote_release.log --stderror_path=http_remote_release_error.log --executable_path=cmake-build-release/src/infinity --output_dir=${RUNNER_WORKSPACE_PREFIX}/log --failure=${failure}

      - name: Start infinity release version
        if: ${{ !cancelled() && !failure() }}
        run: |
          # Run a command in the background
          sudo docker exec ${BUILDER_CONTAINER} bash -c "cd /infinity/ && rm -fr /var/infinity && cmake-build-release/src/infinity --config=conf/pytest_parallel_infinity_conf.toml > parallel_test_release.log 2> parallel_test_release_error.log" &

      - name: Run parallel test
        if: ${{ !cancelled() && !failure() }}
        id: run_parallel_test_release
        run: sudo docker exec ${BUILDER_CONTAINER} bash -c "cd /infinity/ && python3 tools/run_parallel_test.py" && sleep 1s

      - name: Stop infinity release
        if: ${{ !cancelled() }}
        id: stop_parallel_test_release
        run: |
          sudo chmod +x scripts/timeout_kill.sh
          pids=$(sudo docker exec ${BUILDER_CONTAINER} pgrep -f cmake-build-release/src/infinity | xargs echo)
          sudo docker exec ${BUILDER_CONTAINER} bash -c "/infinity/scripts/timeout_kill.sh 15 ${pids}"
          if [ $? -ne 0 ]; then
            echo "Failed to kill infinity debug version"
            exit 1
          fi

      - name: Collect infinity release output
        if: ${{ !cancelled() }} # always run this step even if previous steps failed
        # GitHub Actions interprets output lines starting with "Error" as error messages, and it automatically sets the step status to failed when such lines are detected.
        run: |
          failure="${{ steps.run_parallel_test_release.outcome == 'failure' || steps.stop_parallel_test_release.outcome == 'failure' }}"
          sudo docker exec ${BUILDER_CONTAINER} bash -c "cp /var/infinity/log/infinity.log /infinity/infinity.log"
          sudo python3 scripts/collect_log.py --log_path=infinity.log --stdout_path=parallel_test_release.log --stderror_path=parallel_test_release_error.log --executable_path=cmake-build-release/src/infinity --output_dir=${RUNNER_WORKSPACE_PREFIX}/log --failure=${failure}

      - name: Collect infinity release output
        if: ${{ !cancelled() }} # always run this step even if previous steps failed
        # GitHub Actions interprets output lines starting with "Error" as error messages, and it automatically sets the step status to failed when such lines are detected.
        run: |
          failure="${{ steps.run_parallel_test_release.outcome == 'failure' || steps.stop_parallel_test_release.outcome == 'failure' }}"
          sudo docker exec ${BUILDER_CONTAINER} bash -c "cp /var/infinity/log/infinity.log /infinity/infinity.log"
          sudo python3 scripts/collect_log.py --log_path=infinity.log --stdout_path=minio_parallel_test_release.log --stderror_path=minio_parallel_test_release_error.log --executable_path=cmake-build-release/src/infinity --output_dir=${RUNNER_WORKSPACE_PREFIX}/log --failure=${failure}

      - name: Prepare sift dataset
        if: ${{ !cancelled() && !failure() }}
        run: |
          RUNNER_WORKSPACE_PREFIX=${RUNNER_WORKSPACE_PREFIX:-$HOME}
          echo "RUNNER_WORKSPACE_PREFIX=${RUNNER_WORKSPACE_PREFIX}" >> $GITHUB_ENV
          sudo chmod +x ./tools/ci_tools/check_benchmark_result.py && sudo mkdir -p test/data/benchmark && sudo ln -s ${RUNNER_WORKSPACE_PREFIX}/benchmark/sift1M test/data/benchmark/sift_1m

      - name: Golden benchmark sift
        if: ${{ !cancelled() && !failure() }}
        run: |
          if [[ -f "${RUNNER_WORKSPACE_PREFIX}/benchmark/golden_benchmark_sift_1_thread.log" ]]; then
              echo "golden benchmark result already exists!"
              exit 0
          fi
          rm -fr $PWD/db_tmp && mkdir -p $PWD/db_tmp && cat ${RUNNER_WORKSPACE_PREFIX}/benchmark/infinity_conf.toml | sed -e "s|/var/infinity|$PWD/db_tmp|g" > $PWD/db_tmp/infinity_conf.toml && \
          ${RUNNER_WORKSPACE_PREFIX}/benchmark/knn_import_benchmark --dataset=sift --dataset_dir=$PWD/test/data --infinity_dir=$PWD/db_tmp && \
          echo "1 50" | ${RUNNER_WORKSPACE_PREFIX}/benchmark/knn_query_benchmark sift 200 false $PWD/test/data $PWD/db_tmp | sudo tee ${RUNNER_WORKSPACE_PREFIX}/benchmark/golden_benchmark_sift_1_thread.log && \
          echo "8 50" | ${RUNNER_WORKSPACE_PREFIX}/benchmark/knn_query_benchmark sift 200 false $PWD/test/data $PWD/db_tmp | sudo tee ${RUNNER_WORKSPACE_PREFIX}/benchmark/golden_benchmark_sift_8_threads.log

      - name: Latest benchmark sift
        if: ${{ !cancelled() && !failure() }}
        run: |
          rm -fr $PWD/db_tmp && mkdir -p $PWD/db_tmp && cat conf/infinity_conf.toml | sed -e "s|/var/infinity|$PWD/db_tmp|g" > $PWD/db_tmp/infinity_conf.toml && \
          ./cmake-build-release/benchmark/local_infinity/knn_import_benchmark --dataset=sift --dataset_dir=$PWD/test/data --infinity_dir=$PWD/db_tmp --config_path=db_tmp/infinity_conf.toml && \
          echo "1 50" | ./cmake-build-release/benchmark/local_infinity/knn_query_benchmark sift 200 false $PWD/test/data $PWD/db_tmp db_tmp/infinity_conf.toml | tee benchmark_sift_1_thread.log && \
          echo "8 50" | ./cmake-build-release/benchmark/local_infinity/knn_query_benchmark sift 200 false $PWD/test/data $PWD/db_tmp db_tmp/infinity_conf.toml | tee benchmark_sift_8_threads.log && \
          ./tools/ci_tools/check_benchmark_result.py ${RUNNER_WORKSPACE_PREFIX}/benchmark/golden_benchmark_sift_1_thread.log benchmark_sift_1_thread.log && \
          ./tools/ci_tools/check_benchmark_result.py ${RUNNER_WORKSPACE_PREFIX}/benchmark/golden_benchmark_sift_8_threads.log benchmark_sift_8_threads.log

      - name: Start minio container
        if: ${{ !cancelled() && !failure() }}
        run: |
          MINIO_CONTAINER=minio_$(od -An -N4 -tx4 /dev/urandom | tr -d ' ')
          MINIO_DIR=~/minio_data_$(od -An -N4 -tx4 /dev/urandom | tr -d ' ')
          echo "MINIO_CONTAINER=${MINIO_CONTAINER}" >> $GITHUB_ENV
          echo "MINIO_DIR=${MINIO_DIR}" >> $GITHUB_ENV
          sudo docker rm -f -v ${MINIO_CONTAINER} && sudo rm -fr ${MINIO_DIR} && sudo mkdir ${MINIO_DIR} && sudo docker run -d --net=container:${BUILDER_CONTAINER} --name ${MINIO_CONTAINER} -e "MINIO_ROOT_PASSWORD=minioadmin" -e "MINIO_ROOT_USER=minioadmin"  -v ${MINIO_DIR}:/data    quay.io/minio/minio server /data --console-address ":9006" --address ":9005" && sleep 5s
          if ! sudo docker ps --filter "name=${MINIO_CONTAINER}" --filter "status=running" | grep -q ${MINIO_CONTAINER}; then
              echo "Minio container is not running"
              exit 1
          fi

      - name: Start infinity release version
        if: ${{ !cancelled() && !failure() }}
        run: |
          # Run a command in the background
          sudo docker exec ${BUILDER_CONTAINER} bash -c "cd /infinity/ && rm -fr /var/infinity && cmake-build-release/src/infinity --config=conf/infinity_minio_conf.toml > minio_pysdk_remote_release.log 2> minio_pysdk_remote_release_error.log" &

      - name: Run minio pysdk remote test
        if: ${{ !cancelled() && !failure() }}
        id: run_minio_pysdk_remote_release
        run: sudo docker exec ${BUILDER_CONTAINER} bash -c "cd /infinity/ && python3 tools/run_pysdk_remote_infinity_test.py" && sleep 1s

      - name: Stop infinity release
        if: ${{ !cancelled() }}
        id: stop_minio_pysdk_remote_release
        run: |
          sudo chmod +x scripts/timeout_kill.sh
          pids=$(sudo docker exec ${BUILDER_CONTAINER} pgrep -f cmake-build-release/src/infinity | xargs echo)
          sudo docker exec ${BUILDER_CONTAINER} bash -c "/infinity/scripts/timeout_kill.sh 15 ${pids}"
          if [ $? -ne 0 ]; then
            echo "Failed to kill infinity debug version"
            exit 1
          fi

      - name: Collect infinity release output
        if: ${{ !cancelled() }} # always run this step even if previous steps failed
        # GitHub Actions interprets output lines starting with "Error" as error messages, and it automatically sets the step status to failed when such lines are detected.
        run: |
          failure="${{ steps.run_pysdk_remote_release.outcome == 'failure' || steps.stop_pysdk_remote_release.outcome == 'failure' }}"
          sudo docker exec ${BUILDER_CONTAINER} bash -c "cp /var/infinity/log/infinity.log /infinity/infinity.log"
          sudo python3 scripts/collect_log.py --log_path=infinity.log --stdout_path=minio_pysdk_remote_release.log --stderror_path=minio_pysdk_remote_release_error.log --executable_path=cmake-build-release/src/infinity --output_dir=${RUNNER_WORKSPACE_PREFIX}/log --failure=${failure}


      - name: Start infinity release version
        if: ${{ !cancelled() && !failure() }}
        run: |
          # Run a command in the background
          sudo docker exec ${BUILDER_CONTAINER} bash -c "cd /infinity/ && rm -fr /var/infinity && cmake-build-release/src/infinity --config=conf/infinity_minio_conf.toml > minio_parallel_test_release.log 2> minio_parallel_test_release_error.log" &

      - name: Run minio parallel test
        if: ${{ !cancelled() && !failure() }}
        id: run_minio_parallel_test_release
        run: sudo docker exec ${BUILDER_CONTAINER} bash -c "cd /infinity/ && python3 tools/run_parallel_test.py" && sleep 1s

      - name: Stop infinity release
        if: ${{ !cancelled() }}
        id: stop_minio_parallel_test_release
        run: |
          sudo chmod +x scripts/timeout_kill.sh
          pids=$(sudo docker exec ${BUILDER_CONTAINER} pgrep -f cmake-build-release/src/infinity | xargs echo)
          sudo docker exec ${BUILDER_CONTAINER} bash -c "/infinity/scripts/timeout_kill.sh 15 ${pids}"
          if [ $? -ne 0 ]; then
            echo "Failed to kill infinity debug version"
            exit 1
          fi

      - name: Destroy builder container
        if: always()  # always run this step even if previous steps failed
        run: |
          if [ -n "${BUILDER_CONTAINER}" ]; then
            sudo docker rm -f -v ${BUILDER_CONTAINER}
          fi

      - name: Destroy minio container
        if: always()  # always run this step even if previous steps failed
        run: |
          if [ -n "${MINIO_CONTAINER}" ]; then
            sudo docker rm -f -v ${MINIO_CONTAINER}
          fi

      - name: Clear minio working dir
        if: always()  # always run this step even if previous steps failed
        run: sudo rm -fr ${MINIO_DIR}<|MERGE_RESOLUTION|>--- conflicted
+++ resolved
@@ -352,23 +352,17 @@
           TZ=${TZ:-$(readlink -f /etc/localtime | awk -F '/zoneinfo/' '{print $2}')}
           sudo docker rm -f -v ${BUILDER_CONTAINER} && sudo docker run --cap-add=NET_ADMIN -d --name ${BUILDER_CONTAINER} -e TZ=$TZ -e CMAKE_BUILD_PARALLEL_LEVEL=${CPUS} -v $PWD:/infinity --cpus ${CPUS} infiniflow/infinity_builder:ubuntu20_clang20
 
-<<<<<<< HEAD
+      - name: Configure release version
+        if: ${{ !cancelled() && !failure() }}
+        run: sudo docker exec ${BUILDER_CONTAINER} bash -c "git config --global safe.directory \"*\" && cd /infinity && rm -fr cmake-build-release && mkdir -p cmake-build-release && cmake -G Ninja -DCMAKE_BUILD_TYPE=RelWithDebInfo -DCMAKE_JOB_POOLS:STRING=link=8 -DCI=ON -S /infinity -B /infinity/cmake-build-release"
+
       - name: Install pysdk
         if: ${{ !cancelled() && !failure() }}
         run: sudo docker exec ${BUILDER_CONTAINER} bash -c "rm -rf /root/.config/pip/pip.conf && cd /infinity/ && pip3 uninstall -y infinity-sdk && pip3 install python/infinity_sdk -i https://pypi.tuna.tsinghua.edu.cn/simple --trusted-host tuna.tsinghua.edu.cn"
 
       - name: Build release version
         if: ${{ !cancelled() && !failure() }}
-        run: sudo docker exec ${BUILDER_CONTAINER} bash -c "git config --global safe.directory \"*\" && cd /infinity && rm -fr cmake-build-release && mkdir -p cmake-build-release && cmake -G Ninja -DCMAKE_BUILD_TYPE=RelWithDebInfo -DCMAKE_JOB_POOLS:STRING=link=8 -DCI=ON -S /infinity -B /infinity/cmake-build-release && cmake --build /infinity/cmake-build-release --target infinity"
-=======
-      - name: Configure release version
-        if: ${{ !cancelled() && !failure() }}
-        run: sudo docker exec ${BUILDER_CONTAINER} bash -c "git config --global safe.directory \"*\" && cd /infinity && rm -fr cmake-build-release && mkdir -p cmake-build-release && cmake -G Ninja -DCMAKE_BUILD_TYPE=RelWithDebInfo -DCMAKE_JOB_POOLS:STRING=link=8 -DCI=ON -S /infinity -B /infinity/cmake-build-release"
-
-      - name: Build release version
-        if: ${{ !cancelled() && !failure() }}
         run: sudo docker exec ${BUILDER_CONTAINER} bash -c "cd /infinity && cmake --build /infinity/cmake-build-release --target infinity"
->>>>>>> 7e0ac0a9
 
       #      - name: Run cluster test
       #        if: ${{ !cancelled() && !failure() }}
@@ -451,10 +445,6 @@
       - name: Collect infinity unit test release output
         if: ${{ !cancelled() }}
         run: tail unittest_release.log 2>/dev/null || true
-
-      - name: Install pysdk for Python 3.10
-        if: ${{ !cancelled() && !failure() }}
-        run: sudo docker exec ${BUILDER_CONTAINER} bash -c "rm -rf /root/.config/pip/pip.conf && cd /infinity/ && pip3 uninstall -y infinity-sdk && pip3 install python/infinity_sdk -i https://pypi.tuna.tsinghua.edu.cn/simple --trusted-host tuna.tsinghua.edu.cn"
 
       - name: Start infinity release version
         if: ${{ !cancelled() && !failure() }}
