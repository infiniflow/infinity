name: tests

on:
  push:
    branches:
      - 'main'
      - 'clang-20'
      - '*.*.*'
    paths-ignore:
      - 'docs/**'
      - '*.md'
  pull_request:
    types: [ opened, synchronize, reopened, labeled ]
    paths-ignore:
      - 'docs/**'
      - '*.md'

# https://docs.github.com/en/actions/using-jobs/using-concurrency
concurrency:
  group: ${{ github.workflow }}-${{ github.event.pull_request.number || github.ref }}
  cancel-in-progress: true

jobs:
  debug_tests:
    name: debug_tests
    # https://docs.github.com/en/actions/using-jobs/using-conditions-to-control-job-execution
    # https://github.com/orgs/community/discussions/26261
    if: ${{ github.event_name != 'pull_request' || contains(github.event.pull_request.labels.*.name, 'ci') }}
    runs-on: [ "self-hosted", "debug" ]
    steps:
      # https://github.com/hmarr/debug-action
      #- uses: hmarr/debug-action@v3

      - name: Show PR labels
        if: ${{ !cancelled() && !failure() }}
        run: |
          echo "Workflow triggered by ${{ github.event_name }}"
          if [[ ${{ github.event_name }} == 'pull_request' ]]; then
            echo "PR labels: ${{ join(github.event.pull_request.labels.*.name, ', ') }}"
          fi

      - name: Ensure workspace ownership
        if: ${{ !cancelled() && !failure() }}
        run: echo "chown -R $USER $GITHUB_WORKSPACE" && sudo chown -R $USER $GITHUB_WORKSPACE

      - name: Check out code
        if: ${{ !cancelled() && !failure() }}
        uses: actions/checkout@v4
        with:
          fetch-depth: 0
          fetch-tags: false

      - name: Start builder container
        if: ${{ !cancelled() && !failure() }}
        run: |
          BUILDER_CONTAINER=infinity_build_$(od -An -N4 -tx4 /dev/urandom | tr -d ' ')
          CPUS=${CPUS:-$(nproc)}
          echo "BUILDER_CONTAINER=${BUILDER_CONTAINER}" >> $GITHUB_ENV
          echo "CPUS=${CPUS}" >> $GITHUB_ENV
          TZ=${TZ:-$(readlink -f /etc/localtime | awk -F '/zoneinfo/' '{print $2}')}
          sudo docker rm -f -v ${BUILDER_CONTAINER} && sudo docker run --privileged --cap-add=NET_ADMIN -d --name ${BUILDER_CONTAINER} -e TZ=$TZ -e CMAKE_BUILD_PARALLEL_LEVEL=${CPUS} -v $PWD:/infinity -v /boot:/boot -v /var/run/docker.sock:/var/run/docker.sock --cpus ${CPUS} infiniflow/infinity_builder:ubuntu20_clang20

<<<<<<< HEAD
#      - name: Check format of changed C/C++ files
#        if: ${{ !cancelled() && !failure() }}
#        run: |
#          if [[ ${{ github.event_name }} == 'pull_request' ]]; then
#            CHANGED_FILES=$(git diff --name-only ${{ github.event.pull_request.base.sha }}..${{ github.event.pull_request.head.sha }} \
#              | grep -E '\.(cpp|h|hpp|cppm)$' \
#              | grep -v 'third_party/' \
#              | grep -v 'build/' \
#              | grep -v 'cmake-build/' || true)
#
#            if [ -n "$CHANGED_FILES" ]; then
#              echo "Check format of changed C/C++ files with clang-format-20"
#
#              readarray -t files <<< "$CHANGED_FILES"
#              HAS_ERROR=0
#
#              for file in "${files[@]}"; do
#                if [ -f "$file" ]; then
#                  echo "Checking formatting: $file"
#                  sudo docker exec ${BUILDER_CONTAINER} bash -c "cd /infinity; clang-format-20 $file > ${file}.formatted; diff $file ${file}.formatted 2>/dev/null"
#                  if [ $? -ne 0 ]; then
#                    echo "❌ $file needs formatting"
#                    HAS_ERROR=1
#                  else
#                    echo "✅ $file is properly formatted"
#                  fi
#                  rm -f "${file}.formatted"
#                fi
#              done
#
#              if [ $HAS_ERROR -ne 0 ]; then
#                exit 1
#              fi
#            else
#              echo "No C++ files changed"
#            fi
#          fi
=======
      - name: Check format of changed C/C++ files
        if: ${{ !cancelled() && !failure() }}
        run: |
          if [[ ${{ github.event_name }} == 'pull_request' ]]; then
            CHANGED_FILES=$(git diff --name-only ${{ github.event.pull_request.base.sha }}..${{ github.event.pull_request.head.sha }} \
              | grep -E '\.(cpp|h|hpp|cppm)$' \
              | grep -v 'third_party/' \
              | grep -v 'build/' \
              | grep -v 'parser/' || true)

            if [ -n "$CHANGED_FILES" ]; then
              echo "Check format of changed C/C++ files with clang-format-20"

              readarray -t files <<< "$CHANGED_FILES"
              HAS_ERROR=0

              for file in "${files[@]}"; do
                if [ -f "$file" ]; then
                  echo "Checking formatting: $file"
                  sudo docker exec ${BUILDER_CONTAINER} bash -c "cd /infinity; clang-format-20 $file > ${file}.formatted; diff $file ${file}.formatted 2>/dev/null"
                  if [ $? -ne 0 ]; then
                    echo "❌ $file needs formatting"
                    HAS_ERROR=1
                  else
                    echo "✅ $file is properly formatted"
                  fi
                  rm -f "${file}.formatted"
                fi
              done

              if [ $HAS_ERROR -ne 0 ]; then
                exit 1
              fi
            else
              echo "No C++ files changed"
            fi
          fi
>>>>>>> 2ab008b8

      - name: Start minio container
        if: ${{ !cancelled() && !failure() }}
        run: |
          MINIO_CONTAINER=minio_$(od -An -N4 -tx4 /dev/urandom | tr -d ' ')
          MINIO_DIR=~/minio_data_$(od -An -N4 -tx4 /dev/urandom | tr -d ' ')
          echo "MINIO_CONTAINER=${MINIO_CONTAINER}" >> $GITHUB_ENV
          echo "MINIO_DIR=${MINIO_DIR}" >> $GITHUB_ENV
          sudo docker rm -f -v ${MINIO_CONTAINER} && sudo rm -fr ${MINIO_DIR} && sudo mkdir ${MINIO_DIR} && sudo docker run -d --net=container:${BUILDER_CONTAINER} --name ${MINIO_CONTAINER} -e "MINIO_ROOT_PASSWORD=minioadmin" -e "MINIO_ROOT_USER=minioadmin"  -v ${MINIO_DIR}:/data    quay.io/minio/minio server /data --console-address ":9006" --address ":9005" && sleep 5s
          if ! sudo docker ps --filter "name=${MINIO_CONTAINER}" --filter "status=running" | grep -q ${MINIO_CONTAINER}; then
              echo "Minio container is not running"
              exit 1
          fi

      - name: Configure debug version
        if: ${{ !cancelled() && !failure() }}
        run: sudo docker exec ${BUILDER_CONTAINER} bash -c "git config --global safe.directory \"*\" && cd /infinity && rm -fr cmake-build-debug && mkdir -p cmake-build-debug && cmake -G Ninja -DCMAKE_BUILD_TYPE=Debug -DCMAKE_JOB_POOLS:STRING=link=8 -S /infinity -B /infinity/cmake-build-debug"

      - name: Build debug version
        if: ${{ !cancelled() && !failure() }}
        run: sudo docker exec ${BUILDER_CONTAINER} bash -c "cd /infinity && cmake --build /infinity/cmake-build-debug --target infinity"

#      - name: Install pysdk
#        if: ${{ !cancelled() && !failure() }}
#        run: sudo docker exec ${BUILDER_CONTAINER} bash -c "rm -rf /root/.config/pip/pip.conf && cd /infinity/ && pip3 uninstall -y infinity-sdk && pip3 install python/infinity_sdk -i https://pypi.tuna.tsinghua.edu.cn/simple --trusted-host tuna.tsinghua.edu.cn"
#      #      - name: Run cluster test
#      #        if: ${{ !cancelled() && !failure() }}
#      #        id: run_cluster_test
#      #        run: |
#      #          sudo docker exec ${BUILDER_CONTAINER} bash -c "cd /infinity/ && rm -fr /var/infinity && python3 tools/run_cluster_test.py --infinity_path=cmake-build-debug/src/infinity"
#      #
#      #      - name: Collect cluster test output
#      #        if: ${{ !cancelled() }}
#      #        run: |
#      #          failure="${{ steps.run_cluster_test.outcome == 'failure'}}"
#      #          sudo python3 scripts/collect_cluster_log.py --executable_path=cmake-build-debug/src/infinity --log_dir=/var/infinity/ --output_dir=${RUNNER_WORKSPACE_PREFIX}/log --failure=${failure}
#      #
#      - name: Prepare restart test data
#        if: ${{ !cancelled() && !failure() }}
#        run: |
#          RUNNER_WORKSPACE_PREFIX=${RUNNER_WORKSPACE_PREFIX:-$HOME}
#          echo "RUNNER_WORKSPACE_PREFIX=${RUNNER_WORKSPACE_PREFIX}" >> $GITHUB_ENV
#
#      - name: Run restart test
#        if: ${{ !cancelled() && !failure() }}
#        id: run_restart_test
#        run: sudo docker exec ${BUILDER_CONTAINER} bash -c "cd /infinity/ && python3 tools/run_restart_test.py --infinity_path=cmake-build-debug/src/infinity"
#
#      - name: Collect restart test output
#        if: ${{ !cancelled() }} # always run this step even if previous steps failed
#        run: |
#          failure="${{ steps.run_restart_test.outcome == 'failure'}}"
#          sudo python3 scripts/collect_restart_log.py --executable_path=cmake-build-debug/src/infinity --output_dir=${RUNNER_WORKSPACE_PREFIX}/log --failure=${failure}
#      #
#      #      - name: Start infinity debug version with minio
#      #        if: ${{ !cancelled() && !failure() }}
#      #        run: |
#      #          # Run a command in the background
#      #          sudo docker exec ${BUILDER_CONTAINER} bash -c "cd /infinity/ && rm -fr /var/infinity && cmake-build-debug/src/infinity --config=conf/pytest_parallel_infinity_minio.toml > vfs_debug.log 2> vfs_debug_error.log" &
#      #
#      #      - name: Run pysdk remote infinity & parallel & http_api & sqllogic test debug version
#      #        if: ${{ !cancelled() && !failure() }}
#      #        id: run_tests_debug_minio
#      #        run: sudo docker exec ${BUILDER_CONTAINER} bash -c "cd /infinity/ && LD_PRELOAD=/usr/local/lib/clang/20/lib/x86_64-unknown-linux-gnu/libclang_rt.asan.so ASAN_OPTIONS=detect_leaks=0 python3 tools/run_pytest_parallel.py" && sleep 1s
#      #
#      #      - name: Stop infinity pysdk & http_api & sqllogictest debug
#      #        if: ${{ !cancelled() }}
#      #        id: stop_tests_debug_minio
#      #        run: |
#      #          sudo chmod +x scripts/timeout_kill.sh
#      #          pids=$(sudo docker exec ${BUILDER_CONTAINER} pgrep -f cmake-build-debug/src/infinity | xargs echo)
#      #          sudo docker exec ${BUILDER_CONTAINER} bash -c "/infinity/scripts/timeout_kill.sh 15 ${pids}"
#      #          if [ $? -ne 0 ]; then
#      #            echo "Failed to kill infinity debug version"
#      #            exit 1
#      #          fi
#      #
#      #      - name: Collect infinity debug output
#      #        if: ${{ !cancelled() }}
#      #        # GitHub Actions interprets output lines starting with "Error" as error messages, and it automatically sets the step status to failed when such lines are detected.
#      #        run: |
#      #          failure="${{ steps.run_tests_debug_minio.outcome == 'failure' || steps.stop_tests_debug_minio.outcome == 'failure' }}"
#      #          sudo python3 scripts/collect_log.py --log_path=/var/infinity/log/infinity.log --stdout_path=vfs_debug.log --stderror_path=vfs_debug_error.log --executable_path=cmake-build-debug/src/infinity --output_dir=${RUNNER_WORKSPACE_PREFIX}/log --failure=${failure}
#      #
#      - name: Start infinity debug version
#        if: ${{ !cancelled() && !failure() }}
#        run: |
#          # Run a command in the background
#          sudo docker exec ${BUILDER_CONTAINER} bash -c "cd /infinity/ && rm -fr /var/infinity && cmake-build-debug/src/infinity --config=conf/pytest_parallel_infinity_conf.toml > sqllogictest_debug.log 2> sqllogictest_debug_error.log" &
#
#      - name: Run sqllogictest debug version
#        if: ${{ !cancelled() && !failure() }}
#        id: run_tests_debug
#        run: sudo docker exec ${BUILDER_CONTAINER} bash -c "cd /infinity/ && LD_PRELOAD=/usr/local/lib/clang/20/lib/x86_64-unknown-linux-gnu/libclang_rt.asan.so ASAN_OPTIONS=detect_leaks=0 python3 tools/sqllogictest.py" && sleep 1s
#
#      - name: Stop sqllogictest debug
#        if: ${{ !cancelled() }}
#        id: stop_tests_debug
#        run: |
#          sudo chmod +x scripts/timeout_kill.sh
#          pids=$(sudo docker exec ${BUILDER_CONTAINER} pgrep -f cmake-build-debug/src/infinity | xargs echo)
#          sudo docker exec ${BUILDER_CONTAINER} bash -c "/infinity/scripts/timeout_kill.sh 15 ${pids}"
#          if [ $? -ne 0 ]; then
#            echo "Failed to kill infinity debug version"
#            exit 1
#          fi
#
#      - name: Collect infinity debug output
#        if: ${{ !cancelled() }}
#        # GitHub Actions interprets output lines starting with "Error" as error messages, and it automatically sets the step status to failed when such lines are detected.
#        run: |
#          failure="${{ steps.run_tests_debug.outcome == 'failure' || steps.stop_tests_debug.outcome == 'failure' }}"
#          sudo docker exec ${BUILDER_CONTAINER} bash -c "cp /var/infinity/log/infinity.log /infinity/infinity.log"
#          sudo python3 scripts/collect_log.py --log_path=infinity.log --stdout_path=sqllogictest_debug.log --stderror_path=sqllogictest_debug_error.log --executable_path=cmake-build-debug/src/infinity --output_dir=${RUNNER_WORKSPACE_PREFIX}/log --failure=${failure}
#
      - name: Build unit test
        if: ${{ !cancelled() && !failure() }}
        run: sudo docker exec ${BUILDER_CONTAINER} bash -c "git config --global safe.directory \"*\" && cd /infinity && cmake --build /infinity/cmake-build-debug --target test_main"

#      - name: Unit test debug version
#        if: ${{ !cancelled() && !failure() }}
#        id: run_unit_test_debug
#        run: sudo docker exec ${BUILDER_CONTAINER} bash -c "mkdir -p /var/infinity && cd /infinity/ && ASAN_OPTIONS=detect_leaks=0 cmake-build-debug/src/test_main > unittest_debug.log 2> unittest_debug_error.log"
#
#      - name: Collect infinity unit test debug output
#        if: ${{ !cancelled() }}
#        run: |
#          failure="${{ steps.run_unit_test_debug.outcome == 'failure' }}"
#          sudo python3 scripts/collect_log.py --log_path=infinity.log --stdout_path=unittest_debug.log --stderror_path=unittest_debug_error.log --executable_path=cmake-build-debug/src/infinity --output_dir=${RUNNER_WORKSPACE_PREFIX}/log --failure=${failure}
#
#      - name: Start infinity debug version
#        if: ${{ !cancelled() && !failure() }}
#        run: |
#          # Run a command in the background
#          sudo docker exec ${BUILDER_CONTAINER} bash -c "cd /infinity/ && rm -fr /var/infinity && cmake-build-debug/src/infinity --config=conf/pytest_parallel_infinity_conf.toml > pysdk_remote_debug.log 2> pysdk_remote_debug_error.log" &
#
#      - name: Run pysdk remote infinity test debug version
#        if: ${{ !cancelled() && !failure() }}
#        id: run_pysdk_remote_debug
#        run: sudo docker exec ${BUILDER_CONTAINER} bash -c "cd /infinity/ && LD_PRELOAD=/usr/local/lib/clang/20/lib/x86_64-unknown-linux-gnu/libclang_rt.asan.so ASAN_OPTIONS=detect_leaks=0 python3 tools/run_pysdk_remote_infinity_test.py" && sleep 1s
#
#      - name: Stop infinity pysdk_remote test
#        if: ${{ !cancelled() }}
#        id: stop_pysdk_remote_debug
#        run: |
#          sudo chmod +x scripts/timeout_kill.sh
#          pids=$(sudo docker exec ${BUILDER_CONTAINER} pgrep -f cmake-build-debug/src/infinity | xargs echo)
#          sudo docker exec ${BUILDER_CONTAINER} bash -c "/infinity/scripts/timeout_kill.sh 15 ${pids}"
#          if [ $? -ne 0 ]; then
#            echo "Failed to kill infinity debug version"
#            exit 1
#          fi
#
#      - name: Collect infinity debug output
#        if: ${{ !cancelled() }}
#        # GitHub Actions interprets output lines starting with "Error" as error messages, and it automatically sets the step status to failed when such lines are detected.
#        run: |
#          failure="${{ steps.run_pysdk_remote_debug.outcome == 'failure' || steps.stop_pysdk_remote_debug.outcome == 'failure' }}"
#          sudo docker exec ${BUILDER_CONTAINER} bash -c "cp /var/infinity/log/infinity.log /infinity/infinity.log"
#          sudo python3 scripts/collect_log.py --log_path=infinity.log --stdout_path=pysdk_remote_debug.log --stderror_path=pysdk_remote_debug_error.log --executable_path=cmake-build-debug/src/infinity --output_dir=${RUNNER_WORKSPACE_PREFIX}/log --failure=${failure}
#
#      - name: Start infinity debug version
#        if: ${{ !cancelled() && !failure() }}
#        run: |
#          # Run a command in the background
#          sudo docker exec ${BUILDER_CONTAINER} bash -c "cd /infinity/ && rm -fr /var/infinity && cmake-build-debug/src/infinity --config=conf/pytest_parallel_infinity_conf.toml > http_remote_debug.log 2> http_remote_debug_error.log" &
#
#      - name: Run HTTP infinity test debug version
#        if: ${{ !cancelled() && !failure() }}
#        id: run_http_remote_debug
#        run: sudo docker exec ${BUILDER_CONTAINER} bash -c "cd /infinity/ && LD_PRELOAD=/usr/local/lib/clang/20/lib/x86_64-unknown-linux-gnu/libclang_rt.asan.so ASAN_OPTIONS=detect_leaks=0 python3 tools/run_http_api.py" && sleep 1s
#
#      - name: Stop infinity HTTP test
#        if: ${{ !cancelled() }}
#        id: stop_http_remote_debug
#        run: |
#          sudo chmod +x scripts/timeout_kill.sh
#          pids=$(sudo docker exec ${BUILDER_CONTAINER} pgrep -f cmake-build-debug/src/infinity | xargs echo)
#          sudo docker exec ${BUILDER_CONTAINER} bash -c "/infinity/scripts/timeout_kill.sh 15 ${pids}"
#          if [ $? -ne 0 ]; then
#            echo "Failed to kill infinity debug version"
#            exit 1
#          fi
#
#      - name: Collect infinity debug output
#        if: ${{ !cancelled() }}
#        # GitHub Actions interprets output lines starting with "Error" as error messages, and it automatically sets the step status to failed when such lines are detected.
#        run: |
#          failure="${{ steps.run_http_remote_debug.outcome == 'failure' || steps.stop_http_remote_debug.outcome == 'failure' }}"
#          sudo docker exec ${BUILDER_CONTAINER} bash -c "cp /var/infinity/log/infinity.log /infinity/infinity.log"
#          sudo python3 scripts/collect_log.py --log_path=infinity.log --stdout_path=http_remote_debug.log --stderror_path=http_remote_debug_error.log --executable_path=cmake-build-debug/src/infinity --output_dir=${RUNNER_WORKSPACE_PREFIX}/log --failure=${failure}
#
#      - name: Start infinity debug version
#        if: ${{ !cancelled() && !failure() }}
#        run: |
#          # Run a command in the background
#          sudo docker exec ${BUILDER_CONTAINER} bash -c "cd /infinity/ && rm -fr /var/infinity && cmake-build-debug/src/infinity --config=conf/pytest_parallel_infinity_conf.toml > parallel_test_debug.log 2> parallel_test_debug_error.log" &
#
#      - name: Run pysdk parallel test debug version
#        if: ${{ !cancelled() && !failure() }}
#        id: run_parallel_test_debug
#        run: sudo docker exec ${BUILDER_CONTAINER} bash -c "cd /infinity/ && LD_PRELOAD=/usr/local/lib/clang/20/lib/x86_64-unknown-linux-gnu/libclang_rt.asan.so ASAN_OPTIONS=detect_leaks=0 python3 tools/run_parallel_test.py" && sleep 1s
#
#      - name: Stop infinity pysdk parallel test
#        if: ${{ !cancelled() }}
#        id: stop_parallel_test_debug
#        run: |
#          sudo chmod +x scripts/timeout_kill.sh
#          pids=$(sudo docker exec ${BUILDER_CONTAINER} pgrep -f cmake-build-debug/src/infinity | xargs echo)
#          sudo docker exec ${BUILDER_CONTAINER} bash -c "/infinity/scripts/timeout_kill.sh 15 ${pids}"
#          if [ $? -ne 0 ]; then
#            echo "Failed to kill infinity debug version"
#            exit 1
#          fi
#
#      - name: Collect infinity debug output
#        if: ${{ !cancelled() }}
#        # GitHub Actions interprets output lines starting with "Error" as error messages, and it automatically sets the step status to failed when such lines are detected.
#        run: |
#          failure="${{ steps.run_parallel_test_debug.outcome == 'failure' || steps.stop_parallel_test_debug.outcome == 'failure' }}"
#          sudo docker exec ${BUILDER_CONTAINER} bash -c "cp /var/infinity/log/infinity.log /infinity/infinity.log"
#          sudo python3 scripts/collect_log.py --log_path=infinity.log --stdout_path=parallel_test_debug.log --stderror_path=parallel_test_debug_error.log --executable_path=cmake-build-debug/src/infinity --output_dir=${RUNNER_WORKSPACE_PREFIX}/log --failure=${failure}
#
#      - name: Destroy builder container
#        if: always()  # always run this step even if previous steps failed
#        run: |
#          if [ -n "${BUILDER_CONTAINER}" ]; then
#            sudo docker rm -f -v ${BUILDER_CONTAINER}
#          fi
#
#      - name: Destroy minio container
#        if: always()  # always run this step even if previous steps failed
#        run: |
#          if [ -n "${MINIO_CONTAINER}" ]; then
#            sudo docker rm -f -v ${MINIO_CONTAINER}
#          fi
#
#      - name: Clear minio working dir
#        if: always()  # always run this step even if previous steps failed
#        run: sudo rm -fr ${MINIO_DIR}

  release_tests:
    name: release_tests and benchmark
    # https://docs.github.com/en/actions/using-jobs/using-conditions-to-control-job-execution
    # https://github.com/orgs/community/discussions/26261
    if: ${{ github.event_name != 'pull_request' || contains(github.event.pull_request.labels.*.name, 'ci') }}
    runs-on: [ "self-hosted", "benchmark" ]
    steps:
      # https://github.com/hmarr/debug-action
      #- uses: hmarr/debug-action@v3

      - name: Show PR labels
        if: ${{ !cancelled() && !failure() }}
        run: |
          echo "Workflow triggered by ${{ github.event_name }}"
          if [[ ${{ github.event_name }} == 'pull_request' ]]; then
            echo "PR labels: ${{ join(github.event.pull_request.labels.*.name, ', ') }}"
          fi

      - name: Ensure workspace ownership
        if: ${{ !cancelled() && !failure() }}
        run: echo "chown -R $USER $GITHUB_WORKSPACE" && sudo chown -R $USER $GITHUB_WORKSPACE

      - name: Check out code
        if: ${{ !cancelled() && !failure() }}
        uses: actions/checkout@v4

      - name: Start builder container
        if: ${{ !cancelled() && !failure() }}
        run: |
          BUILDER_CONTAINER=infinity_build_$(od -An -N4 -tx4 /dev/urandom | tr -d ' ')
          CPUS=${CPUS:-$(nproc)}
          echo "BUILDER_CONTAINER=${BUILDER_CONTAINER}" >> $GITHUB_ENV
          echo "CPUS=${CPUS}" >> $GITHUB_ENV
          TZ=${TZ:-$(readlink -f /etc/localtime | awk -F '/zoneinfo/' '{print $2}')}
          sudo docker rm -f -v ${BUILDER_CONTAINER} && sudo docker run --cap-add=NET_ADMIN -d --name ${BUILDER_CONTAINER} -e TZ=$TZ -e CMAKE_BUILD_PARALLEL_LEVEL=${CPUS} -v $PWD:/infinity -v /boot:/boot --cpus ${CPUS} infiniflow/infinity_builder:ubuntu20_clang20

      - name: Start minio container
        if: ${{ !cancelled() && !failure() }}
        run: |
          MINIO_CONTAINER=minio_$(od -An -N4 -tx4 /dev/urandom | tr -d ' ')
          MINIO_DIR=~/minio_data_$(od -An -N4 -tx4 /dev/urandom | tr -d ' ')
          echo "MINIO_CONTAINER=${MINIO_CONTAINER}" >> $GITHUB_ENV
          echo "MINIO_DIR=${MINIO_DIR}" >> $GITHUB_ENV
          sudo docker rm -f -v ${MINIO_CONTAINER} && sudo rm -fr ${MINIO_DIR} && sudo mkdir ${MINIO_DIR} && sudo docker run -d --net=container:${BUILDER_CONTAINER} --name ${MINIO_CONTAINER} -e "MINIO_ROOT_PASSWORD=minioadmin" -e "MINIO_ROOT_USER=minioadmin"  -v ${MINIO_DIR}:/data    quay.io/minio/minio server /data --console-address ":9006" --address ":9005" && sleep 5s
          if ! sudo docker ps --filter "name=${MINIO_CONTAINER}" --filter "status=running" | grep -q ${MINIO_CONTAINER}; then
              echo "Minio container is not running"
              exit 1
          fi

      - name: Configure release version
        if: ${{ !cancelled() && !failure() }}
        run: sudo docker exec ${BUILDER_CONTAINER} bash -c "git config --global safe.directory \"*\" && cd /infinity && rm -fr cmake-build-release && mkdir -p cmake-build-release && cmake -G Ninja -DCMAKE_BUILD_TYPE=RelWithDebInfo -DCMAKE_JOB_POOLS:STRING=link=8 -S /infinity -B /infinity/cmake-build-release"

      - name: Build release version
        if: ${{ !cancelled() && !failure() }}
        run: sudo docker exec ${BUILDER_CONTAINER} bash -c "cd /infinity && cmake --build /infinity/cmake-build-release --target infinity"


#      - name: Install pysdk for Python 3.10
#        if: ${{ !cancelled() && !failure() }}
#        run: sudo docker exec ${BUILDER_CONTAINER} bash -c "rm -rf /root/.config/pip/pip.conf && cd /infinity/ && pip3 uninstall -y infinity-sdk && pip3 install python/infinity_sdk -i https://pypi.tuna.tsinghua.edu.cn/simple --trusted-host tuna.tsinghua.edu.cn"
#
#      #      - name: Run cluster test
#      #        if: ${{ !cancelled() && !failure() }}
#      #        id: run_cluster_test
#      #        run: |
#      #          sudo docker exec ${BUILDER_CONTAINER} bash -c "cd /infinity/ && rm -fr /var/infinity && python3 tools/run_cluster_test.py --infinity_path=cmake-build-release/src/infinity"
#      #
#      #      - name: Collect cluster test output
#      #        if: ${{ !cancelled() }}
#      #        run: |
#      #          failure="${{ steps.run_cluster_test.outcome == 'failure'}}"
#      #          sudo python3 scripts/collect_cluster_log.py --executable_path=cmake-build-release/src/infinity --log_dir=/var/infinity/ --output_dir=${RUNNER_WORKSPACE_PREFIX}/log --failure=${failure}
#      #
#      #      - name: Prepare restart test data
#      #        if: ${{ !cancelled() && !failure() }}
#      #        run: |
#      #          RUNNER_WORKSPACE_PREFIX=${RUNNER_WORKSPACE_PREFIX:-$HOME}
#      #          echo "RUNNER_WORKSPACE_PREFIX=${RUNNER_WORKSPACE_PREFIX}" >> $GITHUB_ENV
#      #
#      #      - name: Run restart test
#      #        if: ${{ !cancelled() && !failure() }}
#      #        id: run_restart_test
#      #        run : sudo docker exec ${BUILDER_CONTAINER} bash -c "cd /infinity/ && pip3 install -r python/restart_test/requirements.txt -i https://pypi.tuna.tsinghua.edu.cn/simple --trusted-host tuna.tsinghua.edu.cn && python3 tools/run_restart_test.py --infinity_path=cmake-build-release/src/infinity"
#      #
#      #      - name: Collect restart test output
#      #        if: ${{ !cancelled() }} # always run this step even if previous steps failed
#      #        run: |
#      #          failure="${{ steps.run_restart_test.outcome == 'failure'}}"
#      #          sudo python3 scripts/collect_restart_log.py --executable_path=cmake-build-release/src/infinity --output_dir=${RUNNER_WORKSPACE_PREFIX}/log --failure=${failure}
#      #
#      #      - name: Test embedded infinity for Python 3.10
#      #        if: ${{ !cancelled() && !failure() }}
#      #        id: run_pysdk_local_infinity_test
#      #        run: sudo docker exec ${BUILDER_CONTAINER} bash -c "cd /infinity/ && rm -fr /var/infinity/* && cp test/data/config/infinity_conf.toml /var/infinity && source /usr/local/venv310/bin/activate && python3 tools/run_pysdk_local_infinity_test.py"
#      #
#      #      - name: Collect embedded infinity log
#      #        if: ${{ !cancelled() && failure()}} # run this step if previous steps failed
#      #        run: |
#      #          failure="${{ steps.run_pysdk_local_infinity_test.outcome == 'failure'}}"
#      #          sudo python3 scripts/collect_embedded_log.py --output_dir=${RUNNER_WORKSPACE_PREFIX}/log --failure=${failure} --log_path=/var/infinity/log/infinity.log
#      #
#      #      - name: Start infinity release version with minio
#      #        if: ${{ !cancelled() && !failure() }}
#      #        run: |
#      #          # Run a command in the background
#      #          sudo docker exec ${BUILDER_CONTAINER} bash -c "cd /infinity/ && rm -fr /var/infinity && cmake-build-release/src/infinity --config=conf/pytest_parallel_infinity_minio.toml > vfs_release.log 2> vfs_release_error.log" &
#      #
#      #      - name: Run pysdk remote infinity & parallel & http_api & sqllogic test release version
#      #        if: ${{ !cancelled() }}
#      #        id: run_tests_release_minio
#      #        run: sudo docker exec ${BUILDER_CONTAINER} bash -c "cd /infinity/ && python3 tools/run_pytest_parallel.py" && sleep 1s
#      #
#      #      - name: Stop infinity release
#      #        if: ${{ !cancelled() }}
#      #        id: stop_tests_release_minio
#      #        run: |
#      #          sudo chmod +x scripts/timeout_kill.sh
#      #          pids=$(sudo docker exec ${BUILDER_CONTAINER} pgrep -f cmake-build-release/src/infinity | xargs echo)
#      #          sudo docker exec ${BUILDER_CONTAINER} bash -c "/infinity/scripts/timeout_kill.sh 15 ${pids}"
#      #          if [ $? -ne 0 ]; then
#      #            echo "Failed to kill infinity debug version"
#      #            exit 1
#      #          fi
#      #
#      #      - name: Collect infinity release output
#      #        if: ${{ !cancelled() }} # always run this step even if previous steps failed
#      #        # GitHub Actions interprets output lines starting with "Error" as error messages, and it automatically sets the step status to failed when such lines are detected.
#      #        run: |
#      #          failure="${{ steps.run_tests_release_minio.outcome == 'failure' || steps.stop_tests_release_minio.outcome == 'failure' }}"
#      #          sudo python3 scripts/collect_log.py --log_path=/var/infinity/log/infinity.log --stderror_path=vfs_release_error.log --stdout_path=vfs_release.log --executable_path=cmake-build-release/src/infinity --output_dir=${RUNNER_WORKSPACE_PREFIX}/log --failure=${failure}
#
#      - name: Start infinity release version
#        if: ${{ !cancelled() && !failure() }}
#        run: |
#          # Run a command in the background
#          sudo docker exec ${BUILDER_CONTAINER} bash -c "cd /infinity/ && rm -fr /var/infinity && cmake-build-release/src/infinity --config=conf/pytest_parallel_infinity_conf.toml > sqllogictest_release.log 2> sqllogictest_release_error.log" &
#
#      - name: Run sqllogictest release version
#        if: ${{ !cancelled() && !failure() }}
#        id: run_tests_release
#        run: sudo docker exec ${BUILDER_CONTAINER} bash -c "cd /infinity/ && python3 tools/sqllogictest.py" && sleep 1s
#
#      - name: Stop sqllogictest release
#        if: ${{ !cancelled() }}
#        id: stop_tests_release
#        run: |
#          sudo chmod +x scripts/timeout_kill.sh
#          pids=$(sudo docker exec ${BUILDER_CONTAINER} pgrep -f cmake-build-release/src/infinity | xargs echo)
#          sudo docker exec ${BUILDER_CONTAINER} bash -c "/infinity/scripts/timeout_kill.sh 15 ${pids}"
#          if [ $? -ne 0 ]; then
#            echo "Failed to kill infinity debug version"
#            exit 1
#          fi
#
#      - name: Collect infinity release output
#        if: ${{ !cancelled() }} # always run this step even if previous steps failed
#        # GitHub Actions interprets output lines starting with "Error" as error messages, and it automatically sets the step status to failed when such lines are detected.
#        run: |
#          failure="${{ steps.run_tests_release.outcome == 'failure' || steps.stop_tests_release.outcome == 'failure' }}"
#          sudo docker exec ${BUILDER_CONTAINER} bash -c "cp /var/infinity/log/infinity.log /infinity/infinity.log"
#          sudo python3 scripts/collect_log.py --log_path=infinity.log --stdout_path=sqllogictest_release.log --stderror_path=sqllogictest_release_error.log --executable_path=cmake-build-release/src/infinity --output_dir=${RUNNER_WORKSPACE_PREFIX}/log --failure=${failure}
#
      - name: Build unit test
        if: ${{ !cancelled() && !failure() }}
        run: sudo docker exec ${BUILDER_CONTAINER} bash -c "git config --global safe.directory \"*\" && cd /infinity && cmake --build /infinity/cmake-build-release --target test_main knn_import_benchmark knn_query_benchmark"

#      - name: Unit test release version
#        if: ${{ !cancelled() && !failure() }}
#        run: sudo docker exec ${BUILDER_CONTAINER} bash -c "mkdir -p /var/infinity && cd /infinity/ && cmake-build-release/src/test_main > unittest_release.log 2>&1"
#
#      - name: Collect infinity unit test release output
#        if: ${{ !cancelled() }}
#        run: tail -n 1000 unittest_release.log 2>/dev/null || true
#
#      - name: Start infinity release version
#        if: ${{ !cancelled() && !failure() }}
#        run: |
#          # Run a command in the background
#          sudo docker exec ${BUILDER_CONTAINER} bash -c "cd /infinity/ && rm -fr /var/infinity && cmake-build-release/src/infinity --config=conf/pytest_parallel_infinity_conf.toml > pysdk_remote_release.log 2> pysdk_remote_release_error.log" &
#
#      - name: Run pysdk remote test
#        if: ${{ !cancelled() && !failure() }}
#        id: run_pysdk_remote_release
#        run: sudo docker exec ${BUILDER_CONTAINER} bash -c "cd /infinity/ && python3 tools/run_pysdk_remote_infinity_test.py" && sleep 1s
#
#      - name: Stop infinity release
#        if: ${{ !cancelled() }}
#        id: stop_pysdk_remote_release
#        run: |
#          sudo chmod +x scripts/timeout_kill.sh
#          pids=$(sudo docker exec ${BUILDER_CONTAINER} pgrep -f cmake-build-release/src/infinity | xargs echo)
#          sudo docker exec ${BUILDER_CONTAINER} bash -c "/infinity/scripts/timeout_kill.sh 15 ${pids}"
#          if [ $? -ne 0 ]; then
#            echo "Failed to kill infinity debug version"
#            exit 1
#          fi
#
#      - name: Collect infinity release output
#        if: ${{ !cancelled() }} # always run this step even if previous steps failed
#        # GitHub Actions interprets output lines starting with "Error" as error messages, and it automatically sets the step status to failed when such lines are detected.
#        run: |
#          failure="${{ steps.run_pysdk_remote_release.outcome == 'failure' || steps.stop_pysdk_remote_release.outcome == 'failure' }}"
#          sudo docker exec ${BUILDER_CONTAINER} bash -c "cp /var/infinity/log/infinity.log /infinity/infinity.log"
#          sudo python3 scripts/collect_log.py --log_path=infinity.log --stdout_path=pysdk_remote_release.log --stderror_path=pysdk_remote_release_error.log --executable_path=cmake-build-release/src/infinity --output_dir=${RUNNER_WORKSPACE_PREFIX}/log --failure=${failure}
#
#      - name: Start infinity release version
#        if: ${{ !cancelled() && !failure() }}
#        run: |
#          # Run a command in the background
#          sudo docker exec ${BUILDER_CONTAINER} bash -c "cd /infinity/ && rm -fr /var/infinity && cmake-build-release/src/infinity --config=conf/pytest_parallel_infinity_conf.toml > http_remote_release.log 2> http_remote_release_error.log" &
#
#      - name: Run HTTP test
#        if: ${{ !cancelled() && !failure() }}
#        id: run_http_remote_release
#        run: sudo docker exec ${BUILDER_CONTAINER} bash -c "cd /infinity/ && python3 tools/run_http_api.py" && sleep 1s
#
#      - name: Stop infinity release
#        if: ${{ !cancelled() }}
#        id: stop_http_remote_release
#        run: |
#          sudo chmod +x scripts/timeout_kill.sh
#          pids=$(sudo docker exec ${BUILDER_CONTAINER} pgrep -f cmake-build-release/src/infinity | xargs echo)
#          sudo docker exec ${BUILDER_CONTAINER} bash -c "/infinity/scripts/timeout_kill.sh 15 ${pids}"
#          if [ $? -ne 0 ]; then
#            echo "Failed to kill infinity debug version"
#            exit 1
#          fi
#
#      - name: Collect infinity release output
#        if: ${{ !cancelled() }} # always run this step even if previous steps failed
#        # GitHub Actions interprets output lines starting with "Error" as error messages, and it automatically sets the step status to failed when such lines are detected.
#        run: |
#          failure="${{ steps.run_http_remote_release.outcome == 'failure' || steps.stop_http_remote_release.outcome == 'failure' }}"
#          sudo docker exec ${BUILDER_CONTAINER} bash -c "cp /var/infinity/log/infinity.log /infinity/infinity.log"
#          sudo python3 scripts/collect_log.py --log_path=infinity.log --stdout_path=http_remote_release.log --stderror_path=http_remote_release_error.log --executable_path=cmake-build-release/src/infinity --output_dir=${RUNNER_WORKSPACE_PREFIX}/log --failure=${failure}
#
#      - name: Start infinity release version
#        if: ${{ !cancelled() && !failure() }}
#        run: |
#          # Run a command in the background
#          sudo docker exec ${BUILDER_CONTAINER} bash -c "cd /infinity/ && rm -fr /var/infinity && cmake-build-release/src/infinity --config=conf/pytest_parallel_infinity_conf.toml > parallel_test_release.log 2> parallel_test_release_error.log" &
#
#      - name: Run parallel test
#        if: ${{ !cancelled() && !failure() }}
#        id: run_parallel_test_release
#        run: sudo docker exec ${BUILDER_CONTAINER} bash -c "cd /infinity/ && python3 tools/run_parallel_test.py" && sleep 1s
#
#      - name: Stop infinity release
#        if: ${{ !cancelled() }}
#        id: stop_parallel_test_release
#        run: |
#          sudo chmod +x scripts/timeout_kill.sh
#          pids=$(sudo docker exec ${BUILDER_CONTAINER} pgrep -f cmake-build-release/src/infinity | xargs echo)
#          sudo docker exec ${BUILDER_CONTAINER} bash -c "/infinity/scripts/timeout_kill.sh 15 ${pids}"
#          if [ $? -ne 0 ]; then
#            echo "Failed to kill infinity debug version"
#            exit 1
#          fi
#
#      - name: Collect infinity release output
#        if: ${{ !cancelled() }} # always run this step even if previous steps failed
#        # GitHub Actions interprets output lines starting with "Error" as error messages, and it automatically sets the step status to failed when such lines are detected.
#        run: |
#          failure="${{ steps.run_parallel_test_release.outcome == 'failure' || steps.stop_parallel_test_release.outcome == 'failure' }}"
#          sudo docker exec ${BUILDER_CONTAINER} bash -c "cp /var/infinity/log/infinity.log /infinity/infinity.log"
#          sudo python3 scripts/collect_log.py --log_path=infinity.log --stdout_path=parallel_test_release.log --stderror_path=parallel_test_release_error.log --executable_path=cmake-build-release/src/infinity --output_dir=${RUNNER_WORKSPACE_PREFIX}/log --failure=${failure}
#
#      - name: Start infinity release version
#        if: ${{ !cancelled() && !failure() }}
#        run: |
#          # Run a command in the background
#          sudo docker exec ${BUILDER_CONTAINER} bash -c "cd /infinity/ && rm -fr /var/infinity && cmake-build-release/src/infinity --config=conf/infinity_minio_conf.toml > minio_pysdk_remote_release.log 2> minio_pysdk_remote_release_error.log" &
#
#      - name: Run minio pysdk remote test
#        if: ${{ !cancelled() && !failure() }}
#        id: run_minio_pysdk_remote_release
#        run: sudo docker exec ${BUILDER_CONTAINER} bash -c "cd /infinity/ && python3 tools/run_pysdk_remote_infinity_test.py" && sleep 1s
#
#      - name: Stop infinity release
#        if: ${{ !cancelled() }}
#        id: stop_minio_pysdk_remote_release
#        run: |
#          sudo chmod +x scripts/timeout_kill.sh
#          pids=$(sudo docker exec ${BUILDER_CONTAINER} pgrep -f cmake-build-release/src/infinity | xargs echo)
#          sudo docker exec ${BUILDER_CONTAINER} bash -c "/infinity/scripts/timeout_kill.sh 15 ${pids}"
#          if [ $? -ne 0 ]; then
#            echo "Failed to kill infinity debug version"
#            exit 1
#          fi
#
#      - name: Collect infinity release output
#        if: ${{ !cancelled() }} # always run this step even if previous steps failed
#        # GitHub Actions interprets output lines starting with "Error" as error messages, and it automatically sets the step status to failed when such lines are detected.
#        run: |
#          failure="${{ steps.run_pysdk_remote_release.outcome == 'failure' || steps.stop_pysdk_remote_release.outcome == 'failure' }}"
#          sudo docker exec ${BUILDER_CONTAINER} bash -c "cp /var/infinity/log/infinity.log /infinity/infinity.log"
#          sudo python3 scripts/collect_log.py --log_path=infinity.log --stdout_path=minio_pysdk_remote_release.log --stderror_path=minio_pysdk_remote_release_error.log --executable_path=cmake-build-release/src/infinity --output_dir=${RUNNER_WORKSPACE_PREFIX}/log --failure=${failure}
#
#
#      - name: Start infinity release version
#        if: ${{ !cancelled() && !failure() }}
#        run: |
#          # Run a command in the background
#          sudo docker exec ${BUILDER_CONTAINER} bash -c "cd /infinity/ && rm -fr /var/infinity && cmake-build-release/src/infinity --config=conf/infinity_minio_conf.toml > minio_parallel_test_release.log 2> minio_parallel_test_release_error.log" &
#
#      - name: Run minio parallel test
#        if: ${{ !cancelled() && !failure() }}
#        id: run_minio_parallel_test_release
#        run: sudo docker exec ${BUILDER_CONTAINER} bash -c "cd /infinity/ && python3 tools/run_parallel_test.py" && sleep 1s
#
#      - name: Stop infinity release
#        if: ${{ !cancelled() }}
#        id: stop_minio_parallel_test_release
#        run: |
#          sudo chmod +x scripts/timeout_kill.sh
#          pids=$(sudo docker exec ${BUILDER_CONTAINER} pgrep -f cmake-build-release/src/infinity | xargs echo)
#          sudo docker exec ${BUILDER_CONTAINER} bash -c "/infinity/scripts/timeout_kill.sh 15 ${pids}"
#          if [ $? -ne 0 ]; then
#            echo "Failed to kill infinity debug version"
#            exit 1
#          fi
#
#      - name: Collect infinity release output
#        if: ${{ !cancelled() }} # always run this step even if previous steps failed
#        # GitHub Actions interprets output lines starting with "Error" as error messages, and it automatically sets the step status to failed when such lines are detected.
#        run: |
#          failure="${{ steps.run_parallel_test_release.outcome == 'failure' || steps.stop_parallel_test_release.outcome == 'failure' }}"
#          sudo docker exec ${BUILDER_CONTAINER} bash -c "cp /var/infinity/log/infinity.log /infinity/infinity.log"
#          sudo python3 scripts/collect_log.py --log_path=infinity.log --stdout_path=minio_parallel_test_release.log --stderror_path=minio_parallel_test_release_error.log --executable_path=cmake-build-release/src/infinity --output_dir=${RUNNER_WORKSPACE_PREFIX}/log --failure=${failure}
#
#      - name: Prepare sift dataset
#        if: ${{ !cancelled() && !failure() }}
#        run: |
#          RUNNER_WORKSPACE_PREFIX=${RUNNER_WORKSPACE_PREFIX:-$HOME}
#          echo "RUNNER_WORKSPACE_PREFIX=${RUNNER_WORKSPACE_PREFIX}" >> $GITHUB_ENV
#          sudo chmod +x ./tools/ci_tools/check_benchmark_result.py && sudo mkdir -p test/data/benchmark && sudo ln -s ${RUNNER_WORKSPACE_PREFIX}/benchmark/sift1M test/data/benchmark/sift_1m
#
#      - name: Golden benchmark sift
#        if: ${{ !cancelled() && !failure() }}
#        run: |
#          if [[ -f "${RUNNER_WORKSPACE_PREFIX}/benchmark/golden_benchmark_sift_1_thread.log" ]]; then
#              echo "golden benchmark result already exists!"
#              exit 0
#          fi
#          rm -fr $PWD/db_tmp && mkdir -p $PWD/db_tmp && cat ${RUNNER_WORKSPACE_PREFIX}/benchmark/infinity_conf.toml | sed -e "s|/var/infinity|$PWD/db_tmp|g" > $PWD/db_tmp/infinity_conf.toml && \
#          ${RUNNER_WORKSPACE_PREFIX}/benchmark/knn_import_benchmark --dataset=sift --dataset_dir=$PWD/test/data --infinity_dir=$PWD/db_tmp && \
#          echo "1 50" | ${RUNNER_WORKSPACE_PREFIX}/benchmark/knn_query_benchmark sift 200 false $PWD/test/data $PWD/db_tmp | sudo tee ${RUNNER_WORKSPACE_PREFIX}/benchmark/golden_benchmark_sift_1_thread.log && \
#          echo "8 50" | ${RUNNER_WORKSPACE_PREFIX}/benchmark/knn_query_benchmark sift 200 false $PWD/test/data $PWD/db_tmp | sudo tee ${RUNNER_WORKSPACE_PREFIX}/benchmark/golden_benchmark_sift_8_threads.log
#
#      - name: Latest benchmark sift
#        if: ${{ !cancelled() && !failure() }}
#        run: |
#          rm -fr $PWD/db_tmp && mkdir -p $PWD/db_tmp && cat conf/infinity_conf.toml | sed -e "s|/var/infinity|$PWD/db_tmp|g" > $PWD/db_tmp/infinity_conf.toml && \
#          ./cmake-build-release/benchmark/local_infinity/knn_import_benchmark --dataset=sift --dataset_dir=$PWD/test/data --infinity_dir=$PWD/db_tmp --config_path=db_tmp/infinity_conf.toml && \
#          echo "1 50" | ./cmake-build-release/benchmark/local_infinity/knn_query_benchmark sift 200 false $PWD/test/data $PWD/db_tmp db_tmp/infinity_conf.toml | tee benchmark_sift_1_thread.log && \
#          echo "8 50" | ./cmake-build-release/benchmark/local_infinity/knn_query_benchmark sift 200 false $PWD/test/data $PWD/db_tmp db_tmp/infinity_conf.toml | tee benchmark_sift_8_threads.log && \
#          ./tools/ci_tools/check_benchmark_result.py ${RUNNER_WORKSPACE_PREFIX}/benchmark/golden_benchmark_sift_1_thread.log benchmark_sift_1_thread.log && \
#          ./tools/ci_tools/check_benchmark_result.py ${RUNNER_WORKSPACE_PREFIX}/benchmark/golden_benchmark_sift_8_threads.log benchmark_sift_8_threads.log
#
#      - name: Destroy builder container
#        if: always()  # always run this step even if previous steps failed
#        run: |
#          if [ -n "${BUILDER_CONTAINER}" ]; then
#            sudo docker rm -f -v ${BUILDER_CONTAINER}
#          fi
#
#      - name: Destroy minio container
#        if: always()  # always run this step even if previous steps failed
#        run: |
#          if [ -n "${MINIO_CONTAINER}" ]; then
#            sudo docker rm -f -v ${MINIO_CONTAINER}
#          fi
#
#      - name: Clear minio working dir
#        if: always()  # always run this step even if previous steps failed
#        run: sudo rm -fr ${MINIO_DIR}<|MERGE_RESOLUTION|>--- conflicted
+++ resolved
@@ -60,7 +60,6 @@
           TZ=${TZ:-$(readlink -f /etc/localtime | awk -F '/zoneinfo/' '{print $2}')}
           sudo docker rm -f -v ${BUILDER_CONTAINER} && sudo docker run --privileged --cap-add=NET_ADMIN -d --name ${BUILDER_CONTAINER} -e TZ=$TZ -e CMAKE_BUILD_PARALLEL_LEVEL=${CPUS} -v $PWD:/infinity -v /boot:/boot -v /var/run/docker.sock:/var/run/docker.sock --cpus ${CPUS} infiniflow/infinity_builder:ubuntu20_clang20
 
-<<<<<<< HEAD
 #      - name: Check format of changed C/C++ files
 #        if: ${{ !cancelled() && !failure() }}
 #        run: |
@@ -69,7 +68,7 @@
 #              | grep -E '\.(cpp|h|hpp|cppm)$' \
 #              | grep -v 'third_party/' \
 #              | grep -v 'build/' \
-#              | grep -v 'cmake-build/' || true)
+#              | grep -v 'parser/' || true)
 #
 #            if [ -n "$CHANGED_FILES" ]; then
 #              echo "Check format of changed C/C++ files with clang-format-20"
@@ -98,45 +97,6 @@
 #              echo "No C++ files changed"
 #            fi
 #          fi
-=======
-      - name: Check format of changed C/C++ files
-        if: ${{ !cancelled() && !failure() }}
-        run: |
-          if [[ ${{ github.event_name }} == 'pull_request' ]]; then
-            CHANGED_FILES=$(git diff --name-only ${{ github.event.pull_request.base.sha }}..${{ github.event.pull_request.head.sha }} \
-              | grep -E '\.(cpp|h|hpp|cppm)$' \
-              | grep -v 'third_party/' \
-              | grep -v 'build/' \
-              | grep -v 'parser/' || true)
-
-            if [ -n "$CHANGED_FILES" ]; then
-              echo "Check format of changed C/C++ files with clang-format-20"
-
-              readarray -t files <<< "$CHANGED_FILES"
-              HAS_ERROR=0
-
-              for file in "${files[@]}"; do
-                if [ -f "$file" ]; then
-                  echo "Checking formatting: $file"
-                  sudo docker exec ${BUILDER_CONTAINER} bash -c "cd /infinity; clang-format-20 $file > ${file}.formatted; diff $file ${file}.formatted 2>/dev/null"
-                  if [ $? -ne 0 ]; then
-                    echo "❌ $file needs formatting"
-                    HAS_ERROR=1
-                  else
-                    echo "✅ $file is properly formatted"
-                  fi
-                  rm -f "${file}.formatted"
-                fi
-              done
-
-              if [ $HAS_ERROR -ne 0 ]; then
-                exit 1
-              fi
-            else
-              echo "No C++ files changed"
-            fi
-          fi
->>>>>>> 2ab008b8
 
       - name: Start minio container
         if: ${{ !cancelled() && !failure() }}
