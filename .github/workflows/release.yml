--- conflicted
+++ resolved
@@ -77,12 +77,6 @@
       run: |
         sed -i "s/^version = \".*\"/version = \"$(echo $RELEASE_TAG | cut -c2-)\"/" pyproject.toml
         sudo docker exec ${BUILDER_CONTAINER} bash -c "git config --global safe.directory \"*\" && cd /infinity && rm -fr cmake-build-release && mkdir -p cmake-build-release && cmake -G Ninja -DCMAKE_BUILD_TYPE=Release -DCPACK_PACKAGE_VERSION=${{ env.RELEASE_TAG }} -DCPACK_DEBIAN_PACKAGE_ARCHITECTURE=amd64 -DCMAKE_JOB_POOLS:STRING='link=1' -S /infinity -B /infinity/cmake-build-release && cmake --build /infinity/cmake-build-release --target infinity"
-<<<<<<< HEAD
-
-    - name: Download resources
-      run: rm -rf resource && git clone --depth=1 https://github.com/infiniflow/resource.git
-=======
->>>>>>> 82b5e576
 
     - name: Build RPM and DEB
       run: sudo docker exec ${BUILDER_CONTAINER} bash -c "cd /infinity/cmake-build-release && cpack"
