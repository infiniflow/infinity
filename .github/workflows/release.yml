name: release

on:
  schedule:
    - cron: '0 13 * * *'  # This schedule runs every 13:00:00Z(21:00:00+08:00)
  # The "create tags" trigger is specifically focused on the creation of new tags, while the "push tags" trigger is activated when tags are pushed, including both new tag creations and updates to existing tags.
  create:
    tags:
      - "v*.*.*"                  # normal release
      - "nightly"                 # the only one mutable tag

# https://docs.github.com/en/actions/using-jobs/using-concurrency
concurrency:
  group: ${{ github.workflow }}-${{ github.event.pull_request.number || github.ref }}
  cancel-in-progress: true

jobs:
  release:
    runs-on: [ "ubuntu-latest" ]
    steps:
    - name: Ensure workspace ownership
      run: echo "chown -R $USER $GITHUB_WORKSPACE" && sudo chown -R $USER $GITHUB_WORKSPACE

    # https://github.com/actions/checkout/blob/v3/README.md
    - name: Check out code
      uses: actions/checkout@v3
      with:
        ssh-key: ${{ secrets.MY_DEPLOY_KEY }}

    - name: Prepare release body
      run: |
        if [[ $GITHUB_EVENT_NAME == 'create' ]]; then
          RELEASE_TAG=${GITHUB_REF#refs/tags/}
          if [[ $RELEASE_TAG == 'nightly' ]]; then
            PRERELEASE=true
          else
            PRERELEASE=false
          fi
          echo "Workflow triggered by create tag: $RELEASE_TAG"
        else
          RELEASE_TAG=nightly
          PRERELEASE=true
          echo "Workflow triggered by schedule"
        fi
        echo "RELEASE_TAG=$RELEASE_TAG" >> $GITHUB_ENV
        echo "PRERELEASE=$PRERELEASE" >> $GITHUB_ENV
        RELEASE_DATETIME=$(date --rfc-3339=seconds)
        cat <<EOF > release_template.md
        Release $RELEASE_TAG created from $GITHUB_SHA at $RELEASE_DATETIME
        EOF
        envsubst < release_template.md > release_body.md

    - name: Move the existing mutable tag
      # https://github.com/softprops/action-gh-release/issues/171
      run: |
        if [[ $GITHUB_EVENT_NAME == 'schedule' ]]; then
          # Determine if a given tag exists and matches a specific Git commit.
          # actions/checkout@v3 fetch-tags doesn't work when triggered by schedule
          git fetch --tags
          if [ "$(git rev-parse -q --verify "refs/tags/$RELEASE_TAG")" = "$GITHUB_SHA" ]; then
            echo "mutalbe tag $RELEASE_TAG exists and matchs $GITHUB_SHA"
          else
            git tag -f $RELEASE_TAG $GITHUB_SHA
            git push -f origin $RELEASE_TAG:refs/tags/$RELEASE_TAG
            echo "created/moved mutalbe tag $RELEASE_TAG to $GITHUB_SHA"
          fi
        fi

    - name: Start builder container
      run: |
        BUILDER_CONTAINER=infinity_build_$(od -An -N4 -t u8 < /dev/urandom | tr -d ' ')
        echo "BUILDER_CONTAINER=${BUILDER_CONTAINER}" >> $GITHUB_ENV
        TZ=$(readlink -f /etc/localtime | awk -F '/zoneinfo/' '{print $2}')
        sudo docker rm -f ${BUILDER_CONTAINER} && sudo docker run -d --name ${BUILDER_CONTAINER} -e TZ=$TZ -v $PWD:/infinity infiniflow/infinity_builder:centos7_clang18

    - name: Build release version
      run: |
        sed -i "s/^version = \".*\"/version = \"$(echo $RELEASE_TAG | cut -c2-)\"/" pyproject.toml
        sudo docker exec ${BUILDER_CONTAINER} bash -c "git config --global safe.directory \"*\" && cd /infinity && rm -fr cmake-build-reldeb && mkdir -p cmake-build-reldeb && cmake -G Ninja -DCMAKE_BUILD_TYPE=RelWithDebInfo -DCPACK_PACKAGE_VERSION=${{ env.RELEASE_TAG }} -DCPACK_DEBIAN_PACKAGE_ARCHITECTURE=amd64 -DCMAKE_JOB_POOLS:STRING='link=1' -S /infinity -B /infinity/cmake-build-reldeb && cmake --build /infinity/cmake-build-reldeb --target infinity"

    - name: Build RPM and DEB
      run: sudo docker exec ${BUILDER_CONTAINER} bash -c "cd /infinity/cmake-build-reldeb && cpack"

    - name: Create or overwrite a release
      # https://github.com/actions/upload-release-asset has been replaced by https://github.com/softprops/action-gh-release
      uses: softprops/action-gh-release@v1
      with:
        token: ${{ secrets.MY_GITHUB_TOKEN }}  # Use the secret as an environment variable
        prerelease: ${{ env.PRERELEASE }}
        tag_name: ${{ env.RELEASE_TAG }}
        # The body field does not support environment variable substitution directly.
        body_path: release_body.md
        files: |
          cmake-build-reldeb/infinity-*.deb
          cmake-build-reldeb/infinity-*.rpm
          cmake-build-reldeb/infinity-*.tar.gz

    - name: Set up QEMU
      uses: docker/setup-qemu-action@v3

    - name: Set up Docker Buildx
      uses: docker/setup-buildx-action@v3

    # https://github.com/marketplace/actions/docker-login
    - name: Login to Docker Hub
      uses: docker/login-action@v3
      with:
        username: infiniflow
        password: ${{ secrets.DOCKERHUB_TOKEN }}

    # https://github.com/marketplace/actions/build-and-push-docker-images
    - name: Build and push
      uses: docker/build-push-action@v5
      with:
        context: .
        push: true
        tags: infiniflow/infinity:${{ env.RELEASE_TAG }}
        file: scripts/Dockerfile_infinity

    - name: Build infinity-sdk
      if: startsWith(github.ref, 'refs/tags/v')
      run: |
<<<<<<< HEAD
        sudo rm -f cmake-build-release/*.deb cmake-build-release/*.rpm cmake-build-release/*.gz
        sudo docker exec ${BUILDER_CONTAINER} bash -c "cd /infinity/ && rm -rf dist && conda activate venv3.10 && pip3.10 wheel . -v -w dist --config-settings=wheel.py-api=cp310 --config-settings=build-dir='cmake-build-release' && conda deactivate && conda activate venv3.11 && pip3.11 wheel . -v -w dist --config-settings=wheel.py-api=cp311 --config-settings=build-dir='cmake-build-release' && conda deactivate && conda activate venv3.12 && pip3.12 wheel . -v -w dist --config-settings=wheel.py-api=cp312 --config-settings=build-dir='cmake-build-release' && conda deactivate && conda activate venv3.10 && auditwheel repair --plat manylinux_2_17_x86_64 dist/infinity*linux_x86_64.whl && pip3 wheel ./python/infinity_sdk -v -w wheelhouse --no-deps && conda deactivate"
=======
        sudo rm -fr cmake-build-reldeb
        sudo docker exec ${BUILDER_CONTAINER} bash -c "cd /infinity/ && rm -rf dist && /usr/local/bin/pip3.10 wheel . -v -w dist --config-settings=wheel.py-api=cp310 --config-settings=build-dir='cmake-build-release' && /usr/local/bin/pip3.11 wheel . -v -w dist --config-settings=wheel.py-api=cp311 --config-settings=build-dir='cmake-build-release' && /usr/local/bin/pip3.12 wheel . -v -w dist --config-settings=wheel.py-api=cp312 --config-settings=build-dir='cmake-build-release' && auditwheel repair --plat manylinux_2_17_x86_64 dist/infinity*linux_x86_64.whl && /usr/local/bin/pip3 wheel ./python/infinity_sdk -v -w wheelhouse --no-deps"
>>>>>>> 61604a52

    - name: Publish package distributions to PyPI
      if: startsWith(github.ref, 'refs/tags/v')
      uses: pypa/gh-action-pypi-publish@release/v1
      with:
        packages-dir: wheelhouse/
        password: ${{ secrets.PYPI_API_TOKEN }}
        verbose: true

    - name: Destroy builder container
      if: always()  # always run this step even if previous steps failed
      run: |
        if [ -n "${BUILDER_CONTAINER}" ]; then
          sudo docker rm -f -v ${BUILDER_CONTAINER}
        fi<|MERGE_RESOLUTION|>--- conflicted
+++ resolved
@@ -120,13 +120,8 @@
     - name: Build infinity-sdk
       if: startsWith(github.ref, 'refs/tags/v')
       run: |
-<<<<<<< HEAD
-        sudo rm -f cmake-build-release/*.deb cmake-build-release/*.rpm cmake-build-release/*.gz
+        sudo rm -fr cmake-build-reldeb
         sudo docker exec ${BUILDER_CONTAINER} bash -c "cd /infinity/ && rm -rf dist && conda activate venv3.10 && pip3.10 wheel . -v -w dist --config-settings=wheel.py-api=cp310 --config-settings=build-dir='cmake-build-release' && conda deactivate && conda activate venv3.11 && pip3.11 wheel . -v -w dist --config-settings=wheel.py-api=cp311 --config-settings=build-dir='cmake-build-release' && conda deactivate && conda activate venv3.12 && pip3.12 wheel . -v -w dist --config-settings=wheel.py-api=cp312 --config-settings=build-dir='cmake-build-release' && conda deactivate && conda activate venv3.10 && auditwheel repair --plat manylinux_2_17_x86_64 dist/infinity*linux_x86_64.whl && pip3 wheel ./python/infinity_sdk -v -w wheelhouse --no-deps && conda deactivate"
-=======
-        sudo rm -fr cmake-build-reldeb
-        sudo docker exec ${BUILDER_CONTAINER} bash -c "cd /infinity/ && rm -rf dist && /usr/local/bin/pip3.10 wheel . -v -w dist --config-settings=wheel.py-api=cp310 --config-settings=build-dir='cmake-build-release' && /usr/local/bin/pip3.11 wheel . -v -w dist --config-settings=wheel.py-api=cp311 --config-settings=build-dir='cmake-build-release' && /usr/local/bin/pip3.12 wheel . -v -w dist --config-settings=wheel.py-api=cp312 --config-settings=build-dir='cmake-build-release' && auditwheel repair --plat manylinux_2_17_x86_64 dist/infinity*linux_x86_64.whl && /usr/local/bin/pip3 wheel ./python/infinity_sdk -v -w wheelhouse --no-deps"
->>>>>>> 61604a52
 
     - name: Publish package distributions to PyPI
       if: startsWith(github.ref, 'refs/tags/v')
