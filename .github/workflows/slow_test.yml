--- conflicted
+++ resolved
@@ -227,11 +227,7 @@
         run: sudo docker exec ${BUILDER_CONTAINER} bash -c "git config --global safe.directory \"*\" && cd /infinity && mkdir -p cmake-build-debug && cmake --build /infinity/cmake-build-debug --target test_main"
 
       - name: Run sqllogictest debug version
-<<<<<<< HEAD
-        if: ${{ !cancelled() && !failure() && steps.choose_test_type.outputs.RUN_CI_SLOW_TEST == 'true' }}
-=======
-        if: ${{ !cancelled() && !failure() }}
->>>>>>> 4eb1783b
+        if: ${{ !cancelled() && !failure() && steps.choose_test_type.outputs.RUN_CI_SLOW_TEST == 'true' }}
         run: sudo docker exec ${BUILDER_CONTAINER} bash -c "cd /infinity/ && LD_PRELOAD=/usr/local/lib/clang/20/lib/x86_64-unknown-linux-gnu/libclang_rt.asan.so ASAN_OPTIONS=detect_leaks=0 python3 tools/sqllogictest.py" && sleep 1s
 
       - name: Unit test debug version
@@ -243,12 +239,7 @@
         run: unittest_debug.log 2>/dev/null || true
 
       - name: Run sqllogictest release version
-<<<<<<< HEAD
-        if: ${{ !cancelled() && !failure() && steps.choose_test_type.outputs.RUN_CI_SLOW_TEST == 'true' }}
-        id: run_tests_release
-=======
-        if: ${{ !cancelled() && !failure() }}
->>>>>>> 4eb1783b
+        if: ${{ !cancelled() && !failure() && steps.choose_test_type.outputs.RUN_CI_SLOW_TEST == 'true' }}
         run: sudo docker exec ${BUILDER_CONTAINER} bash -c "cd /infinity/ && python3 tools/sqllogictest.py" && sleep 1s
 
       - name: Unit test release version
