--- conflicted
+++ resolved
@@ -535,15 +535,9 @@
 }
 ```
 
-<<<<<<< HEAD
-## Import
-
-Imports data into a specified table.
-=======
 ## Import data
 
 Import data into a specified table.
->>>>>>> 4bfeae55
 
 #### Request
 
@@ -830,9 +824,6 @@
 }
 ```
 
-<<<<<<< HEAD
-## Show segment
-=======
 - 500 Error.
 
 ```
@@ -841,7 +832,6 @@
     "error_message": "Table {table_name} doesn't exist in {database_name}."
 }
 ```
->>>>>>> 4bfeae55
 
 ## Show segment details
 
