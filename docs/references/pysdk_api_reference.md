--- conflicted
+++ resolved
@@ -1506,11 +1506,7 @@
 # Find the 100 nearest neighbors using Euclidean distance
 # If no vector index is created on the column being queried, then the vector search defaults to a brute-force search.
 # In such case, set `knn_params` to `None` or leave it blank.
-<<<<<<< HEAD
-table_object.output(["*"]).knn("vec", [0.1,0.2,0.3], "float", "l2", 100).to_pl()
-=======
-table_object.match_dense("vec", [0.1,0.2,0.3], "float", "l2", 100)
->>>>>>> 9da9455d
+table_object.output(["*"]).match_dense("vec", [0.1,0.2,0.3], "float", "l2", 100).to_pl()
 ```
 
 :::caution NOTE
@@ -1528,13 +1524,8 @@
 # Find the 2 nearest neighbors using cosine distance
 # If an HNSW index is successfully built on the column being queried, then the vector search uses this index,
 # regardless of whether `knn_params` is set.
-<<<<<<< HEAD
 # If you leave `knn_params` blank, the search uses the `topn` value as the value for `"ef"`.
-table_object.output(["*"]).knn("vec", [1, 2, 3], "uint8", "cosine", 2).to_pl()
-=======
-# If you leave `knn_params` blank, the search takes the `"ef"` value set in `create_index()`.
-table_object.match_dense("vec", [1, 2, 3], "uint8", "cosine", 2)
->>>>>>> 9da9455d
+table_object.output(["*"]).match_dense("vec", [1, 2, 3], "uint8", "cosine", 2).to_pl()
 ```
 
 ```python
@@ -1543,12 +1534,7 @@
 # Find the 2 nearest neighbors using inner product distance
 # If an HNSW index is successfully built on the column being queried, then the vector search uses this index,
 # regardless of whether `knn_params` is set.
-<<<<<<< HEAD
-table_object.output(["*"]).knn("vec", [0.1,0.2,0.3], "float", "ip", 2, {"ef": "100"}).to_pl()
-=======
-# You can specify the value of `"ef"` in `knn_params`, which overrides the value set in `create_index()`
-table_object.match_dense("vec", [0.1,0.2,0.3], "float", "ip", 2, {"ef": "100"})
->>>>>>> 9da9455d
+table_object.output(["*"]).match_dense("vec", [0.1,0.2,0.3], "float", "ip", 2, {"ef": "100"}).to_pl()
 ```
 
 :::tip NOTE
@@ -1630,12 +1616,8 @@
 # - 20: the index of 0.3
 # If no sparse vector index is created on the column being queried, then the search defaults to a brute-force search.
 # In such case, set `opt_params` to `None` or leave it blank.
-<<<<<<< HEAD
-table_object.output(["*"]).match_sparse('sparse', {"indices": [0, 10, 20], "values": [0.1, 0.2, 0.3]}, 'ip', 100).to_df()
-=======
 from infinity.common import SparseVector
-table_object.match_sparse('sparse', SparseVector([0, 10, 20], [0.1, 0.2, 0.3]), 'ip', 100)
->>>>>>> 9da9455d
+table_object.output(["*"]).match_sparse('sparse', SparseVector([0, 10, 20], [0.1, 0.2, 0.3]), 'ip', 100).to_df()
 ```
 
 :::caution NOTE
@@ -1651,12 +1633,8 @@
 # If a BMP index is successfully built on the column being queried, then the sparse vector search uses this index,
 # regardless of whether `opt_params` is set.
 # If you leave `opt_params` blank, the search takes the default settings for `"alpha"` and `"beta"`.
-<<<<<<< HEAD
-table_object.output(["*"]).match_sparse('sparse', {"indices": [0, 10, 20], "values": [0.1, 0.2, 0.3]}, 'ip', 100, {"alpha": "1.0", "beta": "1.0"}).to_df()
-=======
 from infinity.common import SparseVector
-table_object.match_sparse('sparse', SparseVector([0, 10, 20], [0.1, 0.2, 0.3]), 'ip', 100, {"alpha": "1.0", "beta": "1.0"})
->>>>>>> 9da9455d
+table_object.output(["*"]).match_sparse('sparse', SparseVector([0, 10, 20], [0.1, 0.2, 0.3]), 'ip', 100, {"alpha": "1.0", "beta": "1.0"}).to_df()
 ```
 
 ```python
@@ -1666,12 +1644,8 @@
 # If a BMP index is successfully built on the column being queried, then the sparse vector search uses this index,
 # regardless of whether `opt_params` is set.
 # You can set the values of `"alpha"` or `"beta"` in `opt_params`, which overrides the default settings.
-<<<<<<< HEAD
-table_object.output(["*"]).match_sparse('sparse', {"indices": [0, 10, 20], "values": [8, 10, 66]}, 'ip', 100, {"alpha": "1.0", "beta": "1.0"}).to_df()
-=======
 from infinity.common import SparseVector
-table_object.match_sparse('sparse', SparseVector([0, 10, 20], [8, 10, 66]), 'ip', 100, {"alpha": "1.0", "beta": "1.0"})
->>>>>>> 9da9455d
+table_object.output(["*"]).match_sparse('sparse', SparseVector([0, 10, 20], [8, 10, 66]), 'ip', 100, {"alpha": "1.0", "beta": "1.0"}).to_df()
 ```
 
 ---
@@ -1766,12 +1740,8 @@
     r'title:(quick OR brown) AND body:foobar', # search `(quick OR brown)` in the `title` field. keep fields empty.
 ]
 for question in questions:
-<<<<<<< HEAD
-    table_object.output(["*"]).match('body', question, 'topn=2').to_df()
-=======
-    table_object.match_text('body', question, 2)
-    table_object.match_text('', question, 2, {'default_field': 'body'})
->>>>>>> 9da9455d
+    table_object.output(["*"]).match_text('body', question, 2).to_df()
+    table_object.output(["*"]).match_text('', question, 2, {'default_field': 'body'}).to_df()
 ```
 
 ---
@@ -1968,13 +1938,7 @@
 
 ```python
 # Format a vector search result into a Polas DataFrame. 
-<<<<<<< HEAD
-res = table_object.output(["*"]).knn("vec", [3.0, 2.8, 2.7, 3.1], "float", "ip", 10).to_pl()
-=======
-res = table_object.output(["*"])
-               .match_dense("vec", [3.0, 2.8, 2.7, 3.1], "float", "ip", 10)
-               .to_pl()
->>>>>>> 9da9455d
+res = table_object.output(["*"]).match_dense("vec", [3.0, 2.8, 2.7, 3.1], "float", "ip", 10).to_pl()
 ```
 
 ## to_arrow
