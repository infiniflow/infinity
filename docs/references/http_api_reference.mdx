--- conflicted
+++ resolved
@@ -3375,12 +3375,7 @@
     --url http://localhost:23822/admin/node/current \
     --header 'accept: application/json' \
     --header 'content-type: application/json' \
-<<<<<<< HEAD
-    --data \
-    '{
-=======
     --data ' {
->>>>>>> 00879606
         "role" : "follower",
         "name" : "following",
         "address" : "0.0.0.0:23851"
