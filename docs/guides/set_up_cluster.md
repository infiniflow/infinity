---
sidebar_position: 2
slug: /set_up_cluster
---
# Set up an Infinity cluster

Architecture overview and user guide for Infinity cluster.

## Overview

An Infinity cluster consists of one leader node, up to four follower nodes, and several learner nodes:

- **Leader node**: The read node and the only write node.
- **Follower node**: Read node.
- **Learner node**: Read node.

As of v0.5.0, the supported shared storage is MinIO.

![infinity_cluster](https://github.com/user-attachments/assets/3e9abeed-1698-4741-8bdb-ba3b05c1d7a3)

### Architecture

Infinity employs a distributed architecture comprising one leader node, *N* follower nodes (0 &le; *N* &le; 4), and a number of learner nodes. As illustrated in the diagram above, all nodes in the cluster use MinIO for persistent storage.

- **Leader node**: The node responsible for processing transactions and managing connection status of other nodes in the cluster. When a transaction occurs, the leader node transmits the logs to both follower and learner nodes. The leader node confirms the completion of the transaction only upon receiving messages confirming completion of log persistence from *all* follower nodes.
- **Follower node**: Receives log/WAL from the leader synchronously. It acts as a backup for the leader node, maintaining strong consistency with the leader's data state.
- **Learner node**: Receives log/WAL from the leader *asynchronously*. A learner also serves as a backup for the leader node. However, its state may be behind that of the leader, because it is not required to maintain strong consistency with the leader, and neither does the leader need to confirm whether all learner nodes have completed log persistence.

From the user's perspective, the leader is the only write node, and all write operations must go through the leader node; all nodes in the cluster serve as read nodes, allowing you to send read operations to any of the leader, follower, or learner nodes, thereby alleviating the write burden on the leader.

### Startup and communication processes

When started up in cluster mode, a node enters `ADMIN` mode, but is not automatically assigned a role like leader, follower, or learner. You must call `ADMIN SET NODE ROLE` to assign it a role. Once a leader node starts, it reads logs from the local disk to determine the metadata and data to read from shared storage.

Once you set a node to follower or learner using `ADMIN SET NODE ROLE`, it registers with the leader node. Upon receiving the registration request, the leader node sends back its current log for the followers and learners to construct their data state from shared storage.

### Keep-alive mechanism

Once successfully registered with the leader node, a follower or learner starts sending periodic heartbeats to it. The leader node relies on these heartbeats to manage the connection status of each node. For example, if it does not receive heartbeats from a particular node for a specified time period, it sets that node's connection status to `timeout`.

### Log synchronization

When a transaction occurs, the leader node sends its log to both follower and learner nodes. The leader confirms the transaction's completion only after receiving confirmation that all its follower nodes have successfully persisted the log. While the leader also sends logs to learner nodes, it does not require confirmation from them.

### Mode and role transition

<<<<<<< HEAD
![mode_transition](https://github.com/user-attachments/assets/276700ab-ee60-4a9c-a449-7e1d8ad5a92b)
=======
![mode_transition](https://github.com/user-attachments/assets/932072a3-9ffb-4aad-89f1-7eef0fff931c)
>>>>>>> cd9e5d86

## Set up an Infinity cluster

### Customize configuration files for cluster

For *each* cluster node, you are required to prepare a customized configuration file to start it. Ensure that you properly set `server_mode`, `peer_ip`, `peer_port`, `storage_type`, and other related parameters.

1. Set `server_mode` to `"admin"`.

2. Set `storage_type` to `"minio"`.

3. Set `peer_ip` and `peer_port`.

4. Update object storage-specific settings.

5. Save your changes and start up Infinity using the customized configuration file.  

   *When a cluster node starts, it automatically operates in `ADMIN` mode.*

For further instructions on specifying a configuration file or setting parameters, see the [Configurations](https://infiniflow.org/docs/dev/configurations).

### Set the leader node

 A cluster can have only one leader node. If the cluster you start does not have a leader node, call `ADMIN SET NODE ROLE` to promote the node you just started, which currently operates in `ADMIN` mode, to leader. Below is an example code:

```shell
curl --request POST \
    --url http://localhost:23821/admin/node/current \
    --header 'accept: application/json' \
    --header 'content-type: application/json' \
    --data ' {
        "role" : "leader",
        "name" : "Harry",
    } '
```

*When the method call succeeds, the node switches to leader and operates in `CLUSTER` mode.*

:::tip NOTE

A node in `ADMIN` mode with `storage_type = "minio"` or in `CLUSTER` mode (as a follower or learner node) can be promoted to leader.

:::

You can also use `ADMIN SHOW CURRENT NODE` to verify the node's role and connection status:

```shell
curl --request GET \
    --url http://localhost:23821/admin/node/current \
    --header 'accept: application/json'
```

### Set a follower node

If the current node operates in `ADMIN` mode and the number of follower nodes in your cluster is less than four, call `ADMIN SET NODE ROLE` to promote this node to follower node:

```shell
curl --request POST \
    --url http://localhost:23822/admin/node/current \
    --header 'accept: application/json' \
    --header 'content-type: application/json' \
    --data ' {
        "role" : "follower",
        "name" : "Hermione",
        "address" : "0.0.0.0:23851"
    } '
```

*When the method call succeeds, the node is promoted to follower and registered with the leader node, which listens on `0.0.0.0:23851`.*

:::tip NOTE

A node in `ADMIN` mode with `storage_type = "minio"` can be promoted to follower node.

:::

### Set a learner node

If the current node operates in `ADMIN` mode, call `ADMIN SET NODE ROLE` to promote this new node to learner node.

```shell
curl --request POST \
    --url http://localhost:23823/admin/node/current \
    --header 'accept: application/json' \
    --header 'content-type: application/json' \
    --data ' {
        "role" : "learner",
        "name" : "Ron",
        "address" : "0.0.0.0:23851"
    } '
```

*When the method call succeeds, the node is promoted to learner and registered with the leader node, which listens on `0.0.0.0:23851`.*

:::tip NOTE

<<<<<<< HEAD
A node in `ADMIN` mode with `storage_type = "minio"` can be promoted to learner node.
=======
Only a node in `ADMIN` mode with `storage_type = "minio"` can be promoted to learner node.
>>>>>>> cd9e5d86

:::

### Check cluster health status

You can send an HTTP request `ADMIN LIST NODES` to any node in the cluster to display the health status of all nodes. In the following code example, a follower node is called:

```shell
curl --request GET \
    --url http://localhost:23822/admin/nodes \
    --header 'accept: application/json'
```

*When the method call succeeds, you get the following information of each node:*

- *The HTTP address of the node.*
- *The number of heartbeats received from the leader node.*
- *The name of the node.*
- *The role of the node: leader, follower, or learner.*
- *The connection status of the node.*
- *The last time that the node was updated.*

:::tip NOTE

See `ADMIN LIST NODES` for further details.

:::

### Remove a node from the cluster

Call `ADMIN REMOVE NODE` to remove a node from the cluster. Note that you must send your HTTP request to the leader node for this action. In the following code example, learner Ron will be removed:

```shell
curl --request DELETE \
    --url http://localhost:23821/admin/node/ron \
    --header 'accept: application/json' \
    --header 'content-type: application/json'
```

*When the method call succeeds, the node operates in `ADMIN` mode and is unregistered.*

## Distributed APIs

- [ADMIN SET NODE ROLE](https://infiniflow.org/docs/dev/http_api_reference#admin-set-node-role)
- [ADMIN SHOW NODE VARIABLES](https://infiniflow.org/docs/dev/http_api_reference#admin-show-node-variables)
- [ADMIN SHOW NODE CONFIGS](https://infiniflow.org/docs/dev/http_api_reference#admin-show-node-configs)
- [ADMIN SHOW NODE VARIABLE](https://infiniflow.org/docs/dev/http_api_reference#admin-show-node-variable)
- [ADMIN SHOW CURRENT NODE](https://infiniflow.org/docs/dev/http_api_reference#admin-show-current-node)
- [ADMIN SHOW NODE](https://infiniflow.org/docs/dev/http_api_reference#admin-show-node)
- [ADMIN LIST NODES](https://infiniflow.org/docs/dev/http_api_reference#admin-list-nodes)
- [ADMIN REMOVE NODE](https://infiniflow.org/docs/dev/http_api_reference#admin-remove-node)<|MERGE_RESOLUTION|>--- conflicted
+++ resolved
@@ -44,11 +44,7 @@
 
 ### Mode and role transition
 
-<<<<<<< HEAD
-![mode_transition](https://github.com/user-attachments/assets/276700ab-ee60-4a9c-a449-7e1d8ad5a92b)
-=======
 ![mode_transition](https://github.com/user-attachments/assets/932072a3-9ffb-4aad-89f1-7eef0fff931c)
->>>>>>> cd9e5d86
 
 ## Set up an Infinity cluster
 
@@ -145,11 +141,7 @@
 
 :::tip NOTE
 
-<<<<<<< HEAD
-A node in `ADMIN` mode with `storage_type = "minio"` can be promoted to learner node.
-=======
 Only a node in `ADMIN` mode with `storage_type = "minio"` can be promoted to learner node.
->>>>>>> cd9e5d86
 
 :::
 
