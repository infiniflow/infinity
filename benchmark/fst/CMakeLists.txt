--- conflicted
+++ resolved
@@ -8,10 +8,7 @@
     fst
     infinity_core
     benchmark_profiler
-<<<<<<< HEAD
     c++.a
-)
-=======
 )
 
 if(ENABLE_JEMALLOC)
@@ -38,5 +35,4 @@
 # else()
 #         message("Compiled by SSE")
 #         target_compile_options(fst PUBLIC $<$<COMPILE_LANGUAGE:CXX>:-msse4.2 -mfma>)
-# endif()
->>>>>>> cb1656c1
+# endif()