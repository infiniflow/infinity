--- conflicted
+++ resolved
@@ -24,10 +24,7 @@
         lz4.a
         atomic.a
         thrift.a
-<<<<<<< HEAD
         c++.a
-)
-=======
 )
 
 if(ENABLE_JEMALLOC)
@@ -54,5 +51,4 @@
 # else()
 #         message("Compiled by SSE")
 #         target_compile_options(remote_query_benchmark PUBLIC $<$<COMPILE_LANGUAGE:CXX>:-msse4.2 -mfma>)
-# endif()
->>>>>>> cb1656c1
+# endif()