
file(GLOB_RECURSE
        scheduler_benchmark_files
        CONFIGURE_DEPENDS
        scheduler_benchmark.cpp
#        new_scheduler.cpp
#        new_scheduler.h
        task.cpp
        task.h
        pipeline.cpp
        fragment.h
        fragment.cpp
        )

add_executable(blocking_scheduler_benchmark
        ${scheduler_benchmark_files}
        )

target_include_directories(blocking_scheduler_benchmark PUBLIC "${CMAKE_SOURCE_DIR}/third_party/concurrentqueue")
target_include_directories(blocking_scheduler_benchmark PUBLIC "${CMAKE_SOURCE_DIR}/third_party/ctpl")
target_include_directories(blocking_scheduler_benchmark PUBLIC "${CMAKE_SOURCE_DIR}/src")

target_link_libraries(
        blocking_scheduler_benchmark
        benchmark_profiler
<<<<<<< HEAD
        c++.a
)
=======
)

# add_definitions(-march=native)
# add_definitions(-msse4.2 -mfma)
# add_definitions(-mavx2 -mf16c -mpopcnt)

# execute_process(COMMAND grep -q avx2 /proc/cpuinfo  
#                 RESULT_VARIABLE SUPPORT_AVX2  
#                 OUTPUT_QUIET  
#                 ERROR_QUIET)  

# execute_process(COMMAND grep -q avx512 /proc/cpuinfo  
# RESULT_VARIABLE SUPPORT_AVX512  
# OUTPUT_QUIET  
# ERROR_QUIET)

# if (SUPPORT_AVX2 EQUAL 0 OR SUPPORT_AVX512 EQUAL 0)
#         message("Compiled by AVX2 or AVX512")
#         target_compile_options(blocking_scheduler_benchmark PUBLIC $<$<COMPILE_LANGUAGE:CXX>:-march=native>)
# else()
#         message("Compiled by SSE")
#         target_compile_options(blocking_scheduler_benchmark PUBLIC $<$<COMPILE_LANGUAGE:CXX>:-msse4.2 -mfma>)
# endif()
>>>>>>> cb1656c1
<|MERGE_RESOLUTION|>--- conflicted
+++ resolved
@@ -23,10 +23,7 @@
 target_link_libraries(
         blocking_scheduler_benchmark
         benchmark_profiler
-<<<<<<< HEAD
         c++.a
-)
-=======
 )
 
 # add_definitions(-march=native)
@@ -49,5 +46,4 @@
 # else()
 #         message("Compiled by SSE")
 #         target_compile_options(blocking_scheduler_benchmark PUBLIC $<$<COMPILE_LANGUAGE:CXX>:-msse4.2 -mfma>)
-# endif()
->>>>>>> cb1656c1
+# endif()