add_executable(hnsw_benchmark2
    hnsw_benchmark2.cpp
    helper.cpp
    helper.h
)
target_include_directories(hnsw_benchmark2 PUBLIC "${CMAKE_SOURCE_DIR}/src")
target_link_libraries(
    hnsw_benchmark2
    infinity_core
    sql_parser
    benchmark_profiler
    c++.a
)

add_executable(ann_ivfflat_benchmark
        ann_ivfflat_benchmark.cpp
        helper.cpp
        helper.h
)
target_include_directories(ann_ivfflat_benchmark PUBLIC "${CMAKE_SOURCE_DIR}/third_party/mlas")
target_include_directories(ann_ivfflat_benchmark PUBLIC "${CMAKE_SOURCE_DIR}/src")
target_link_libraries(
        ann_ivfflat_benchmark
        infinity_core
        sql_parser
        benchmark_profiler
        onnxruntime_mlas
        newpfor
        fastpfor
        atomic.a
        lz4.a
<<<<<<< HEAD
        c++.a
)
=======
)

if(ENABLE_JEMALLOC)
    target_link_libraries(hnsw_benchmark2 jemalloc.a)
    target_link_libraries(ann_ivfflat_benchmark jemalloc.a)
endif()

# add_definitions(-march=native)
# add_definitions(-msse4.2 -mfma)
# add_definitions(-mavx2 -mf16c -mpopcnt)

# execute_process(COMMAND grep -q avx2 /proc/cpuinfo  
#                 RESULT_VARIABLE SUPPORT_AVX2  
#                 OUTPUT_QUIET  
#                 ERROR_QUIET)  

# execute_process(COMMAND grep -q avx512 /proc/cpuinfo  
# RESULT_VARIABLE SUPPORT_AVX512  
# OUTPUT_QUIET  
# ERROR_QUIET)

# if (SUPPORT_AVX2 EQUAL 0 OR SUPPORT_AVX512 EQUAL 0)
#         message("Compiled by AVX2 or AVX512")
#         target_compile_options(ann_ivfflat_benchmark PUBLIC $<$<COMPILE_LANGUAGE:CXX>:-march=native>)
# else()
#         message("Compiled by SSE")
#         target_compile_options(ann_ivfflat_benchmark PUBLIC $<$<COMPILE_LANGUAGE:CXX>:-msse4.2 -mfma>)
# endif()
>>>>>>> cb1656c1
<|MERGE_RESOLUTION|>--- conflicted
+++ resolved
@@ -29,10 +29,7 @@
         fastpfor
         atomic.a
         lz4.a
-<<<<<<< HEAD
         c++.a
-)
-=======
 )
 
 if(ENABLE_JEMALLOC)
@@ -60,5 +57,4 @@
 # else()
 #         message("Compiled by SSE")
 #         target_compile_options(ann_ivfflat_benchmark PUBLIC $<$<COMPILE_LANGUAGE:CXX>:-msse4.2 -mfma>)
-# endif()
->>>>>>> cb1656c1
+# endif()