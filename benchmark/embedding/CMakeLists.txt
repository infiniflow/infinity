--- conflicted
+++ resolved
@@ -30,11 +30,8 @@
         fastpfor
         atomic.a
         lz4.a
-<<<<<<< HEAD
         c++.a
-=======
         jma
->>>>>>> 735252b8
 )
 
 if(ENABLE_JEMALLOC)
