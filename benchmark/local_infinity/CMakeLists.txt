--- conflicted
+++ resolved
@@ -15,11 +15,8 @@
     fastpfor
     lz4.a
     atomic.a
-<<<<<<< HEAD
     c++.a
-=======
     jma
->>>>>>> 735252b8
 )
 
 # ########################################
@@ -41,11 +38,8 @@
     fastpfor
     lz4.a
     atomic.a
-<<<<<<< HEAD
     c++.a
-=======
     jma
->>>>>>> 735252b8
 )
 
 # query benchmark
@@ -65,11 +59,8 @@
     fastpfor
     lz4.a
     atomic.a
-<<<<<<< HEAD
     c++.a
-=======
     jma
->>>>>>> 735252b8
 )
 
 # ########################################
@@ -91,11 +82,8 @@
     fastpfor
     lz4.a
     atomic.a
-<<<<<<< HEAD
     c++.a
-=======
     jma
->>>>>>> 735252b8
 )
 
 if(ENABLE_JEMALLOC)
