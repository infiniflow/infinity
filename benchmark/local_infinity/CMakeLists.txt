--- conflicted
+++ resolved
@@ -82,24 +82,6 @@
     c++.a
 )
 
-
-<<<<<<< HEAD
-target_include_directories(fulltext_query_benchmark PUBLIC "${CMAKE_SOURCE_DIR}/src")
-target_link_libraries(
-    fulltext_query_benchmark
-    infinity_core
-    benchmark_profiler
-    sql_parser
-    onnxruntime_mlas
-    zsv_parser
-    iresearch
-    newpfor
-    vespalib
-    lz4.a
-    atomic.a
-    c++.a
-)
-=======
 if(ENABLE_JEMALLOC)
     target_link_libraries(infinity_benchmark jemalloc.a)
     target_link_libraries(knn_import_benchmark jemalloc.a)
@@ -131,5 +113,4 @@
 #         target_compile_options(infinity_benchmark PUBLIC $<$<COMPILE_LANGUAGE:CXX>:-msse4.2 -mfma>)
 #         target_compile_options(knn_import_benchmark PUBLIC $<$<COMPILE_LANGUAGE:CXX>:-msse4.2 -mfma>)
 #         target_compile_options(knn_query_benchmark PUBLIC $<$<COMPILE_LANGUAGE:CXX>:-msse4.2 -mfma>)
-# endif()
->>>>>>> cb1656c1
+# endif()