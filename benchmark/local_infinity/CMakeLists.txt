--- conflicted
+++ resolved
@@ -13,13 +13,10 @@
     zsv_parser
     newpfor
     fastpfor
-<<<<<<< HEAD
-=======
     #        profiler
     jma
     opencc
     dl
->>>>>>> f25f591e
     parquet.a
     arrow.a
     thrift.a
@@ -29,14 +26,7 @@
     event.a
     c++.a
     c++abi.a
-<<<<<<< HEAD
-    jma
-    opencc
-    jemalloc.a
-    dl
-=======
-    ${JEMALLOC_STATIC_LIB}
->>>>>>> f25f591e
+    ${JEMALLOC_STATIC_LIB}
 )
 target_link_directories(infinity_benchmark PUBLIC "${CMAKE_BINARY_DIR}/lib")
 target_link_directories(infinity_benchmark PUBLIC "${CMAKE_BINARY_DIR}/third_party/arrow/")
@@ -69,28 +59,15 @@
     event.a
     c++.a
     c++abi.a
-<<<<<<< HEAD
-    jma
-    opencc
-=======
     #        profiler
->>>>>>> f25f591e
-    parquet.a
-    arrow.a
-    thrift.a
-    thriftnb.a
-<<<<<<< HEAD
-    jemalloc.a
-    dl
+    parquet.a
+    arrow.a
+    thrift.a
+    thriftnb.a
+    ${JEMALLOC_STATIC_LIB}
 )
 
 target_link_directories(knn_import_benchmark PUBLIC "${CMAKE_BINARY_DIR}/lib")
-=======
-    ${JEMALLOC_STATIC_LIB}
-)
-
-target_link_directories(knn_import_benchmark BEFORE PUBLIC "${CMAKE_BINARY_DIR}/lib")
->>>>>>> f25f591e
 target_link_directories(knn_import_benchmark PUBLIC "${CMAKE_BINARY_DIR}/third_party/arrow/")
 
 # query benchmark
@@ -115,27 +92,14 @@
     atomic.a
     c++.a
     c++abi.a
-<<<<<<< HEAD
-    jma
-    opencc
-=======
->>>>>>> f25f591e
-    parquet.a
-    arrow.a
-    thrift.a
-    thriftnb.a
-<<<<<<< HEAD
-    jemalloc.a
-    dl
+    parquet.a
+    arrow.a
+    thrift.a
+    thriftnb.a
+    ${JEMALLOC_STATIC_LIB}
 )
 
 target_link_directories(knn_query_benchmark PUBLIC "${CMAKE_BINARY_DIR}/lib")
-=======
-    ${JEMALLOC_STATIC_LIB}
-)
-
-target_link_directories(knn_query_benchmark BEFORE PUBLIC "${CMAKE_BINARY_DIR}/lib")
->>>>>>> f25f591e
 target_link_directories(knn_query_benchmark PUBLIC "${CMAKE_BINARY_DIR}/third_party/arrow/")
 
 # ########################################
@@ -162,27 +126,14 @@
     atomic.a
     c++.a
     c++abi.a
-<<<<<<< HEAD
-    jma
-    opencc
-=======
->>>>>>> f25f591e
-    parquet.a
-    arrow.a
-    thrift.a
-    thriftnb.a
-<<<<<<< HEAD
-    jemalloc.a
-    dl
+    parquet.a
+    arrow.a
+    thrift.a
+    thriftnb.a
+    ${JEMALLOC_STATIC_LIB}
 )
 
 target_link_directories(fulltext_benchmark PUBLIC "${CMAKE_BINARY_DIR}/lib")
-=======
-    ${JEMALLOC_STATIC_LIB}
-)
-
-target_link_directories(fulltext_benchmark BEFORE PUBLIC "${CMAKE_BINARY_DIR}/lib")
->>>>>>> f25f591e
 target_link_directories(fulltext_benchmark PUBLIC "${CMAKE_BINARY_DIR}/third_party/arrow/")
 
 # ########################################
@@ -207,26 +158,14 @@
     atomic.a
     c++.a
     c++abi.a
-<<<<<<< HEAD
-    opencc
-=======
->>>>>>> f25f591e
-    parquet.a
-    arrow.a
-    thrift.a
-    thriftnb.a
-<<<<<<< HEAD
-    jemalloc.a
-    dl
+    parquet.a
+    arrow.a
+    thrift.a
+    thriftnb.a
+    ${JEMALLOC_STATIC_LIB}
 )
 
 target_link_directories(sparse_benchmark PUBLIC "${CMAKE_BINARY_DIR}/lib")
-=======
-    ${JEMALLOC_STATIC_LIB}
-)
-
-target_link_directories(sparse_benchmark BEFORE PUBLIC "${CMAKE_BINARY_DIR}/lib")
->>>>>>> f25f591e
 target_link_directories(sparse_benchmark PUBLIC "${CMAKE_BINARY_DIR}/third_party/arrow/")
 
 add_executable(bmp_benchmark
@@ -250,26 +189,14 @@
     atomic.a
     c++.a
     c++abi.a
-<<<<<<< HEAD
-    opencc
-=======
->>>>>>> f25f591e
-    parquet.a
-    arrow.a
-    thrift.a
-    thriftnb.a
-<<<<<<< HEAD
-    jemalloc.a
-    dl
+    parquet.a
+    arrow.a
+    thrift.a
+    thriftnb.a
+    ${JEMALLOC_STATIC_LIB}
 )
 
 target_link_directories(bmp_benchmark PUBLIC "${CMAKE_BINARY_DIR}/lib")
-=======
-    ${JEMALLOC_STATIC_LIB}
-)
-
-target_link_directories(bmp_benchmark BEFORE PUBLIC "${CMAKE_BINARY_DIR}/lib")
->>>>>>> f25f591e
 target_link_directories(bmp_benchmark PUBLIC "${CMAKE_BINARY_DIR}/third_party/arrow/")
 
 add_executable(hnsw_benchmark
@@ -294,26 +221,14 @@
 
     c++.a
     c++abi.a
-<<<<<<< HEAD
-    opencc
-=======
->>>>>>> f25f591e
-    parquet.a
-    arrow.a
-    thrift.a
-    thriftnb.a
-<<<<<<< HEAD
-    jemalloc.a
-    dl
+    parquet.a
+    arrow.a
+    thrift.a
+    thriftnb.a
+    ${JEMALLOC_STATIC_LIB}
 )
 
 target_link_directories(hnsw_benchmark PUBLIC "${CMAKE_BINARY_DIR}/lib")
-=======
-    ${JEMALLOC_STATIC_LIB}
-)
-
-target_link_directories(hnsw_benchmark BEFORE PUBLIC "${CMAKE_BINARY_DIR}/lib")
->>>>>>> f25f591e
 target_link_directories(hnsw_benchmark PUBLIC "${CMAKE_BINARY_DIR}/third_party/arrow/")
 
 # add_definitions(-march=native)
