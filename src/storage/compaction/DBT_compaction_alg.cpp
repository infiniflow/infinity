// Copyright(C) 2023 InfiniFlow, Inc. All rights reserved.
//
// Licensed under the Apache License, Version 2.0 (the "License");
// you may not use this file except in compliance with the License.
// You may obtain a copy of the License at
//
//     https://www.apache.org/licenses/LICENSE-2.0
//
// Unless required by applicable law or agreed to in writing, software
// distributed under the License is distributed on an "AS IS" BASIS,
// WITHOUT WARRANTIES OR CONDITIONS OF ANY KIND, either express or implied.
// See the License for the specific language governing permissions and
// limitations under the License.

module;

#include <utility>
#include <vector>

module DBT_compaction_alg;

import stl;
import segment_entry;
import infinity_exception;
import txn;
import compaction_alg;
import third_party;
import logger;
import table_entry;

namespace infinity {

Vector<SegmentEntry *> SegmentLayer::SetAllCompacting(TransactionID txn_id) {
    Vector<SegmentEntry *> ret = segments_;                         // copy here
    compacting_segments_map_.emplace(txn_id, std::move(segments_)); // move makes segment_ empty
    return ret;
}

void SegmentLayer::SetOneCompacting(SegmentEntry *segment_entry, TransactionID txn_id) {
    SegmentID segment_id = segment_entry->segment_id();
    auto erase_begin = std::remove_if(segments_.begin(), segments_.end(), [&](SegmentEntry *segment) { return segment->segment_id() == segment_id; });
    if (int find_n = segments_.end() - erase_begin; find_n != 1) {
        UnrecoverableError("Segment not found in layer");
    }
    segments_.erase(erase_begin, segments_.end());
    compacting_segments_map_.emplace(txn_id, Vector<SegmentEntry *>{segment_entry});
}

void SegmentLayer::RollbackCompact(TransactionID txn_id) {
    auto range = compacting_segments_map_.equal_range(txn_id);
    for (auto iter = range.first; iter != range.second; ++iter) {
        auto &compacting_segments = iter->second;
        for (auto *rollback_segment : compacting_segments) {
            AddSegmentInfo(rollback_segment);
        }
    }
    compacting_segments_map_.erase(txn_id);
}

SegmentEntry *SegmentLayer::FindSegment(SegmentID segment_id) {
    SegmentEntry *segment = nullptr;
    for (auto *segment : segments_) {
        if (segment->segment_id() == segment_id) {
            return segment;
        }
    }
    return segment;
}

Optional<Pair<Vector<SegmentEntry *>, Txn *>> DBTCompactionAlg::AddSegment(SegmentEntry *new_segment, std::function<Txn *()> generate_txn) {
    std::unique_lock lock(mtx_);
    if (status_ != CompactionStatus::kEnable) {
        // If is disable, manual compaction is going
        // new segment will be add after manual compaction is committed/rollback
        return None;
    }

    int layer = AddSegmentNoCheckInner(new_segment);
    // Now: prohibit the top layer to merge
    // TODO: merge the top layer if possible
    if (layer == max_layer_ || segment_layers_[layer].LayerSize() < config_.m_) {
        return None;
    }
    this->SetRunning(lock); // Do have compaction

    Txn *txn = generate_txn();
    TransactionID txn_id = txn->TxnID();

    Vector<SegmentEntry *> compact_segments = segment_layers_[layer].SetAllCompacting(txn_id);
    AddSegmentToHigher(compact_segments, layer + 1, txn_id);

    if (compact_segments.size() <= 1) {
        UnrecoverableError("Algorithm bug.");
    }
    return MakePair(std::move(compact_segments), std::move(txn)); // FIXME: MakePair is implemented incorrectly
}

Optional<Pair<Vector<SegmentEntry *>, Txn *>> DBTCompactionAlg::DeleteInSegment(SegmentID segment_id, std::function<Txn *()> generate_txn) {
    std::unique_lock lock(mtx_);
    if (status_ != CompactionStatus::kEnable) {
        // If is disable, manual compaction is going
        return None;
    }

    auto [shrink_segment, old_layer] = FindSegmentAndLayer(segment_id);
    if (shrink_segment == nullptr) {
        return None; // this segment is compacting, ignore it
    }
    SegmentOffset new_row_cnt = shrink_segment->actual_row_count();
    int new_layer = config_.CalculateLayer(new_row_cnt);
    if (old_layer == new_layer) {
        return None;
    }
    this->SetRunning(lock); // Do have compaction

    if (new_layer >= old_layer) {
        UnrecoverableError("Shrink segment should has less rows than before");
    }

    Txn *txn = generate_txn();
    TransactionID txn_id = txn->TxnID();

    SegmentLayer &old_segment_layer = segment_layers_[old_layer];
    old_segment_layer.SetOneCompacting(shrink_segment, txn_id);

    Vector<SegmentEntry *> compact_segments{shrink_segment};
    AddSegmentToHigher(compact_segments, new_layer, txn_id);
    lock.unlock();

    if (compact_segments.empty()) {
        UnrecoverableError("Algorithm bug.");
    }
    return MakePair(std::move(compact_segments), std::move(txn)); // FIXME: MakePair is implemented incorrectly
}

void DBTCompactionAlg::CommitCompact(const Vector<SegmentEntry *> &new_segments, TransactionID commit_txn_id) {
    std::unique_lock lock(mtx_);
    if (status_ != CompactionStatus::kRunning) {
        UnrecoverableError(fmt::format("Wrong status of compaction alg: {}", (u8)status_));
    }

    for (auto &segment_layer : segment_layers_) {
        segment_layer.CommitCompact(commit_txn_id);
    }
    for (auto *new_segment : new_segments) {
        this->AddSegmentNoCheckInner(new_segment);
    }
<<<<<<< HEAD
    LOG_INFO(fmt::format("TMPTMPTMPTMP: set enable here2, table ptr: {}", (u64)table_entry_));
=======
    LOG_INFO(fmt::format("@@@@@@, set enable 1, table ptr: {}, table dir: {}",
                         table_entry_,
                         table_entry_ == nullptr ? "none" : *(reinterpret_cast<TableEntry *>(table_entry_)->TableEntryDir())));
>>>>>>> 9ca28b15
    status_ = CompactionStatus::kEnable;
    cv_.notify_one();
}

void DBTCompactionAlg::RollbackCompact(TransactionID rollback_txn_id) {
    std::unique_lock lock(mtx_);
    if (status_ != CompactionStatus::kRunning) {
        UnrecoverableError(fmt::format("Rollback compact when compaction not running, {}", (u8)status_));
    }

    for (auto &segment_layer : segment_layers_) {
        segment_layer.RollbackCompact(rollback_txn_id);
    }
<<<<<<< HEAD
    LOG_INFO(fmt::format("TMPTMPTMPTMP: set enable here3, table ptr: {}", (u64)table_entry_));
=======
    LOG_INFO(fmt::format("@@@@@@, set enable 2, table ptr: {}, table dir: {}",
                         table_entry_,
                         table_entry_ == nullptr ? "none" : *(reinterpret_cast<TableEntry *>(table_entry_)->TableEntryDir())));
>>>>>>> 9ca28b15
    status_ = CompactionStatus::kEnable;
}

int DBTCompactionAlg::AddSegmentNoCheckInner(SegmentEntry *new_segment) {
    SegmentOffset new_row_cnt = new_segment->actual_row_count();
    int layer = config_.CalculateLayer(new_row_cnt);
    if (layer >= (int)segment_layers_.size()) {
        segment_layers_.resize(layer + 1);
    }
    SegmentLayer &segment_layer = segment_layers_[layer];
    // segment_layer_map_.emplace(new_segment->segment_id(), Pair<SegmentEntry *, int>{new_segment, layer});
    segment_layer.AddSegmentInfo(new_segment);
    return layer;
}

void DBTCompactionAlg::AddSegmentToHigher(Vector<SegmentEntry *> &compact_segments, int layer, TransactionID txn_id) {
    while (true) {
        if (layer >= (int)segment_layers_.size()) {
            segment_layers_.emplace_back();
        }
        SegmentLayer &segment_layer = segment_layers_[layer];
        if (segment_layer.LayerSize() + 1 < config_.m_) {
            break;
        }
        auto compact_segments1 = segment_layer.SetAllCompacting(txn_id);
        compact_segments.insert(compact_segments.end(), compact_segments1.begin(), compact_segments1.end());
        ++layer;
    }
}

// FIXME: use brute force to find the segment, for simple reason.
// NOTE: When implement a more efficient way, such as hashmap, you should rollback the hashmap when rollback compact
Pair<SegmentEntry *, int> DBTCompactionAlg::FindSegmentAndLayer(SegmentID segment_id) {
    for (int layer = 0; layer < (int)segment_layers_.size(); ++layer) {
        auto &segment_layer = segment_layers_[layer];
        if (auto segment = segment_layer.FindSegment(segment_id); segment != nullptr) {
            return std::make_pair(segment, layer);
        }
    }
    // the may happen because the segment is compacting. Ignore it
    // FIXME: do something
    return {nullptr, -1};
}

// Must be called when all segments are not compacting
void DBTCompactionAlg::Enable(const Vector<SegmentEntry *> &segment_entries) {
    std::unique_lock lock(mtx_);
    if (status_ != CompactionStatus::kDisable) {
        UnrecoverableError(fmt::format("Enable compaction when compaction not disable, {}", (u8)status_));
    }
    segment_layers_.clear();
    for (auto *segment_entry : segment_entries) {
        this->AddSegmentNoCheckInner(segment_entry);
    }
<<<<<<< HEAD
    LOG_INFO(fmt::format("TMPTMPTMPTMP: set enable here1, table ptr: {}", (u64)table_entry_));
=======
    LOG_INFO(fmt::format("@@@@@@, set enable 3, table ptr: {}, table dir: {}",
                         table_entry_,
                         table_entry_ == nullptr ? "none" : *(reinterpret_cast<TableEntry *>(table_entry_)->TableEntryDir())));
>>>>>>> 9ca28b15
    status_ = CompactionStatus::kEnable;
    cv_.notify_one();
}

void DBTCompactionAlg::Disable() {
    std::unique_lock lock(mtx_);
    cv_.wait(lock, [this]() { return status_ == CompactionStatus::kEnable; });
    status_ = CompactionStatus::kDisable;
}

void DBTCompactionAlg::AddSegmentNoCheck(SegmentEntry *new_segment) {
    if (status_ != CompactionStatus::kEnable) {
        UnrecoverableError(fmt::format("Called when compaction not enable, {}", (u8)status_));
    }
    AddSegmentNoCheckInner(new_segment);
}

void DBTCompactionAlg::SetRunning(std::unique_lock<std::mutex> &lock) {
    cv_.wait(lock, [this]() { return status_ == CompactionStatus::kEnable; });
    status_ = CompactionStatus::kRunning;
}

} // namespace infinity<|MERGE_RESOLUTION|>--- conflicted
+++ resolved
@@ -145,13 +145,9 @@
     for (auto *new_segment : new_segments) {
         this->AddSegmentNoCheckInner(new_segment);
     }
-<<<<<<< HEAD
-    LOG_INFO(fmt::format("TMPTMPTMPTMP: set enable here2, table ptr: {}", (u64)table_entry_));
-=======
     LOG_INFO(fmt::format("@@@@@@, set enable 1, table ptr: {}, table dir: {}",
                          table_entry_,
                          table_entry_ == nullptr ? "none" : *(reinterpret_cast<TableEntry *>(table_entry_)->TableEntryDir())));
->>>>>>> 9ca28b15
     status_ = CompactionStatus::kEnable;
     cv_.notify_one();
 }
@@ -165,13 +161,9 @@
     for (auto &segment_layer : segment_layers_) {
         segment_layer.RollbackCompact(rollback_txn_id);
     }
-<<<<<<< HEAD
-    LOG_INFO(fmt::format("TMPTMPTMPTMP: set enable here3, table ptr: {}", (u64)table_entry_));
-=======
     LOG_INFO(fmt::format("@@@@@@, set enable 2, table ptr: {}, table dir: {}",
                          table_entry_,
                          table_entry_ == nullptr ? "none" : *(reinterpret_cast<TableEntry *>(table_entry_)->TableEntryDir())));
->>>>>>> 9ca28b15
     status_ = CompactionStatus::kEnable;
 }
 
@@ -226,13 +218,9 @@
     for (auto *segment_entry : segment_entries) {
         this->AddSegmentNoCheckInner(segment_entry);
     }
-<<<<<<< HEAD
-    LOG_INFO(fmt::format("TMPTMPTMPTMP: set enable here1, table ptr: {}", (u64)table_entry_));
-=======
     LOG_INFO(fmt::format("@@@@@@, set enable 3, table ptr: {}, table dir: {}",
                          table_entry_,
                          table_entry_ == nullptr ? "none" : *(reinterpret_cast<TableEntry *>(table_entry_)->TableEntryDir())));
->>>>>>> 9ca28b15
     status_ = CompactionStatus::kEnable;
     cv_.notify_one();
 }
