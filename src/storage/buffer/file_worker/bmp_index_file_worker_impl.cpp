--- conflicted
+++ resolved
@@ -121,14 +121,6 @@
     if (mmap_data_ != nullptr) {
         UnrecoverableError("Data is already allocated.");
     }
-<<<<<<< HEAD
-    
-    // DEBUG: Validate the file size and metadata
-    LOG_INFO(fmt::format("BMP ReadFromMmapImpl: file_size={}, expected_index_size={}", size, index_size_));
-    
-#ifdef INDEX_HANDLER
-=======
->>>>>>> 62e5af51
     mmap_data_ = reinterpret_cast<u8 *>(new BMPHandlerPtr(BMPHandler::Make(index_base_.get(), column_def_.get(), false).release()));
     auto *bmp_handler = reinterpret_cast<BMPHandlerPtr *>(mmap_data_);
     (*bmp_handler)->LoadFromPtr(static_cast<const char *>(ptr), size);
