--- conflicted
+++ resolved
@@ -61,12 +61,8 @@
             if (type_ == BufferType::kEphemeral) {
                 UnrecoverableError("Invalid state.");
             }
-<<<<<<< HEAD
-            file_worker_->ReadFromFile(type_ != BufferType::kPersistent);
-=======
             bool from_spill = type_ != BufferType::kPersistent;
             file_worker_->ReadFromFile(from_spill);
->>>>>>> 4bfeae55
             break;
         }
         case BufferStatus::kNew: {
