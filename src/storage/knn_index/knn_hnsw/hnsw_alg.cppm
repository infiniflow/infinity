// Copyright(C) 2023 InfiniFlow, Inc. All rights reserved.
//
// Licensed under the Apache License, Version 2.0 (the "License");
// you may not use this file except in compliance with the License.
// You may obtain a copy of the License at
//
//     https://www.apache.org/licenses/LICENSE-2.0
//
// Unless required by applicable law or agreed to in writing, software
// distributed under the License is distributed on an "AS IS" BASIS,
// WITHOUT WARRANTIES OR CONDITIONS OF ANY KIND, either express or implied.
// See the License for the specific language governing permissions and
// limitations under the License.

export module infinity_core:hnsw_alg;

import :local_file_handle;
import :infinity_exception;
import :knn_result_handler;
import :multivector_result_handler;
import :hnsw_common;
import :data_store;
import :dist_func_lsg_wrapper;
import :plain_vec_store;
import :default_values;
<<<<<<< HEAD
import :hnsw_lsg_builder;
import column_def;
import :index_hnsw;
=======
import :utility;

import std;
import third_party;

import logical_type;
import serialize;
>>>>>>> 7e0ac0a9

// Fixme: some variable has implicit type conversion.
// Fixme: some variable has confusing name.
// Fixme: has no test for different `DataType`.

// Todo: make more embedding type.
// Todo: make module partition.

namespace infinity {

export struct KnnSearchOption {
    size_t ef_ = 0;
    LogicalType column_logical_type_ = LogicalType::kEmbedding;
};

export template <typename VecStoreType, typename LabelType, bool OwnMem>
class KnnHnswBase {
public:
    using This = KnnHnswBase<VecStoreType, LabelType, OwnMem>;
    using DataType = typename VecStoreType::DataType;
    using QueryVecType = typename VecStoreType::QueryVecType;
    using StoreType = typename VecStoreType::StoreType;
    using QueryType = typename VecStoreType::QueryType;
    using DataStore = DataStore<VecStoreType, LabelType, OwnMem>;
    using Distance = typename VecStoreType::Distance;
    using DistanceType = typename Distance::DistanceType;

    using PDV = std::pair<DistanceType, VertexType>;
    using CMP = CompareByFirst<DistanceType, VertexType>;
    using CMPReverse = CompareByFirstReverse<DistanceType, VertexType>;
    using DistHeap = std::priority_queue<PDV, std::vector<PDV>, CMP>;

    constexpr static bool LSG = IsLSGDistance<Distance>;

    static std::pair<size_t, size_t> GetMmax(size_t M) { return {2 * M, M}; }

public:
    KnnHnswBase() : M_(0), ef_construction_(0), mult_(0), prefetch_step_(DEFAULT_PREFETCH_SIZE) {}
    KnnHnswBase(This &&other)
        : M_(std::exchange(other.M_, 0)), ef_construction_(std::exchange(other.ef_construction_, 0)), mult_(std::exchange(other.mult_, 0.0)),
          data_store_(std::move(other.data_store_)), distance_(std::move(other.distance_)),
          prefetch_step_(L1_CACHE_SIZE / data_store_.vec_store_meta().GetVecSizeInBytes()) {}
    This &operator=(This &&other) {
        if (this != &other) {
            M_ = std::exchange(other.M_, 0);
            ef_construction_ = std::exchange(other.ef_construction_, 0);
            mult_ = std::exchange(other.mult_, 0.0);
            data_store_ = std::move(other.data_store_);
            distance_ = std::move(other.distance_);
            prefetch_step_ = L1_CACHE_SIZE / data_store_.vec_store_meta().GetVecSizeInBytes();
        }
        return *this;
    }

    size_t GetSizeInBytes() const { return sizeof(M_) + sizeof(ef_construction_) + data_store_.GetSizeInBytes(); }

    LabelType GetLabel(VertexType vertex_i) const { return data_store_.GetLabel(vertex_i); }

    void Save(LocalFileHandle &file_handle) const {
        file_handle.Append(&M_, sizeof(M_));
        file_handle.Append(&ef_construction_, sizeof(ef_construction_));
        data_store_.Save(file_handle);
    }

    void SaveToPtr(LocalFileHandle &file_handle) const {
        file_handle.Append(&M_, sizeof(M_));
        file_handle.Append(&ef_construction_, sizeof(ef_construction_));
        data_store_.SaveToPtr(file_handle);
    }

protected:
    // >= 0
    i32 GenerateRandomLayer() {
        static thread_local std::mt19937 generator;
        std::uniform_real_distribution<double> distribution(0.0, 1.0);
        auto r1 = distribution(generator);
        double r = -std::log(r1) * mult_;
        return static_cast<i32>(r);
    }

    template <LogicalType ColumnLogicalType>
    using SearchLayerReturnParam3T = std::conditional_t<ColumnLogicalType == LogicalType::kEmbedding, VertexType, LabelType>;

    // return the nearest `ef_construction_` neighbors of `query` in layer `layer_idx`
    template <bool WithLock,
              FilterConcept<LabelType> Filter = std::nullopt_t,
              LogicalType ColumnLogicalType = LogicalType::kEmbedding,
              typename MultiVectorInnerTopnIndexType = void>
    std::tuple<size_t, std::unique_ptr<DistanceType[]>, std::unique_ptr<SearchLayerReturnParam3T<ColumnLogicalType>[]>>
    SearchLayer(VertexType enter_point, const StoreType &query, VertexType query_i, i32 layer_idx, size_t result_n, const Filter &filter) const {
        static_assert(ColumnLogicalType == LogicalType::kEmbedding || ColumnLogicalType == LogicalType::kMultiVector);
        auto d_ptr = std::make_unique_for_overwrite<DistanceType[]>(result_n);
        auto i_ptr = std::make_unique_for_overwrite<SearchLayerReturnParam3T<ColumnLogicalType>[]>(result_n);
        using ResultHandler = std::conditional_t<ColumnLogicalType == LogicalType::kEmbedding,
                                                 HeapResultHandler<CompareMax<DistanceType, VertexType>>,
                                                 MultiVectorResultHandler<DistanceType, LabelType, MultiVectorInnerTopnIndexType>>;
        ResultHandler result_handler(1, result_n, d_ptr.get(), i_ptr.get());
        result_handler.Begin();
        auto add_result = [&](DistanceType add_dist, VertexType add_v) {
            if constexpr (ColumnLogicalType == LogicalType::kEmbedding) {
                if constexpr (!std::is_same_v<Filter, std::nullopt_t>) {
                    if (filter(this->GetLabel(add_v))) {
                        result_handler.AddResult(0, add_dist, add_v);
                    }
                } else {
                    result_handler.AddResult(0, add_dist, add_v);
                }
            } else if constexpr (ColumnLogicalType == LogicalType::kMultiVector) {
                const auto l = this->GetLabel(add_v);
                if constexpr (!std::is_same_v<Filter, std::nullopt_t>) {
                    if (filter(l)) {
                        result_handler.AddResult(add_dist, l);
                    }
                } else {
                    result_handler.AddResult(add_dist, l);
                }
            } else {
                static_assert(false, "Unsupported column logical type");
            }
        };
        DistHeap candidate;

        data_store_.PrefetchVec(enter_point);
        // enter_point will not be added to result_handler, the distance is not used
        {
            auto dist = distance_(query, enter_point, data_store_, query_i);
            candidate.emplace(-dist, enter_point);
            add_result(dist, enter_point);
        }

        size_t cur_vec_num = data_store_.cur_vec_num();
        std::vector<bool> visited(cur_vec_num, false);
        visited[enter_point] = true;

        while (!candidate.empty()) {
            const auto [minus_c_dist, c_idx] = candidate.top();
            candidate.pop();
            if (result_handler.GetSize(0) == result_n && -minus_c_dist > result_handler.GetDistance0(0)) {
                break;
            }

            std::shared_lock<std::shared_mutex> lock;
            if constexpr (WithLock && OwnMem) {
                lock = data_store_.SharedLock(c_idx);
            }

            const auto [neighbors_p, neighbor_size] = data_store_.GetNeighbors(c_idx, layer_idx);
            i32 prefetch_start = 0;
            for (i32 i = 0; i < neighbor_size; ++i) {
                for (size_t j = prefetch_step_; prefetch_start < neighbor_size && j > 0; --j) {
                    data_store_.PrefetchVec(neighbors_p[prefetch_start++]);
                }
                VertexType n_idx = neighbors_p[i];
                if (n_idx >= (VertexType)cur_vec_num || visited[n_idx]) {
                    continue;
                }
                visited[n_idx] = true;
                auto dist = distance_(query, n_idx, data_store_, query_i);
                if (result_handler.GetSize(0) < result_n || dist <= result_handler.GetDistance0(0)) {
                    candidate.emplace(-dist, n_idx);
                    add_result(dist, n_idx);
                }
            }
        }
        result_handler.EndWithoutSort();
        return {result_handler.GetSize(0), std::move(d_ptr), std::move(i_ptr)};
    }

    template <bool WithLock>
    VertexType SearchLayerNearest(VertexType enter_point, const StoreType &query, VertexType query_i, i32 layer_idx) const {
        VertexType cur_p = enter_point;
        auto cur_dist = distance_(query, cur_p, data_store_, query_i);
        bool check = true;
        while (check) {
            check = false;

            std::shared_lock<std::shared_mutex> lock;
            if constexpr (WithLock && OwnMem) {
                lock = data_store_.SharedLock(cur_p);
            }

            const auto [neighbors_p, neighbor_size] = data_store_.GetNeighbors(cur_p, layer_idx);
            for (int i = neighbor_size - 1; i >= 0; --i) {
                VertexType n_idx = neighbors_p[i];
                auto n_dist = distance_(query, n_idx, data_store_, query_i);
                if (n_dist < cur_dist) {
                    cur_p = n_idx;
                    cur_dist = n_dist;
                    check = true;
                }
            }
        }
        return cur_p;
    }

    // the function does not need mutex because the lock of `result_p` is already acquired
    void SelectNeighborsHeuristic(std::vector<PDV> candidates, size_t M, VertexType *result_p, VertexListSize *result_size_p) const {
        VertexListSize result_size = 0;
        if (candidates.size() < M) {
            std::sort(candidates.begin(), candidates.end(), CMPReverse());
            for (const auto &[_, idx] : candidates) {
                result_p[result_size++] = idx;
            }
        } else {
            std::make_heap(candidates.begin(), candidates.end(), CMPReverse());
            while (!candidates.empty() && size_t(result_size) < M) {
                std::pop_heap(candidates.begin(), candidates.end(), CMPReverse());
                const auto &[c_dist, c_idx] = candidates.back();
                StoreType c_data = data_store_.GetVec(c_idx);
                bool check = true;
                for (size_t i = 0; i < size_t(result_size); ++i) {
                    VertexType r_idx = result_p[i];
                    auto cr_dist = distance_(c_data, r_idx, data_store_, c_idx);
                    if (cr_dist < c_dist) {
                        check = false;
                        break;
                    }
                }
                if (check) {
                    result_p[result_size++] = c_idx;
                }
                candidates.pop_back();
            }
            std::reverse(result_p, result_p + result_size);
        }
        *result_size_p = result_size;
    }

    void ConnectNeighbors(VertexType vertex_i, const VertexType *q_neighbors_p, VertexListSize q_neighbor_size, i32 layer_idx) {
        for (int i = 0; i < q_neighbor_size; ++i) {
            VertexType n_idx = q_neighbors_p[i];

            std::unique_lock<std::shared_mutex> lock = data_store_.UniqueLock(n_idx);

            auto [n_neighbors_p, n_neighbor_size_p] = data_store_.GetNeighborsMut(n_idx, layer_idx);
            VertexListSize n_neighbor_size = *n_neighbor_size_p;
            size_t Mmax = layer_idx == 0 ? data_store_.Mmax0() : data_store_.Mmax();
            if (n_neighbor_size < VertexListSize(Mmax)) {
                *(n_neighbors_p + n_neighbor_size) = vertex_i;
                *n_neighbor_size_p = n_neighbor_size + 1;
                continue;
            }
            StoreType n_data = data_store_.GetVec(n_idx);
            auto n_dist = distance_(n_data, vertex_i, data_store_, n_idx);

            std::vector<PDV> candidates;
            candidates.reserve(n_neighbor_size + 1);
            candidates.emplace_back(n_dist, vertex_i);
            for (int j = 0; j < n_neighbor_size; ++j) {
                candidates.emplace_back(distance_(n_data, n_neighbors_p[j], data_store_, n_idx), n_neighbors_p[j]);
            }

            SelectNeighborsHeuristic(std::move(candidates), Mmax, n_neighbors_p, n_neighbor_size_p); // write in memory
        }
    }

    template <bool WithLock, FilterConcept<LabelType> Filter, LogicalType ColumnLogicalType>
    auto SearchLayerHelper(VertexType enter_point, const StoreType &query, i32 layer_idx, size_t result_n, const Filter &filter) const {
        if constexpr (ColumnLogicalType == LogicalType::kEmbedding) {
            return SearchLayer<WithLock, Filter, ColumnLogicalType>(enter_point, query, kInvalidVertex, layer_idx, result_n, filter);
        } else if constexpr (ColumnLogicalType == LogicalType::kMultiVector) {
            if (result_n <= std::numeric_limits<u8>::max()) {
                return SearchLayer<WithLock, Filter, ColumnLogicalType, u8>(enter_point, query, kInvalidVertex, layer_idx, result_n, filter);
            }
            if (result_n <= std::numeric_limits<u16>::max()) {
                return SearchLayer<WithLock, Filter, ColumnLogicalType, u16>(enter_point, query, kInvalidVertex, layer_idx, result_n, filter);
            }
            if (result_n <= std::numeric_limits<u32>::max()) {
                return SearchLayer<WithLock, Filter, ColumnLogicalType, u32>(enter_point, query, kInvalidVertex, layer_idx, result_n, filter);
            }
            UnrecoverableError(fmt::format("Unsupported result_n : {}, which is larger than u32::max()", result_n));
            return std::tuple<size_t, std::unique_ptr<DistanceType[]>, std::unique_ptr<SearchLayerReturnParam3T<ColumnLogicalType>[]>>{};
        } else {
            static_assert(false, "Unsupported column logical type");
        }
    }

    template <bool WithLock, FilterConcept<LabelType> Filter = std::nullopt_t, LogicalType ColumnLogicalType = LogicalType::kEmbedding>
    std::tuple<size_t, std::unique_ptr<DistanceType[]>, std::unique_ptr<SearchLayerReturnParam3T<ColumnLogicalType>[]>>
    KnnSearchInner(const QueryVecType &q, size_t k, const Filter &filter, const KnnSearchOption &option) const {
        size_t ef = option.ef_;
        if (ef == 0) {
            ef = k;
        }
        QueryType query = data_store_.MakeQuery(q);
        auto [max_layer, ep] = data_store_.GetEnterPoint();
        if (ep == -1) {
            return {0, nullptr, nullptr};
        }
        for (i32 cur_layer = max_layer; cur_layer > 0; --cur_layer) {
            ep = SearchLayerNearest<WithLock>(ep, query, kInvalidVertex, cur_layer);
        }
        return SearchLayerHelper<WithLock, Filter, ColumnLogicalType>(ep, query, 0, ef, filter);
    }

public:
    void InitLSGBuilder(const IndexHnsw *index_hnsw, SharedPtr<ColumnDef> column_def) {
        if (!LSG) {
            UnrecoverableError("InsertSampleVecs when LSG not use!");
        }
        lsg_builder_ = HnswLSGBuilder<DataType, DistanceType>(index_hnsw, column_def);
    }

    template <typename Iter>
    SizeT InsertSampleVecs(Iter iter, SizeT sample_num = std::numeric_limits<SizeT>::max()) {
        if (!LSG) {
            UnrecoverableError("InsertSampleVecs when LSG not use!");
        }
        if (!lsg_builder_.has_value()) {
            UnrecoverableError("lsg_builder_ not exist, maybe not Init!");
        }
        return lsg_builder_->InsertSampleVec(std::move(iter), sample_num);
    }

    template <typename Iter>
    void InsertLSAvg(Iter iter, SizeT row_count) {
        if (!LSG) {
            UnrecoverableError("InsertLSAvg when LSG not use!");
        }
        if (!lsg_builder_.has_value()) {
            UnrecoverableError("lsg_builder_ not exist, maybe not Init!");
        }
        lsg_builder_->InsertLSAvg(std::move(iter), row_count);
    }

    void SetLSGParam() {
        if (!LSG) {
            UnrecoverableError("InsertSampleVecs when LSG not use!");
        }
        if (!lsg_builder_.has_value()) {
            UnrecoverableError("lsg_builder_ not exist, maybe not Init!");
        }
        distance_.SetLSGParam(lsg_builder_->alpha(), lsg_builder_->avg());
    }

public:
    template <DataIteratorConcept<QueryVecType, LabelType> Iterator>
    std::pair<size_t, size_t> InsertVecs(Iterator &&iter, const HnswInsertConfig &config = kDefaultHnswInsertConfig) {
        auto [start_i, end_i] = StoreData(std::move(iter), config);
        for (VertexType vertex_i = start_i; vertex_i < end_i; ++vertex_i) {
            Build(vertex_i);
        }
        return {start_i, end_i};
    }

    template <DataIteratorConcept<QueryVecType, LabelType> Iterator>
    std::pair<VertexType, VertexType> StoreData(Iterator &&iter, const HnswInsertConfig &config = kDefaultHnswInsertConfig) {
        if (config.optimize_) {
            return data_store_.OptAddVec(std::move(iter));
        }
        return data_store_.AddVec(std::move(iter));
    }

    void Optimize() { data_store_.Optimize(); }

    void Build(VertexType vertex_i) {
        std::unique_lock<std::shared_mutex> lock = data_store_.UniqueLock(vertex_i);

        i32 q_layer = GenerateRandomLayer();
        auto [max_layer, ep] = data_store_.TryUpdateEnterPoint(q_layer, vertex_i);

        StoreType query = data_store_.GetVec(vertex_i);

        data_store_.AddVertex(vertex_i, q_layer);

        for (i32 cur_layer = max_layer; cur_layer > q_layer; --cur_layer) {
            ep = SearchLayerNearest<true>(ep, query, vertex_i, cur_layer);
        }
        for (i32 cur_layer = std::min(q_layer, max_layer); cur_layer >= 0; --cur_layer) {
            auto [result_n, d_ptr, v_ptr] = SearchLayer<true>(ep, query, vertex_i, cur_layer, ef_construction_, std::nullopt);
            auto search_result = std::vector<PDV>(result_n);
            for (size_t i = 0; i < result_n; ++i) {
                search_result[i] = {d_ptr[i], v_ptr[i]};
            }

            const auto [q_neighbors_p, q_neighbor_size_p] = data_store_.GetNeighborsMut(vertex_i, cur_layer);
            SelectNeighborsHeuristic(std::move(search_result), M_, q_neighbors_p, q_neighbor_size_p);
            ep = q_neighbors_p[0];
            ConnectNeighbors(vertex_i, q_neighbors_p, *q_neighbor_size_p, cur_layer);
        }
    }

    template <FilterConcept<LabelType> Filter = std::nullopt_t, bool WithLock = true>
    std::tuple<size_t, std::unique_ptr<DistanceType[]>, std::unique_ptr<LabelType[]>>
    KnnSearch(const QueryVecType &q, size_t k, const Filter &filter, const KnnSearchOption &option = {}) const {
        switch (option.column_logical_type_) {
            case LogicalType::kEmbedding: {
                auto [result_n, d_ptr, v_ptr] = KnnSearchInner<WithLock, Filter>(q, k, filter, option);
                auto labels = std::make_unique_for_overwrite<LabelType[]>(result_n);
                for (size_t i = 0; i < result_n; ++i) {
                    labels[i] = GetLabel(v_ptr[i]);
                }
                return {result_n, std::move(d_ptr), std::move(labels)};
            }
            case LogicalType::kMultiVector: {
                return KnnSearchInner<WithLock, Filter, LogicalType::kMultiVector>(q, k, filter, option);
            }
            default: {
                UnrecoverableError(fmt::format("Unsupported column logical type: {}", LogicalType2Str(option.column_logical_type_)));
            }
        }
        return {};
    }

    template <bool WithLock = true>
    std::tuple<size_t, std::unique_ptr<DistanceType[]>, std::unique_ptr<LabelType[]>>
    KnnSearch(const QueryVecType &q, size_t k, const KnnSearchOption &option = {}) const {
        return KnnSearch<std::nullopt_t, WithLock>(q, k, std::nullopt, option);
    }

    // function for test, add sort for convenience
    template <FilterConcept<LabelType> Filter = std::nullopt_t, bool WithLock = true>
    std::vector<std::pair<DistanceType, LabelType>>
    KnnSearchSorted(const QueryVecType &q, size_t k, const Filter &filter, const KnnSearchOption &option = {}) const {
        auto [result_n, d_ptr, v_ptr] = KnnSearchInner<WithLock, Filter>(q, k, filter, option);
        std::vector<std::pair<DistanceType, LabelType>> result(result_n);
        for (size_t i = 0; i < result_n; ++i) {
            result[i] = {d_ptr[i], GetLabel(v_ptr[i])};
        }
        std::sort(result.begin(), result.end(), [](const auto &a, const auto &b) { return a.first < b.first; });
        return result;
    }

    // function for test
    std::vector<std::pair<DistanceType, LabelType>> KnnSearchSorted(const QueryVecType &q, size_t k, const KnnSearchOption &option = {}) const {
        return KnnSearchSorted<std::nullopt_t>(q, k, std::nullopt, option);
    }

    size_t GetVecNum() const { return data_store_.cur_vec_num(); }

    size_t mem_usage() const { return data_store_.mem_usage(); }

    Distance &distance() { return distance_; }

protected:
    size_t M_;
    size_t ef_construction_;

    // 1 / log(1.0 * M_)
    double mult_;

    DataStore data_store_;
    Distance distance_;

    size_t prefetch_step_;

    Optional<HnswLSGBuilder<DataType, DistanceType>> lsg_builder_{};

    // //---------------------------------------------- Following is the tmp debug function. ----------------------------------------------
public:
    void Check() const { data_store_.Check(); }

    void Dump(std::ostream &os) const {
        os << std::endl << "---------------------------------------------" << std::endl;
        os << "[CONST] M: " << M_ << ", ef_construction: " << ef_construction_ << ", mult: " << mult_ << std::endl;
        data_store_.Dump(os);
        os << "---------------------------------------------" << std::endl;
    }
};

export template <typename VecStoreType, typename LabelType, bool OwnMem = true>
class KnnHnsw : public KnnHnswBase<VecStoreType, LabelType, OwnMem> {
public:
    using This = KnnHnsw<VecStoreType, LabelType, OwnMem>;
    using DataStore = DataStore<VecStoreType, LabelType, OwnMem>;
    using Distance = typename VecStoreType::Distance;
    using CompressVecStoreType = decltype(VecStoreType::template ToLVQ<i8>());
    constexpr static bool kOwnMem = OwnMem;

    KnnHnsw(size_t M, size_t ef_construction, DataStore data_store, Distance distance) {
        this->M_ = M;
        this->ef_construction_ = std::max(M, ef_construction);
        this->mult_ = 1 / std::log(1.0 * M);
        this->data_store_ = std::move(data_store);
        this->distance_ = std::move(distance);
    }

public:
    static std::unique_ptr<This> Make(size_t chunk_size, size_t max_chunk_n, size_t dim, size_t M, size_t ef_construction) {
        auto [Mmax0, Mmax] = This::GetMmax(M);
        auto data_store = DataStore::Make(chunk_size, max_chunk_n, dim, Mmax0, Mmax);
        Distance distance(data_store.dim());
        return std::make_unique<This>(M, ef_construction, std::move(data_store), std::move(distance));
    }

    static std::unique_ptr<This> Load(LocalFileHandle &file_handle) {
        size_t M;
        file_handle.Read(&M, sizeof(M));
        size_t ef_construction;
        file_handle.Read(&ef_construction, sizeof(ef_construction));

        auto data_store = DataStore::Load(file_handle);
        Distance distance(data_store.dim());

        return std::make_unique<This>(M, ef_construction, std::move(data_store), std::move(distance));
    }

    static std::unique_ptr<This> LoadFromPtr(LocalFileHandle &file_handle, size_t size) {
        auto buffer = std::make_unique<char[]>(size);
        file_handle.Read(buffer.get(), size);
        const char *ptr = buffer.get();
        size_t M = ReadBufAdv<size_t>(ptr);
        size_t ef_construction = ReadBufAdv<size_t>(ptr);
        auto data_store = DataStore::LoadFromPtr(ptr);
        Distance distance(data_store.dim());
        if (size_t diff = ptr - buffer.get(); diff != size) {
            UnrecoverableError("LoadFromPtr failed");
        }
        return std::make_unique<This>(M, ef_construction, std::move(data_store), std::move(distance));
    }

    std::unique_ptr<KnnHnsw<CompressVecStoreType, LabelType>> CompressToLVQ() && {
        if constexpr (std::is_same_v<VecStoreType, CompressVecStoreType>) {
            return std::make_unique<This>(std::move(*this));
        } else {
            using CompressedDistance = typename CompressVecStoreType::Distance;
            CompressedDistance distance = std::move(this->distance_).ToLVQDistance(this->data_store_.dim());
            auto compressed_datastore = std::move(this->data_store_).template CompressToLVQ<CompressVecStoreType>();
            return std::make_unique<KnnHnsw<CompressVecStoreType, LabelType>>(this->M_,
                                                                              this->ef_construction_,
                                                                              std::move(compressed_datastore),
                                                                              std::move(distance));
        }
    }
};

export template <typename VecStoreType, typename LabelType>
class KnnHnsw<VecStoreType, LabelType, false> : public KnnHnswBase<VecStoreType, LabelType, false> {
public:
    using This = KnnHnsw<VecStoreType, LabelType, false>;
    using DataStore = DataStore<VecStoreType, LabelType, false>;
    using Distance = typename VecStoreType::Distance;
    constexpr static bool kOwnMem = false;

    KnnHnsw(size_t M, size_t ef_construction, DataStore data_store, Distance distance) {
        this->M_ = M;
        this->ef_construction_ = std::max(M, ef_construction);
        this->mult_ = 1 / std::log(1.0 * M);
        this->data_store_ = std::move(data_store);
        this->distance_ = std::move(distance);
    }
    KnnHnsw(This &&other) : KnnHnswBase<VecStoreType, LabelType, false>(std::move(other)) {}
    KnnHnsw &operator=(This &&other) {
        if (this != &other) {
            KnnHnswBase<VecStoreType, LabelType, false>::operator=(std::move(other));
        }
        return *this;
    }

public:
    static std::unique_ptr<This> LoadFromPtr(const char *&ptr, size_t size) {
        const char *ptr_end = ptr + size;
        size_t M = ReadBufAdv<size_t>(ptr);
        size_t ef_construction = ReadBufAdv<size_t>(ptr);
        auto data_store = DataStore::LoadFromPtr(ptr);
        Distance distance(data_store.dim());
        if (size_t diff = ptr_end - ptr; diff != 0) {
            UnrecoverableError("LoadFromPtr failed");
        }
        return std::make_unique<This>(M, ef_construction, std::move(data_store), std::move(distance));
    }
};

} // namespace infinity<|MERGE_RESOLUTION|>--- conflicted
+++ resolved
@@ -23,19 +23,16 @@
 import :dist_func_lsg_wrapper;
 import :plain_vec_store;
 import :default_values;
-<<<<<<< HEAD
+import :utility;
 import :hnsw_lsg_builder;
-import column_def;
 import :index_hnsw;
-=======
-import :utility;
 
 import std;
 import third_party;
 
 import logical_type;
 import serialize;
->>>>>>> 7e0ac0a9
+import column_def;
 
 // Fixme: some variable has implicit type conversion.
 // Fixme: some variable has confusing name.
@@ -332,7 +329,7 @@
     }
 
 public:
-    void InitLSGBuilder(const IndexHnsw *index_hnsw, SharedPtr<ColumnDef> column_def) {
+    void InitLSGBuilder(const IndexHnsw *index_hnsw, std::shared_ptr<ColumnDef> column_def) {
         if (!LSG) {
             UnrecoverableError("InsertSampleVecs when LSG not use!");
         }
@@ -340,7 +337,7 @@
     }
 
     template <typename Iter>
-    SizeT InsertSampleVecs(Iter iter, SizeT sample_num = std::numeric_limits<SizeT>::max()) {
+    size_t InsertSampleVecs(Iter iter, size_t sample_num = std::numeric_limits<size_t>::max()) {
         if (!LSG) {
             UnrecoverableError("InsertSampleVecs when LSG not use!");
         }
@@ -351,7 +348,7 @@
     }
 
     template <typename Iter>
-    void InsertLSAvg(Iter iter, SizeT row_count) {
+    void InsertLSAvg(Iter iter, size_t row_count) {
         if (!LSG) {
             UnrecoverableError("InsertLSAvg when LSG not use!");
         }
@@ -482,7 +479,7 @@
 
     size_t prefetch_step_;
 
-    Optional<HnswLSGBuilder<DataType, DistanceType>> lsg_builder_{};
+    std::optional<HnswLSGBuilder<DataType, DistanceType>> lsg_builder_{};
 
     // //---------------------------------------------- Following is the tmp debug function. ----------------------------------------------
 public:
