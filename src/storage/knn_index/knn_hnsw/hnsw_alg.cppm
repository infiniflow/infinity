// Copyright(C) 2023 InfiniFlow, Inc. All rights reserved.
//
// Licensed under the Apache License, Version 2.0 (the "License");
// you may not use this file except in compliance with the License.
// You may obtain a copy of the License at
//
//     https://www.apache.org/licenses/LICENSE-2.0
//
// Unless required by applicable law or agreed to in writing, software
// distributed under the License is distributed on an "AS IS" BASIS,
// WITHOUT WARRANTIES OR CONDITIONS OF ANY KIND, either express or implied.
// See the License for the specific language governing permissions and
// limitations under the License.

module;

#include <ostream>
#include <random>

export module infinity_core:hnsw_alg;

import :stl;
import :local_file_handle;
import :infinity_exception;
import :knn_result_handler;
import :multivector_result_handler;
import logical_type;
import :hnsw_common;
import :data_store;
import :third_party;
import serialize;
<<<<<<< HEAD
import dist_func_lsg_wrapper;
import default_values;
import hnsw_lsg_builder;
import column_def;
import index_hnsw;
=======
import :dist_func_lsg_wrapper;
import :plain_vec_store;
import :default_values;
>>>>>>> d9d2936e

// Fixme: some variable has implicit type conversion.
// Fixme: some variable has confusing name.
// Fixme: has no test for different `DataType`.

// Todo: make more embedding type.
// Todo: make module partition.

namespace infinity {

export struct KnnSearchOption {
    SizeT ef_ = 0;
    LogicalType column_logical_type_ = LogicalType::kEmbedding;
};

export template <typename VecStoreType, typename LabelType, bool OwnMem>
class KnnHnswBase {
public:
    using This = KnnHnswBase<VecStoreType, LabelType, OwnMem>;
    using DataType = typename VecStoreType::DataType;
    using QueryVecType = typename VecStoreType::QueryVecType;
    using StoreType = typename VecStoreType::StoreType;
    using QueryType = typename VecStoreType::QueryType;
    using DataStore = DataStore<VecStoreType, LabelType, OwnMem>;
    using Distance = typename VecStoreType::Distance;
    using DistanceType = typename Distance::DistanceType;

    using PDV = Pair<DistanceType, VertexType>;
    using CMP = CompareByFirst<DistanceType, VertexType>;
    using CMPReverse = CompareByFirstReverse<DistanceType, VertexType>;
    using DistHeap = Heap<PDV, CMP>;

    constexpr static bool LSG = IsLSGDistance<Distance>;

    static Pair<SizeT, SizeT> GetMmax(SizeT M) { return {2 * M, M}; }

public:
    KnnHnswBase() : M_(0), ef_construction_(0), mult_(0), prefetch_step_(DEFAULT_PREFETCH_SIZE) {}
    KnnHnswBase(This &&other)
        : M_(std::exchange(other.M_, 0)), ef_construction_(std::exchange(other.ef_construction_, 0)), mult_(std::exchange(other.mult_, 0.0)),
          data_store_(std::move(other.data_store_)), distance_(std::move(other.distance_)),
          prefetch_step_(L1_CACHE_SIZE / data_store_.vec_store_meta().GetVecSizeInBytes()) {}
    This &operator=(This &&other) {
        if (this != &other) {
            M_ = std::exchange(other.M_, 0);
            ef_construction_ = std::exchange(other.ef_construction_, 0);
            mult_ = std::exchange(other.mult_, 0.0);
            data_store_ = std::move(other.data_store_);
            distance_ = std::move(other.distance_);
        }
        return *this;
    }

    SizeT GetSizeInBytes() const { return sizeof(M_) + sizeof(ef_construction_) + data_store_.GetSizeInBytes(); }

    LabelType GetLabel(VertexType vertex_i) const { return data_store_.GetLabel(vertex_i); }

    void Save(LocalFileHandle &file_handle) const {
        file_handle.Append(&M_, sizeof(M_));
        file_handle.Append(&ef_construction_, sizeof(ef_construction_));
        data_store_.Save(file_handle);
    }

    void SaveToPtr(LocalFileHandle &file_handle) const {
        file_handle.Append(&M_, sizeof(M_));
        file_handle.Append(&ef_construction_, sizeof(ef_construction_));
        data_store_.SaveToPtr(file_handle);
    }

protected:
    // >= 0
    i32 GenerateRandomLayer() {
        static thread_local std::mt19937 generator;
        std::uniform_real_distribution<double> distribution(0.0, 1.0);
        auto r1 = distribution(generator);
        double r = -std::log(r1) * mult_;
        return static_cast<i32>(r);
    }

    template <LogicalType ColumnLogicalType>
    using SearchLayerReturnParam3T = std::conditional_t<ColumnLogicalType == LogicalType::kEmbedding, VertexType, LabelType>;

    // return the nearest `ef_construction_` neighbors of `query` in layer `layer_idx`
    template <bool WithLock,
              FilterConcept<LabelType> Filter = NoneType,
              LogicalType ColumnLogicalType = LogicalType::kEmbedding,
              typename MultiVectorInnerTopnIndexType = void>
    Tuple<SizeT, UniquePtr<DistanceType[]>, UniquePtr<SearchLayerReturnParam3T<ColumnLogicalType>[]>>
    SearchLayer(VertexType enter_point, const StoreType &query, VertexType query_i, i32 layer_idx, SizeT result_n, const Filter &filter) const {
        static_assert(ColumnLogicalType == LogicalType::kEmbedding || ColumnLogicalType == LogicalType::kMultiVector);
        auto d_ptr = MakeUniqueForOverwrite<DistanceType[]>(result_n);
        auto i_ptr = MakeUniqueForOverwrite<SearchLayerReturnParam3T<ColumnLogicalType>[]>(result_n);
        using ResultHandler = std::conditional_t<ColumnLogicalType == LogicalType::kEmbedding,
                                                 HeapResultHandler<CompareMax<DistanceType, VertexType>>,
                                                 MultiVectorResultHandler<DistanceType, LabelType, MultiVectorInnerTopnIndexType>>;
        ResultHandler result_handler(1, result_n, d_ptr.get(), i_ptr.get());
        result_handler.Begin();
        auto add_result = [&](DistanceType add_dist, VertexType add_v) {
            if constexpr (ColumnLogicalType == LogicalType::kEmbedding) {
                if constexpr (!std::is_same_v<Filter, NoneType>) {
                    if (filter(this->GetLabel(add_v))) {
                        result_handler.AddResult(0, add_dist, add_v);
                    }
                } else {
                    result_handler.AddResult(0, add_dist, add_v);
                }
            } else if constexpr (ColumnLogicalType == LogicalType::kMultiVector) {
                const auto l = this->GetLabel(add_v);
                if constexpr (!std::is_same_v<Filter, NoneType>) {
                    if (filter(l)) {
                        result_handler.AddResult(add_dist, l);
                    }
                } else {
                    result_handler.AddResult(add_dist, l);
                }
            } else {
                static_assert(false, "Unsupported column logical type");
            }
        };
        DistHeap candidate;

        data_store_.PrefetchVec(enter_point);
        // enter_point will not be added to result_handler, the distance is not used
        {
            auto dist = distance_(query, enter_point, data_store_, query_i);
            candidate.emplace(-dist, enter_point);
            add_result(dist, enter_point);
        }

        SizeT cur_vec_num = data_store_.cur_vec_num();
        Vector<bool> visited(cur_vec_num, false);
        visited[enter_point] = true;

        while (!candidate.empty()) {
            const auto [minus_c_dist, c_idx] = candidate.top();
            candidate.pop();
            if (result_handler.GetSize(0) == result_n && -minus_c_dist > result_handler.GetDistance0(0)) {
                break;
            }

            std::shared_lock<std::shared_mutex> lock;
            if constexpr (WithLock && OwnMem) {
                lock = data_store_.SharedLock(c_idx);
            }

            const auto [neighbors_p, neighbor_size] = data_store_.GetNeighbors(c_idx, layer_idx);
            int prefetch_start = neighbor_size - 1;
            for (int i = neighbor_size - 1; i >= 0; --i) {
                for (int j = prefetch_step_; prefetch_start >= 0 && j > 0; --j) {
                    data_store_.PrefetchVec(neighbors_p[prefetch_start--]);
                }
                VertexType n_idx = neighbors_p[i];
                if (n_idx >= (VertexType)cur_vec_num || visited[n_idx]) {
                    continue;
                }
                visited[n_idx] = true;
                auto dist = distance_(query, n_idx, data_store_, query_i);
                if (result_handler.GetSize(0) < result_n || dist <= result_handler.GetDistance0(0)) {
                    candidate.emplace(-dist, n_idx);
                    add_result(dist, n_idx);
                }
            }
        }
        result_handler.EndWithoutSort();
        return {result_handler.GetSize(0), std::move(d_ptr), std::move(i_ptr)};
    }

    template <bool WithLock>
    VertexType SearchLayerNearest(VertexType enter_point, const StoreType &query, VertexType query_i, i32 layer_idx) const {
        VertexType cur_p = enter_point;
        auto cur_dist = distance_(query, cur_p, data_store_, query_i);
        bool check = true;
        while (check) {
            check = false;

            std::shared_lock<std::shared_mutex> lock;
            if constexpr (WithLock && OwnMem) {
                lock = data_store_.SharedLock(cur_p);
            }

            const auto [neighbors_p, neighbor_size] = data_store_.GetNeighbors(cur_p, layer_idx);
            for (int i = neighbor_size - 1; i >= 0; --i) {
                VertexType n_idx = neighbors_p[i];
                auto n_dist = distance_(query, n_idx, data_store_, query_i);
                if (n_dist < cur_dist) {
                    cur_p = n_idx;
                    cur_dist = n_dist;
                    check = true;
                }
            }
        }
        return cur_p;
    }

    // the function does not need mutex because the lock of `result_p` is already acquired
    void SelectNeighborsHeuristic(Vector<PDV> candidates, SizeT M, VertexType *result_p, VertexListSize *result_size_p) const {
        VertexListSize result_size = 0;
        if (candidates.size() < M) {
            std::sort(candidates.begin(), candidates.end(), CMPReverse());
            for (const auto &[_, idx] : candidates) {
                result_p[result_size++] = idx;
            }
        } else {
            std::make_heap(candidates.begin(), candidates.end(), CMPReverse());
            while (!candidates.empty() && SizeT(result_size) < M) {
                std::pop_heap(candidates.begin(), candidates.end(), CMPReverse());
                const auto &[c_dist, c_idx] = candidates.back();
                StoreType c_data = data_store_.GetVec(c_idx);
                bool check = true;
                for (SizeT i = 0; i < SizeT(result_size); ++i) {
                    VertexType r_idx = result_p[i];
                    auto cr_dist = distance_(c_data, r_idx, data_store_, c_idx);
                    if (cr_dist < c_dist) {
                        check = false;
                        break;
                    }
                }
                if (check) {
                    result_p[result_size++] = c_idx;
                }
                candidates.pop_back();
            }
            std::reverse(result_p, result_p + result_size);
        }
        *result_size_p = result_size;
    }

    void ConnectNeighbors(VertexType vertex_i, const VertexType *q_neighbors_p, VertexListSize q_neighbor_size, i32 layer_idx) {
        for (int i = 0; i < q_neighbor_size; ++i) {
            VertexType n_idx = q_neighbors_p[i];

            std::unique_lock<std::shared_mutex> lock = data_store_.UniqueLock(n_idx);

            auto [n_neighbors_p, n_neighbor_size_p] = data_store_.GetNeighborsMut(n_idx, layer_idx);
            VertexListSize n_neighbor_size = *n_neighbor_size_p;
            SizeT Mmax = layer_idx == 0 ? data_store_.Mmax0() : data_store_.Mmax();
            if (n_neighbor_size < VertexListSize(Mmax)) {
                *(n_neighbors_p + n_neighbor_size) = vertex_i;
                *n_neighbor_size_p = n_neighbor_size + 1;
                continue;
            }
            StoreType n_data = data_store_.GetVec(n_idx);
            auto n_dist = distance_(n_data, vertex_i, data_store_, n_idx);

            Vector<PDV> candidates;
            candidates.reserve(n_neighbor_size + 1);
            candidates.emplace_back(n_dist, vertex_i);
            for (int j = 0; j < n_neighbor_size; ++j) {
                candidates.emplace_back(distance_(n_data, n_neighbors_p[j], data_store_, n_idx), n_neighbors_p[j]);
            }

            SelectNeighborsHeuristic(std::move(candidates), Mmax, n_neighbors_p, n_neighbor_size_p); // write in memory
        }
    }

    template <bool WithLock, FilterConcept<LabelType> Filter, LogicalType ColumnLogicalType>
    auto SearchLayerHelper(VertexType enter_point, const StoreType &query, i32 layer_idx, SizeT result_n, const Filter &filter) const {
        if constexpr (ColumnLogicalType == LogicalType::kEmbedding) {
            return SearchLayer<WithLock, Filter, ColumnLogicalType>(enter_point, query, kInvalidVertex, layer_idx, result_n, filter);
        } else if constexpr (ColumnLogicalType == LogicalType::kMultiVector) {
            if (result_n <= std::numeric_limits<u8>::max()) {
                return SearchLayer<WithLock, Filter, ColumnLogicalType, u8>(enter_point, query, kInvalidVertex, layer_idx, result_n, filter);
            }
            if (result_n <= std::numeric_limits<u16>::max()) {
                return SearchLayer<WithLock, Filter, ColumnLogicalType, u16>(enter_point, query, kInvalidVertex, layer_idx, result_n, filter);
            }
            if (result_n <= std::numeric_limits<u32>::max()) {
                return SearchLayer<WithLock, Filter, ColumnLogicalType, u32>(enter_point, query, kInvalidVertex, layer_idx, result_n, filter);
            }
            UnrecoverableError(fmt::format("Unsupported result_n : {}, which is larger than u32::max()", result_n));
            return Tuple<SizeT, UniquePtr<DistanceType[]>, UniquePtr<SearchLayerReturnParam3T<ColumnLogicalType>[]>>{};
        } else {
            static_assert(false, "Unsupported column logical type");
        }
    }

    template <bool WithLock, FilterConcept<LabelType> Filter = NoneType, LogicalType ColumnLogicalType = LogicalType::kEmbedding>
    Tuple<SizeT, UniquePtr<DistanceType[]>, UniquePtr<SearchLayerReturnParam3T<ColumnLogicalType>[]>>
    KnnSearchInner(const QueryVecType &q, SizeT k, const Filter &filter, const KnnSearchOption &option) const {
        SizeT ef = option.ef_;
        if (ef == 0) {
            ef = k;
        }
        QueryType query = data_store_.MakeQuery(q);
        auto [max_layer, ep] = data_store_.GetEnterPoint();
        if (ep == -1) {
            return {0, nullptr, nullptr};
        }
        for (i32 cur_layer = max_layer; cur_layer > 0; --cur_layer) {
            ep = SearchLayerNearest<WithLock>(ep, query, kInvalidVertex, cur_layer);
        }
        return SearchLayerHelper<WithLock, Filter, ColumnLogicalType>(ep, query, 0, ef, filter);
    }

public:
    void InitLSGBuilder(const IndexHnsw *index_hnsw, SharedPtr<ColumnDef>column_def) {
        if (!LSG) {
            UnrecoverableError("InsertSampleVecs when LSG not use!");
        }
        lsg_builder_ = HnswLSGBuilder<DataType, DistanceType>(index_hnsw, column_def);
    }

    template <typename Iter>
    SizeT InsertSampleVecs(Iter iter, SizeT sample_num = std::numeric_limits<SizeT>::max()) {
        if (!LSG) {
            UnrecoverableError("InsertSampleVecs when LSG not use!");
        }
        if (!lsg_builder_.has_value()) {
            UnrecoverableError("lsg_builder_ not exist, maybe not Init!");
        }
        return lsg_builder_->InsertSampleVec(std::move(iter), sample_num);
    }

    template <typename Iter>
    void InsertLSAvg(Iter iter, SizeT row_count) {
        if (!LSG) {
            UnrecoverableError("InsertLSAvg when LSG not use!");
        }
        if (!lsg_builder_.has_value()) {
            UnrecoverableError("lsg_builder_ not exist, maybe not Init!");
        }
        lsg_builder_->InsertLSAvg(std::move(iter), row_count);
    }

    void SetLSGParam() {
        if (!LSG) {
            UnrecoverableError("InsertSampleVecs when LSG not use!");
        }
        if (!lsg_builder_.has_value()) {
            UnrecoverableError("lsg_builder_ not exist, maybe not Init!");
        }
        distance_.SetLSGParam(lsg_builder_->alpha(), lsg_builder_->avg());
    }

public:
    template <DataIteratorConcept<QueryVecType, LabelType> Iterator>
    Pair<SizeT, SizeT> InsertVecs(Iterator &&iter, const HnswInsertConfig &config = kDefaultHnswInsertConfig) {
        auto [start_i, end_i] = StoreData(std::move(iter), config);
        for (VertexType vertex_i = start_i; vertex_i < end_i; ++vertex_i) {
            Build(vertex_i);
        }
        return {start_i, end_i};
    }

    template <DataIteratorConcept<QueryVecType, LabelType> Iterator>
    Pair<VertexType, VertexType> StoreData(Iterator &&iter, const HnswInsertConfig &config = kDefaultHnswInsertConfig) {
        if (config.optimize_) {
            return data_store_.OptAddVec(std::move(iter));
        }
        return data_store_.AddVec(std::move(iter));
    }

    void Optimize() { data_store_.Optimize(); }

    void Build(VertexType vertex_i) {
        std::unique_lock<std::shared_mutex> lock = data_store_.UniqueLock(vertex_i);

        i32 q_layer = GenerateRandomLayer();
        auto [max_layer, ep] = data_store_.TryUpdateEnterPoint(q_layer, vertex_i);

        StoreType query = data_store_.GetVec(vertex_i);

        data_store_.AddVertex(vertex_i, q_layer);

        for (i32 cur_layer = max_layer; cur_layer > q_layer; --cur_layer) {
            ep = SearchLayerNearest<true>(ep, query, vertex_i, cur_layer);
        }
        for (i32 cur_layer = std::min(q_layer, max_layer); cur_layer >= 0; --cur_layer) {
            auto [result_n, d_ptr, v_ptr] = SearchLayer<true>(ep, query, vertex_i, cur_layer, ef_construction_, None);
            auto search_result = Vector<PDV>(result_n);
            for (SizeT i = 0; i < result_n; ++i) {
                search_result[i] = {d_ptr[i], v_ptr[i]};
            }

            const auto [q_neighbors_p, q_neighbor_size_p] = data_store_.GetNeighborsMut(vertex_i, cur_layer);
            SelectNeighborsHeuristic(std::move(search_result), M_, q_neighbors_p, q_neighbor_size_p);
            ep = q_neighbors_p[0];
            ConnectNeighbors(vertex_i, q_neighbors_p, *q_neighbor_size_p, cur_layer);
        }
    }

    template <FilterConcept<LabelType> Filter = NoneType, bool WithLock = true>
    Tuple<SizeT, UniquePtr<DistanceType[]>, UniquePtr<LabelType[]>>
    KnnSearch(const QueryVecType &q, SizeT k, const Filter &filter, const KnnSearchOption &option = {}) const {
        switch (option.column_logical_type_) {
            case LogicalType::kEmbedding: {
                auto [result_n, d_ptr, v_ptr] = KnnSearchInner<WithLock, Filter>(q, k, filter, option);
                auto labels = MakeUniqueForOverwrite<LabelType[]>(result_n);
                for (SizeT i = 0; i < result_n; ++i) {
                    labels[i] = GetLabel(v_ptr[i]);
                }
                return {result_n, std::move(d_ptr), std::move(labels)};
            }
            case LogicalType::kMultiVector: {
                return KnnSearchInner<WithLock, Filter, LogicalType::kMultiVector>(q, k, filter, option);
            }
            default: {
                UnrecoverableError(fmt::format("Unsupported column logical type: {}", LogicalType2Str(option.column_logical_type_)));
            }
        }
        return {};
    }

    template <bool WithLock = true>
    Tuple<SizeT, UniquePtr<DistanceType[]>, UniquePtr<LabelType[]>>
    KnnSearch(const QueryVecType &q, SizeT k, const KnnSearchOption &option = {}) const {
        return KnnSearch<NoneType, WithLock>(q, k, None, option);
    }

    // function for test, add sort for convenience
    template <FilterConcept<LabelType> Filter = NoneType, bool WithLock = true>
    Vector<Pair<DistanceType, LabelType>>
    KnnSearchSorted(const QueryVecType &q, SizeT k, const Filter &filter, const KnnSearchOption &option = {}) const {
        auto [result_n, d_ptr, v_ptr] = KnnSearchInner<WithLock, Filter>(q, k, filter, option);
        Vector<Pair<DistanceType, LabelType>> result(result_n);
        for (SizeT i = 0; i < result_n; ++i) {
            result[i] = {d_ptr[i], GetLabel(v_ptr[i])};
        }
        std::sort(result.begin(), result.end(), [](const auto &a, const auto &b) { return a.first < b.first; });
        return result;
    }

    // function for test
    Vector<Pair<DistanceType, LabelType>> KnnSearchSorted(const QueryVecType &q, SizeT k, const KnnSearchOption &option = {}) const {
        return KnnSearchSorted<NoneType>(q, k, None, option);
    }

    SizeT GetVecNum() const { return data_store_.cur_vec_num(); }

    SizeT mem_usage() const { return data_store_.mem_usage(); }

    Distance &distance() { return distance_; }

protected:
    SizeT M_;
    SizeT ef_construction_;

    // 1 / log(1.0 * M_)
    double mult_;

    DataStore data_store_;
    Distance distance_;

    SizeT prefetch_step_;

    Optional<HnswLSGBuilder<DataType, DistanceType>> lsg_builder_{};

    // //---------------------------------------------- Following is the tmp debug function. ----------------------------------------------
public:
    void Check() const { data_store_.Check(); }

    void Dump(std::ostream &os) const {
        os << std::endl << "---------------------------------------------" << std::endl;
        os << "[CONST] M: " << M_ << ", ef_construction: " << ef_construction_ << ", mult: " << mult_ << std::endl;
        data_store_.Dump(os);
        os << "---------------------------------------------" << std::endl;
    }
};

export template <typename VecStoreType, typename LabelType, bool OwnMem = true>
class KnnHnsw : public KnnHnswBase<VecStoreType, LabelType, OwnMem> {
public:
    using This = KnnHnsw<VecStoreType, LabelType, OwnMem>;
    using DataStore = DataStore<VecStoreType, LabelType, OwnMem>;
    using Distance = typename VecStoreType::Distance;
    using CompressVecStoreType = decltype(VecStoreType::template ToLVQ<i8>());
    constexpr static bool kOwnMem = OwnMem;

    KnnHnsw(SizeT M, SizeT ef_construction, DataStore data_store, Distance distance) {
        this->M_ = M;
        this->ef_construction_ = std::max(M, ef_construction);
        this->mult_ = 1 / std::log(1.0 * M);
        this->data_store_ = std::move(data_store);
        this->distance_ = std::move(distance);
    }

public:
    static UniquePtr<This> Make(SizeT chunk_size, SizeT max_chunk_n, SizeT dim, SizeT M, SizeT ef_construction) {
        auto [Mmax0, Mmax] = This::GetMmax(M);
        auto data_store = DataStore::Make(chunk_size, max_chunk_n, dim, Mmax0, Mmax);
        Distance distance(data_store.dim());
        return MakeUnique<This>(M, ef_construction, std::move(data_store), std::move(distance));
    }

    static UniquePtr<This> Load(LocalFileHandle &file_handle) {
        SizeT M;
        file_handle.Read(&M, sizeof(M));
        SizeT ef_construction;
        file_handle.Read(&ef_construction, sizeof(ef_construction));

        auto data_store = DataStore::Load(file_handle);
        Distance distance(data_store.dim());

        return MakeUnique<This>(M, ef_construction, std::move(data_store), std::move(distance));
    }

    static UniquePtr<This> LoadFromPtr(LocalFileHandle &file_handle, SizeT size) {
        auto buffer = MakeUnique<char[]>(size);
        file_handle.Read(buffer.get(), size);
        const char *ptr = buffer.get();
        SizeT M = ReadBufAdv<SizeT>(ptr);
        SizeT ef_construction = ReadBufAdv<SizeT>(ptr);
        auto data_store = DataStore::LoadFromPtr(ptr);
        Distance distance(data_store.dim());
        if (SizeT diff = ptr - buffer.get(); diff != size) {
            UnrecoverableError("LoadFromPtr failed");
        }
        return MakeUnique<This>(M, ef_construction, std::move(data_store), std::move(distance));
    }

    UniquePtr<KnnHnsw<CompressVecStoreType, LabelType>> CompressToLVQ() && {
        if constexpr (std::is_same_v<VecStoreType, CompressVecStoreType>) {
            return MakeUnique<This>(std::move(*this));
        } else {
            using CompressedDistance = typename CompressVecStoreType::Distance;
            CompressedDistance distance = std::move(this->distance_).ToLVQDistance(this->data_store_.dim());
            auto compressed_datastore = std::move(this->data_store_).template CompressToLVQ<CompressVecStoreType>();
            return MakeUnique<KnnHnsw<CompressVecStoreType, LabelType>>(this->M_,
                                                                        this->ef_construction_,
                                                                        std::move(compressed_datastore),
                                                                        std::move(distance));
        }
    }
};

export template <typename VecStoreType, typename LabelType>
class KnnHnsw<VecStoreType, LabelType, false> : public KnnHnswBase<VecStoreType, LabelType, false> {
public:
    using This = KnnHnsw<VecStoreType, LabelType, false>;
    using DataStore = DataStore<VecStoreType, LabelType, false>;
    using Distance = typename VecStoreType::Distance;
    constexpr static bool kOwnMem = false;

    KnnHnsw(SizeT M, SizeT ef_construction, DataStore data_store, Distance distance) {
        this->M_ = M;
        this->ef_construction_ = std::max(M, ef_construction);
        this->mult_ = 1 / std::log(1.0 * M);
        this->data_store_ = std::move(data_store);
        this->distance_ = std::move(distance);
    }
    KnnHnsw(This &&other) : KnnHnswBase<VecStoreType, LabelType, false>(std::move(other)) {}
    KnnHnsw &operator=(This &&other) {
        if (this != &other) {
            KnnHnswBase<VecStoreType, LabelType, false>::operator=(std::move(other));
        }
        return *this;
    }

public:
    static UniquePtr<This> LoadFromPtr(const char *&ptr, SizeT size) {
        const char *ptr_end = ptr + size;
        SizeT M = ReadBufAdv<SizeT>(ptr);
        SizeT ef_construction = ReadBufAdv<SizeT>(ptr);
        auto data_store = DataStore::LoadFromPtr(ptr);
        Distance distance(data_store.dim());
        if (SizeT diff = ptr_end - ptr; diff != 0) {
            UnrecoverableError("LoadFromPtr failed");
        }
        return MakeUnique<This>(M, ef_construction, std::move(data_store), std::move(distance));
    }
};

} // namespace infinity<|MERGE_RESOLUTION|>--- conflicted
+++ resolved
@@ -29,17 +29,12 @@
 import :data_store;
 import :third_party;
 import serialize;
-<<<<<<< HEAD
-import dist_func_lsg_wrapper;
-import default_values;
-import hnsw_lsg_builder;
-import column_def;
-import index_hnsw;
-=======
 import :dist_func_lsg_wrapper;
 import :plain_vec_store;
 import :default_values;
->>>>>>> d9d2936e
+import :hnsw_lsg_builder;
+import column_def;
+import :index_hnsw;
 
 // Fixme: some variable has implicit type conversion.
 // Fixme: some variable has confusing name.
