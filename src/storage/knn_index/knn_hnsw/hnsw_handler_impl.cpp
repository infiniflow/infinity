--- conflicted
+++ resolved
@@ -123,7 +123,7 @@
 }
 
 template <bool OwnMem>
-AbstractHnsw InitAbstractIndexT(const IndexBase *index_base, SharedPtr<ColumnDef> column_def) {
+AbstractHnsw InitAbstractIndexT(const IndexBase *index_base, std::shared_ptr<ColumnDef> column_def) {
     const auto *index_hnsw = static_cast<const IndexHnsw *>(index_base);
     const auto *embedding_info = static_cast<const EmbeddingInfo *>(column_def->type()->type_info().get());
 
@@ -143,7 +143,7 @@
     }
 }
 
-AbstractHnsw HnswHandler::InitAbstractIndex(const IndexBase *index_base, SharedPtr<ColumnDef> column_def, bool own_mem) {
+AbstractHnsw HnswHandler::InitAbstractIndex(const IndexBase *index_base, std::shared_ptr<ColumnDef> column_def, bool own_mem) {
     if (own_mem) {
         return InitAbstractIndexT<true>(index_base, column_def);
     } else {
@@ -151,7 +151,7 @@
     }
 }
 
-HnswHandler::HnswHandler(const IndexBase *index_base, SharedPtr<ColumnDef> column_def, bool own_mem)
+HnswHandler::HnswHandler(const IndexBase *index_base, std::shared_ptr<ColumnDef> column_def, bool own_mem)
     : hnsw_(InitAbstractIndex(index_base, column_def, own_mem)) {
     if (!own_mem)
         return;
@@ -182,13 +182,8 @@
         hnsw_);
 }
 
-<<<<<<< HEAD
-UniquePtr<HnswHandler> HnswHandler::Make(const IndexBase *index_base, SharedPtr<ColumnDef> column_def, bool own_mem) {
-    return MakeUnique<HnswHandler>(index_base, column_def, own_mem);
-=======
-std::unique_ptr<HnswHandler> HnswHandler::Make(const IndexBase *index_base, const ColumnDef *column_def, bool own_mem) {
+std::unique_ptr<HnswHandler> HnswHandler::Make(const IndexBase *index_base, std::shared_ptr<ColumnDef> column_def, bool own_mem) {
     return std::make_unique<HnswHandler>(index_base, column_def, own_mem);
->>>>>>> 7e0ac0a9
 }
 
 size_t HnswHandler::InsertVecs(SegmentOffset block_offset,
@@ -230,13 +225,12 @@
     return mem_usage;
 }
 
-<<<<<<< HEAD
-SizeT HnswHandler::InsertSampleVecs(SizeT sample_num,
+size_t HnswHandler::InsertSampleVecs(size_t sample_num,
                                     SegmentOffset block_offset,
                                     BlockOffset offset,
                                     const ColumnVector &col,
                                     BlockOffset row_count) {
-    SizeT insert_num = 0;
+    size_t insert_num = 0;
     std::visit(
         [&](auto &&index) {
             using T = std::decay_t<decltype(index)>;
@@ -311,10 +305,7 @@
         hnsw_);
 }
 
-SizeT HnswHandler::MemUsage() const {
-=======
 size_t HnswHandler::MemUsage() const {
->>>>>>> 7e0ac0a9
     return std::visit(
         [&](auto &&index) {
             using T = std::decay_t<decltype(index)>;
@@ -373,27 +364,6 @@
         hnsw_);
 }
 
-<<<<<<< HEAD
-=======
-void HnswHandler::SetLSGParam(float alpha, std::unique_ptr<float[]> avg) {
-    std::visit(
-        [&](auto &&index) {
-            using T = std::decay_t<decltype(index)>;
-            if constexpr (std::is_same_v<T, std::nullptr_t>) {
-                UnrecoverableError("Invalid index type.");
-            } else {
-                using IndexT = std::decay_t<decltype(*index)>;
-                if constexpr (IndexT::LSG) {
-                    index->distance().SetLSGParam(alpha, std::move(avg));
-                } else {
-                    UnrecoverableError("Invalid index type.");
-                }
-            }
-        },
-        hnsw_);
-}
-
->>>>>>> 7e0ac0a9
 void HnswHandler::SaveToPtr(LocalFileHandle &file_handle) const {
     std::visit(
         [&](auto &&index) {
@@ -542,13 +512,8 @@
     }
 }
 
-<<<<<<< HEAD
-UniquePtr<HnswIndexInMem> HnswIndexInMem::Make(RowID begin_row_id, const IndexBase *index_base, SharedPtr<ColumnDef> column_def, bool trace) {
-    auto memidx = MakeUnique<HnswIndexInMem>(begin_row_id, index_base, column_def, trace);
-=======
-std::unique_ptr<HnswIndexInMem> HnswIndexInMem::Make(RowID begin_row_id, const IndexBase *index_base, const ColumnDef *column_def, bool trace) {
+std::unique_ptr<HnswIndexInMem> HnswIndexInMem::Make(RowID begin_row_id, const IndexBase *index_base, std::shared_ptr<ColumnDef> column_def, bool trace) {
     auto memidx = std::make_unique<HnswIndexInMem>(begin_row_id, index_base, column_def, trace);
->>>>>>> 7e0ac0a9
     if (trace) {
         auto *memindex_tracer = InfinityContext::instance().storage()->memindex_tracer();
         if (memindex_tracer != nullptr) {
@@ -558,11 +523,7 @@
     return memidx;
 }
 
-<<<<<<< HEAD
-UniquePtr<HnswIndexInMem> HnswIndexInMem::Make(const IndexBase *index_base, SharedPtr<ColumnDef> column_def, bool trace) {
-=======
-std::unique_ptr<HnswIndexInMem> HnswIndexInMem::Make(const IndexBase *index_base, const ColumnDef *column_def, bool trace) {
->>>>>>> 7e0ac0a9
+std::unique_ptr<HnswIndexInMem> HnswIndexInMem::Make(const IndexBase *index_base, std::shared_ptr<ColumnDef> column_def, bool trace) {
     RowID begin_row_id{0, 0};
     auto memidx = std::make_unique<HnswIndexInMem>(begin_row_id, index_base, column_def, trace);
     if (trace) {
@@ -607,8 +568,7 @@
     chunk_handle_ = std::move(handle);
 }
 
-<<<<<<< HEAD
-SizeT HnswIndexInMem::InsertSampleVecs(SizeT sample_num,
+size_t HnswIndexInMem::InsertSampleVecs(size_t sample_num,
                                        SegmentOffset block_offset,
                                        BlockOffset offset,
                                        const ColumnVector &col,
@@ -621,9 +581,6 @@
 }
 
 void HnswIndexInMem::SetLSGParam() { hnsw_handler_->SetLSGParam(); }
-=======
-void HnswIndexInMem::SetLSGParam(float alpha, std::unique_ptr<float[]> avg) { hnsw_handler_->SetLSGParam(alpha, std::move(avg)); }
->>>>>>> 7e0ac0a9
 
 size_t HnswIndexInMem::GetRowCount() const { return row_count_; }
 
