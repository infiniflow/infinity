// Copyright(C) 2023 InfiniFlow, Inc. All rights reserved.
//
// Licensed under the Apache License, Version 2.0 (the "License");
// you may not use this file except in compliance with the License.
// You may obtain a copy of the License at
//
//     https://www.apache.org/licenses/LICENSE-2.0
//
// Unless required by applicable law or agreed to in writing, software
// distributed under the License is distributed on an "AS IS" BASIS,
// WITHOUT WARRANTIES OR CONDITIONS OF ANY KIND, either express or implied.
// See the License for the specific language governing permissions and
// limitations under the License.

module;

#include <cassert>

export module infinity_core:data_store;

import :hnsw_common;
import :local_file_handle;
import :vec_store_type;
import :graph_store;
import :infinity_exception;
import :data_store_util;
import :plain_vec_store;

import std;

import serialize;

namespace infinity {

template <typename VecStoreT, typename LabelType, bool OwnMem>
class DataStoreInner;

export template <typename VecStoreT, typename LabelType>
class DataStoreChunkIter;

template <typename VecStoreT, typename LabelType>
class DataStoreIter;

#pragma clang diagnostic push
#pragma clang diagnostic ignored "-Wunused-variable"

export template <typename VecStoreT, typename LabelType, bool OwnMem>
class DataStoreBase {
public:
    using This = DataStoreBase<VecStoreT, LabelType, OwnMem>;
    using QueryVecType = typename VecStoreT::QueryVecType;
    using VecStoreMeta = typename VecStoreT::template Meta<OwnMem>;

public:
    template <typename T, typename = void>
    struct has_compress_type : std::false_type {};

    template <typename T>
    struct has_compress_type<T, std::void_t<typename T::CompressType>> : std::true_type {};

    DataStoreBase() = default;
    DataStoreBase(VecStoreMeta &&vec_store_meta, GraphStoreMeta &&graph_store_meta)
        : vec_store_meta_(std::move(vec_store_meta)), graph_store_meta_(std::move(graph_store_meta)) {}
    // DataStoreBase(This &&other) : vec_store_meta_(std::move(other.vec_store_meta_)), graph_store_meta_(std::move(other.graph_store_meta_)) {}
    // DataStoreBase &operator=(This &&other) {
    //     if (this != &other) {
    //         vec_store_meta_ = std::move(other.vec_store_meta_);
    //         graph_store_meta_ = std::move(other.graph_store_meta_);
    //     }
    //     return *this;
    // }
    // ~DataStoreBase() = default;

    typename VecStoreT::QueryType MakeQuery(QueryVecType query) const { return vec_store_meta_.MakeQuery(query); }

    const VecStoreMeta &vec_store_meta() const { return vec_store_meta_; }

    size_t dim() const { return vec_store_meta_.dim(); }

    // Graph store
    std::pair<i32, VertexType> GetEnterPoint() const { return graph_store_meta_.GetEnterPoint(); }

    size_t Mmax0() const { return graph_store_meta_.Mmax0(); }
    size_t Mmax() const { return graph_store_meta_.Mmax(); }

protected:
    VecStoreMeta vec_store_meta_;
    GraphStoreMeta graph_store_meta_;
};

export template <typename VecStoreT, typename LabelType, bool OwnMem = true>
class DataStore : public DataStoreBase<VecStoreT, LabelType, OwnMem> {
public:
    using This = DataStore<VecStoreT, LabelType, OwnMem>;
    using Base = DataStoreBase<VecStoreT, LabelType, OwnMem>;
    using DataType = typename VecStoreT::DataType;
    using QueryVecType = typename VecStoreT::QueryVecType;
    using Inner = DataStoreInner<VecStoreT, LabelType, OwnMem>;
    using VecStoreMeta = typename VecStoreT::template Meta<OwnMem>;
    using VecStoreInner = typename VecStoreT::template Inner<OwnMem>;

    friend class DataStoreChunkIter<VecStoreT, LabelType>;
    friend class DataStoreIter<VecStoreT, LabelType>;

private:
    DataStore(size_t chunk_size, size_t max_chunk_n, VecStoreMeta &&vec_store_meta, GraphStoreMeta &&graph_store_meta)
        : Base(std::move(vec_store_meta), std::move(graph_store_meta)), chunk_size_(chunk_size), max_chunk_n_(max_chunk_n),
          chunk_shift_(__builtin_ctzll(chunk_size)), inners_(std::make_unique<Inner[]>(max_chunk_n)), mem_usage_(0) {
        assert(chunk_size > 0);
        assert((chunk_size & (chunk_size - 1)) == 0);
        cur_vec_num_ = 0;
    }

public:
    DataStore() = default;
    DataStore(DataStore &&other) : Base(std::move(other)) {
        chunk_size_ = std::exchange(other.chunk_size_, 0);
        max_chunk_n_ = std::exchange(other.max_chunk_n_, 0);
        chunk_shift_ = std::exchange(other.chunk_shift_, 0);
        cur_vec_num_ = other.cur_vec_num_.exchange(0);
        inners_ = std::exchange(other.inners_, nullptr);
        mem_usage_ = other.mem_usage_.exchange(0);
    }
    DataStore &operator=(DataStore &&other) {
        if (this != &other) {
            Base::operator=(std::move(other));
            chunk_size_ = std::exchange(other.chunk_size_, 0);
            max_chunk_n_ = std::exchange(other.max_chunk_n_, 0);
            chunk_shift_ = std::exchange(other.chunk_shift_, 0);
            cur_vec_num_ = other.cur_vec_num_.exchange(0);
            inners_ = std::exchange(other.inners_, nullptr);
            mem_usage_ = other.mem_usage_.exchange(0);
        }
        return *this;
    }
    ~DataStore() {
        if (!inners_) {
            return;
        }
        size_t cur_vec_num = this->cur_vec_num();
        auto [chunk_num, last_chunk_size] = ChunkInfo(cur_vec_num);
        for (size_t i = 0; i < chunk_num; ++i) {
            size_t chunk_size = (i < chunk_num - 1) ? chunk_size_ : last_chunk_size;
            inners_[i].Free(chunk_size, this->graph_store_meta_);
        }
    }

    static This Make(size_t chunk_size, size_t max_chunk_n, size_t dim, size_t Mmax0, size_t Mmax) {
        bool normalize = false;
        if constexpr (Base::template has_compress_type<VecStoreT>::value) {
            normalize = std::is_same_v<VecStoreMeta, typename LVQCosVecStoreType<DataType, typename VecStoreT::CompressType>::template Meta<OwnMem>>;
        }
        VecStoreMeta vec_store_meta = VecStoreMeta::Make(dim, normalize);
        GraphStoreMeta graph_store_meta = GraphStoreMeta::Make(Mmax0, Mmax);
        This ret(chunk_size, max_chunk_n, std::move(vec_store_meta), std::move(graph_store_meta));
        ret.cur_vec_num_ = 0;

        size_t mem_usage = 0;
        ret.inners_[0] = Inner::Make(chunk_size, ret.vec_store_meta_, ret.graph_store_meta_, mem_usage);
        ret.mem_usage_.store(mem_usage);
        return ret;
    }

    void Save(LocalFileHandle &file_handle) const {
        size_t cur_vec_num = this->cur_vec_num();
        auto [chunk_num, last_chunk_size] = ChunkInfo(cur_vec_num);

        file_handle.Append(&chunk_size_, sizeof(chunk_size_));
        file_handle.Append(&max_chunk_n_, sizeof(max_chunk_n_));

        file_handle.Append(&cur_vec_num, sizeof(cur_vec_num));
        this->vec_store_meta_.Save(file_handle);
        this->graph_store_meta_.Save(file_handle, cur_vec_num);
        for (size_t i = 0; i < chunk_num; ++i) {
            size_t chunk_size = (i < chunk_num - 1) ? chunk_size_ : last_chunk_size;
            inners_[i].Save(file_handle, chunk_size, this->vec_store_meta_, this->graph_store_meta_);
        }
    }

    void SaveToPtr(LocalFileHandle &file_handle) const {
        size_t cur_vec_num = this->cur_vec_num();

        file_handle.Append(&cur_vec_num, sizeof(cur_vec_num));
        this->vec_store_meta_.Save(file_handle);
        this->graph_store_meta_.Save(file_handle, cur_vec_num);

        auto [chunk_num, last_chunk_size] = ChunkInfo(cur_vec_num);
        Inner::SaveToPtr(file_handle, inners_.get(), this->vec_store_meta_, this->graph_store_meta_, chunk_size_, chunk_num, last_chunk_size);
    }

    static This Load(LocalFileHandle &file_handle, size_t max_chunk_n = 0) {
        size_t chunk_size;
        file_handle.Read(&chunk_size, sizeof(chunk_size));
        size_t max_chunk_n1;
        file_handle.Read(&max_chunk_n1, sizeof(max_chunk_n1));
        if (max_chunk_n == 0) {
            max_chunk_n = max_chunk_n1;
        }
        assert(max_chunk_n >= max_chunk_n1);

        size_t cur_vec_num;
        file_handle.Read(&cur_vec_num, sizeof(cur_vec_num));
        VecStoreMeta vec_store_meta = VecStoreMeta::Load(file_handle);
        GraphStoreMeta graph_store_meta = GraphStoreMeta::Load(file_handle);

        This ret = This(chunk_size, max_chunk_n, std::move(vec_store_meta), std::move(graph_store_meta));
        ret.cur_vec_num_ = cur_vec_num;

        size_t mem_usage = 0;
        auto [chunk_num, last_chunk_size] = ret.ChunkInfo(cur_vec_num);
        for (size_t i = 0; i < chunk_num; ++i) {
            size_t cur_chunk_size = (i < chunk_num - 1) ? chunk_size : last_chunk_size;
            ret.inners_[i] = Inner::Load(file_handle, cur_chunk_size, chunk_size, ret.vec_store_meta_, ret.graph_store_meta_, mem_usage);
        }
        ret.mem_usage_.store(mem_usage);
        return ret;
    }

    static This LoadFromPtr(const char *&ptr) {
        size_t cur_vec_num = ReadBufAdv<size_t>(ptr);
        VecStoreMeta vec_store_meta = VecStoreMeta::LoadFromPtr(ptr);
        GraphStoreMeta graph_store_meta = GraphStoreMeta::LoadFromPtr(ptr);

        size_t chunk_size = 1;
        while (chunk_size < cur_vec_num) {
            chunk_size <<= 1;
        }
        This ret = This(chunk_size, 1 /*max_chunk_n*/, std::move(vec_store_meta), std::move(graph_store_meta));
        ret.cur_vec_num_ = cur_vec_num;

        size_t mem_usage = 0;
        ret.inners_[0] = Inner::LoadFromPtr(ptr, cur_vec_num, chunk_size, ret.vec_store_meta_, ret.graph_store_meta_, mem_usage);
        ret.mem_usage_.store(mem_usage);
        return ret;
    }

    void SetGraph(GraphStoreMeta &&graph_meta, std::vector<GraphStoreInner<OwnMem>> &&graph_inners) {
        this->graph_store_meta_ = std::move(graph_meta);
        for (size_t i = 0; i < graph_inners.size(); ++i) {
            inners_[i].SetGraphStoreInner(std::move(graph_inners[i]));
        }
    }

    size_t GetSizeInBytes() const {
        size_t cur_vec_num = this->cur_vec_num();
        auto [chunk_num, last_chunk_size] = ChunkInfo(cur_vec_num);

        size_t size = 0;
        size += sizeof(chunk_size_);
        size += sizeof(max_chunk_n_);
        size += sizeof(cur_vec_num_);
        size += this->vec_store_meta_.GetSizeInBytes();
        size += this->graph_store_meta_.GetSizeInBytes();
        for (size_t i = 0; i < chunk_num; ++i) {
            size_t chunk_size = (i < chunk_num - 1) ? chunk_size_ : last_chunk_size;
            size += inners_[i].GetSizeInBytes(chunk_size, this->vec_store_meta_, this->graph_store_meta_);
        }
        return size;
    }

    // Vec store
    template <DataIteratorConcept<QueryVecType, LabelType> Iterator>
    std::pair<size_t, size_t> AddVec(Iterator &&query_iter) {
        size_t mem_usage = 0;
        size_t cur_vec_num = this->cur_vec_num();
        size_t start_idx = cur_vec_num;
        auto [chunk_num, last_chunk_size] = ChunkInfo(cur_vec_num);
        while (true) {
            size_t remain_size = chunk_size_ - last_chunk_size;
            auto [insert_n, used_up] =
                inners_[chunk_num - 1].AddVec(std::forward<Iterator>(query_iter), last_chunk_size, remain_size, this->vec_store_meta_, mem_usage);
            cur_vec_num += insert_n;
            last_chunk_size += insert_n;
            if (cur_vec_num == max_chunk_n_ * chunk_size_) {
                break;
            }
            if (last_chunk_size == chunk_size_) {
                inners_[chunk_num++] = Inner::Make(chunk_size_, this->vec_store_meta_, this->graph_store_meta_, mem_usage);
                last_chunk_size = 0;
            }
            if (used_up) {
                break;
            }
        }
        cur_vec_num_.store(cur_vec_num);
        mem_usage_.fetch_add(mem_usage);
        return {start_idx, cur_vec_num};
    }

    template <DataIteratorConcept<QueryVecType, LabelType> Iterator>
    std::pair<size_t, size_t> OptAddVec(Iterator &&query_iter) {
        if constexpr (VecStoreT::HasOptimize) {
            size_t mem_usage = 0;
            size_t cur_vec_num = this->cur_vec_num();
            auto [chunk_num, last_chunk_size] = ChunkInfo(cur_vec_num);
            if (chunk_num > 0) {
                std::vector<std::pair<VecStoreInner *, size_t>> vec_inners;
                for (size_t i = 0; i < chunk_num; ++i) {
                    size_t chunk_size = (i < chunk_num - 1) ? chunk_size_ : last_chunk_size;
                    vec_inners.emplace_back(inners_[i].vec_store_inner(), chunk_size);
                }
                Iterator query_iter_copy = query_iter;
                this->vec_store_meta_.template Optimize<LabelType, Iterator>(std::move(query_iter_copy), vec_inners, mem_usage);
            }
            mem_usage_.fetch_add(mem_usage);
        }
        return AddVec(std::move(query_iter));
    }

    void Optimize() {
        if constexpr (!VecStoreT::HasOptimize) {
            return;
        }
        DenseVectorIter<DataType, LabelType> empty_iter(nullptr, this->dim(), 0);
        AddVec(std::move(empty_iter));
    }

    void PrefetchVec(size_t vec_i) const {
        const auto &[inner, idx] = GetInner(vec_i);
        inner.PrefetchVec(idx, this->vec_store_meta_);
    }

    typename VecStoreT::StoreType GetVec(size_t vec_i) const {
        const auto &[inner, idx] = GetInner(vec_i);
        return inner.GetVec(idx, this->vec_store_meta_);
    }

    // Graph store
    void AddVertex(VertexType vec_i, i32 layer_n) {
        auto [inner, idx] = GetInner(vec_i);
        size_t mem_usage = 0;
        inner.AddVertex(idx, layer_n, this->graph_store_meta_, mem_usage);
        mem_usage_.fetch_add(mem_usage);
    }

    std::pair<VertexType *, VertexListSize *> GetNeighborsMut(VertexType vertex_i, i32 layer_i) {
        auto [inner, idx] = GetInner(vertex_i);
        return inner.GetNeighborsMut(idx, layer_i, this->graph_store_meta_);
    }

    std::pair<const VertexType *, VertexListSize> GetNeighbors(VertexType vertex_i, i32 layer_i) const {
        const auto &[inner, idx] = GetInner(vertex_i);
        return inner.GetNeighbors(idx, layer_i, this->graph_store_meta_);
    }

    std::pair<i32, VertexType> TryUpdateEnterPoint(i32 layer, VertexType vertex_i) { return this->graph_store_meta_.TryUpdateEnterPoint(layer, vertex_i); }

    // other
    LabelType GetLabel(size_t vec_i) const {
        const auto &[inner, idx] = GetInner(vec_i);
        return inner.GetLabel(idx);
    }

    std::shared_lock<std::shared_mutex> SharedLock(size_t vec_i) const {
        const auto &[inner, idx] = GetInner(vec_i);
        return inner.SharedLock(idx);
    }

    std::unique_lock<std::shared_mutex> UniqueLock(size_t vec_i) {
        const auto &[inner, idx] = GetInner(vec_i);
        return inner.UniqueLock(idx);
    }

    size_t cur_vec_num() const { return cur_vec_num_.load(); }

    size_t mem_usage() const { return mem_usage_.load(); }

    template <typename CompressVecStoreType>
    DataStore<CompressVecStoreType, LabelType, OwnMem> CompressToLVQ() &&;

private:
    std::pair<Inner &, size_t> GetInner(size_t vec_i) { return {inners_[vec_i >> chunk_shift_], vec_i & (chunk_size_ - 1)}; }

    std::pair<const Inner &, size_t> GetInner(size_t vec_i) const { return {inners_[vec_i >> chunk_shift_], vec_i & (chunk_size_ - 1)}; }

    // return chunk_num & last chunk size
    std::pair<size_t, size_t> ChunkInfo(size_t cur_vec_num) const {
        size_t chunk_num = std::min(max_chunk_n_, (cur_vec_num >> chunk_shift_) + 1);
        assert(chunk_num > 0);
        size_t last_chunk_size = cur_vec_num - ((chunk_num - 1) << chunk_shift_);
        return {chunk_num, last_chunk_size};
    };

private:
    size_t chunk_size_;
    size_t max_chunk_n_;
    size_t chunk_shift_;

    std::atomic<size_t> cur_vec_num_;

    std::unique_ptr<Inner[]> inners_;
    std::atomic<size_t> mem_usage_ = 0;

public:
    void Check() const {
        i32 max_l = -1;
        size_t i;
        size_t cur_vec_num = this->cur_vec_num();
        auto [chunk_num, last_chunk_size] = ChunkInfo(cur_vec_num);
        for (i = 0; i < chunk_num; ++i) {
            i32 max_l1 = -1;
            size_t chunk_size = i < chunk_num - 1 ? chunk_size_ : last_chunk_size;
            inners_[i].Check(chunk_size, this->graph_store_meta_, i * chunk_size_, cur_vec_num, max_l1);
            max_l = std::max(max_l, max_l1);
        }
        auto [max_layer, ep] = this->GetEnterPoint();
        if (max_l != max_layer) {
            UnrecoverableError("max_l != max_layer");
        }
    }

    void Dump(std::ostream &os) const {
        size_t cur_vec_num = this->cur_vec_num();
        auto [chunk_num, last_chunk_size] = ChunkInfo(cur_vec_num);

        os << "[CONST] chunk_size: " << chunk_size_ << ", max_chunk_n: " << max_chunk_n_ << ", chunk_shift: " << chunk_shift_ << std::endl;
        os << "cur_vec_num: " << cur_vec_num << std::endl;

        this->vec_store_meta_.Dump(os);
        for (size_t i = 0; i < chunk_num; ++i) {
            os << "chunk " << i << std::endl;
            size_t cur_chunk_size = (i < chunk_num - 1) ? chunk_size_ : last_chunk_size;
            inners_[i].DumpVec(os, i * chunk_size_, cur_chunk_size, this->vec_store_meta_);
        }

        this->graph_store_meta_.Dump(os);
        for (size_t i = 0; i < chunk_num; ++i) {
            os << "chunk " << i << std::endl;
            size_t cur_chunk_size = (i < chunk_num - 1) ? chunk_size_ : last_chunk_size;
            inners_[i].DumpGraph(os, cur_chunk_size, this->graph_store_meta_);
        }
    }
};

export template <typename VecStoreT, typename LabelType>
class DataStore<VecStoreT, LabelType, false> : public DataStoreBase<VecStoreT, LabelType, false> {
public:
    using This = DataStore<VecStoreT, LabelType, false>;
    using VecStoreMeta = typename VecStoreT::template Meta<false>;
    using Base = DataStoreBase<VecStoreT, LabelType, false>;
    using Inner = DataStoreInner<VecStoreT, LabelType, false>;

private:
    DataStore(size_t cur_vec_num, VecStoreMeta vec_store_meta, GraphStoreMeta graph_store_meta)
        : Base(std::move(vec_store_meta), std::move(graph_store_meta)), cur_vec_num_(cur_vec_num) {}

public:
    DataStore() = default;
    // DataStore(DataStore &&other) : Base(std::move(other)), inner_(std::move(other.inner_)), cur_vec_num_(other.cur_vec_num_) {}
    // DataStore &operator=(DataStore &&other) {
    //     if (this != &other) {
    //         Base::operator=(std::move(other));
    //         inner_ = std::move(other.inner_);
    //         cur_vec_num_ = other.cur_vec_num_;
    //     }
    //     return *this;
    // }
    // ~DataStore() = default;

    static This LoadFromPtr(const char *&ptr) {
        size_t cur_vec_num = ReadBufAdv<size_t>(ptr);
        VecStoreMeta vec_store_meta = VecStoreMeta::LoadFromPtr(ptr);
        GraphStoreMeta graph_store_meta = GraphStoreMeta::LoadFromPtr(ptr);

        This ret = This(cur_vec_num, std::move(vec_store_meta), std::move(graph_store_meta));
        ret.inner_ = Inner::LoadFromPtr(ptr, cur_vec_num, cur_vec_num, ret.vec_store_meta_, ret.graph_store_meta_);
        return ret;
    }

    typename VecStoreT::StoreType GetVec(size_t vec_i) const { return inner_.GetVec(vec_i, this->vec_store_meta_); }

    void PrefetchVec(size_t vec_i) const { inner_.PrefetchVec(vec_i, this->vec_store_meta_); }

    std::pair<const VertexType *, VertexListSize> GetNeighbors(VertexType vertex_i, i32 layer_i) const {
        return inner_.GetNeighbors(vertex_i, layer_i, this->graph_store_meta_);
    }

    LabelType GetLabel(size_t vec_i) const { return inner_.GetLabel(vec_i); }

    size_t cur_vec_num() const { return cur_vec_num_; }

    size_t mem_usage() const { return 0; }

private:
    Inner inner_;
    size_t cur_vec_num_ = 0;

public:
    void Check() const {
        i32 max_l = -1;
        inner_.Check(cur_vec_num_, this->graph_store_meta_, 0, cur_vec_num_, max_l);
        auto [max_layer, ep] = this->GetEnterPoint();
        if (max_l != max_layer) {
            UnrecoverableError("max_l != max_layer");
        }
    }

    void Dump() const {
        std::cout << "[CONST] cur_vec_num: " << cur_vec_num_ << std::endl;
        this->vec_store_meta_.Dump();
        inner_.DumpVec(std::cout, 0, cur_vec_num_, this->vec_store_meta_);
        this->graph_store_meta_.Dump();
        inner_.DumpGraph(std::cout, cur_vec_num_, this->graph_store_meta_);
    }
};

#pragma clang diagnostic pop
//----------------------------------------------- Inner -----------------------------------------------

template <typename VecStoreT, typename LabelType, bool OwnMem>
class DataStoreInnerBase {
public:
    using This = DataStoreInner<VecStoreT, LabelType, OwnMem>;
    using DataType = typename VecStoreT::DataType;
    using VecStoreInner = typename VecStoreT::template Inner<OwnMem>;
    using VecStoreMeta = typename VecStoreT::template Meta<OwnMem>;
    using GraphStoreInner = GraphStoreInner<OwnMem>;

    friend class DataStoreIter<VecStoreT, LabelType>;

public:
    DataStoreInnerBase() = default;

    void Save(LocalFileHandle &file_handle, size_t cur_vec_num, const VecStoreMeta &vec_store_meta, const GraphStoreMeta &graph_store_meta) const {
        this->vec_store_inner_.Save(file_handle, cur_vec_num, vec_store_meta);
        this->graph_store_inner_.Save(file_handle, cur_vec_num, graph_store_meta);
        file_handle.Append(this->labels_.get(), sizeof(LabelType) * cur_vec_num);
    }

    static void SaveToPtr(LocalFileHandle &file_handle,
                          const This *inners,
                          const VecStoreMeta &vec_store_meta,
                          const GraphStoreMeta &graph_store_meta,
                          size_t ck_size,
                          size_t chunk_num,
                          size_t last_chunk_size) {
        std::vector<const typename VecStoreInner::Base *> vec_store_inners;
        std::vector<const typename GraphStoreInner::Base *> graph_store_inners;
        for (size_t i = 0; i < chunk_num; ++i) {
            vec_store_inners.emplace_back(&inners[i].vec_store_inner_);
            graph_store_inners.emplace_back(&inners[i].graph_store_inner_);
        }
        VecStoreInner::SaveToPtr(file_handle, vec_store_inners, vec_store_meta, ck_size, chunk_num, last_chunk_size);
        GraphStoreInner::SaveToPtr(file_handle, graph_store_inners, graph_store_meta, ck_size, chunk_num, last_chunk_size);
        for (size_t i = 0; i < chunk_num; ++i) {
            size_t chunk_size = (i < chunk_num - 1) ? ck_size : last_chunk_size;
            file_handle.Append(inners[i].labels_.get(), sizeof(LabelType) * chunk_size);
        }
    }

    void Free(size_t cur_vec_num, const GraphStoreMeta &graph_store_meta) { graph_store_inner_.Free(cur_vec_num, graph_store_meta); }

    size_t GetSizeInBytes(size_t chunk_size, const VecStoreMeta &vec_store_meta, const GraphStoreMeta &graph_store_meta) const {
        size_t size = 0;
        size += vec_store_inner_.GetSizeInBytes(chunk_size, vec_store_meta);
        size += graph_store_inner_.GetSizeInBytes(chunk_size, graph_store_meta);
        size += sizeof(LabelType) * chunk_size;
        return size;
    }

    // vec store
    typename VecStoreT::StoreType GetVec(VertexType vec_i, const VecStoreMeta &meta) const { return vec_store_inner_.GetVec(vec_i, meta); }

    void PrefetchVec(VertexType vec_i, const VecStoreMeta &meta) const { vec_store_inner_.Prefetch(vec_i, meta); }

    // graph store
    std::pair<const VertexType *, VertexListSize> GetNeighbors(VertexType vertex_i, i32 layer_i, const GraphStoreMeta &meta) const {
        return graph_store_inner_.GetNeighbors(vertex_i, layer_i, meta);
    }

    LabelType GetLabel(VertexType vec_i) const { return labels_[vec_i]; }

    VecStoreInner *vec_store_inner() { return &vec_store_inner_; }

    GraphStoreInner *graph_store_inner() { return &graph_store_inner_; }
    void SetGraphStoreInner(GraphStoreInner &&graph_store_inner) { graph_store_inner_ = std::move(graph_store_inner); }

protected:
    VecStoreInner vec_store_inner_;
    GraphStoreInner graph_store_inner_;
    ArrayPtr<LabelType, OwnMem> labels_;

public:
    void Check(size_t chunk_size, const GraphStoreMeta &meta, VertexType vertex_i_offset, size_t cur_vec_num, i32 &max_l) const {
        graph_store_inner_.Check(chunk_size, meta, vertex_i_offset, cur_vec_num, max_l);
    }

    void DumpVec(std::ostream &os, size_t offset, size_t chunk_size, const VecStoreMeta &meta) const {
        vec_store_inner_.Dump(os, offset, chunk_size, meta);
        os << "labels: [";
        for (size_t i = 0; i < chunk_size; ++i) {
            os << labels_[i] << ", ";
        }
        os << "]" << std::endl;
    }

    void DumpGraph(std::ostream &os, size_t chunk_size, const GraphStoreMeta &meta) const { graph_store_inner_.Dump(os, chunk_size, meta); }
};

template <typename VecStoreT, typename LabelType, bool OwnMem>
class DataStoreInner : public DataStoreInnerBase<VecStoreT, LabelType, OwnMem> {
private:
    using This = DataStoreInner<VecStoreT, LabelType, OwnMem>;
    using VecStoreInner = typename VecStoreT::template Inner<OwnMem>;
    using VecStoreMeta = typename VecStoreT::template Meta<OwnMem>;
    using GraphStoreInner = GraphStoreInner<OwnMem>;
    using QueryVecType = typename VecStoreT::QueryVecType;

    DataStoreInner(size_t chunk_size, VecStoreInner vec_store_inner, GraphStoreInner graph_store_inner) {
        this->vec_store_inner_ = std::move(vec_store_inner);
        this->graph_store_inner_ = std::move(graph_store_inner);
        this->labels_ = std::make_unique<LabelType[]>(chunk_size);
        vertex_mutex_ = std::make_unique<std::shared_mutex[]>(chunk_size);
    }

public:
    DataStoreInner() = default;
    static This Make(size_t chunk_size, VecStoreMeta &vec_store_meta, GraphStoreMeta &graph_store_meta, size_t &mem_usage) {
        auto vec_store_inner = VecStoreInner::Make(chunk_size, vec_store_meta, mem_usage);
        auto graph_store_inner = GraphStoreInner::Make(chunk_size, graph_store_meta, mem_usage);
        return This(chunk_size, std::move(vec_store_inner), std::move(graph_store_inner));
    }

    static This Load(LocalFileHandle &file_handle,
                     size_t cur_vec_num,
                     size_t chunk_size,
                     VecStoreMeta &vec_store_meta,
                     GraphStoreMeta &graph_store_meta,
                     size_t &mem_usage) {
        auto vec_store_inner = VecStoreInner::Load(file_handle, cur_vec_num, chunk_size, vec_store_meta, mem_usage);
        auto graph_store_iner = GraphStoreInner::Load(file_handle, cur_vec_num, chunk_size, graph_store_meta, mem_usage);
        This ret(chunk_size, std::move(vec_store_inner), std::move(graph_store_iner));
        file_handle.Read(ret.labels_.get(), sizeof(LabelType) * cur_vec_num);
        return ret;
    }

    static This LoadFromPtr(const char *&ptr,
                            size_t cur_vec_num,
                            size_t chunk_size,
                            VecStoreMeta &vec_store_meta,
                            GraphStoreMeta &graph_store_meta,
                            size_t &mem_usage) {
        auto vec_store_inner = VecStoreInner::LoadFromPtr(ptr, cur_vec_num, chunk_size, vec_store_meta, mem_usage);
        auto graph_store_inner = GraphStoreInner::LoadFromPtr(ptr, cur_vec_num, chunk_size, graph_store_meta, mem_usage);
        This ret(chunk_size, std::move(vec_store_inner), std::move(graph_store_inner));
        std::memcpy(ret.labels_.get(), ptr, sizeof(LabelType) * cur_vec_num);
        ptr += sizeof(LabelType) * cur_vec_num;
        return ret;
    }

    // vec store
    template <DataIteratorConcept<QueryVecType, LabelType> Iterator>
    std::pair<size_t, bool> AddVec(Iterator &&query_iter, VertexType start_idx, size_t remain_num, const VecStoreMeta &meta, size_t &mem_usage) {
        size_t insert_n = 0;
        bool used_up = false;
        while (insert_n < remain_num) {
            if (auto ret = query_iter.Next(); ret) {
                auto &[vec, label] = *ret;
                this->vec_store_inner_.SetVec(start_idx + insert_n, vec, meta, mem_usage);
                this->labels_[start_idx + insert_n] = label;
                ++insert_n;
            } else {
                used_up = true;
                break;
            }
        }
        return {insert_n, used_up};
    }

    // graph store
    void AddVertex(VertexType vec_i, i32 layer_n, const GraphStoreMeta &meta, size_t &mem_usage) {
        this->graph_store_inner_.AddVertex(vec_i, layer_n, meta, mem_usage);
    }
    std::pair<VertexType *, VertexListSize *> GetNeighborsMut(VertexType vertex_i, i32 layer_i, const GraphStoreMeta &meta) {
        return this->graph_store_inner_.GetNeighborsMut(vertex_i, layer_i, meta);
    }

    std::shared_lock<std::shared_mutex> SharedLock(VertexType vec_i) const { return std::shared_lock<std::shared_mutex>(vertex_mutex_[vec_i]); }

    std::unique_lock<std::shared_mutex> UniqueLock(VertexType vec_i) { return std::unique_lock<std::shared_mutex>(vertex_mutex_[vec_i]); }

private:
    mutable std::unique_ptr<std::shared_mutex[]> vertex_mutex_;
};

template <typename VecStoreT, typename LabelType>
class DataStoreInner<VecStoreT, LabelType, false> : public DataStoreInnerBase<VecStoreT, LabelType, false> {
public:
    using This = DataStoreInner<VecStoreT, LabelType, false>;
    using VecStoreInner = typename VecStoreT::template Inner<false>;
    using VecStoreMeta = typename VecStoreT::template Meta<false>;
    using GraphStoreInner = GraphStoreInner<false>;

private:
    DataStoreInner(size_t chunk_size, VecStoreInner vec_store_inner, GraphStoreInner graph_store_inner, const LabelType *labels) {
        this->vec_store_inner_ = std::move(vec_store_inner);
        this->graph_store_inner_ = std::move(graph_store_inner);
        this->labels_ = labels;
    }

public:
    DataStoreInner() = default;

    static This
    LoadFromPtr(const char *&ptr, size_t cur_vec_num, size_t chunk_size, VecStoreMeta &vec_store_meta, const GraphStoreMeta &graph_store_meta) {
        auto vec_store_inner = VecStoreInner::LoadFromPtr(ptr, cur_vec_num, vec_store_meta);
        auto graph_store_inner = GraphStoreInner::LoadFromPtr(ptr, cur_vec_num, chunk_size, graph_store_meta);
        auto *labels = reinterpret_cast<const LabelType *>(ptr);
        ptr += sizeof(LabelType) * cur_vec_num;
        return This(chunk_size, std::move(vec_store_inner), std::move(graph_store_inner), labels);
    }
};

template <typename VecStoreT, typename LabelType>
class DataStoreChunkIter {
public:
    using Inner = typename DataStore<VecStoreT, LabelType, true>::Inner;

    DataStoreChunkIter(const DataStore<VecStoreT, LabelType, true> *data_store) : data_store_(data_store) {
        std::tie(chunk_num_, last_chunk_size_) = data_store_->ChunkInfo(data_store_->cur_vec_num());
    }

    std::optional<std::pair<const Inner *, size_t>> Next() {
        if (cur_chunk_i_ >= chunk_num_) {
            return std::nullopt;
        }
        auto ret = std::pair<const Inner *, size_t>(&data_store_->inners_[cur_chunk_i_],
                                              (cur_chunk_i_ == chunk_num_ - 1) ? last_chunk_size_ : data_store_->chunk_size_);
        ++cur_chunk_i_;
        return ret;
    }

    const DataStore<VecStoreT, LabelType, true> *data_store_;

private:
    size_t cur_chunk_i_ = 0;
    size_t chunk_num_;
    size_t last_chunk_size_;
};

template <typename VecStoreT, typename LabelType>
class DataStoreInnerIter {
public:
    using VecMeta = typename VecStoreT::template Meta<true>;
    using Inner = DataStoreInner<VecStoreT, LabelType, true>;
    using StoreType = typename VecStoreT::StoreType;

    DataStoreInnerIter(const VecMeta *vec_meta, const Inner *inner, size_t max_vec_num)
        : vec_meta_(vec_meta), inner_(inner), max_vec_num_(max_vec_num), cur_idx_(0) {}

    std::optional<std::pair<StoreType, LabelType>> Next() {
        if (cur_idx_ >= max_vec_num_) {
            return std::nullopt;
        }
        auto ret = std::pair<StoreType, LabelType>(inner_->GetVec(cur_idx_, *vec_meta_), inner_->GetLabel(cur_idx_));
        ++cur_idx_;
        return ret;
    }

private:
    const VecMeta *vec_meta_;
    const Inner *inner_;
    size_t max_vec_num_;

    size_t cur_idx_;
};

template <typename VecStoreT, typename LabelType>
class DataStoreIter {
public:
    using StoreType = typename VecStoreT::StoreType;
    using InnerIter = DataStoreInnerIter<VecStoreT, LabelType>;
    using ValueType = StoreType;

<<<<<<< HEAD
    DataStoreIter(const DataStore<VecStoreT, LabelType, true> *data_store) : data_store_iter_(data_store), inner_iter_(std::nullopt) {}
=======
    DataStoreIter(const DataStore<VecStoreT, LabelType, true> *data_store)
        : data_store_iter_(data_store), inner_iter_(None), row_count_(data_store->cur_vec_num()) {}
>>>>>>> eb1dece9

    std::optional<std::pair<StoreType, LabelType>> Next() {
        if (!inner_iter_.has_value()) {
            auto inner_opt = data_store_iter_.Next();
            if (!inner_opt.has_value()) {
                return std::nullopt;
            }
            const auto &[inner, chunk_size] = inner_opt.value();
            inner_iter_ = InnerIter(&data_store_iter_.data_store_->vec_store_meta_, inner, chunk_size);
        }
        auto &inner = inner_iter_.value();
        auto vec_opt = inner.Next();
        if (!vec_opt.has_value()) {
            inner_iter_ = std::nullopt;
            return Next();
        }
        return vec_opt.value();
    }

    SizeT GetRowCount() const { return row_count_; }

private:
    DataStoreChunkIter<VecStoreT, LabelType> data_store_iter_;
<<<<<<< HEAD
    std::optional<InnerIter> inner_iter_;
=======
    Optional<InnerIter> inner_iter_;
    SizeT row_count_ = 0;
>>>>>>> eb1dece9
};

template <typename VecStoreT, typename LabelType, bool OwnMem>
template <typename CompressVecStoreType>
DataStore<CompressVecStoreType, LabelType, OwnMem> DataStore<VecStoreT, LabelType, OwnMem>::CompressToLVQ() && {
    if constexpr (std::is_same_v<CompressVecStoreType, VecStoreT>) {
        return std::move(*this);
    } else {
        const auto [chunk_num, last_chunk_size] = this->ChunkInfo(this->cur_vec_num());
        std::vector<GraphStoreInner<OwnMem>> graph_inners;
        for (size_t i = 0; i < chunk_num; ++i) {
            graph_inners.emplace_back(std::move(*this->inners_[i].graph_store_inner()));
        }
        auto ret = DataStore<CompressVecStoreType, LabelType, OwnMem>::Make(this->chunk_size_,
                                                                            this->max_chunk_n_,
                                                                            this->vec_store_meta_.dim(),
                                                                            this->Mmax0(),
                                                                            this->Mmax());
        ret.OptAddVec(DataStoreIter<VecStoreT, LabelType>(this));
        ret.SetGraph(std::move(this->graph_store_meta_), std::move(graph_inners));
        this->inners_ = nullptr;
        return ret;
    }
}

} // namespace infinity<|MERGE_RESOLUTION|>--- conflicted
+++ resolved
@@ -343,7 +343,9 @@
         return inner.GetNeighbors(idx, layer_i, this->graph_store_meta_);
     }
 
-    std::pair<i32, VertexType> TryUpdateEnterPoint(i32 layer, VertexType vertex_i) { return this->graph_store_meta_.TryUpdateEnterPoint(layer, vertex_i); }
+    std::pair<i32, VertexType> TryUpdateEnterPoint(i32 layer, VertexType vertex_i) {
+        return this->graph_store_meta_.TryUpdateEnterPoint(layer, vertex_i);
+    }
 
     // other
     LabelType GetLabel(size_t vec_i) const {
@@ -725,7 +727,7 @@
             return std::nullopt;
         }
         auto ret = std::pair<const Inner *, size_t>(&data_store_->inners_[cur_chunk_i_],
-                                              (cur_chunk_i_ == chunk_num_ - 1) ? last_chunk_size_ : data_store_->chunk_size_);
+                                                    (cur_chunk_i_ == chunk_num_ - 1) ? last_chunk_size_ : data_store_->chunk_size_);
         ++cur_chunk_i_;
         return ret;
     }
@@ -772,12 +774,8 @@
     using InnerIter = DataStoreInnerIter<VecStoreT, LabelType>;
     using ValueType = StoreType;
 
-<<<<<<< HEAD
-    DataStoreIter(const DataStore<VecStoreT, LabelType, true> *data_store) : data_store_iter_(data_store), inner_iter_(std::nullopt) {}
-=======
     DataStoreIter(const DataStore<VecStoreT, LabelType, true> *data_store)
-        : data_store_iter_(data_store), inner_iter_(None), row_count_(data_store->cur_vec_num()) {}
->>>>>>> eb1dece9
+        : data_store_iter_(data_store), inner_iter_(std::nullopt), row_count_(data_store->cur_vec_num()) {}
 
     std::optional<std::pair<StoreType, LabelType>> Next() {
         if (!inner_iter_.has_value()) {
@@ -797,16 +795,12 @@
         return vec_opt.value();
     }
 
-    SizeT GetRowCount() const { return row_count_; }
+    size_t GetRowCount() const { return row_count_; }
 
 private:
     DataStoreChunkIter<VecStoreT, LabelType> data_store_iter_;
-<<<<<<< HEAD
     std::optional<InnerIter> inner_iter_;
-=======
-    Optional<InnerIter> inner_iter_;
-    SizeT row_count_ = 0;
->>>>>>> eb1dece9
+    size_t row_count_ = 0;
 };
 
 template <typename VecStoreT, typename LabelType, bool OwnMem>
