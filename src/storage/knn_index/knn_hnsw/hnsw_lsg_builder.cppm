// Copyright(C) 2023 InfiniFlow, Inc. All rights reserved.
//
// Licensed under the Apache License, Version 2.0 (the "License");
// you may not use this file except in compliance with the License.
// You may obtain a copy of the License at
//
//     https://www.apache.org/licenses/LICENSE-2.0
//
// Unless required by applicable law or agreed to in writing, software
// distributed under the License is distributed on an "AS IS" BASIS,
// WITHOUT WARRANTIES OR CONDITIONS OF ANY KIND, either express or implied.
// See the License for the specific language governing permissions and
// limitations under the License.

module;

#include <future>
#include <vector>

export module infinity_core:hnsw_lsg_builder;

<<<<<<< HEAD
import stl;
import column_def;
import index_hnsw;
import index_ivf;
import statement_common;
import defer_op;
import infinity_exception;
import index_base;
import ivf_index_data;
import third_party;
import internal_types;
import knn_scan_data;
import knn_expr;
import ivf_index_search;
import data_type;
import roaring_bitmap;
import knn_result_handler;
import logical_type;
import embedding_info;
import hnsw_common;
import status;
import merge_knn;
import infinity_context;
import logger;
=======
import :stl;
>>>>>>> d9d2936e

namespace infinity {

// #define use_ivf

class IterIVFDataAccessor : public IVFDataAccessorBase {
public:
    IterIVFDataAccessor() {}

    template <typename Iter>
    SizeT InsertEmbedding(Iter iter, SizeT sample_num) {
        SizeT count = 0;
        while (count < sample_num) {
            if (auto ret = iter.Next(); ret) {
                auto &[embedding, offset] = *ret;
                embeddings_.emplace_back(reinterpret_cast<const_ptr_t>(embedding), offset);
                ++count;
            } else {
                break;
            }
        }
        return count;
    }

    const_ptr_t GetEmbedding(SizeT offset) override { return embeddings_[offset].first; }

    Pair<Span<const char>, SizeT> GetMultiVector(SizeT offset) override {
        UnrecoverableError("Not implemented");
        return {};
    }

    SizeT size() const { return embeddings_.size(); }

private:
    Vector<Pair<const_ptr_t, SizeT>> embeddings_;
};

template <typename Iter>
class SampleIter {
public:
    using ValueType = typename Iter::ValueType;

    SampleIter(Iter iter, float ratio) : iter_(std::move(iter)), ratio_(ratio) {}

    auto Next() {
        using RtnType = decltype(iter_.Next());
        if (ratio_ >= 1.0) {
            return iter_.Next();
        }
        if (ratio_ <= 0.0) {
            return RtnType{};
        }
        while (true) {
            auto next_opt = iter_.Next();
            if (!next_opt.has_value()) {
                return RtnType{};
            }
            float r = rand() % 1000 / 1000.0;
            if (r <= ratio_) {
                return next_opt;
            }
        }
    }

private:
    Iter iter_;
    float ratio_;
};

export template <typename DataType, typename DistanceType>
class HnswLSGBuilder {
public:
    using This = HnswLSGBuilder<DataType, DistanceType>;

    HnswLSGBuilder(const IndexHnsw *index_hnsw, SharedPtr<ColumnDef> column_def) : index_hnsw_(index_hnsw), column_def_(column_def) {
        if (index_hnsw_->build_type_ != HnswBuildType::kLSG) {
            RecoverableError(Status::NotSupport("Only support LSG build type"));
        }
        const auto *column_type = column_def_->type().get();
        if (column_type->type() != LogicalType::kEmbedding) {
            UnrecoverableError("Invalid column type");
        }
        auto *embedding_info = static_cast<EmbeddingInfo *>(column_type->type_info().get());
        KnnDistanceType distance_type = KnnDistanceType::kInvalid;
        switch (index_hnsw_->metric_type_) {
            case MetricType::kMetricL2:
                distance_type = KnnDistanceType::kL2;
                break;
            case MetricType::kMetricInnerProduct:
                distance_type = KnnDistanceType::kInnerProduct;
                break;
            case MetricType::kMetricCosine:
                distance_type = KnnDistanceType::kCosine;
                break;
            default:
                UnrecoverableError(fmt::format("Invalid metric type: {}", MetricTypeToString(index_hnsw_->metric_type_)));
        }
        knn_distance_ = KnnDistanceBase1::Make(embedding_info->Type(), distance_type);
    }
    HnswLSGBuilder(This &&other)
        : index_hnsw_(other.index_hnsw_), column_def_(other.column_def_), knn_distance_(std::move(other.knn_distance_)),
          bf_sample_vecs_(std::move(other.bf_sample_vecs_)), bf_avg_(std::move(other.bf_avg_)), ivf_sample_iter_(std::move(other.ivf_sample_iter_)),
          ivf_avg_(std::move(other.ivf_avg_)) {}
    This &operator=(This &&other) {
        if (this != &other) {
            index_hnsw_ = other.index_hnsw_;
            column_def_ = other.column_def_;
            knn_distance_ = std::move(other.knn_distance_);
            bf_sample_vecs_ = std::move(other.bf_sample_vecs_);
            bf_avg_ = std::move(other.bf_avg_);
            ivf_sample_iter_ = std::move(other.ivf_sample_iter_);
            ivf_avg_ = std::move(other.ivf_avg_);
        }
        return *this;
    }

    ~HnswLSGBuilder() = default;

public:
    template <typename Iter>
    SizeT InsertSampleVec(Iter iter, SizeT sample_num = std::numeric_limits<SizeT>::max()) {
        float sample_ratio = index_hnsw_->lsg_config_->sample_ratio_;
        SizeT count = 0;
#ifdef use_ivf
        SampleIter<Iter> sample_iter(iter, sample_ratio);
        count = ivf_sample_iter_.InsertEmbedding(std::move(sample_iter), sample_num);
#else
        SizeT dim = static_cast<EmbeddingInfo *>(column_def_->type()->type_info().get())->Dimension();
        SampleIter<Iter> sample_iter(iter, sample_ratio);
        for (; count < sample_num; ++count) {
            auto next_opt = sample_iter.Next();
            if (!next_opt.has_value()) {
                break;
            }
            const auto &[embedding, offset] = next_opt.value();
            bf_sample_vecs_.insert(bf_sample_vecs_.end(), embedding, embedding + dim);
        }
#endif
        return count;
    }

    template <typename Iter>
    void InsertLSAvg(Iter iter, SizeT row_count) {
#ifdef use_ivf
        switch (index_hnsw_->metric_type_) {
            case MetricType::kMetricL2:
                return GetAvgByIVF<Iter, CompareMax>(std::move(iter), row_count);
            case MetricType::kMetricInnerProduct:
            case MetricType::kMetricCosine:
                return GetAvgByIVF<Iter, CompareMin>(std::move(iter), row_count);
            default:
                UnrecoverableError(fmt::format("Invalid metric type: {}", MetricTypeToString(index_hnsw_->metric_type_)));
        }
#else
        switch (index_hnsw_->metric_type_) {
            case MetricType::kMetricL2:
                return GetAvgBF<Iter, CompareMax>(std::move(iter), row_count);
            case MetricType::kMetricInnerProduct:
            case MetricType::kMetricCosine:
                return GetAvgBF<Iter, CompareMin>(std::move(iter), row_count);
            default:
                UnrecoverableError(fmt::format("Invalid metric type: {}", MetricTypeToString(index_hnsw_->metric_type_)));
        }
#endif
    }

    DistanceType *avg() {
#ifdef use_ivf
        return ivf_avg_.data();
#else
        return bf_avg_.data();
#endif
    }

    float alpha() { return index_hnsw_->lsg_config_->alpha_; }

private:
    DistanceType GetDistMean(const DistanceType *data, u32 size) {
        DistanceType sum = 0;
        for (u32 i = 0; i < size; ++i) {
            sum += data[i];
        }
        return sum / size;
    }

    UniquePtr<IVFIndexInChunk> MakeIVFIndex() {
        auto *embedding_info = static_cast<EmbeddingInfo *>(column_def_->type().get()->type_info().get());

        auto index_name = MakeShared<String>("tmp_index_name");
        String filename = "tmp_index_file";
        Vector<String> column_names = {column_def_->name()};

        Vector<InitParameter *> parameters;
        DeferFn defer_params([&] {
            for (auto parameter : parameters) {
                delete parameter;
            }
        });
        {
            String metric = "";
            switch (index_hnsw_->metric_type_) {
                case MetricType::kMetricL2:
                    metric = "l2";
                    break;
                case MetricType::kMetricInnerProduct:
                    metric = "ip";
                    break;
                default:
                    UnrecoverableError(fmt::format("Invalid metric type: {}", MetricTypeToString(index_hnsw_->metric_type_)));
            }
            parameters.push_back(new InitParameter("metric", std::move(metric)));
        }
        // {
        //     String sample_ratio_ = std::to_string(lsg_config_.sample_ratio_);
        //     parameters.push_back(new InitParameter("centroids_num_ratio", std::move(sample_ratio_)));
        // }
        parameters.push_back(new InitParameter("storage_type", "plain"));
        {
            String data_type = EmbeddingT::EmbeddingDataType2String(embedding_info->Type());
            parameters.push_back(new InitParameter("plain_storage_data_type", std::move(data_type)));
        }

        SharedPtr<IndexIVF> index_ivf = IndexIVF::Make(index_name, nullptr, filename, std::move(column_names), parameters);
        UniquePtr<IVFIndexInChunk> ivf_index(IVFIndexInChunk::GetNewIVFIndexInChunk(index_ivf.get(), column_def_.get()));
        return ivf_index;
    }

    IVF_Search_Params MakeIVFSearchParams() const {
        auto *embedding_info = static_cast<EmbeddingInfo *>(column_def_->type().get()->type_info().get());
        const LSGConfig &lsg_config = *index_hnsw_->lsg_config_;

        IVF_Search_Params ivf_search_params;
        ivf_search_params.knn_distance_ = knn_distance_.get();
        ivf_search_params.topk_ = lsg_config.ls_k_;
        ivf_search_params.query_elem_type_ = embedding_info->Type();
        switch (index_hnsw_->metric_type_) {
            case MetricType::kMetricL2:
                ivf_search_params.knn_distance_type_ = KnnDistanceType::kL2;
                break;
            case MetricType::kMetricInnerProduct:
                ivf_search_params.knn_distance_type_ = KnnDistanceType::kInnerProduct;
                break;
            default:
                UnrecoverableError(fmt::format("Invalid metric type: {}", MetricTypeToString(index_hnsw_->metric_type_)));
        }
        return ivf_search_params;
    }

    template <typename Iter, template <typename, typename> typename Compare>
    void GetAvgByIVF(Iter iter, SizeT row_count) {
        auto ivf_index = MakeIVFIndex();
        ivf_index->BuildIVFIndex(RowID(0, 0), ivf_sample_iter_.size(), &ivf_sample_iter_, column_def_);

        ivf_avg_.resize(ivf_avg_.size() + row_count);

        IVF_Search_Params ivf_search_params = MakeIVFSearchParams();

        Bitmask bitmask;
        bool use_bitmask = false;
        while (true) {
            auto next_opt = iter.Next();
            if (!next_opt.has_value()) {
                break;
            }
            const auto &[data, offset] = next_opt.value();
            ivf_search_params.query_embedding_ = reinterpret_cast<const void *>(data);

            auto ivf_result_handler =
                GetIVFSearchHandler<LogicalType::kEmbedding, Compare, DistanceType>(ivf_search_params, use_bitmask, bitmask, row_count);
            ivf_result_handler->Begin();
            ivf_result_handler->Search(ivf_index.get());
            auto [result_n, d_ptr, offset_ptr] = ivf_result_handler->EndWithoutSort();

            ivf_avg_[offset] = GetDistMean(d_ptr.get(), result_n);
        }

    }

    template <typename Iter, template <typename, typename> typename Compare>
    void GetAvgBF(Iter iter, SizeT row_count) {
        const auto *embedding_info = static_cast<EmbeddingInfo *>(column_def_->type()->type_info().get());
        SizeT dim = embedding_info->Dimension();
        const LSGConfig &lsg_config = *index_hnsw_->lsg_config_;

        const SizeT sample_count = bf_sample_vecs_.size() / dim;
        const auto &sample_data = bf_sample_vecs_;

        bf_avg_.resize(bf_avg_.size() + row_count);
        KnnDistanceType dist_type = KnnDistanceType::kInvalid;
        switch (index_hnsw_->metric_type_) {
            case MetricType::kMetricL2:
                dist_type = KnnDistanceType::kL2;
                break;
            case MetricType::kMetricInnerProduct:
                dist_type = KnnDistanceType::kInnerProduct;
                break;
            case MetricType::kMetricCosine:
                dist_type = KnnDistanceType::kCosine;
                break;
            default:
                UnrecoverableError(fmt::format("Invalid metric type: {}", MetricTypeToString(index_hnsw_->metric_type_)));
        }
        KnnDistance1<DataType, DistanceType> dist_f(dist_type);
        SizeT ls_k = std::min(lsg_config.ls_k_, sample_count);
        if constexpr (SplitIter<Iter>) {
            Iter iter_copy = iter;
            auto iters = std::move(iter_copy).split();
            auto &thread_pool = InfinityContext::instance().GetHnswBuildThreadPool();
            Vector<std::future<void>> futs;
            for (auto &splited_iter : iters) {
                futs.emplace_back(thread_pool.push([&](int id) {
                    MergeKnn<DataType, Compare, DistanceType> merge_heap(1, ls_k, None);
                    while (true) {
                        auto next_opt = splited_iter.Next();
                        if (!next_opt.has_value()) {
                            break;
                        }
                        merge_heap.Begin();
                        const auto &[data, offset] = next_opt.value();
                        const auto *query = reinterpret_cast<const DataType *>(data);
                        merge_heap.Search(query, sample_data.data(), dim, dist_f.dist_func_, sample_count, 0 /*segment_id*/, 0 /*block_id*/);
                        merge_heap.End();

                        auto dist = merge_heap.GetDistances();
                        if (bf_avg_[offset] != 0) {
                            UnrecoverableError(fmt::format("Invalid avg value: {} at {}", bf_avg_[offset], offset));
                        }
                        bf_avg_[offset] = GetDistMean(dist, ls_k);
                    }
                }));
            }
            [[maybe_unused]] SizeT i = 0;
            for (auto &fut : futs) {
                fut.get();
                LOG_INFO(fmt::format("Future {} finished", i++));
            }

        } else {
            MergeKnn<DataType, Compare, DistanceType> merge_heap(1, ls_k, None);
            while (true) {
                auto next_opt = iter.Next();
                if (!next_opt.has_value()) {
                    break;
                }
                merge_heap.Begin();
                const auto &[data, offset] = next_opt.value();
                const auto *query = reinterpret_cast<const DataType *>(data);
                merge_heap.Search(query, sample_data.data(), dim, dist_f.dist_func_, sample_count, 0 /*segment_id*/, 0 /*block_id*/);
                merge_heap.End();

                auto dist = merge_heap.GetDistances();
                auto avg_v = GetDistMean(dist, ls_k);
                bf_avg_[offset] = avg_v;
            }
        }
    }

private:
    const IndexHnsw *index_hnsw_ = nullptr;
    SharedPtr<ColumnDef> column_def_ = nullptr;

    UniquePtr<KnnDistanceBase1> knn_distance_;

    Vector<DataType> bf_sample_vecs_;
    Vector<DistanceType> bf_avg_;
    IterIVFDataAccessor ivf_sample_iter_;
    Vector<DistanceType> ivf_avg_;
};

} // namespace infinity<|MERGE_RESOLUTION|>--- conflicted
+++ resolved
@@ -19,34 +19,30 @@
 
 export module infinity_core:hnsw_lsg_builder;
 
-<<<<<<< HEAD
-import stl;
+import :stl;
 import column_def;
-import index_hnsw;
-import index_ivf;
+import :index_hnsw;
+import :index_ivf;
 import statement_common;
-import defer_op;
-import infinity_exception;
-import index_base;
-import ivf_index_data;
-import third_party;
+import :defer_op;
+import :infinity_exception;
+import :index_base;
+import :ivf_index_data;
+import :third_party;
 import internal_types;
-import knn_scan_data;
+import :knn_scan_data;
 import knn_expr;
-import ivf_index_search;
+import :ivf_index_search;
 import data_type;
-import roaring_bitmap;
-import knn_result_handler;
+import :roaring_bitmap;
+import :knn_result_handler;
 import logical_type;
 import embedding_info;
-import hnsw_common;
-import status;
-import merge_knn;
-import infinity_context;
-import logger;
-=======
-import :stl;
->>>>>>> d9d2936e
+import :hnsw_common;
+import :status;
+import :merge_knn;
+import :infinity_context;
+import :logger;
 
 namespace infinity {
 
