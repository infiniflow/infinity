// Copyright(C) 2023 InfiniFlow, Inc. All rights reserved.
//
// Licensed under the Apache License, Version 2.0 (the "License");
// you may not use this file except in compliance with the License.
// You may obtain a copy of the License at
//
//     https://www.apache.org/licenses/LICENSE-2.0
//
// Unless required by applicable law or agreed to in writing, software
// distributed under the License is distributed on an "AS IS" BASIS,
// WITHOUT WARRANTIES OR CONDITIONS OF ANY KIND, either express or implied.
// See the License for the specific language governing permissions and
// limitations under the License.

module;

#include <future>

// namespace infinity {
// struct ChunkIndexMetaInfo;
// }

export module infinity_core:abstract_hnsw;

import :stl;
import :hnsw_alg;
import :data_store;
import :vec_store_type;
import :dist_func_l2;
import :dist_func_ip;
import :hnsw_common;
import column_def;
import :index_hnsw;
import :infinity_exception;
import :index_base;
import :logger;
import internal_types;
import embedding_info;
import :infinity_context;
import :logger;
import :base_memindex;
import :memindex_tracer;
import :buffer_handle;
import :third_party;
import :config;
import :column_vector;
import :chunk_index_meta;

namespace infinity {

class BufferManager;
// class ColumnVector;
class BufferObj;

<<<<<<< HEAD
export using AbstractHnsw = std::variant<KnnHnsw<PlainCosVecStoreType<float>, SegmentOffset> *,
                                         KnnHnsw<PlainIPVecStoreType<float>, SegmentOffset> *,
                                         KnnHnsw<PlainL2VecStoreType<float>, SegmentOffset> *,
                                         KnnHnsw<PlainCosVecStoreType<u8>, SegmentOffset> *,
                                         KnnHnsw<PlainIPVecStoreType<u8>, SegmentOffset> *,
                                         KnnHnsw<PlainL2VecStoreType<u8>, SegmentOffset> *,
                                         KnnHnsw<PlainCosVecStoreType<i8>, SegmentOffset> *,
                                         KnnHnsw<PlainIPVecStoreType<i8>, SegmentOffset> *,
                                         KnnHnsw<PlainL2VecStoreType<i8>, SegmentOffset> *,
                                         KnnHnsw<LVQCosVecStoreType<float, i8>, SegmentOffset> *,
                                         KnnHnsw<LVQIPVecStoreType<float, i8>, SegmentOffset> *,
                                         KnnHnsw<LVQL2VecStoreType<float, i8>, SegmentOffset> *,
                                         KnnHnsw<PlainCosVecStoreType<float, true>, SegmentOffset> *,
                                         KnnHnsw<PlainIPVecStoreType<float, true>, SegmentOffset> *,
                                         KnnHnsw<PlainL2VecStoreType<float, true>, SegmentOffset> *,
                                         KnnHnsw<PlainCosVecStoreType<u8, true>, SegmentOffset> *,
                                         KnnHnsw<PlainIPVecStoreType<u8, true>, SegmentOffset> *,
                                         KnnHnsw<PlainL2VecStoreType<u8, true>, SegmentOffset> *,
                                         KnnHnsw<PlainCosVecStoreType<i8, true>, SegmentOffset> *,
                                         KnnHnsw<PlainIPVecStoreType<i8, true>, SegmentOffset> *,
                                         KnnHnsw<PlainL2VecStoreType<i8, true>, SegmentOffset> *,

                                         KnnHnsw<PlainCosVecStoreType<float>, SegmentOffset, false> *,
                                         KnnHnsw<PlainIPVecStoreType<float>, SegmentOffset, false> *,
                                         KnnHnsw<PlainL2VecStoreType<float>, SegmentOffset, false> *,
                                         KnnHnsw<PlainCosVecStoreType<u8>, SegmentOffset, false> *,
                                         KnnHnsw<PlainIPVecStoreType<u8>, SegmentOffset, false> *,
                                         KnnHnsw<PlainL2VecStoreType<u8>, SegmentOffset, false> *,
                                         KnnHnsw<PlainCosVecStoreType<i8>, SegmentOffset, false> *,
                                         KnnHnsw<PlainIPVecStoreType<i8>, SegmentOffset, false> *,
                                         KnnHnsw<PlainL2VecStoreType<i8>, SegmentOffset, false> *,
                                         KnnHnsw<LVQCosVecStoreType<float, i8>, SegmentOffset, false> *,
                                         KnnHnsw<LVQIPVecStoreType<float, i8>, SegmentOffset, false> *,
                                         KnnHnsw<LVQL2VecStoreType<float, i8>, SegmentOffset, false> *,
                                         KnnHnsw<PlainCosVecStoreType<float, true>, SegmentOffset, false> *,
                                         KnnHnsw<PlainIPVecStoreType<float, true>, SegmentOffset, false> *,
                                         KnnHnsw<PlainL2VecStoreType<float, true>, SegmentOffset, false> *,
                                         KnnHnsw<PlainCosVecStoreType<u8, true>, SegmentOffset, false> *,
                                         KnnHnsw<PlainIPVecStoreType<u8, true>, SegmentOffset, false> *,
                                         KnnHnsw<PlainL2VecStoreType<u8, true>, SegmentOffset, false> *,
                                         KnnHnsw<PlainCosVecStoreType<i8, true>, SegmentOffset, false> *,
                                         KnnHnsw<PlainIPVecStoreType<i8, true>, SegmentOffset, false> *,
                                         KnnHnsw<PlainL2VecStoreType<i8, true>, SegmentOffset, false> *,
                                         std::nullptr_t>;
export struct HnswIndexInMem : public BaseMemIndex {
public:
    HnswIndexInMem() : hnsw_(nullptr) {}

    static UniquePtr<HnswIndexInMem> Make(RowID begin_row_id, const IndexBase *index_base, const ColumnDef *column_def, bool trace = false);

    static UniquePtr<HnswIndexInMem> Make(const IndexBase *index_base, const ColumnDef *column_def, bool trace = false);

    HnswIndexInMem(RowID begin_row_id, const IndexBase *index_base, const ColumnDef *column_def, bool trace);

private:
    template <typename Iter, typename Index>
    static void InsertVecs(Index &index, Iter &&iter, const HnswInsertConfig &config, SizeT &mem_usage) {
        auto &thread_pool = InfinityContext::instance().GetHnswBuildThreadPool();
        if (thread_pool.size() == 0) {
            LOG_CRITICAL(fmt::format("Dense index building worker: {}", InfinityContext::instance().config()->DenseIndexBuildingWorker()));
            UnrecoverableError("Hnsw build thread pool size is 0, config.");
        }
        using T = std::decay_t<decltype(index)>;
        if constexpr (!std::is_same_v<T, std::nullptr_t>) {
            using IndexT = std::decay_t<decltype(*index)>;
            if constexpr (!IndexT::kOwnMem) {
                UnrecoverableError("HnswIndexInMem::InsertVecs: index does not own memory");
            } else {
                SizeT mem1 = index->mem_usage();
                auto [start, end] = index->StoreData(std::forward<Iter>(iter), config);
                SizeT bucket_size = std::max(kBuildBucketSize, SizeT(end - start - 1) / thread_pool.size() + 1);
                SizeT bucket_n = (end - start - 1) / bucket_size + 1;

                Vector<std::future<void>> futs;
                futs.reserve(bucket_n);
                for (SizeT i = 0; i < bucket_n; ++i) {
                    SizeT i1 = start + i * bucket_size;
                    SizeT i2 = std::min(i1 + bucket_size, SizeT(end));
                    futs.emplace_back(thread_pool.push([&index, i1, i2](int id) {
                        for (SizeT j = i1; j < i2; ++j) {
                            index->Build(j);
                        }
                    }));
                }
                for (auto &fut : futs) {
                    fut.get();
                }
                SizeT mem2 = index->mem_usage();
                mem_usage = mem2 - mem1;
            }
        }
    }

public:
    static AbstractHnsw InitAbstractIndex(const IndexBase *index_base, const ColumnDef *column_def, bool own_mem = true);

    HnswIndexInMem(const HnswIndexInMem &) = delete;
    HnswIndexInMem &operator=(const HnswIndexInMem &) = delete;

    virtual ~HnswIndexInMem();

    SizeT GetRowCount() const;

    RowID GetBeginRowID() const override { return begin_row_id_; }

    SizeT GetSizeInBytes() const;

    void InsertVecs(SegmentOffset block_offset,
                    const ColumnVector &col,
                    BlockOffset offset,
                    BlockOffset row_count,
                    const HnswInsertConfig &config = kDefaultHnswInsertConfig);

    template <typename Iter>
    void InsertVecs(Iter iter, const HnswInsertConfig &config = kDefaultHnswInsertConfig, bool trace = true) {
        SizeT mem_usage{};
        std::visit(
            [&](auto &&index) {
                using T = std::decay_t<decltype(index)>;
                if constexpr (std::is_same_v<T, std::nullptr_t>) {
                    return;
                } else {
                    using IndexT = std::decay_t<decltype(*index)>;
                    if constexpr (!std::is_same_v<const typename IndexT::DataType *, typename Iter::ValueType>) {
                        UnrecoverableError("Data type mismatch.");
                    } else if constexpr (IndexT::kOwnMem) {
                        HnswIndexInMem::InsertVecs(index, std::move(iter), config, mem_usage);
                    } else {
                        UnrecoverableError("Invalid index type.");
                    }
                }
            },
            hnsw_);
        if (trace) {
            IncreaseMemoryUsageBase(mem_usage);
        }
    }

    void SetLSGParam(float alpha, float *avg);

    void Dump(BufferObj *buffer_obj, SizeT *dump_size = nullptr);

    const AbstractHnsw &get() const { return hnsw_; }

    AbstractHnsw *get_ptr() { return &hnsw_; }

    const ChunkIndexMetaInfo GetChunkIndexMetaInfo() const override;

protected:
    MemIndexTracerInfo GetInfo() const override;

private:
    static constexpr SizeT kBuildBucketSize = 1024;

    RowID begin_row_id_ = {};
    AbstractHnsw hnsw_ = nullptr;

    bool trace_{};
    bool own_memory_{};
    BufferHandle chunk_handle_{};
};
=======
// export using AbstractHnsw = std::variant<KnnHnsw<PlainCosVecStoreType<float>, SegmentOffset> *,
//                                          KnnHnsw<PlainIPVecStoreType<float>, SegmentOffset> *,
//                                          KnnHnsw<PlainL2VecStoreType<float>, SegmentOffset> *,
//                                          KnnHnsw<PlainCosVecStoreType<u8>, SegmentOffset> *,
//                                          KnnHnsw<PlainIPVecStoreType<u8>, SegmentOffset> *,
//                                          KnnHnsw<PlainL2VecStoreType<u8>, SegmentOffset> *,
//                                          KnnHnsw<PlainCosVecStoreType<i8>, SegmentOffset> *,
//                                          KnnHnsw<PlainIPVecStoreType<i8>, SegmentOffset> *,
//                                          KnnHnsw<PlainL2VecStoreType<i8>, SegmentOffset> *,
//                                          KnnHnsw<LVQCosVecStoreType<float, i8>, SegmentOffset> *,
//                                          KnnHnsw<LVQIPVecStoreType<float, i8>, SegmentOffset> *,
//                                          KnnHnsw<LVQL2VecStoreType<float, i8>, SegmentOffset> *,
//                                          KnnHnsw<PlainCosVecStoreType<float, true>, SegmentOffset> *,
//                                          KnnHnsw<PlainIPVecStoreType<float, true>, SegmentOffset> *,
//                                          KnnHnsw<PlainL2VecStoreType<float, true>, SegmentOffset> *,
//                                          KnnHnsw<PlainCosVecStoreType<u8, true>, SegmentOffset> *,
//                                          KnnHnsw<PlainIPVecStoreType<u8, true>, SegmentOffset> *,
//                                          KnnHnsw<PlainL2VecStoreType<u8, true>, SegmentOffset> *,
//                                          KnnHnsw<PlainCosVecStoreType<i8, true>, SegmentOffset> *,
//                                          KnnHnsw<PlainIPVecStoreType<i8, true>, SegmentOffset> *,
//                                          KnnHnsw<PlainL2VecStoreType<i8, true>, SegmentOffset> *,
//
//                                          KnnHnsw<PlainCosVecStoreType<float>, SegmentOffset, false> *,
//                                          KnnHnsw<PlainIPVecStoreType<float>, SegmentOffset, false> *,
//                                          KnnHnsw<PlainL2VecStoreType<float>, SegmentOffset, false> *,
//                                          KnnHnsw<PlainCosVecStoreType<u8>, SegmentOffset, false> *,
//                                          KnnHnsw<PlainIPVecStoreType<u8>, SegmentOffset, false> *,
//                                          KnnHnsw<PlainL2VecStoreType<u8>, SegmentOffset, false> *,
//                                          KnnHnsw<PlainCosVecStoreType<i8>, SegmentOffset, false> *,
//                                          KnnHnsw<PlainIPVecStoreType<i8>, SegmentOffset, false> *,
//                                          KnnHnsw<PlainL2VecStoreType<i8>, SegmentOffset, false> *,
//                                          KnnHnsw<LVQCosVecStoreType<float, i8>, SegmentOffset, false> *,
//                                          KnnHnsw<LVQIPVecStoreType<float, i8>, SegmentOffset, false> *,
//                                          KnnHnsw<LVQL2VecStoreType<float, i8>, SegmentOffset, false> *,
//                                          KnnHnsw<PlainCosVecStoreType<float, true>, SegmentOffset, false> *,
//                                          KnnHnsw<PlainIPVecStoreType<float, true>, SegmentOffset, false> *,
//                                          KnnHnsw<PlainL2VecStoreType<float, true>, SegmentOffset, false> *,
//                                          KnnHnsw<PlainCosVecStoreType<u8, true>, SegmentOffset, false> *,
//                                          KnnHnsw<PlainIPVecStoreType<u8, true>, SegmentOffset, false> *,
//                                          KnnHnsw<PlainL2VecStoreType<u8, true>, SegmentOffset, false> *,
//                                          KnnHnsw<PlainCosVecStoreType<i8, true>, SegmentOffset, false> *,
//                                          KnnHnsw<PlainIPVecStoreType<i8, true>, SegmentOffset, false> *,
//                                          KnnHnsw<PlainL2VecStoreType<i8, true>, SegmentOffset, false> *,
//                                          std::nullptr_t>;

// export using AbstractHnsw = std::variant<UniquePtr<KnnHnsw<PlainCosVecStoreType<float>, SegmentOffset>>,
//                                          UniquePtr<KnnHnsw<PlainIPVecStoreType<float>, SegmentOffset>>,
//                                          UniquePtr<KnnHnsw<PlainL2VecStoreType<float>, SegmentOffset>>,
//                                          UniquePtr<KnnHnsw<PlainCosVecStoreType<u8>, SegmentOffset>>,
//                                          UniquePtr<KnnHnsw<PlainIPVecStoreType<u8>, SegmentOffset>>,
//                                          UniquePtr<KnnHnsw<PlainL2VecStoreType<u8>, SegmentOffset>>,
//                                          UniquePtr<KnnHnsw<PlainCosVecStoreType<i8>, SegmentOffset>>,
//                                          UniquePtr<KnnHnsw<PlainIPVecStoreType<i8>, SegmentOffset>>,
//                                          UniquePtr<KnnHnsw<PlainL2VecStoreType<i8>, SegmentOffset>>,
//                                          UniquePtr<KnnHnsw<LVQCosVecStoreType<float, i8>, SegmentOffset>>,
//                                          UniquePtr<KnnHnsw<LVQIPVecStoreType<float, i8>, SegmentOffset>>,
//                                          UniquePtr<KnnHnsw<LVQL2VecStoreType<float, i8>, SegmentOffset>>,
//                                          UniquePtr<KnnHnsw<PlainCosVecStoreType<float, true>, SegmentOffset>>,
//                                          UniquePtr<KnnHnsw<PlainIPVecStoreType<float, true>, SegmentOffset>>,
//                                          UniquePtr<KnnHnsw<PlainL2VecStoreType<float, true>, SegmentOffset>>,
//                                          UniquePtr<KnnHnsw<PlainCosVecStoreType<u8, true>, SegmentOffset>>,
//                                          UniquePtr<KnnHnsw<PlainIPVecStoreType<u8, true>, SegmentOffset>>,
//                                          UniquePtr<KnnHnsw<PlainL2VecStoreType<u8, true>, SegmentOffset>>,
//                                          UniquePtr<KnnHnsw<PlainCosVecStoreType<i8, true>, SegmentOffset>>,
//                                          UniquePtr<KnnHnsw<PlainIPVecStoreType<i8, true>, SegmentOffset>>,
//                                          UniquePtr<KnnHnsw<PlainL2VecStoreType<i8, true>, SegmentOffset>>,
//
//                                          UniquePtr<KnnHnsw<PlainCosVecStoreType<float>, SegmentOffset, false>>,
//                                          UniquePtr<KnnHnsw<PlainIPVecStoreType<float>, SegmentOffset, false>>,
//                                          UniquePtr<KnnHnsw<PlainL2VecStoreType<float>, SegmentOffset, false>>,
//                                          UniquePtr<KnnHnsw<PlainCosVecStoreType<u8>, SegmentOffset, false>>,
//                                          UniquePtr<KnnHnsw<PlainIPVecStoreType<u8>, SegmentOffset, false>>,
//                                          UniquePtr<KnnHnsw<PlainL2VecStoreType<u8>, SegmentOffset, false>>,
//                                          UniquePtr<KnnHnsw<PlainCosVecStoreType<i8>, SegmentOffset, false>>,
//                                          UniquePtr<KnnHnsw<PlainIPVecStoreType<i8>, SegmentOffset, false>>,
//                                          UniquePtr<KnnHnsw<PlainL2VecStoreType<i8>, SegmentOffset, false>>,
//                                          UniquePtr<KnnHnsw<LVQCosVecStoreType<float, i8>, SegmentOffset, false>>,
//                                          UniquePtr<KnnHnsw<LVQIPVecStoreType<float, i8>, SegmentOffset, false>>,
//                                          UniquePtr<KnnHnsw<LVQL2VecStoreType<float, i8>, SegmentOffset, false>>,
//                                          UniquePtr<KnnHnsw<PlainCosVecStoreType<float, true>, SegmentOffset, false>>,
//                                          UniquePtr<KnnHnsw<PlainIPVecStoreType<float, true>, SegmentOffset, false>>,
//                                          UniquePtr<KnnHnsw<PlainL2VecStoreType<float, true>, SegmentOffset, false>>,
//                                          UniquePtr<KnnHnsw<PlainCosVecStoreType<u8, true>, SegmentOffset, false>>,
//                                          UniquePtr<KnnHnsw<PlainIPVecStoreType<u8, true>, SegmentOffset, false>>,
//                                          UniquePtr<KnnHnsw<PlainL2VecStoreType<u8, true>, SegmentOffset, false>>,
//                                          UniquePtr<KnnHnsw<PlainCosVecStoreType<i8, true>, SegmentOffset, false>>,
//                                          UniquePtr<KnnHnsw<PlainIPVecStoreType<i8, true>, SegmentOffset, false>>,
//                                          UniquePtr<KnnHnsw<PlainL2VecStoreType<i8, true>, SegmentOffset, false>>,
//                                          std::nullptr_t>;
//
// export struct HnswIndexInMem;
// {
// public:
//     HnswIndexInMem() : hnsw_(nullptr) {}
//
//     static UniquePtr<HnswIndexInMem> Make(RowID begin_row_id, const IndexBase *index_base, const ColumnDef *column_def, bool trace = false);
//
//     static UniquePtr<HnswIndexInMem> Make(const IndexBase *index_base, const ColumnDef *column_def, bool trace = false);
//
//     HnswIndexInMem(RowID begin_row_id, const IndexBase *index_base, const ColumnDef *column_def, bool trace);
//
// private:
//     template <typename Iter, typename Index>
//     static void InsertVecs(Index &index, Iter &&iter, const HnswInsertConfig &config, SizeT &mem_usage) {
//         auto &thread_pool = InfinityContext::instance().GetHnswBuildThreadPool();
//         if (thread_pool.size() == 0) {
//             LOG_CRITICAL(fmt::format("Dense index building worker: {}", InfinityContext::instance().config()->DenseIndexBuildingWorker()));
//             UnrecoverableError("Hnsw build thread pool size is 0, config.");
//         }
//         using T = std::decay_t<decltype(index)>;
//         if constexpr (!std::is_same_v<T, std::nullptr_t>) {
//             using IndexT = std::decay_t<decltype(*index)>;
//             if constexpr (!IndexT::kOwnMem) {
//                 UnrecoverableError("HnswIndexInMem::InsertVecs: index does not own memory");
//             } else {
//                 SizeT mem1 = index->mem_usage();
//                 auto [start, end] = index->StoreData(std::forward<Iter>(iter), config);
//                 SizeT bucket_size = std::max(kBuildBucketSize, SizeT(end - start - 1) / thread_pool.size() + 1);
//                 SizeT bucket_n = (end - start - 1) / bucket_size + 1;
//
//                 Vector<std::future<void>> futs;
//                 futs.reserve(bucket_n);
//                 for (SizeT i = 0; i < bucket_n; ++i) {
//                     SizeT i1 = start + i * bucket_size;
//                     SizeT i2 = std::min(i1 + bucket_size, SizeT(end));
//                     futs.emplace_back(thread_pool.push([&index, i1, i2](int id) {
//                         for (SizeT j = i1; j < i2; ++j) {
//                             index->Build(j);
//                         }
//                     }));
//                 }
//                 for (auto &fut : futs) {
//                     fut.get();
//                 }
//                 SizeT mem2 = index->mem_usage();
//                 mem_usage = mem2 - mem1;
//             }
//         }
//     }
//
// public:
//     static AbstractHnsw InitAbstractIndex(const IndexBase *index_base, const ColumnDef *column_def, bool own_mem = true);
//
//     HnswIndexInMem(const HnswIndexInMem &) = delete;
//     HnswIndexInMem &operator=(const HnswIndexInMem &) = delete;
//
//     virtual ~HnswIndexInMem();
//
//     SizeT GetRowCount() const;
//
//     RowID GetBeginRowID() const override { return begin_row_id_; }
//
//     SizeT GetSizeInBytes() const;
//
//     void InsertVecs(SegmentOffset block_offset,
//                     const ColumnVector &col,
//                     BlockOffset offset,
//                     BlockOffset row_count,
//                     const HnswInsertConfig &config = kDefaultHnswInsertConfig);
//
//     template <typename Iter>
//     void InsertVecs(Iter iter, const HnswInsertConfig &config = kDefaultHnswInsertConfig, bool trace = true) {
//         SizeT mem_usage{};
//         std::visit(
//             [&](auto &&index) {
//                 using T = std::decay_t<decltype(index)>;
//                 if constexpr (std::is_same_v<T, std::nullptr_t>) {
//                     return;
//                 } else {
//                     using IndexT = std::decay_t<decltype(*index)>;
//                     if constexpr (!std::is_same_v<const typename IndexT::DataType *, typename Iter::ValueType>) {
//                         UnrecoverableError("Data type mismatch.");
//                     } else if constexpr (IndexT::kOwnMem) {
//                         HnswIndexInMem::InsertVecs(index, std::move(iter), config, mem_usage);
//                     } else {
//                         UnrecoverableError("Invalid index type.");
//                     }
//                 }
//             },
//             hnsw_);
//         if (trace) {
//             IncreaseMemoryUsageBase(mem_usage);
//         }
//     }
//
//     void SetLSGParam(float alpha, UniquePtr<float[]> avg);
//
//     void Dump(BufferObj *buffer_obj, SizeT *dump_size = nullptr);
//
//     const AbstractHnsw &get() const { return hnsw_; }
//
//     AbstractHnsw *get_ptr() { return &hnsw_; }
//
//     const ChunkIndexMetaInfo GetChunkIndexMetaInfo() const override;
//
// protected:
//     MemIndexTracerInfo GetInfo() const override;
//
// private:
//     static constexpr SizeT kBuildBucketSize = 1024;
//
//     RowID begin_row_id_ = {};
//     AbstractHnsw hnsw_ = nullptr;
//
//     bool trace_{};
//     bool own_memory_{};
//     BufferHandle chunk_handle_{};
// };
>>>>>>> d9d2936e

} // namespace infinity<|MERGE_RESOLUTION|>--- conflicted
+++ resolved
@@ -52,169 +52,6 @@
 // class ColumnVector;
 class BufferObj;
 
-<<<<<<< HEAD
-export using AbstractHnsw = std::variant<KnnHnsw<PlainCosVecStoreType<float>, SegmentOffset> *,
-                                         KnnHnsw<PlainIPVecStoreType<float>, SegmentOffset> *,
-                                         KnnHnsw<PlainL2VecStoreType<float>, SegmentOffset> *,
-                                         KnnHnsw<PlainCosVecStoreType<u8>, SegmentOffset> *,
-                                         KnnHnsw<PlainIPVecStoreType<u8>, SegmentOffset> *,
-                                         KnnHnsw<PlainL2VecStoreType<u8>, SegmentOffset> *,
-                                         KnnHnsw<PlainCosVecStoreType<i8>, SegmentOffset> *,
-                                         KnnHnsw<PlainIPVecStoreType<i8>, SegmentOffset> *,
-                                         KnnHnsw<PlainL2VecStoreType<i8>, SegmentOffset> *,
-                                         KnnHnsw<LVQCosVecStoreType<float, i8>, SegmentOffset> *,
-                                         KnnHnsw<LVQIPVecStoreType<float, i8>, SegmentOffset> *,
-                                         KnnHnsw<LVQL2VecStoreType<float, i8>, SegmentOffset> *,
-                                         KnnHnsw<PlainCosVecStoreType<float, true>, SegmentOffset> *,
-                                         KnnHnsw<PlainIPVecStoreType<float, true>, SegmentOffset> *,
-                                         KnnHnsw<PlainL2VecStoreType<float, true>, SegmentOffset> *,
-                                         KnnHnsw<PlainCosVecStoreType<u8, true>, SegmentOffset> *,
-                                         KnnHnsw<PlainIPVecStoreType<u8, true>, SegmentOffset> *,
-                                         KnnHnsw<PlainL2VecStoreType<u8, true>, SegmentOffset> *,
-                                         KnnHnsw<PlainCosVecStoreType<i8, true>, SegmentOffset> *,
-                                         KnnHnsw<PlainIPVecStoreType<i8, true>, SegmentOffset> *,
-                                         KnnHnsw<PlainL2VecStoreType<i8, true>, SegmentOffset> *,
-
-                                         KnnHnsw<PlainCosVecStoreType<float>, SegmentOffset, false> *,
-                                         KnnHnsw<PlainIPVecStoreType<float>, SegmentOffset, false> *,
-                                         KnnHnsw<PlainL2VecStoreType<float>, SegmentOffset, false> *,
-                                         KnnHnsw<PlainCosVecStoreType<u8>, SegmentOffset, false> *,
-                                         KnnHnsw<PlainIPVecStoreType<u8>, SegmentOffset, false> *,
-                                         KnnHnsw<PlainL2VecStoreType<u8>, SegmentOffset, false> *,
-                                         KnnHnsw<PlainCosVecStoreType<i8>, SegmentOffset, false> *,
-                                         KnnHnsw<PlainIPVecStoreType<i8>, SegmentOffset, false> *,
-                                         KnnHnsw<PlainL2VecStoreType<i8>, SegmentOffset, false> *,
-                                         KnnHnsw<LVQCosVecStoreType<float, i8>, SegmentOffset, false> *,
-                                         KnnHnsw<LVQIPVecStoreType<float, i8>, SegmentOffset, false> *,
-                                         KnnHnsw<LVQL2VecStoreType<float, i8>, SegmentOffset, false> *,
-                                         KnnHnsw<PlainCosVecStoreType<float, true>, SegmentOffset, false> *,
-                                         KnnHnsw<PlainIPVecStoreType<float, true>, SegmentOffset, false> *,
-                                         KnnHnsw<PlainL2VecStoreType<float, true>, SegmentOffset, false> *,
-                                         KnnHnsw<PlainCosVecStoreType<u8, true>, SegmentOffset, false> *,
-                                         KnnHnsw<PlainIPVecStoreType<u8, true>, SegmentOffset, false> *,
-                                         KnnHnsw<PlainL2VecStoreType<u8, true>, SegmentOffset, false> *,
-                                         KnnHnsw<PlainCosVecStoreType<i8, true>, SegmentOffset, false> *,
-                                         KnnHnsw<PlainIPVecStoreType<i8, true>, SegmentOffset, false> *,
-                                         KnnHnsw<PlainL2VecStoreType<i8, true>, SegmentOffset, false> *,
-                                         std::nullptr_t>;
-export struct HnswIndexInMem : public BaseMemIndex {
-public:
-    HnswIndexInMem() : hnsw_(nullptr) {}
-
-    static UniquePtr<HnswIndexInMem> Make(RowID begin_row_id, const IndexBase *index_base, const ColumnDef *column_def, bool trace = false);
-
-    static UniquePtr<HnswIndexInMem> Make(const IndexBase *index_base, const ColumnDef *column_def, bool trace = false);
-
-    HnswIndexInMem(RowID begin_row_id, const IndexBase *index_base, const ColumnDef *column_def, bool trace);
-
-private:
-    template <typename Iter, typename Index>
-    static void InsertVecs(Index &index, Iter &&iter, const HnswInsertConfig &config, SizeT &mem_usage) {
-        auto &thread_pool = InfinityContext::instance().GetHnswBuildThreadPool();
-        if (thread_pool.size() == 0) {
-            LOG_CRITICAL(fmt::format("Dense index building worker: {}", InfinityContext::instance().config()->DenseIndexBuildingWorker()));
-            UnrecoverableError("Hnsw build thread pool size is 0, config.");
-        }
-        using T = std::decay_t<decltype(index)>;
-        if constexpr (!std::is_same_v<T, std::nullptr_t>) {
-            using IndexT = std::decay_t<decltype(*index)>;
-            if constexpr (!IndexT::kOwnMem) {
-                UnrecoverableError("HnswIndexInMem::InsertVecs: index does not own memory");
-            } else {
-                SizeT mem1 = index->mem_usage();
-                auto [start, end] = index->StoreData(std::forward<Iter>(iter), config);
-                SizeT bucket_size = std::max(kBuildBucketSize, SizeT(end - start - 1) / thread_pool.size() + 1);
-                SizeT bucket_n = (end - start - 1) / bucket_size + 1;
-
-                Vector<std::future<void>> futs;
-                futs.reserve(bucket_n);
-                for (SizeT i = 0; i < bucket_n; ++i) {
-                    SizeT i1 = start + i * bucket_size;
-                    SizeT i2 = std::min(i1 + bucket_size, SizeT(end));
-                    futs.emplace_back(thread_pool.push([&index, i1, i2](int id) {
-                        for (SizeT j = i1; j < i2; ++j) {
-                            index->Build(j);
-                        }
-                    }));
-                }
-                for (auto &fut : futs) {
-                    fut.get();
-                }
-                SizeT mem2 = index->mem_usage();
-                mem_usage = mem2 - mem1;
-            }
-        }
-    }
-
-public:
-    static AbstractHnsw InitAbstractIndex(const IndexBase *index_base, const ColumnDef *column_def, bool own_mem = true);
-
-    HnswIndexInMem(const HnswIndexInMem &) = delete;
-    HnswIndexInMem &operator=(const HnswIndexInMem &) = delete;
-
-    virtual ~HnswIndexInMem();
-
-    SizeT GetRowCount() const;
-
-    RowID GetBeginRowID() const override { return begin_row_id_; }
-
-    SizeT GetSizeInBytes() const;
-
-    void InsertVecs(SegmentOffset block_offset,
-                    const ColumnVector &col,
-                    BlockOffset offset,
-                    BlockOffset row_count,
-                    const HnswInsertConfig &config = kDefaultHnswInsertConfig);
-
-    template <typename Iter>
-    void InsertVecs(Iter iter, const HnswInsertConfig &config = kDefaultHnswInsertConfig, bool trace = true) {
-        SizeT mem_usage{};
-        std::visit(
-            [&](auto &&index) {
-                using T = std::decay_t<decltype(index)>;
-                if constexpr (std::is_same_v<T, std::nullptr_t>) {
-                    return;
-                } else {
-                    using IndexT = std::decay_t<decltype(*index)>;
-                    if constexpr (!std::is_same_v<const typename IndexT::DataType *, typename Iter::ValueType>) {
-                        UnrecoverableError("Data type mismatch.");
-                    } else if constexpr (IndexT::kOwnMem) {
-                        HnswIndexInMem::InsertVecs(index, std::move(iter), config, mem_usage);
-                    } else {
-                        UnrecoverableError("Invalid index type.");
-                    }
-                }
-            },
-            hnsw_);
-        if (trace) {
-            IncreaseMemoryUsageBase(mem_usage);
-        }
-    }
-
-    void SetLSGParam(float alpha, float *avg);
-
-    void Dump(BufferObj *buffer_obj, SizeT *dump_size = nullptr);
-
-    const AbstractHnsw &get() const { return hnsw_; }
-
-    AbstractHnsw *get_ptr() { return &hnsw_; }
-
-    const ChunkIndexMetaInfo GetChunkIndexMetaInfo() const override;
-
-protected:
-    MemIndexTracerInfo GetInfo() const override;
-
-private:
-    static constexpr SizeT kBuildBucketSize = 1024;
-
-    RowID begin_row_id_ = {};
-    AbstractHnsw hnsw_ = nullptr;
-
-    bool trace_{};
-    bool own_memory_{};
-    BufferHandle chunk_handle_{};
-};
-=======
 // export using AbstractHnsw = std::variant<KnnHnsw<PlainCosVecStoreType<float>, SegmentOffset> *,
 //                                          KnnHnsw<PlainIPVecStoreType<float>, SegmentOffset> *,
 //                                          KnnHnsw<PlainL2VecStoreType<float>, SegmentOffset> *,
@@ -423,6 +260,5 @@
 //     bool own_memory_{};
 //     BufferHandle chunk_handle_{};
 // };
->>>>>>> d9d2936e
 
 } // namespace infinity