//
// Created by infiniflow on 25-5-13.
//

export module infinity_core:hnsw_handler;

import :hnsw_alg;
import :data_store;
import :vec_store_type;
import :dist_func_l2;
import :dist_func_ip;
import :hnsw_common;
import :index_hnsw;
import :infinity_exception;
import :index_base;
import :logger;
import :infinity_context;
import :logger;
import :base_memindex;
import :memindex_tracer;
import :buffer_handle;
import :config;
import :chunk_index_meta;

import std;
import third_party;

import internal_types;
import embedding_info;
import column_def;

namespace infinity {

class BufferManager;
struct ColumnVector;
class BufferObj;
class LocalFileHandle;

using AbstractHnsw = std::variant<std::unique_ptr<KnnHnsw<PlainCosVecStoreType<float>, SegmentOffset>>,
                                  std::unique_ptr<KnnHnsw<PlainIPVecStoreType<float>, SegmentOffset>>,
                                  std::unique_ptr<KnnHnsw<PlainL2VecStoreType<float>, SegmentOffset>>,
                                  std::unique_ptr<KnnHnsw<PlainCosVecStoreType<u8>, SegmentOffset>>,
                                  std::unique_ptr<KnnHnsw<PlainIPVecStoreType<u8>, SegmentOffset>>,
                                  std::unique_ptr<KnnHnsw<PlainL2VecStoreType<u8>, SegmentOffset>>,
                                  std::unique_ptr<KnnHnsw<PlainCosVecStoreType<i8>, SegmentOffset>>,
                                  std::unique_ptr<KnnHnsw<PlainIPVecStoreType<i8>, SegmentOffset>>,
                                  std::unique_ptr<KnnHnsw<PlainL2VecStoreType<i8>, SegmentOffset>>,
                                  std::unique_ptr<KnnHnsw<LVQCosVecStoreType<float, i8>, SegmentOffset>>,
                                  std::unique_ptr<KnnHnsw<LVQIPVecStoreType<float, i8>, SegmentOffset>>,
                                  std::unique_ptr<KnnHnsw<LVQL2VecStoreType<float, i8>, SegmentOffset>>,
                                  std::unique_ptr<KnnHnsw<PlainCosVecStoreType<float, true>, SegmentOffset>>,
                                  std::unique_ptr<KnnHnsw<PlainIPVecStoreType<float, true>, SegmentOffset>>,
                                  std::unique_ptr<KnnHnsw<PlainL2VecStoreType<float, true>, SegmentOffset>>,
                                  std::unique_ptr<KnnHnsw<PlainCosVecStoreType<u8, true>, SegmentOffset>>,
                                  std::unique_ptr<KnnHnsw<PlainIPVecStoreType<u8, true>, SegmentOffset>>,
                                  std::unique_ptr<KnnHnsw<PlainL2VecStoreType<u8, true>, SegmentOffset>>,
                                  std::unique_ptr<KnnHnsw<PlainCosVecStoreType<i8, true>, SegmentOffset>>,
                                  std::unique_ptr<KnnHnsw<PlainIPVecStoreType<i8, true>, SegmentOffset>>,
                                  std::unique_ptr<KnnHnsw<PlainL2VecStoreType<i8, true>, SegmentOffset>>,
                                  std::unique_ptr<KnnHnsw<LVQCosVecStoreType<float, i8, true>, SegmentOffset>>,
                                  std::unique_ptr<KnnHnsw<LVQIPVecStoreType<float, i8, true>, SegmentOffset>>,
                                  std::unique_ptr<KnnHnsw<LVQL2VecStoreType<float, i8, true>, SegmentOffset>>,

                                  std::unique_ptr<KnnHnsw<PlainCosVecStoreType<float>, SegmentOffset, false>>,
                                  std::unique_ptr<KnnHnsw<PlainIPVecStoreType<float>, SegmentOffset, false>>,
                                  std::unique_ptr<KnnHnsw<PlainL2VecStoreType<float>, SegmentOffset, false>>,
                                  std::unique_ptr<KnnHnsw<PlainCosVecStoreType<u8>, SegmentOffset, false>>,
                                  std::unique_ptr<KnnHnsw<PlainIPVecStoreType<u8>, SegmentOffset, false>>,
                                  std::unique_ptr<KnnHnsw<PlainL2VecStoreType<u8>, SegmentOffset, false>>,
                                  std::unique_ptr<KnnHnsw<PlainCosVecStoreType<i8>, SegmentOffset, false>>,
                                  std::unique_ptr<KnnHnsw<PlainIPVecStoreType<i8>, SegmentOffset, false>>,
                                  std::unique_ptr<KnnHnsw<PlainL2VecStoreType<i8>, SegmentOffset, false>>,
                                  std::unique_ptr<KnnHnsw<LVQCosVecStoreType<float, i8>, SegmentOffset, false>>,
                                  std::unique_ptr<KnnHnsw<LVQIPVecStoreType<float, i8>, SegmentOffset, false>>,
                                  std::unique_ptr<KnnHnsw<LVQL2VecStoreType<float, i8>, SegmentOffset, false>>,
                                  std::unique_ptr<KnnHnsw<PlainCosVecStoreType<float, true>, SegmentOffset, false>>,
                                  std::unique_ptr<KnnHnsw<PlainIPVecStoreType<float, true>, SegmentOffset, false>>,
                                  std::unique_ptr<KnnHnsw<PlainL2VecStoreType<float, true>, SegmentOffset, false>>,
                                  std::unique_ptr<KnnHnsw<PlainCosVecStoreType<u8, true>, SegmentOffset, false>>,
                                  std::unique_ptr<KnnHnsw<PlainIPVecStoreType<u8, true>, SegmentOffset, false>>,
                                  std::unique_ptr<KnnHnsw<PlainL2VecStoreType<u8, true>, SegmentOffset, false>>,
                                  std::unique_ptr<KnnHnsw<PlainCosVecStoreType<i8, true>, SegmentOffset, false>>,
                                  std::unique_ptr<KnnHnsw<PlainIPVecStoreType<i8, true>, SegmentOffset, false>>,
                                  std::unique_ptr<KnnHnsw<PlainL2VecStoreType<i8, true>, SegmentOffset, false>>,
                                  std::unique_ptr<KnnHnsw<LVQCosVecStoreType<float, i8, true>, SegmentOffset, false>>,
                                  std::unique_ptr<KnnHnsw<LVQIPVecStoreType<float, i8, true>, SegmentOffset, false>>,
                                  std::unique_ptr<KnnHnsw<LVQL2VecStoreType<float, i8, true>, SegmentOffset, false>>,
                                  std::nullptr_t>;

export struct HnswHandler {
public:
    HnswHandler() : hnsw_(nullptr) {}
    virtual ~HnswHandler() {}
    HnswHandler(const HnswHandler &) = delete;
    HnswHandler &operator=(const HnswHandler &) = delete;

    static AbstractHnsw InitAbstractIndex(const IndexBase *index_base, SharedPtr<ColumnDef> column_def, bool own_mem = true);

    HnswHandler(const IndexBase *index_base, SharedPtr<ColumnDef> column_def, bool own_mem = true);

<<<<<<< HEAD
    static UniquePtr<HnswHandler> Make(const IndexBase *index_base, SharedPtr<ColumnDef> column_def, bool own_mem = true);
=======
    static std::unique_ptr<HnswHandler> Make(const IndexBase *index_base, const ColumnDef *column_def, bool own_mem = true);
>>>>>>> 7e0ac0a9

    template <typename DistanceT, typename LabelT, typename Filter = std::nullopt_t, bool WithLock = true>
    std::tuple<size_t, std::unique_ptr<DistanceT[]>, std::unique_ptr<LabelT[]>>
    SearchIndex(const auto &q, size_t k, const Filter &filter, const KnnSearchOption &option = {}) const {
        std::tuple<size_t, std::unique_ptr<DistanceT[]>, std::unique_ptr<LabelT[]>> res{};
        std::visit(
            [&](auto &&index) {
                using T = std::decay_t<decltype(index)>;
                if constexpr (!std::is_same_v<T, std::nullptr_t>) {
                    using IndexT = std::decay_t<decltype(*index)>;
                    using QueryVecType = typename IndexT::QueryVecType;
                    res = index->template KnnSearch<Filter, WithLock>(reinterpret_cast<QueryVecType>(q), k, filter, option);
                }
            },
            hnsw_);
        return res;
    }

    template <typename DistanceT, typename LabelT, bool WithLock = true>
    std::tuple<size_t, std::unique_ptr<DistanceT[]>, std::unique_ptr<LabelT[]>>
    SearchIndex(const auto *q, size_t k, const KnnSearchOption &option = {}) const {
        std::tuple<size_t, std::unique_ptr<DistanceT[]>, std::unique_ptr<LabelT[]>> res{};
        std::visit(
            [&](auto &&index) {
                using T = std::decay_t<decltype(index)>;
                if constexpr (!std::is_same_v<T, std::nullptr_t>) {
                    using IndexT = std::decay_t<decltype(*index)>;
                    using QueryVecType = typename IndexT::QueryVecType;
                    res = index->template KnnSearch<WithLock>(reinterpret_cast<QueryVecType>(q), k, option);
                }
            },
            hnsw_);
        return res;
    }

private:
    template <typename Iter, typename Index>
    static void InsertVecs(Index &index, Iter &&iter, const HnswInsertConfig &config, size_t &mem_usage, size_t kBuildBucketSize = 1024) {
        auto &thread_pool = InfinityContext::instance().GetHnswBuildThreadPool();
        if (thread_pool.size() == 0) {
            LOG_CRITICAL(fmt::format("Dense index building worker: {}", InfinityContext::instance().config()->DenseIndexBuildingWorker()));
            UnrecoverableError("Hnsw build thread pool size is 0, config.");
        }
        using T = std::decay_t<decltype(index)>;
        if constexpr (!std::is_same_v<T, std::nullptr_t>) {
            using IndexT = std::decay_t<decltype(*index)>;
            if constexpr (!IndexT::kOwnMem) {
                UnrecoverableError("HnswHandler::InsertVecs: index does not own memory");
            } else {
                size_t mem1 = index->mem_usage();
                auto [start, end] = index->StoreData(std::forward<Iter>(iter), config);
                size_t bucket_size = std::max(kBuildBucketSize, size_t(end - start - 1) / thread_pool.size() + 1);
                size_t bucket_n = (end - start - 1) / bucket_size + 1;

                std::vector<std::future<void>> futs;
                futs.reserve(bucket_n);
                for (size_t i = 0; i < bucket_n; ++i) {
                    size_t i1 = start + i * bucket_size;
                    size_t i2 = std::min(i1 + bucket_size, size_t(end));
                    futs.emplace_back(thread_pool.push([&index, i1, i2](int id) {
                        for (size_t j = i1; j < i2; ++j) {
                            index->Build(j);
                        }
                    }));
                }
                for (auto &fut : futs) {
                    fut.get();
                }
                size_t mem2 = index->mem_usage();
                mem_usage = mem2 - mem1;
            }
        }
    }

public:
    size_t InsertVecs(SegmentOffset block_offset,
                      const ColumnVector &col,
                      BlockOffset offset,
                      BlockOffset row_count,
                      const HnswInsertConfig &config = kDefaultHnswInsertConfig,
                      size_t kBuildBucketSize = 1024);

    template <typename Iter>
    size_t InsertVecs(Iter iter, const HnswInsertConfig &config = kDefaultHnswInsertConfig, size_t kBuildBucketSize = 1024) {
        size_t mem_usage{};
        std::visit(
            [&](auto &&index) {
                using T = std::decay_t<decltype(index)>;
                if constexpr (!std::is_same_v<T, std::nullptr_t>) {
                    using IndexT = std::decay_t<decltype(*index)>;
                    if constexpr (!std::is_same_v<const typename IndexT::DataType *, typename Iter::ValueType>) {
                        UnrecoverableError("Data type mismatch.");
                    } else if constexpr (IndexT::kOwnMem) {
                        HnswHandler::InsertVecs(index, std::move(iter), config, mem_usage, kBuildBucketSize);
                    } else {
                        UnrecoverableError("Invalid index type.");
                    }
                }
            },
            hnsw_);
        return mem_usage;
    }

    template <typename LabelT>
    std::pair<VertexType, VertexType>
    StoreData(const auto *data, size_t dim, size_t vec_num, const HnswInsertConfig &option = kDefaultHnswInsertConfig) {
        std::pair<VertexType, VertexType> res{};
        std::visit(
            [&](auto &&index) {
                using T = std::decay_t<decltype(index)>;
                if constexpr (std::is_same_v<T, std::nullptr_t>) {
                    UnrecoverableError("Invalid index type.");
                } else {
                    using IndexT = std::decay_t<decltype(*index)>;
                    if constexpr (IndexT::kOwnMem) {
                        using DataType = typename IndexT::DataType;
                        using QueryVecType = typename IndexT::QueryVecType;
                        auto iter = DenseVectorIter<DataType, LabelT>(reinterpret_cast<QueryVecType>(data), dim, vec_num);
                        res = index->StoreData(std::move(iter), option);
                    } else {
                        UnrecoverableError("Invalid index type.");
                    }
                }
            },
            hnsw_);
        return res;
    }
    template <typename LabelT>
    LabelT GetLabel(VertexType vertex_i) const {
        LabelT res{};
        std::visit(
            [&](auto &&index) {
                using IndexType = std::decay_t<decltype(index)>;
                if constexpr (std::is_same_v<IndexType, std::nullptr_t>) {
                    UnrecoverableError("Invalid index type.");
                } else {
                    res = index->GetLabel(vertex_i);
                }
            },
            hnsw_);
        return res;
    }

public:
    // LSG setting
    template <typename Iter>
    SizeT InsertSampleVecs(Iter iter, SizeT sample_num = std::numeric_limits<SizeT>::max()) {
        SizeT insert_num = 0;
        std::visit(
            [&](auto &&index) {
                using T = std::decay_t<decltype(index)>;
                if constexpr (!std::is_same_v<T, std::nullptr_t>) {
                    insert_num = index->InsertSampleVecs(std::move(iter), sample_num);
                }
            },
            hnsw_);
        return insert_num;
    }
    SizeT InsertSampleVecs(SizeT sample_num, SegmentOffset block_offset, BlockOffset offset, const ColumnVector &col, BlockOffset row_count);

    template <typename Iter>
    void InsertLSAvg(Iter iter, SizeT row_count) {
        std::visit(
            [&](auto &&index) {
                using T = std::decay_t<decltype(index)>;
                if constexpr (!std::is_same_v<T, std::nullptr_t>) {
                    index->InsertLSAvg(std::move(iter), row_count);
                }
            },
            hnsw_);
    }
    void InsertLSAvg(SegmentOffset block_offset, BlockOffset offset, const ColumnVector &col, BlockOffset row_count);

    void SetLSGParam();

public:
    // get infomation from hnsw_ (hnsw_ create in compile)
    size_t MemUsage() const;
    size_t GetRowCount() const;
    size_t GetSizeInBytes() const;
    std::pair<size_t, size_t> GetInfo() const;
    void Check() const;

public:
    // hnsw_ data operator
<<<<<<< HEAD
=======
    void SetLSGParam(float alpha, std::unique_ptr<float[]> avg);
>>>>>>> 7e0ac0a9
    void SaveToPtr(LocalFileHandle &file_handle) const;
    void Load(LocalFileHandle &file_handle);
    void LoadFromPtr(LocalFileHandle &file_handle, size_t file_size);
    void LoadFromPtr(const char *ptr, size_t size);
    void Build(VertexType vertex_i);
    void Optimize();
    void CompressToLVQ();

private:
    AbstractHnsw hnsw_ = nullptr;
};

export using HnswHandlerPtr = HnswHandler *;

export struct HnswIndexInMem : public BaseMemIndex {
public:
    HnswIndexInMem() : hnsw_handler_(nullptr) {}
    HnswIndexInMem(RowID begin_row_id, const IndexBase *index_base, SharedPtr<ColumnDef> column_def, bool trace)
        : begin_row_id_(begin_row_id), hnsw_handler_(HnswHandler::Make(index_base, column_def).release()), trace_(trace), own_memory_(true) {}
    HnswIndexInMem(const HnswIndexInMem &) = delete;
    HnswIndexInMem &operator=(const HnswIndexInMem &) = delete;
    virtual ~HnswIndexInMem();

<<<<<<< HEAD
public:
    static UniquePtr<HnswIndexInMem> Make(RowID begin_row_id, const IndexBase *index_base, SharedPtr<ColumnDef> column_def, bool trace = false);

    static UniquePtr<HnswIndexInMem> Make(const IndexBase *index_base, SharedPtr<ColumnDef> column_def, bool trace = false);
=======
    static std::unique_ptr<HnswIndexInMem> Make(RowID begin_row_id, const IndexBase *index_base, const ColumnDef *column_def, bool trace = false);

    static std::unique_ptr<HnswIndexInMem> Make(const IndexBase *index_base, const ColumnDef *column_def, bool trace = false);
>>>>>>> 7e0ac0a9

public:
    void InsertVecs(SegmentOffset block_offset,
                    const ColumnVector &col,
                    BlockOffset offset,
                    BlockOffset row_count,
                    const HnswInsertConfig &config = kDefaultHnswInsertConfig);

    template <typename Iter>
    void InsertVecs(Iter iter, const HnswInsertConfig &config = kDefaultHnswInsertConfig, bool trace = true) {
        size_t mem_usage = hnsw_handler_->InsertVecs(std::move(iter), config, kBuildBucketSize);
        row_count_ += iter.GetRowCount();
        if (trace) {
            IncreaseMemoryUsageBase(mem_usage);
        }
    }

    void Dump(BufferObj *buffer_obj, size_t *dump_size_ptr = nullptr);

public:
    // LSG setting
    template <typename Iter>
    SizeT InsertSampleVecs(Iter iter, SizeT sample_num = std::numeric_limits<SizeT>::max()) {
        return hnsw_handler_->InsertSampleVecs(std::move(iter), sample_num);
    }
    SizeT InsertSampleVecs(SizeT sample_num, SegmentOffset block_offset, BlockOffset offset, const ColumnVector &col, BlockOffset row_count);
    template <typename Iter>

    void InsertLSAvg(Iter iter, SizeT row_count) {
        hnsw_handler_->InsertLSAvg(std::move(iter), row_count);
    }
    void InsertLSAvg(SegmentOffset block_offset, BlockOffset offset, const ColumnVector &col, BlockOffset row_count);

    void SetLSGParam();

public:
    RowID GetBeginRowID() const override { return begin_row_id_; }
    const HnswHandlerPtr &get() const { return hnsw_handler_; }
    HnswHandlerPtr *get_ptr() { return &hnsw_handler_; }
<<<<<<< HEAD
    SizeT GetRowCount() const;
    SizeT GetSizeInBytes() const;
=======
    void SetLSGParam(float alpha, std::unique_ptr<float[]> avg);
    size_t GetRowCount() const;
    size_t GetSizeInBytes() const;
>>>>>>> 7e0ac0a9

    const ChunkIndexMetaInfo GetChunkIndexMetaInfo() const override;

protected:
    MemIndexTracerInfo GetInfo() const override;

private:
    static constexpr size_t kBuildBucketSize = 1024;

    RowID begin_row_id_ = {};
    size_t row_count_ = 0;
    HnswHandlerPtr hnsw_handler_;
    bool trace_{};
    bool own_memory_{};
    BufferHandle chunk_handle_{};
};

} // namespace infinity<|MERGE_RESOLUTION|>--- conflicted
+++ resolved
@@ -94,15 +94,11 @@
     HnswHandler(const HnswHandler &) = delete;
     HnswHandler &operator=(const HnswHandler &) = delete;
 
-    static AbstractHnsw InitAbstractIndex(const IndexBase *index_base, SharedPtr<ColumnDef> column_def, bool own_mem = true);
-
-    HnswHandler(const IndexBase *index_base, SharedPtr<ColumnDef> column_def, bool own_mem = true);
-
-<<<<<<< HEAD
-    static UniquePtr<HnswHandler> Make(const IndexBase *index_base, SharedPtr<ColumnDef> column_def, bool own_mem = true);
-=======
-    static std::unique_ptr<HnswHandler> Make(const IndexBase *index_base, const ColumnDef *column_def, bool own_mem = true);
->>>>>>> 7e0ac0a9
+    static AbstractHnsw InitAbstractIndex(const IndexBase *index_base, std::shared_ptr<ColumnDef> column_def, bool own_mem = true);
+
+    HnswHandler(const IndexBase *index_base, std::shared_ptr<ColumnDef> column_def, bool own_mem = true);
+
+    static std::unique_ptr<HnswHandler> Make(const IndexBase *index_base, std::shared_ptr<ColumnDef> column_def, bool own_mem = true);
 
     template <typename DistanceT, typename LabelT, typename Filter = std::nullopt_t, bool WithLock = true>
     std::tuple<size_t, std::unique_ptr<DistanceT[]>, std::unique_ptr<LabelT[]>>
@@ -249,8 +245,8 @@
 public:
     // LSG setting
     template <typename Iter>
-    SizeT InsertSampleVecs(Iter iter, SizeT sample_num = std::numeric_limits<SizeT>::max()) {
-        SizeT insert_num = 0;
+    size_t InsertSampleVecs(Iter iter, size_t sample_num = std::numeric_limits<size_t>::max()) {
+        size_t insert_num = 0;
         std::visit(
             [&](auto &&index) {
                 using T = std::decay_t<decltype(index)>;
@@ -261,10 +257,10 @@
             hnsw_);
         return insert_num;
     }
-    SizeT InsertSampleVecs(SizeT sample_num, SegmentOffset block_offset, BlockOffset offset, const ColumnVector &col, BlockOffset row_count);
-
-    template <typename Iter>
-    void InsertLSAvg(Iter iter, SizeT row_count) {
+    size_t InsertSampleVecs(size_t sample_num, SegmentOffset block_offset, BlockOffset offset, const ColumnVector &col, BlockOffset row_count);
+
+    template <typename Iter>
+    void InsertLSAvg(Iter iter, size_t row_count) {
         std::visit(
             [&](auto &&index) {
                 using T = std::decay_t<decltype(index)>;
@@ -288,10 +284,6 @@
 
 public:
     // hnsw_ data operator
-<<<<<<< HEAD
-=======
-    void SetLSGParam(float alpha, std::unique_ptr<float[]> avg);
->>>>>>> 7e0ac0a9
     void SaveToPtr(LocalFileHandle &file_handle) const;
     void Load(LocalFileHandle &file_handle);
     void LoadFromPtr(LocalFileHandle &file_handle, size_t file_size);
@@ -309,22 +301,16 @@
 export struct HnswIndexInMem : public BaseMemIndex {
 public:
     HnswIndexInMem() : hnsw_handler_(nullptr) {}
-    HnswIndexInMem(RowID begin_row_id, const IndexBase *index_base, SharedPtr<ColumnDef> column_def, bool trace)
+    HnswIndexInMem(RowID begin_row_id, const IndexBase *index_base, std::shared_ptr<ColumnDef> column_def, bool trace)
         : begin_row_id_(begin_row_id), hnsw_handler_(HnswHandler::Make(index_base, column_def).release()), trace_(trace), own_memory_(true) {}
     HnswIndexInMem(const HnswIndexInMem &) = delete;
     HnswIndexInMem &operator=(const HnswIndexInMem &) = delete;
     virtual ~HnswIndexInMem();
 
-<<<<<<< HEAD
-public:
-    static UniquePtr<HnswIndexInMem> Make(RowID begin_row_id, const IndexBase *index_base, SharedPtr<ColumnDef> column_def, bool trace = false);
-
-    static UniquePtr<HnswIndexInMem> Make(const IndexBase *index_base, SharedPtr<ColumnDef> column_def, bool trace = false);
-=======
-    static std::unique_ptr<HnswIndexInMem> Make(RowID begin_row_id, const IndexBase *index_base, const ColumnDef *column_def, bool trace = false);
-
-    static std::unique_ptr<HnswIndexInMem> Make(const IndexBase *index_base, const ColumnDef *column_def, bool trace = false);
->>>>>>> 7e0ac0a9
+public:
+    static std::unique_ptr<HnswIndexInMem> Make(RowID begin_row_id, const IndexBase *index_base, std::shared_ptr<ColumnDef> column_def, bool trace = false);
+
+    static std::unique_ptr<HnswIndexInMem> Make(const IndexBase *index_base, std::shared_ptr<ColumnDef> column_def, bool trace = false);
 
 public:
     void InsertVecs(SegmentOffset block_offset,
@@ -347,13 +333,13 @@
 public:
     // LSG setting
     template <typename Iter>
-    SizeT InsertSampleVecs(Iter iter, SizeT sample_num = std::numeric_limits<SizeT>::max()) {
+    size_t InsertSampleVecs(Iter iter, size_t sample_num = std::numeric_limits<size_t>::max()) {
         return hnsw_handler_->InsertSampleVecs(std::move(iter), sample_num);
     }
-    SizeT InsertSampleVecs(SizeT sample_num, SegmentOffset block_offset, BlockOffset offset, const ColumnVector &col, BlockOffset row_count);
-    template <typename Iter>
-
-    void InsertLSAvg(Iter iter, SizeT row_count) {
+    size_t InsertSampleVecs(size_t sample_num, SegmentOffset block_offset, BlockOffset offset, const ColumnVector &col, BlockOffset row_count);
+    template <typename Iter>
+
+    void InsertLSAvg(Iter iter, size_t row_count) {
         hnsw_handler_->InsertLSAvg(std::move(iter), row_count);
     }
     void InsertLSAvg(SegmentOffset block_offset, BlockOffset offset, const ColumnVector &col, BlockOffset row_count);
@@ -364,14 +350,8 @@
     RowID GetBeginRowID() const override { return begin_row_id_; }
     const HnswHandlerPtr &get() const { return hnsw_handler_; }
     HnswHandlerPtr *get_ptr() { return &hnsw_handler_; }
-<<<<<<< HEAD
-    SizeT GetRowCount() const;
-    SizeT GetSizeInBytes() const;
-=======
-    void SetLSGParam(float alpha, std::unique_ptr<float[]> avg);
     size_t GetRowCount() const;
     size_t GetSizeInBytes() const;
->>>>>>> 7e0ac0a9
 
     const ChunkIndexMetaInfo GetChunkIndexMetaInfo() const override;
 
