//
// Created by infiniflow on 25-5-13.
//

export module infinity_core:hnsw_handler;

import :hnsw_alg;
import :data_store;
import :vec_store_type;
import :dist_func_l2;
import :dist_func_ip;
import :hnsw_common;
import :index_hnsw;
import :infinity_exception;
import :index_base;
import :logger;
import :infinity_context;
import :logger;
import :base_memindex;
import :memindex_tracer;
import :buffer_handle;
import :config;
import :chunk_index_meta;

import std;
import third_party;

import internal_types;
import embedding_info;
import column_def;

namespace infinity {

class BufferManager;
struct ColumnVector;
class BufferObj;
class LocalFileHandle;

using AbstractHnsw = std::variant<std::unique_ptr<KnnHnsw<PlainCosVecStoreType<float>, SegmentOffset>>,
                                  std::unique_ptr<KnnHnsw<PlainIPVecStoreType<float>, SegmentOffset>>,
                                  std::unique_ptr<KnnHnsw<PlainL2VecStoreType<float>, SegmentOffset>>,
                                  std::unique_ptr<KnnHnsw<PlainCosVecStoreType<u8>, SegmentOffset>>,
                                  std::unique_ptr<KnnHnsw<PlainIPVecStoreType<u8>, SegmentOffset>>,
                                  std::unique_ptr<KnnHnsw<PlainL2VecStoreType<u8>, SegmentOffset>>,
                                  std::unique_ptr<KnnHnsw<PlainCosVecStoreType<i8>, SegmentOffset>>,
                                  std::unique_ptr<KnnHnsw<PlainIPVecStoreType<i8>, SegmentOffset>>,
                                  std::unique_ptr<KnnHnsw<PlainL2VecStoreType<i8>, SegmentOffset>>,
                                  std::unique_ptr<KnnHnsw<LVQCosVecStoreType<float, i8>, SegmentOffset>>,
                                  std::unique_ptr<KnnHnsw<LVQIPVecStoreType<float, i8>, SegmentOffset>>,
                                  std::unique_ptr<KnnHnsw<LVQL2VecStoreType<float, i8>, SegmentOffset>>,
                                  std::unique_ptr<KnnHnsw<PlainCosVecStoreType<float, true>, SegmentOffset>>,
                                  std::unique_ptr<KnnHnsw<PlainIPVecStoreType<float, true>, SegmentOffset>>,
                                  std::unique_ptr<KnnHnsw<PlainL2VecStoreType<float, true>, SegmentOffset>>,
                                  std::unique_ptr<KnnHnsw<PlainCosVecStoreType<u8, true>, SegmentOffset>>,
                                  std::unique_ptr<KnnHnsw<PlainIPVecStoreType<u8, true>, SegmentOffset>>,
                                  std::unique_ptr<KnnHnsw<PlainL2VecStoreType<u8, true>, SegmentOffset>>,
                                  std::unique_ptr<KnnHnsw<PlainCosVecStoreType<i8, true>, SegmentOffset>>,
                                  std::unique_ptr<KnnHnsw<PlainIPVecStoreType<i8, true>, SegmentOffset>>,
                                  std::unique_ptr<KnnHnsw<PlainL2VecStoreType<i8, true>, SegmentOffset>>,
                                  std::unique_ptr<KnnHnsw<LVQCosVecStoreType<float, i8, true>, SegmentOffset>>,
                                  std::unique_ptr<KnnHnsw<LVQIPVecStoreType<float, i8, true>, SegmentOffset>>,
                                  std::unique_ptr<KnnHnsw<LVQL2VecStoreType<float, i8, true>, SegmentOffset>>,

                                  std::unique_ptr<KnnHnsw<PlainCosVecStoreType<float>, SegmentOffset, false>>,
                                  std::unique_ptr<KnnHnsw<PlainIPVecStoreType<float>, SegmentOffset, false>>,
                                  std::unique_ptr<KnnHnsw<PlainL2VecStoreType<float>, SegmentOffset, false>>,
                                  std::unique_ptr<KnnHnsw<PlainCosVecStoreType<u8>, SegmentOffset, false>>,
                                  std::unique_ptr<KnnHnsw<PlainIPVecStoreType<u8>, SegmentOffset, false>>,
                                  std::unique_ptr<KnnHnsw<PlainL2VecStoreType<u8>, SegmentOffset, false>>,
                                  std::unique_ptr<KnnHnsw<PlainCosVecStoreType<i8>, SegmentOffset, false>>,
                                  std::unique_ptr<KnnHnsw<PlainIPVecStoreType<i8>, SegmentOffset, false>>,
                                  std::unique_ptr<KnnHnsw<PlainL2VecStoreType<i8>, SegmentOffset, false>>,
                                  std::unique_ptr<KnnHnsw<LVQCosVecStoreType<float, i8>, SegmentOffset, false>>,
                                  std::unique_ptr<KnnHnsw<LVQIPVecStoreType<float, i8>, SegmentOffset, false>>,
                                  std::unique_ptr<KnnHnsw<LVQL2VecStoreType<float, i8>, SegmentOffset, false>>,
                                  std::unique_ptr<KnnHnsw<PlainCosVecStoreType<float, true>, SegmentOffset, false>>,
                                  std::unique_ptr<KnnHnsw<PlainIPVecStoreType<float, true>, SegmentOffset, false>>,
                                  std::unique_ptr<KnnHnsw<PlainL2VecStoreType<float, true>, SegmentOffset, false>>,
                                  std::unique_ptr<KnnHnsw<PlainCosVecStoreType<u8, true>, SegmentOffset, false>>,
                                  std::unique_ptr<KnnHnsw<PlainIPVecStoreType<u8, true>, SegmentOffset, false>>,
                                  std::unique_ptr<KnnHnsw<PlainL2VecStoreType<u8, true>, SegmentOffset, false>>,
                                  std::unique_ptr<KnnHnsw<PlainCosVecStoreType<i8, true>, SegmentOffset, false>>,
                                  std::unique_ptr<KnnHnsw<PlainIPVecStoreType<i8, true>, SegmentOffset, false>>,
                                  std::unique_ptr<KnnHnsw<PlainL2VecStoreType<i8, true>, SegmentOffset, false>>,
                                  std::unique_ptr<KnnHnsw<LVQCosVecStoreType<float, i8, true>, SegmentOffset, false>>,
                                  std::unique_ptr<KnnHnsw<LVQIPVecStoreType<float, i8, true>, SegmentOffset, false>>,
                                  std::unique_ptr<KnnHnsw<LVQL2VecStoreType<float, i8, true>, SegmentOffset, false>>,
                                  std::nullptr_t>;

export struct HnswHandler {
public:
    HnswHandler() : hnsw_(nullptr) {}
    virtual ~HnswHandler() {}
    HnswHandler(const HnswHandler &) = delete;
    HnswHandler &operator=(const HnswHandler &) = delete;

    static AbstractHnsw InitAbstractIndex(const IndexBase *index_base, const ColumnDef *column_def, bool own_mem = true);

    HnswHandler(const IndexBase *index_base, const ColumnDef *column_def, bool own_mem = true);

    static std::unique_ptr<HnswHandler> Make(const IndexBase *index_base, const ColumnDef *column_def, bool own_mem = true);

    template <typename DistanceT, typename LabelT, typename Filter = std::nullopt_t, bool WithLock = true>
    std::tuple<size_t, std::unique_ptr<DistanceT[]>, std::unique_ptr<LabelT[]>>
    SearchIndex(const auto &q, size_t k, const Filter &filter, const KnnSearchOption &option = {}) const {
        std::tuple<size_t, std::unique_ptr<DistanceT[]>, std::unique_ptr<LabelT[]>> res{};
        std::visit(
            [&](auto &&index) {
                using T = std::decay_t<decltype(index)>;
                if constexpr (!std::is_same_v<T, std::nullptr_t>) {
                    using IndexT = std::decay_t<decltype(*index)>;
                    using QueryVecType = typename IndexT::QueryVecType;
                    res = index->template KnnSearch<Filter, WithLock>(reinterpret_cast<QueryVecType>(q), k, filter, option);
                }
            },
            hnsw_);
        return res;
    }

    template <typename DistanceT, typename LabelT, bool WithLock = true>
    std::tuple<size_t, std::unique_ptr<DistanceT[]>, std::unique_ptr<LabelT[]>> SearchIndex(const auto *q, size_t k, const KnnSearchOption &option = {}) const {
        std::tuple<size_t, std::unique_ptr<DistanceT[]>, std::unique_ptr<LabelT[]>> res{};
        std::visit(
            [&](auto &&index) {
                using T = std::decay_t<decltype(index)>;
                if constexpr (!std::is_same_v<T, std::nullptr_t>) {
                    using IndexT = std::decay_t<decltype(*index)>;
                    using QueryVecType = typename IndexT::QueryVecType;
                    res = index->template KnnSearch<WithLock>(reinterpret_cast<QueryVecType>(q), k, option);
                }
            },
            hnsw_);
        return res;
    }

private:
    template <typename Iter, typename Index>
    static void InsertVecs(Index &index, Iter &&iter, const HnswInsertConfig &config, size_t &mem_usage, size_t kBuildBucketSize = 1024) {
        auto &thread_pool = InfinityContext::instance().GetHnswBuildThreadPool();
        if (thread_pool.size() == 0) {
            LOG_CRITICAL(fmt::format("Dense index building worker: {}", InfinityContext::instance().config()->DenseIndexBuildingWorker()));
            UnrecoverableError("Hnsw build thread pool size is 0, config.");
        }
        using T = std::decay_t<decltype(index)>;
        if constexpr (!std::is_same_v<T, std::nullptr_t>) {
            using IndexT = std::decay_t<decltype(*index)>;
            if constexpr (!IndexT::kOwnMem) {
                UnrecoverableError("HnswHandler::InsertVecs: index does not own memory");
            } else {
                size_t mem1 = index->mem_usage();
                auto [start, end] = index->StoreData(std::forward<Iter>(iter), config);
                size_t bucket_size = std::max(kBuildBucketSize, size_t(end - start - 1) / thread_pool.size() + 1);
                size_t bucket_n = (end - start - 1) / bucket_size + 1;

                std::vector<std::future<void>> futs;
                futs.reserve(bucket_n);
                for (size_t i = 0; i < bucket_n; ++i) {
                    size_t i1 = start + i * bucket_size;
                    size_t i2 = std::min(i1 + bucket_size, size_t(end));
                    futs.emplace_back(thread_pool.push([&index, i1, i2](int id) {
                        for (size_t j = i1; j < i2; ++j) {
                            index->Build(j);
                        }
                    }));
                }
                for (auto &fut : futs) {
                    fut.get();
                }
                size_t mem2 = index->mem_usage();
                mem_usage = mem2 - mem1;
            }
        }
    }

public:
    size_t InsertVecs(SegmentOffset block_offset,
                     const ColumnVector &col,
                     BlockOffset offset,
                     BlockOffset row_count,
                     const HnswInsertConfig &config = kDefaultHnswInsertConfig,
                     size_t kBuildBucketSize = 1024);

    template <typename Iter>
    size_t InsertVecs(Iter iter, const HnswInsertConfig &config = kDefaultHnswInsertConfig, size_t kBuildBucketSize = 1024) {
        size_t mem_usage{};
        std::visit(
            [&](auto &&index) {
                using T = std::decay_t<decltype(index)>;
                if constexpr (!std::is_same_v<T, std::nullptr_t>) {
                    using IndexT = std::decay_t<decltype(*index)>;
                    if constexpr (!std::is_same_v<const typename IndexT::DataType *, typename Iter::ValueType>) {
                        UnrecoverableError("Data type mismatch.");
                    } else if constexpr (IndexT::kOwnMem) {
                        HnswHandler::InsertVecs(index, std::move(iter), config, mem_usage, kBuildBucketSize);
                    } else {
                        UnrecoverableError("Invalid index type.");
                    }
                }
            },
            hnsw_);
        return mem_usage;
    }

    template <typename LabelT>
    std::pair<VertexType, VertexType> StoreData(const auto *data, size_t dim, size_t vec_num, const HnswInsertConfig &option = kDefaultHnswInsertConfig) {
        std::pair<VertexType, VertexType> res{};
        std::visit(
            [&](auto &&index) {
                using T = std::decay_t<decltype(index)>;
                if constexpr (std::is_same_v<T, std::nullptr_t>) {
                    UnrecoverableError("Invalid index type.");
                } else {
                    using IndexT = std::decay_t<decltype(*index)>;
                    if constexpr (IndexT::kOwnMem) {
                        using DataType = typename IndexT::DataType;
                        using QueryVecType = typename IndexT::QueryVecType;
                        auto iter = DenseVectorIter<DataType, LabelT>(reinterpret_cast<QueryVecType>(data), dim, vec_num);
                        res = index->StoreData(std::move(iter), option);
                    } else {
                        UnrecoverableError("Invalid index type.");
                    }
                }
            },
            hnsw_);
        return res;
    }
    template <typename LabelT>
    LabelT GetLabel(VertexType vertex_i) const {
        LabelT res{};
        std::visit(
            [&](auto &&index) {
                using IndexType = std::decay_t<decltype(index)>;
                if constexpr (std::is_same_v<IndexType, std::nullptr_t>) {
                    UnrecoverableError("Invalid index type.");
                } else {
                    res = index->GetLabel(vertex_i);
                }
            },
            hnsw_);
        return res;
    }

    // get infomation from hnsw_ (hnsw_ create in compile)
    size_t MemUsage() const;
    size_t GetRowCount() const;
    size_t GetSizeInBytes() const;
    std::pair<size_t, size_t> GetInfo() const;
    void Check() const;

    // hnsw_ data operator
    void SetLSGParam(float alpha, std::unique_ptr<float[]> avg);
    void SaveToPtr(LocalFileHandle &file_handle) const;
    void Load(LocalFileHandle &file_handle);
    void LoadFromPtr(LocalFileHandle &file_handle, size_t file_size);
    void LoadFromPtr(const char *ptr, size_t size);
    void Build(VertexType vertex_i);
    void Optimize();
    void CompressToLVQ();

private:
    AbstractHnsw hnsw_ = nullptr;
};

export using HnswHandlerPtr = HnswHandler *;

export struct HnswIndexInMem : public BaseMemIndex {
public:
    HnswIndexInMem() : hnsw_handler_(nullptr) {}
    HnswIndexInMem(RowID begin_row_id, const IndexBase *index_base, const ColumnDef *column_def, bool trace)
        : begin_row_id_(begin_row_id), hnsw_handler_(HnswHandler::Make(index_base, column_def).release()), trace_(trace), own_memory_(true) {}
    HnswIndexInMem(const HnswIndexInMem &) = delete;
    HnswIndexInMem &operator=(const HnswIndexInMem &) = delete;
    virtual ~HnswIndexInMem();

    static std::unique_ptr<HnswIndexInMem> Make(RowID begin_row_id, const IndexBase *index_base, const ColumnDef *column_def, bool trace = false);

    static std::unique_ptr<HnswIndexInMem> Make(const IndexBase *index_base, const ColumnDef *column_def, bool trace = false);

    void InsertVecs(SegmentOffset block_offset,
                    const ColumnVector &col,
                    BlockOffset offset,
                    BlockOffset row_count,
                    const HnswInsertConfig &config = kDefaultHnswInsertConfig);

    template <typename Iter>
    void InsertVecs(Iter iter, const HnswInsertConfig &config = kDefaultHnswInsertConfig, bool trace = true) {
<<<<<<< HEAD
        size_t mem_usage = hnsw_handler_->InsertVecs(std::move(iter), config, kBuildBucketSize);
=======
        SizeT mem_usage = hnsw_handler_->InsertVecs(std::move(iter), config, kBuildBucketSize);
        row_count_ += iter.GetRowCount();
>>>>>>> eb1dece9
        if (trace) {
            IncreaseMemoryUsageBase(mem_usage);
        }
    }

    void Dump(BufferObj *buffer_obj, size_t *dump_size_ptr = nullptr);

    RowID GetBeginRowID() const override { return begin_row_id_; }
    const HnswHandlerPtr &get() const { return hnsw_handler_; }
    HnswHandlerPtr *get_ptr() { return &hnsw_handler_; }
    void SetLSGParam(float alpha, std::unique_ptr<float[]> avg);
    size_t GetRowCount() const;
    size_t GetSizeInBytes() const;

    const ChunkIndexMetaInfo GetChunkIndexMetaInfo() const override;

protected:
    MemIndexTracerInfo GetInfo() const override;

private:
    static constexpr size_t kBuildBucketSize = 1024;

    RowID begin_row_id_ = {};
    SizeT row_count_ = 0;
    HnswHandlerPtr hnsw_handler_;
    bool trace_{};
    bool own_memory_{};
    BufferHandle chunk_handle_{};
};

} // namespace infinity<|MERGE_RESOLUTION|>--- conflicted
+++ resolved
@@ -118,7 +118,8 @@
     }
 
     template <typename DistanceT, typename LabelT, bool WithLock = true>
-    std::tuple<size_t, std::unique_ptr<DistanceT[]>, std::unique_ptr<LabelT[]>> SearchIndex(const auto *q, size_t k, const KnnSearchOption &option = {}) const {
+    std::tuple<size_t, std::unique_ptr<DistanceT[]>, std::unique_ptr<LabelT[]>>
+    SearchIndex(const auto *q, size_t k, const KnnSearchOption &option = {}) const {
         std::tuple<size_t, std::unique_ptr<DistanceT[]>, std::unique_ptr<LabelT[]>> res{};
         std::visit(
             [&](auto &&index) {
@@ -174,11 +175,11 @@
 
 public:
     size_t InsertVecs(SegmentOffset block_offset,
-                     const ColumnVector &col,
-                     BlockOffset offset,
-                     BlockOffset row_count,
-                     const HnswInsertConfig &config = kDefaultHnswInsertConfig,
-                     size_t kBuildBucketSize = 1024);
+                      const ColumnVector &col,
+                      BlockOffset offset,
+                      BlockOffset row_count,
+                      const HnswInsertConfig &config = kDefaultHnswInsertConfig,
+                      size_t kBuildBucketSize = 1024);
 
     template <typename Iter>
     size_t InsertVecs(Iter iter, const HnswInsertConfig &config = kDefaultHnswInsertConfig, size_t kBuildBucketSize = 1024) {
@@ -202,7 +203,8 @@
     }
 
     template <typename LabelT>
-    std::pair<VertexType, VertexType> StoreData(const auto *data, size_t dim, size_t vec_num, const HnswInsertConfig &option = kDefaultHnswInsertConfig) {
+    std::pair<VertexType, VertexType>
+    StoreData(const auto *data, size_t dim, size_t vec_num, const HnswInsertConfig &option = kDefaultHnswInsertConfig) {
         std::pair<VertexType, VertexType> res{};
         std::visit(
             [&](auto &&index) {
@@ -284,12 +286,8 @@
 
     template <typename Iter>
     void InsertVecs(Iter iter, const HnswInsertConfig &config = kDefaultHnswInsertConfig, bool trace = true) {
-<<<<<<< HEAD
         size_t mem_usage = hnsw_handler_->InsertVecs(std::move(iter), config, kBuildBucketSize);
-=======
-        SizeT mem_usage = hnsw_handler_->InsertVecs(std::move(iter), config, kBuildBucketSize);
         row_count_ += iter.GetRowCount();
->>>>>>> eb1dece9
         if (trace) {
             IncreaseMemoryUsageBase(mem_usage);
         }
@@ -313,7 +311,7 @@
     static constexpr size_t kBuildBucketSize = 1024;
 
     RowID begin_row_id_ = {};
-    SizeT row_count_ = 0;
+    size_t row_count_ = 0;
     HnswHandlerPtr hnsw_handler_;
     bool trace_{};
     bool own_memory_{};
