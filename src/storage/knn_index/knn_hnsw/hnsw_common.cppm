--- conflicted
+++ resolved
@@ -35,14 +35,10 @@
 export template <typename Iterator, typename RtnType, typename LabelType>
 concept DataIteratorConcept = requires(Iterator iter) {
     typename std::decay_t<Iterator>::ValueType;
-<<<<<<< HEAD
     { iter.Next() } -> std::same_as<std::optional<std::pair<RtnType, LabelType>>>;
-=======
-    { iter.Next() } -> std::same_as<Optional<Pair<RtnType, LabelType>>>;
     // HnswIndexInMem::InsertVecs<Iter> needs row count which might be different with the vector count,
     // for example MemIndexInserterIter1<MultiVectorRef<ElementT>>.
-    { iter.GetRowCount() } -> std::same_as<SizeT>;
->>>>>>> eb1dece9
+    { iter.GetRowCount() } -> std::same_as<size_t>;
 };
 
 export template <typename DataType, typename LabelType>
@@ -67,7 +63,7 @@
         return std::make_pair(ret, label_++);
     }
 
-    SizeT GetRowCount() const { return (ptr_end_ - ptr_) / dim_; }
+    size_t GetRowCount() const { return (ptr_end_ - ptr_) / dim_; }
 };
 
 export template <typename DataType, typename IdxType, typename LabelType>
@@ -95,7 +91,7 @@
         return std::make_pair(SparseVecRef<DataType, IdxType>(nnz, indice, data), label_++);
     }
 
-    SizeT GetRowCount() const { return indptr_end_ - indptr_ - 1; }
+    size_t GetRowCount() const { return indptr_end_ - indptr_ - 1; }
 };
 
 export template <typename LabelType>
