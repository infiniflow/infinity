// Copyright(C) 2023 InfiniFlow, Inc. All rights reserved.
//
// Licensed under the Apache License, Version 2.0 (the "License");
// you may not use this file except in compliance with the License.
// You may obtain a copy of the License at
//
//     https://www.apache.org/licenses/LICENSE-2.0
//
// Unless required by applicable law or agreed to in writing, software
// distributed under the License is distributed on an "AS IS" BASIS,
// WITHOUT WARRANTIES OR CONDITIONS OF ANY KIND, either express or implied.
// See the License for the specific language governing permissions and
// limitations under the License.

module;

#include <limits>
#include <utility>

export module infinity_core:hnsw_common;

import :stl;
import :infinity_exception;
import :sparse_util;
import :default_values;

namespace infinity {

export struct HnswConfig {
    SizeT lvq_buffer_size_;
};

export constexpr SizeT AlignTo(SizeT a, SizeT b) { return (a + b - 1) / b * b; }

export using MeanType = double;
export using VertexType = i32;
export using VertexListSize = i32;
export using LayerSize = i32;

export constexpr VertexType kInvalidVertex = -1;

export template <typename Iterator, typename RtnType, typename LabelType>
concept DataIteratorConcept = requires(Iterator iter) {
    typename std::decay_t<Iterator>::ValueType;
    { iter.Next() } -> std::same_as<Optional<Pair<RtnType, LabelType>>>;
    // HnswIndexInMem::InsertVecs<Iter> needs row count which might be different with the vector count,
    // for example MemIndexInserterIter1<MultiVectorRef<ElementT>>.
    { iter.GetRowCount() } -> std::same_as<SizeT>;
};

export template <typename DataType, typename LabelType>
class DenseVectorIter {
    const DataType *ptr_;
    const SizeT dim_;
    const DataType *const ptr_end_;
    LabelType label_;

public:
    using This = DenseVectorIter<DataType, LabelType>;
    using Split = Vector<This>;
    using ValueType = const DataType *;

    DenseVectorIter(ValueType ptr, SizeT dim, SizeT vec_num, LabelType offset = 0)
        : ptr_(ptr), dim_(dim), ptr_end_(ptr_ + dim * vec_num), label_(offset) {}

    Optional<Pair<ValueType, LabelType>> Next() {
        auto ret = ptr_;
        if (ret == ptr_end_) {
            return None;
        }
        ptr_ += dim_;
        return std::make_pair(ret, label_++);
    }

<<<<<<< HEAD
    Split split() && {
        Split res;
        LabelType vec_num = 0;
        ValueType head = ptr_;
        while (ptr_ != ptr_end_) {
            if (vec_num == DEFAULT_ITER_BATCH_SIZE) {
                res.emplace_back(head, dim_, DEFAULT_ITER_BATCH_SIZE, label_ + res.size() * DEFAULT_ITER_BATCH_SIZE);
                vec_num = 0;
                head = ptr_;
            }
            ptr_ += dim_;
            ++vec_num;
        }
        res.emplace_back(head, dim_, vec_num, label_ + res.size() * DEFAULT_ITER_BATCH_SIZE);
        return res;
    }
=======
    SizeT GetRowCount() const { return (ptr_end_ - ptr_) / dim_; }
>>>>>>> d8fafce2
};

export template <typename DataType, typename IdxType, typename LabelType>
class SparseVectorIter {
    const i64 *indptr_;
    const IdxType *indice_;
    const DataType *data_;
    const i64 *indptr_end_;
    LabelType label_;

public:
    using ValueType = SparseVecRef<DataType, IdxType>;

    SparseVectorIter(const i64 *indptr, const IdxType *indice, const DataType *data, i32 vec_num, LabelType offset = 0)
        : indptr_(indptr), indice_(indice), data_(data), indptr_end_(indptr_ + vec_num + 1), label_(offset) {}

    Optional<Pair<SparseVecRef<DataType, IdxType>, LabelType>> Next() {
        if (indptr_ + 1 == indptr_end_) {
            return None;
        }
        i64 nnz = indptr_[1] - indptr_[0];
        const IdxType *indice = indice_ + indptr_[0];
        const DataType *data = data_ + indptr_[0];
        ++indptr_;
        return std::make_pair(SparseVecRef<DataType, IdxType>(nnz, indice, data), label_++);
    }

    SizeT GetRowCount() const { return indptr_end_ - indptr_ - 1; }
};

export template <typename LabelType>
class FilterBase {
public:
    virtual bool operator()(const LabelType &vertex_i) const = 0;
};

export template <typename Filter, typename LabelType>
concept FilterConcept = requires(LabelType label) { std::is_same_v<Filter, NoneType> || std::is_base_of_v<FilterBase<LabelType>, Filter>; };

export struct HnswInsertConfig {
    bool optimize_;
};

export constexpr HnswInsertConfig kDefaultHnswInsertConfig = {
    .optimize_ = false,
};

export template <typename Iter>
concept SplitIter = requires(Iter iter) { typename Iter::Split; };

} // namespace infinity<|MERGE_RESOLUTION|>--- conflicted
+++ resolved
@@ -72,7 +72,8 @@
         return std::make_pair(ret, label_++);
     }
 
-<<<<<<< HEAD
+    SizeT GetRowCount() const { return (ptr_end_ - ptr_) / dim_; }
+
     Split split() && {
         Split res;
         LabelType vec_num = 0;
@@ -89,9 +90,6 @@
         res.emplace_back(head, dim_, vec_num, label_ + res.size() * DEFAULT_ITER_BATCH_SIZE);
         return res;
     }
-=======
-    SizeT GetRowCount() const { return (ptr_end_ - ptr_) / dim_; }
->>>>>>> d8fafce2
 };
 
 export template <typename DataType, typename IdxType, typename LabelType>
