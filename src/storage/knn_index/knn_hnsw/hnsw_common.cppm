--- conflicted
+++ resolved
@@ -51,20 +51,13 @@
 
 public:
     using This = DenseVectorIter<DataType, LabelType>;
-    using Split = Vector<This>;
+    using Split = std::vector<This>;
     using ValueType = const DataType *;
 
-<<<<<<< HEAD
-    DenseVectorIter(ValueType ptr, SizeT dim, SizeT vec_num, LabelType offset = 0)
+    DenseVectorIter(ValueType ptr, size_t dim, size_t vec_num, LabelType offset = 0)
         : ptr_(ptr), dim_(dim), ptr_end_(ptr_ + dim * vec_num), label_(offset) {}
 
-    Optional<Pair<ValueType, LabelType>> Next() {
-=======
-    DenseVectorIter(const DataType *ptr, size_t dim, size_t vec_num, LabelType offset = 0)
-        : ptr_(ptr), dim_(dim), ptr_end_(ptr_ + dim * vec_num), label_(offset) {}
-
-    std::optional<std::pair<const DataType *, LabelType>> Next() {
->>>>>>> 7e0ac0a9
+    std::optional<std::pair<ValueType, LabelType>> Next() {
         auto ret = ptr_;
         if (ret == ptr_end_) {
             return std::nullopt;
@@ -73,8 +66,7 @@
         return std::make_pair(ret, label_++);
     }
 
-<<<<<<< HEAD
-    SizeT GetRowCount() const { return (ptr_end_ - ptr_) / dim_; }
+    size_t GetRowCount() const { return (ptr_end_ - ptr_) / dim_; }
 
     Split split() && {
         Split res;
@@ -92,9 +84,6 @@
         res.emplace_back(head, dim_, vec_num, label_ + res.size() * DEFAULT_ITER_BATCH_SIZE);
         return res;
     }
-=======
-    size_t GetRowCount() const { return (ptr_end_ - ptr_) / dim_; }
->>>>>>> 7e0ac0a9
 };
 
 export template <typename DataType, typename IdxType, typename LabelType>
