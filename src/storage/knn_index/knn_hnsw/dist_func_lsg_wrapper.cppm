// Copyright(C) 2023 InfiniFlow, Inc. All rights reserved.
//
// Licensed under the Apache License, Version 2.0 (the "License");
// you may not use this file except in compliance with the License.
// You may obtain a copy of the License at
//
//     https://www.apache.org/licenses/LICENSE-2.0
//
// Unless required by applicable law or agreed to in writing, software
// distributed under the License is distributed on an "AS IS" BASIS,
// WITHOUT WARRANTIES OR CONDITIONS OF ANY KIND, either express or implied.
// See the License for the specific language governing permissions and
// limitations under the License.

module;

<<<<<<< HEAD
export module infinity_core:dist_func_lsg_wrapper;

import :stl;
import :plain_vec_store;
import :dist_func_l2;
import :dist_func_ip;
import :dist_func_cos;
import :hnsw_common;
=======
import stl;
import plain_vec_store;
import lvq_vec_store;
import dist_func_l2;
import dist_func_ip;
import dist_func_cos;
import hnsw_common;

export module dist_func_lsg_wrapper;
>>>>>>> ca0fdaf1

namespace infinity {

export template <typename Dist, typename VecStoreMeta>
class LSGDistWrapper {
public:
    using StoreType = typename VecStoreMeta::StoreType;
    using DistanceType = typename VecStoreMeta::DistanceType;
    using LSG = void;
    using LVQDist = typename Dist::LVQDist;

    LSGDistWrapper() = default;
    LSGDistWrapper(LSGDistWrapper &&other) : avg_(std::exchange(other.avg_, nullptr)), alpha_(other.alpha_), dist_(std::move(other.dist_)) {}
    LSGDistWrapper &operator=(LSGDistWrapper &&other) {
        if (this != &other) {
            avg_ = std::exchange(other.avg_, nullptr);
            alpha_ = other.alpha_;
            dist_ = std::move(other.dist_);
        }
        return *this;
    }
    ~LSGDistWrapper() = default;

    LSGDistWrapper(SizeT dim) : dist_(dim) {}

    template <typename DataStore>
    DistanceType operator()(VertexType v1_i, VertexType v2_i, const DataStore &data_store) const {
        DistanceType d = dist_(v1_i, v2_i, data_store);
        return Inner(d, avg_[v1_i], avg_[v2_i]);
    }

    template <typename DataStore>
    DistanceType operator()(const StoreType &v1, VertexType v2_i, const DataStore &data_store, VertexType v1_i = kInvalidVertex) const {
        DistanceType d = dist_(v1, v2_i, data_store, v1_i);
        if (v1_i == kInvalidVertex || avg_.get() == nullptr) {
            return d;
        }
        return Inner(d, avg_[v1_i], avg_[v2_i]);
    }

    void SetLSGParam(float alpha, UniquePtr<float[]> avg) {
        alpha_ = alpha;
        avg_ = std::move(avg);
    }

    LVQDist ToLVQDistance(SizeT dim) && {
        if constexpr (std::is_same_v<typename Dist::This, typename Dist::LVQDist>) {
            return std::move(dist_);
        } else {
            return std::move(dist_).ToLVQDistance(dim);
        }
    }

private:
    DistanceType Inner(DistanceType d, float gt1, float gt2) const {
        float k = std::pow(std::sqrt(gt1 * gt2), alpha_);
        if (k == 0.0) {
            return std::numeric_limits<DistanceType>::max();
        }
        return d / k;
    }

private:
    UniquePtr<float[]> avg_;
    float alpha_ = 1.0;
    Dist dist_;
};

export template <typename DataType>
using PlainL2LSGDist = LSGDistWrapper<PlainL2Dist<DataType>, PlainVecStoreMeta<DataType>>;

export template <typename DataType>
using PlainIPLSGDist = LSGDistWrapper<PlainIPDist<DataType>, PlainVecStoreMeta<DataType>>;

export template <typename DataType>
using PlainCosLSGDist = LSGDistWrapper<PlainCosDist<DataType>, PlainVecStoreMeta<DataType>>;

export template <typename DataType, typename CompressType, typename LVQCache>
using LVQL2LSGDist = LSGDistWrapper<LVQL2Dist<DataType, CompressType>, LVQVecStoreMeta<DataType, CompressType, LVQCache, true>>;

export template <typename DataType, typename CompressType, typename LVQCache>
using LVQIPLSGDist = LSGDistWrapper<LVQIPDist<DataType, CompressType>, LVQVecStoreMeta<DataType, CompressType, LVQCache, true>>;

export template <typename DataType, typename CompressType, typename LVQCache>
using LVQCosLSGDist = LSGDistWrapper<LVQCosDist<DataType, CompressType>, LVQVecStoreMeta<DataType, CompressType, LVQCache, true>>;

export template <typename Distance>
concept IsLSGDistance = requires { typename Distance::LSG; };

static_assert(IsLSGDistance<PlainL2LSGDist<f32>>);

} // namespace infinity<|MERGE_RESOLUTION|>--- conflicted
+++ resolved
@@ -14,7 +14,6 @@
 
 module;
 
-<<<<<<< HEAD
 export module infinity_core:dist_func_lsg_wrapper;
 
 import :stl;
@@ -23,17 +22,6 @@
 import :dist_func_ip;
 import :dist_func_cos;
 import :hnsw_common;
-=======
-import stl;
-import plain_vec_store;
-import lvq_vec_store;
-import dist_func_l2;
-import dist_func_ip;
-import dist_func_cos;
-import hnsw_common;
-
-export module dist_func_lsg_wrapper;
->>>>>>> ca0fdaf1
 
 namespace infinity {
 
