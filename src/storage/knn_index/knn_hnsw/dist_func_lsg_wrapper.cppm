--- conflicted
+++ resolved
@@ -59,11 +59,7 @@
         return Inner(d, avg_[v1_i], avg_[v2_i]);
     }
 
-<<<<<<< HEAD
     void SetLSGParam(float alpha, float *avg) {
-=======
-    void SetLSGParam(float alpha, std::unique_ptr<float[]> avg) {
->>>>>>> 7e0ac0a9
         alpha_ = alpha;
         avg_ = avg;
     }
@@ -86,11 +82,7 @@
     }
 
 private:
-<<<<<<< HEAD
     float *avg_ = nullptr;
-=======
-    std::unique_ptr<float[]> avg_;
->>>>>>> 7e0ac0a9
     float alpha_ = 1.0;
     Dist dist_;
 };
