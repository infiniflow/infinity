// Copyright(C) 2023 InfiniFlow, Inc. All rights reserved.
//
// Licensed under the Apache License, Version 2.0 (the "License");
// you may not use this file except in compliance with the License.
// You may obtain a copy of the License at
//
//     https://www.apache.org/licenses/LICENSE-2.0
//
// Unless required by applicable law or agreed to in writing, software
// distributed under the License is distributed on an "AS IS" BASIS,
// WITHOUT WARRANTIES OR CONDITIONS OF ANY KIND, either express or implied.
// See the License for the specific language governing permissions and
// limitations under the License.

module;

export module ivf_index_storage;

import stl;
import index_ivf;
import internal_types;
import logical_type;
import data_type;

namespace infinity {

<<<<<<< HEAD
struct IndexIVFStorageOption;
class LocalFileHandle;
=======
class FileHandler;
>>>>>>> 12be63b8

template <EmbeddingDataType t>
struct EmbeddingDataTypeToCppType;

template <>
struct EmbeddingDataTypeToCppType<EmbeddingDataType::kElemInt8> {
    using type = i8;
};

template <>
struct EmbeddingDataTypeToCppType<EmbeddingDataType::kElemUInt8> {
    using type = u8;
};

template <>
struct EmbeddingDataTypeToCppType<EmbeddingDataType::kElemDouble> {
    using type = f64;
};

template <>
struct EmbeddingDataTypeToCppType<EmbeddingDataType::kElemFloat> {
    using type = f32;
};

template <>
struct EmbeddingDataTypeToCppType<EmbeddingDataType::kElemFloat16> {
    using type = Float16T;
};

template <>
struct EmbeddingDataTypeToCppType<EmbeddingDataType::kElemBFloat16> {
    using type = BFloat16T;
};

export template <EmbeddingDataType t>
using EmbeddingDataTypeToCppTypeT = typename EmbeddingDataTypeToCppType<t>::type;

// always use float for centroids
class IVF_Centroids_Storage {
    u32 embedding_dimension_ = 0;
    u32 centroids_num_ = 0;
    Vector<f32> centroids_data_ = {};

public:
    IVF_Centroids_Storage() = default;
    IVF_Centroids_Storage(u32 embedding_dimension, u32 centroids_num, Vector<f32> &&centroids_data);
    const f32 *data() const { return centroids_data_.data(); }
    u32 embedding_dimension() const { return embedding_dimension_; }
    u32 centroids_num() const { return centroids_num_; }
    void Save(LocalFileHandle &file_handler) const;
    void Load(LocalFileHandle &file_handler);
};

class IVF_Part_Storage {
    u32 part_id_ = std::numeric_limits<u32>::max();
    u32 embedding_dimension_ = 0;

protected:
    u32 embedding_num_ = 0;
    Vector<SegmentOffset> embedding_segment_offsets_ = {};

public:
    IVF_Part_Storage(const u32 part_id, const u32 embedding_dimension) : part_id_(part_id), embedding_dimension_(embedding_dimension) {}
    virtual ~IVF_Part_Storage() = default;
    static UniquePtr<IVF_Part_Storage>
    Make(u32 part_id, u32 embedding_dimension, EmbeddingDataType embedding_data_type, const IndexIVFStorageOption &ivf_storage_option);
    u32 part_id() const { return part_id_; }
    u32 embedding_dimension() const { return embedding_dimension_; }
    u32 embedding_num() const { return embedding_num_; }
    SegmentOffset embedding_segment_offset(const u32 embedding_index) const { return embedding_segment_offsets_[embedding_index]; }

    virtual void Save(LocalFileHandle &file_handler) const;
    virtual void Load(LocalFileHandle &file_handler);

    virtual void AppendOneEmbedding(const void *embedding_ptr, SegmentOffset segment_offset, const IVF_Centroids_Storage *ivf_centroids_storage) = 0;

    // only for unit-test, return f32 / i8 / u8 embedding data
    virtual Pair<const void *, SharedPtr<void>> GetDataForTest(u32 embedding_id) const = 0;
};

export class IVF_Index_Storage {
    const IndexIVFOption ivf_option_ = {};
    const LogicalType column_logical_type_ = LogicalType::kInvalid;
    const EmbeddingDataType embedding_data_type_ = EmbeddingDataType::kElemInvalid;
    const u32 embedding_dimension_ = 0;
    u32 row_count_ = 0;
    u32 embedding_count_ = 0;
    IVF_Centroids_Storage ivf_centroids_storage_ = {};
    Vector<UniquePtr<IVF_Part_Storage>> ivf_part_storages_ = {};

public:
    IVF_Index_Storage(const IndexIVFOption &ivf_option,
                      LogicalType column_logical_type,
                      EmbeddingDataType embedding_data_type,
                      u32 embedding_dimension);
    [[nodiscard]] const IndexIVFOption &ivf_option() const { return ivf_option_; }
    [[nodiscard]] LogicalType column_logical_type() const { return column_logical_type_; }
    [[nodiscard]] EmbeddingDataType embedding_data_type() const { return embedding_data_type_; }
    [[nodiscard]] u32 embedding_dimension() const { return embedding_dimension_; }
    // [[nodiscard]] u32 row_count() const { return row_count_; }
    // [[nodiscard]] u32 embedding_count() const { return embedding_count_; }

    void Train(u32 training_embedding_num, const f32 *training_data, u32 expect_centroid_num = 0);
    void AddEmbedding(SegmentOffset segment_offset, const void *embedding_ptr);
    void AddEmbeddingBatch(SegmentOffset start_segment_offset, const void *embedding_ptr, u32 embedding_num);
    void AddEmbeddingBatch(const SegmentOffset *segment_offset_ptr, const void *embedding_ptr, u32 embedding_num);
    void AddMultiVector(SegmentOffset segment_offset, const void *multi_vector_ptr, u32 embedding_num);

    void GetMemData(IVF_Index_Storage &&mem_data);
    void Save(FileHandler &file_handler) const;
    void Load(FileHandler &file_handler);

private:
    template <EmbeddingDataType embedding_data_type>
    void AddEmbeddingT(SegmentOffset segment_offset, const EmbeddingDataTypeToCppTypeT<embedding_data_type> *embedding_ptr);
    template <EmbeddingDataType embedding_data_type>
    void
    AddEmbeddingBatchT(SegmentOffset start_segment_offset, const EmbeddingDataTypeToCppTypeT<embedding_data_type> *embedding_ptr, u32 embedding_num);
    template <EmbeddingDataType embedding_data_type>
    void AddEmbeddingBatchT(const SegmentOffset *segment_offset_ptr,
                            const EmbeddingDataTypeToCppTypeT<embedding_data_type> *embedding_ptr,
                            u32 embedding_num);
    template <EmbeddingDataType embedding_data_type>
    void AddMultiVectorT(SegmentOffset segment_offset, const EmbeddingDataTypeToCppTypeT<embedding_data_type> *multi_vector_ptr, u32 embedding_num);
};

} // namespace infinity<|MERGE_RESOLUTION|>--- conflicted
+++ resolved
@@ -24,12 +24,8 @@
 
 namespace infinity {
 
-<<<<<<< HEAD
-struct IndexIVFStorageOption;
 class LocalFileHandle;
-=======
 class FileHandler;
->>>>>>> 12be63b8
 
 template <EmbeddingDataType t>
 struct EmbeddingDataTypeToCppType;
@@ -79,8 +75,8 @@
     const f32 *data() const { return centroids_data_.data(); }
     u32 embedding_dimension() const { return embedding_dimension_; }
     u32 centroids_num() const { return centroids_num_; }
-    void Save(LocalFileHandle &file_handler) const;
-    void Load(LocalFileHandle &file_handler);
+    void Save(LocalFileHandle &file_handle) const;
+    void Load(LocalFileHandle &file_handle);
 };
 
 class IVF_Part_Storage {
@@ -101,8 +97,8 @@
     u32 embedding_num() const { return embedding_num_; }
     SegmentOffset embedding_segment_offset(const u32 embedding_index) const { return embedding_segment_offsets_[embedding_index]; }
 
-    virtual void Save(LocalFileHandle &file_handler) const;
-    virtual void Load(LocalFileHandle &file_handler);
+    virtual void Save(LocalFileHandle &file_handle) const;
+    virtual void Load(LocalFileHandle &file_handle);
 
     virtual void AppendOneEmbedding(const void *embedding_ptr, SegmentOffset segment_offset, const IVF_Centroids_Storage *ivf_centroids_storage) = 0;
 
@@ -139,8 +135,8 @@
     void AddMultiVector(SegmentOffset segment_offset, const void *multi_vector_ptr, u32 embedding_num);
 
     void GetMemData(IVF_Index_Storage &&mem_data);
-    void Save(FileHandler &file_handler) const;
-    void Load(FileHandler &file_handler);
+    void Save(LocalFileHandle &file_handle) const;
+    void Load(LocalFileHandle &file_handle);
 
 private:
     template <EmbeddingDataType embedding_data_type>
