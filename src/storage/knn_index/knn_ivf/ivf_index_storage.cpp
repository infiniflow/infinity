// Copyright(C) 2023 InfiniFlow, Inc. All rights reserved.
//
// Licensed under the Apache License, Version 2.0 (the "License");
// you may not use this file except in compliance with the License.
// You may obtain a copy of the License at
//
//     https://www.apache.org/licenses/LICENSE-2.0
//
// Unless required by applicable law or agreed to in writing, software
// distributed under the License is distributed on an "AS IS" BASIS,
// WITHOUT WARRANTIES OR CONDITIONS OF ANY KIND, either express or implied.
// See the License for the specific language governing permissions and
// limitations under the License.

module;

#include <cassert>
module ivf_index_storage;

import stl;
import infinity_exception;
import status;
import logger;
import third_party;
import index_ivf;
import file_system;
import column_vector;
import internal_types;
import logical_type;
import data_type;
import kmeans_partition;
import search_top_1;
import column_vector;

namespace infinity {

// IVF_Centroids_Storage

IVF_Centroids_Storage::IVF_Centroids_Storage(const u32 embedding_dimension, const u32 centroids_num, Vector<f32> &&centroids_data)
    : embedding_dimension_(embedding_dimension), centroids_num_(centroids_num), centroids_data_(std::move(centroids_data)) {
    assert(centroids_data_.size() == embedding_dimension_ * centroids_num_);
}

<<<<<<< HEAD
void IVF_Centroids_Storage::Save(LocalFileHandle &file_handle) const {
    file_handle.Append(&embedding_dimension_, sizeof(embedding_dimension_));
    file_handle.Append(&centroids_num_, sizeof(centroids_num_));
    const auto alloc_size = centroids_num_ * (embedding_dimension_ * sizeof(f32));
    file_handle.Append(centroids_data_.get(), alloc_size);
}

void IVF_Centroids_Storage::Load(LocalFileHandle &file_handle) {
    file_handle.Read(&embedding_dimension_, sizeof(embedding_dimension_));
    file_handle.Read(&centroids_num_, sizeof(centroids_num_));
    const auto alloc_size = centroids_num_ * (embedding_dimension_ * sizeof(f32));
    centroids_data_ = MakeUniqueForOverwrite<f32[]>(alloc_size);
    file_handle.Read(centroids_data_.get(), alloc_size);
=======
void IVF_Centroids_Storage::Save(FileHandler &file_handler) const {
    file_handler.Write(&embedding_dimension_, sizeof(embedding_dimension_));
    file_handler.Write(&centroids_num_, sizeof(centroids_num_));
    const auto data_bytes = centroids_num_ * embedding_dimension_ * sizeof(f32);
    file_handler.Write(centroids_data_.data(), data_bytes);
}

void IVF_Centroids_Storage::Load(FileHandler &file_handler) {
    file_handler.Read(&embedding_dimension_, sizeof(embedding_dimension_));
    file_handler.Read(&centroids_num_, sizeof(centroids_num_));
    const auto vec_size = centroids_num_ * embedding_dimension_;
    centroids_data_.resize(vec_size);
    file_handler.Read(centroids_data_.data(), vec_size * sizeof(f32));
>>>>>>> 12be63b8
}

// IVF_Part_Storage

<<<<<<< HEAD
void IVF_Part_Storage::Save(LocalFileHandle &file_handle) const {
    file_handle.Append(&embedding_dimension_, sizeof(embedding_dimension_));
    file_handle.Append(&part_id_, sizeof(part_id_));
    file_handle.Append(&embedding_num_, sizeof(embedding_num_));
=======
void IVF_Part_Storage::Save(FileHandler &file_handler) const {
    file_handler.Write(&part_id_, sizeof(part_id_));
    file_handler.Write(&embedding_dimension_, sizeof(embedding_dimension_));
    file_handler.Write(&embedding_num_, sizeof(embedding_num_));
>>>>>>> 12be63b8
    static_assert(std::is_same_v<SegmentOffset, typename decltype(embedding_segment_offsets_)::value_type>);
    assert(embedding_num_ == embedding_segment_offsets_.size());
    file_handle.Append(embedding_segment_offsets_.data(), embedding_num_ * sizeof(SegmentOffset));
}

<<<<<<< HEAD
void IVF_Part_Storage::Load(LocalFileHandle &file_handle) {
    file_handle.Read(&embedding_dimension_, sizeof(embedding_dimension_));
    file_handle.Read(&part_id_, sizeof(part_id_));
    file_handle.Read(&embedding_num_, sizeof(embedding_num_));
=======
void IVF_Part_Storage::Load(FileHandler &file_handler) {
    file_handler.Read(&part_id_, sizeof(part_id_));
    file_handler.Read(&embedding_dimension_, sizeof(embedding_dimension_));
    file_handler.Read(&embedding_num_, sizeof(embedding_num_));
>>>>>>> 12be63b8
    embedding_segment_offsets_.resize(embedding_num_);
    file_handle.Read(embedding_segment_offsets_.data(), embedding_num_ * sizeof(SegmentOffset));
}

template <EmbeddingDataType plain_data_type, EmbeddingDataType src_embedding_data_type>
class IVF_Part_Storage_Plain final : public IVF_Part_Storage {
    using StorageDataT = EmbeddingDataTypeToCppTypeT<plain_data_type>;
    static_assert(IsAnyOf<StorageDataT, i8, u8, f32, Float16T, BFloat16T>);
    using ColumnEmbeddingElementT = EmbeddingDataTypeToCppTypeT<src_embedding_data_type>;
    static_assert(IsAnyOf<ColumnEmbeddingElementT, i8, u8, f64, f32, Float16T, BFloat16T>);
    static_assert(std::is_same_v<StorageDataT, ColumnEmbeddingElementT> ||
                  (!IsAnyOf<StorageDataT, i8, u8> && !IsAnyOf<ColumnEmbeddingElementT, i8, u8>));

    Vector<StorageDataT> data_{};

public:
    IVF_Part_Storage_Plain(const u32 part_id, const u32 embedding_dimension) : IVF_Part_Storage(part_id, embedding_dimension) {}

    void Save(LocalFileHandle &file_handle) const override {
        IVF_Part_Storage::Save(file_handle);
        const u32 element_cnt = embedding_num() * embedding_dimension();
        assert(element_cnt == data_.size());
        file_handle.Append(data_.data(), element_cnt * sizeof(StorageDataT));
    }
    void Load(LocalFileHandle &file_handle) override {
        IVF_Part_Storage::Load(file_handle);
        const u32 element_cnt = embedding_num() * embedding_dimension();
        data_.resize(element_cnt);
        file_handle.Read(data_.data(), element_cnt * sizeof(StorageDataT));
    }

    void AppendOneEmbedding(const void *embedding_ptr, const SegmentOffset segment_offset, const IVF_Centroids_Storage *) override {
        const auto *src_embedding_data = static_cast<const ColumnEmbeddingElementT *>(embedding_ptr);
        if constexpr (std::is_same_v<StorageDataT, ColumnEmbeddingElementT>) {
            data_.insert(data_.end(), src_embedding_data, src_embedding_data + embedding_dimension());
        } else {
            static_assert(IsAnyOf<StorageDataT, f32, Float16T, BFloat16T> && IsAnyOf<ColumnEmbeddingElementT, f64, f32, Float16T, BFloat16T>);
            data_.reserve(data_.size() + embedding_dimension());
            for (u32 i = 0; i < embedding_dimension(); ++i) {
                if constexpr (std::is_same_v<f64, ColumnEmbeddingElementT>) {
                    data_.push_back(static_cast<StorageDataT>(static_cast<f32>(src_embedding_data[i])));
                } else {
                    data_.push_back(static_cast<StorageDataT>(src_embedding_data[i]));
                }
            }
        }
        embedding_segment_offsets_.push_back(segment_offset);
        ++embedding_num_;
    }

    // only for unit-test, return f32 / i8 / u8 embedding data
    Pair<const void *, SharedPtr<void>> GetDataForTest(const u32 embedding_id) const override {
        if constexpr (IsAnyOf<StorageDataT, i8, u8, f32>) {
            return {data_.data() + embedding_id * embedding_dimension(), nullptr};
        } else if constexpr (IsAnyOf<StorageDataT, Float16T, BFloat16T>) {
            auto tmp_data = MakeUniqueForOverwrite<f32[]>(embedding_dimension());
            const auto *start_ptr = data_.data() + embedding_id * embedding_dimension();
            for (u32 i = 0; i < embedding_dimension(); ++i) {
                tmp_data[i] = static_cast<f32>(start_ptr[i]);
            }
            Pair<const void *, SharedPtr<void>> result(tmp_data.get(),
                                                       SharedPtr<void>(tmp_data.get(), [](void *ptr) { delete[] static_cast<f32 *>(ptr); }));
            tmp_data.release();
            return result;
        } else {
            static_assert(false, "unexpected type");
            return {};
        }
    }
};

UniquePtr<IVF_Part_Storage>
IVF_Part_Storage::Make(u32 part_id, u32 embedding_dimension, EmbeddingDataType embedding_data_type, const IndexIVFStorageOption &ivf_storage_option) {
    switch (ivf_storage_option.type_) {
        case IndexIVFStorageOption::Type::kPlain: {
            auto GetPlainResult =
                [part_id, embedding_dimension, embedding_data_type]<EmbeddingDataType plain_data_type>() -> UniquePtr<IVF_Part_Storage> {
                auto GetPlainResultInner = [part_id, embedding_dimension]<EmbeddingDataType src_embedding_data_type> {
                    auto not_i8_u8 = [](EmbeddingDataType t) consteval {
                        return t != EmbeddingDataType::kElemInt8 && t != EmbeddingDataType::kElemUInt8;
                    };
                    if constexpr (plain_data_type == src_embedding_data_type || (not_i8_u8(plain_data_type) && not_i8_u8(src_embedding_data_type))) {
                        return MakeUnique<IVF_Part_Storage_Plain<plain_data_type, src_embedding_data_type>>(part_id, embedding_dimension);
                    } else {
                        return nullptr;
                    }
                };
                switch (embedding_data_type) {
                    case EmbeddingDataType::kElemInt8: {
                        return GetPlainResultInner.template operator()<EmbeddingDataType::kElemInt8>();
                    }
                    case EmbeddingDataType::kElemUInt8: {
                        return GetPlainResultInner.template operator()<EmbeddingDataType::kElemUInt8>();
                    }
                    case EmbeddingDataType::kElemFloat: {
                        return GetPlainResultInner.template operator()<EmbeddingDataType::kElemFloat>();
                    }
                    case EmbeddingDataType::kElemFloat16: {
                        return GetPlainResultInner.template operator()<EmbeddingDataType::kElemFloat16>();
                    }
                    case EmbeddingDataType::kElemBFloat16: {
                        return GetPlainResultInner.template operator()<EmbeddingDataType::kElemBFloat16>();
                    }
                    case EmbeddingDataType::kElemDouble: {
                        return GetPlainResultInner.template operator()<EmbeddingDataType::kElemDouble>();
                    }
                    case EmbeddingDataType::kElemBit:
                    case EmbeddingDataType::kElemInt16:
                    case EmbeddingDataType::kElemInt32:
                    case EmbeddingDataType::kElemInt64:
                    case EmbeddingDataType::kElemInvalid: {
                        UnrecoverableError("Unsupported embedding element type for IVF");
                        return nullptr;
                    }
                }
            };
            switch (ivf_storage_option.plain_storage_data_type_) {
                case EmbeddingDataType::kElemInt8: {
                    return GetPlainResult.template operator()<EmbeddingDataType::kElemInt8>();
                }
                case EmbeddingDataType::kElemUInt8: {
                    return GetPlainResult.template operator()<EmbeddingDataType::kElemUInt8>();
                }
                case EmbeddingDataType::kElemFloat: {
                    return GetPlainResult.template operator()<EmbeddingDataType::kElemFloat>();
                }
                case EmbeddingDataType::kElemFloat16: {
                    return GetPlainResult.template operator()<EmbeddingDataType::kElemFloat16>();
                }
                case EmbeddingDataType::kElemBFloat16: {
                    return GetPlainResult.template operator()<EmbeddingDataType::kElemBFloat16>();
                }
                case EmbeddingDataType::kElemDouble:
                case EmbeddingDataType::kElemBit:
                case EmbeddingDataType::kElemInt16:
                case EmbeddingDataType::kElemInt32:
                case EmbeddingDataType::kElemInt64:
                case EmbeddingDataType::kElemInvalid: {
                    UnrecoverableError("Invalid IVF plain_data_type");
                    return {};
                }
            }
        }
        case IndexIVFStorageOption::Type::kScalarQuantization: {
            UnrecoverableError("Not implemented");
            return {};
        }
        case IndexIVFStorageOption::Type::kProductQuantization: {
            UnrecoverableError("Not implemented");
            return {};
        }
    }
}

// IVF_Index_Storage

void IVF_Index_Storage::Save(FileHandler &file_handler) const {
    file_handler.Write(&row_count_, sizeof(row_count_));
    file_handler.Write(&embedding_count_, sizeof(embedding_count_));
    ivf_centroids_storage_.Save(file_handler);
    assert(ivf_centroids_storage_.centroids_num() == ivf_part_storages_.size());
    for (u32 part_id = 0; part_id < ivf_centroids_storage_.centroids_num(); ++part_id) {
        ivf_part_storages_[part_id]->Save(file_handler);
    }
}

void IVF_Index_Storage::Load(FileHandler &file_handler) {
    file_handler.Read(&row_count_, sizeof(row_count_));
    file_handler.Read(&embedding_count_, sizeof(embedding_count_));
    ivf_centroids_storage_.Load(file_handler);
    ivf_part_storages_.resize(ivf_centroids_storage_.centroids_num());
    for (u32 part_id = 0; part_id < ivf_centroids_storage_.centroids_num(); ++part_id) {
        ivf_part_storages_[part_id] = IVF_Part_Storage::Make(part_id, embedding_dimension_, embedding_data_type_, ivf_option_.storage_option_);
        ivf_part_storages_[part_id]->Load(file_handler);
    }
}

void IVF_Index_Storage::GetMemData(IVF_Index_Storage &&mem_data) {
    assert(ivf_option() == mem_data.ivf_option());
    assert(column_logical_type() == mem_data.column_logical_type());
    assert(embedding_data_type() == mem_data.embedding_data_type());
    assert(embedding_dimension() == mem_data.embedding_dimension());
    row_count_ = mem_data.row_count_;
    embedding_count_ = mem_data.embedding_count_;
    ivf_centroids_storage_ = std::move(mem_data.ivf_centroids_storage_);
    ivf_part_storages_ = std::move(mem_data.ivf_part_storages_);
}

IVF_Index_Storage::IVF_Index_Storage(const IndexIVFOption &ivf_option,
                                     const LogicalType column_logical_type,
                                     const EmbeddingDataType embedding_data_type,
                                     const u32 embedding_dimension)
    : ivf_option_(ivf_option), column_logical_type_(column_logical_type), embedding_data_type_(embedding_data_type),
      embedding_dimension_(embedding_dimension) {}

void IVF_Index_Storage::Train(const u32 training_embedding_num, const f32 *training_data, const u32 expect_centroid_num) {
    Vector<f32> output_centroids;
    const auto partition_num = GetKMeansCentroids(ivf_option_.metric_,
                                                  embedding_dimension_,
                                                  training_embedding_num,
                                                  training_data,
                                                  output_centroids,
                                                  expect_centroid_num,
                                                  0,
                                                  ivf_option_.centroid_option_.min_points_per_centroid_,
                                                  ivf_option_.centroid_option_.max_points_per_centroid_,
                                                  ivf_option_.centroid_option_.centroids_num_ratio_);
    assert(expect_centroid_num == 0 || expect_centroid_num == partition_num);
    assert(output_centroids.size() == partition_num * embedding_dimension_);
    ivf_centroids_storage_ = IVF_Centroids_Storage(embedding_dimension_, partition_num, std::move(output_centroids));
    assert(ivf_centroids_storage_.centroids_num() == partition_num);
    assert(ivf_centroids_storage_.embedding_dimension() == embedding_dimension_);
    ivf_part_storages_.resize(partition_num);
    for (u32 part_id = 0; part_id < partition_num; ++part_id) {
        ivf_part_storages_[part_id] = IVF_Part_Storage::Make(part_id, embedding_dimension_, embedding_data_type_, ivf_option_.storage_option_);
    }
}

inline void ApplyEmbeddingDataTypeToFunc(const EmbeddingDataType embedding_data_type, auto func) {
    switch (embedding_data_type) {
        case EmbeddingDataType::kElemUInt8: {
            return func.template operator()<EmbeddingDataType::kElemUInt8>();
        }
        case EmbeddingDataType::kElemInt8: {
            return func.template operator()<EmbeddingDataType::kElemInt8>();
        }
        case EmbeddingDataType::kElemDouble: {
            return func.template operator()<EmbeddingDataType::kElemDouble>();
        }
        case EmbeddingDataType::kElemFloat: {
            return func.template operator()<EmbeddingDataType::kElemFloat>();
        }
        case EmbeddingDataType::kElemFloat16: {
            return func.template operator()<EmbeddingDataType::kElemFloat16>();
        }
        case EmbeddingDataType::kElemBFloat16: {
            return func.template operator()<EmbeddingDataType::kElemBFloat16>();
        }
        default: {
            UnrecoverableError("Unsupported embedding data type");
        }
    }
}

void IVF_Index_Storage::AddEmbedding(const SegmentOffset segment_offset, const void *embedding_ptr) {
    if (column_logical_type_ != LogicalType::kEmbedding) [[unlikely]] {
        UnrecoverableError("Column is not embedding type");
    }
    return ApplyEmbeddingDataTypeToFunc(embedding_data_type_, [segment_offset, embedding_ptr, this]<EmbeddingDataType embedding_data_type> {
        return AddEmbeddingT<embedding_data_type>(segment_offset,
                                                  static_cast<const EmbeddingDataTypeToCppTypeT<embedding_data_type> *>(embedding_ptr));
    });
}

void IVF_Index_Storage::AddEmbeddingBatch(const SegmentOffset start_segment_offset, const void *embedding_ptr, const u32 embedding_num) {
    if (column_logical_type_ != LogicalType::kEmbedding) [[unlikely]] {
        UnrecoverableError("Column is not embedding type");
    }
    return ApplyEmbeddingDataTypeToFunc(embedding_data_type_,
                                        [start_segment_offset, embedding_ptr, embedding_num, this]<EmbeddingDataType embedding_data_type> {
                                            return AddEmbeddingBatchT<embedding_data_type>(
                                                start_segment_offset,
                                                static_cast<const EmbeddingDataTypeToCppTypeT<embedding_data_type> *>(embedding_ptr),
                                                embedding_num);
                                        });
}

void IVF_Index_Storage::AddEmbeddingBatch(const SegmentOffset *segment_offset_ptr, const void *embedding_ptr, const u32 embedding_num) {
    if (column_logical_type_ != LogicalType::kEmbedding) [[unlikely]] {
        UnrecoverableError("Column is not embedding type");
    }
    return ApplyEmbeddingDataTypeToFunc(embedding_data_type_,
                                        [segment_offset_ptr, embedding_ptr, embedding_num, this]<EmbeddingDataType embedding_data_type> {
                                            return AddEmbeddingBatchT<embedding_data_type>(
                                                segment_offset_ptr,
                                                static_cast<const EmbeddingDataTypeToCppTypeT<embedding_data_type> *>(embedding_ptr),
                                                embedding_num);
                                        });
}

void IVF_Index_Storage::AddMultiVector(const SegmentOffset segment_offset, const void *multi_vector_ptr, const u32 embedding_num) {
    if (column_logical_type_ != LogicalType::kMultiVector) [[unlikely]] {
        UnrecoverableError("Column is not multi-vector type");
    }
    return ApplyEmbeddingDataTypeToFunc(embedding_data_type_,
                                        [segment_offset, multi_vector_ptr, embedding_num, this]<EmbeddingDataType embedding_data_type> {
                                            return AddMultiVectorT<embedding_data_type>(
                                                segment_offset,
                                                static_cast<const EmbeddingDataTypeToCppTypeT<embedding_data_type> *>(multi_vector_ptr),
                                                embedding_num);
                                        });
}

template <IsAnyOf<u8, i8, f64, f32, Float16T, BFloat16T> ColumnEmbeddingElementT>
Pair<const f32 *, UniquePtr<f32[]>> GetF32Ptr(const ColumnEmbeddingElementT *src_data_ptr, const u32 src_data_cnt) {
    Pair<const f32 *, UniquePtr<f32[]>> dst_data_ptr;
    if constexpr (std::is_same_v<f32, ColumnEmbeddingElementT>) {
        dst_data_ptr.first = src_data_ptr;
    } else {
        dst_data_ptr.second = MakeUniqueForOverwrite<f32[]>(src_data_cnt);
        dst_data_ptr.first = dst_data_ptr.second.get();
        for (u32 i = 0; i < src_data_cnt; ++i) {
            if constexpr (std::is_same_v<f64, ColumnEmbeddingElementT>) {
                dst_data_ptr.second[i] = static_cast<f32>(src_data_ptr[i]);
            } else {
                dst_data_ptr.second[i] = src_data_ptr[i];
            }
        }
    }
    return dst_data_ptr;
}

template <EmbeddingDataType embedding_data_type>
void IVF_Index_Storage::AddEmbeddingT(const SegmentOffset segment_offset, const EmbeddingDataTypeToCppTypeT<embedding_data_type> *embedding_ptr) {
    return AddEmbeddingBatchT<embedding_data_type>(segment_offset, embedding_ptr, 1);
}

template <EmbeddingDataType embedding_data_type>
void IVF_Index_Storage::AddEmbeddingBatchT(const SegmentOffset start_segment_offset,
                                           const EmbeddingDataTypeToCppTypeT<embedding_data_type> *embedding_ptr,
                                           const u32 embedding_num) {
    assert(embedding_data_type == embedding_data_type_);
    assert(ivf_centroids_storage_.embedding_dimension() == embedding_dimension_);
    assert(ivf_centroids_storage_.centroids_num() == ivf_part_storages_.size());
    const auto [embedding_f32_ptr, _] = GetF32Ptr(embedding_ptr, embedding_num * embedding_dimension_);
    auto part_ids = Vector<u32>(embedding_num, std::numeric_limits<u32>::max());
    search_top_1_without_dis<f32>(embedding_dimension_,
                                  embedding_num,
                                  embedding_f32_ptr,
                                  ivf_centroids_storage_.centroids_num(),
                                  ivf_centroids_storage_.data(),
                                  part_ids.data());
    for (u32 i = 0; i < embedding_num; ++i) {
        ivf_part_storages_[part_ids[i]]->AppendOneEmbedding(embedding_ptr + i * embedding_dimension_,
                                                            start_segment_offset + i,
                                                            &ivf_centroids_storage_);
    }
    embedding_count_ += embedding_num;
    row_count_ += embedding_num;
}

template <EmbeddingDataType embedding_data_type>
void IVF_Index_Storage::AddEmbeddingBatchT(const SegmentOffset *segment_offset_ptr,
                                           const EmbeddingDataTypeToCppTypeT<embedding_data_type> *embedding_ptr,
                                           const u32 embedding_num) {
    assert(embedding_data_type == embedding_data_type_);
    assert(ivf_centroids_storage_.embedding_dimension() == embedding_dimension_);
    assert(ivf_centroids_storage_.centroids_num() == ivf_part_storages_.size());
    const auto [embedding_f32_ptr, _] = GetF32Ptr(embedding_ptr, embedding_num * embedding_dimension_);
    auto part_ids = Vector<u32>(embedding_num, std::numeric_limits<u32>::max());
    search_top_1_without_dis<f32>(embedding_dimension_,
                                  embedding_num,
                                  embedding_f32_ptr,
                                  ivf_centroids_storage_.centroids_num(),
                                  ivf_centroids_storage_.data(),
                                  part_ids.data());
    for (u32 i = 0; i < embedding_num; ++i) {
        ivf_part_storages_[part_ids[i]]->AppendOneEmbedding(embedding_ptr + i * embedding_dimension_, segment_offset_ptr[i], &ivf_centroids_storage_);
    }
    embedding_count_ += embedding_num;
    row_count_ += embedding_num;
}

template <EmbeddingDataType embedding_data_type>
void IVF_Index_Storage::AddMultiVectorT(const SegmentOffset segment_offset,
                                        const EmbeddingDataTypeToCppTypeT<embedding_data_type> *multi_vector_ptr,
                                        const u32 embedding_num) {
    assert(embedding_data_type == embedding_data_type_);
    assert(ivf_centroids_storage_.embedding_dimension() == embedding_dimension_);
    assert(ivf_centroids_storage_.centroids_num() == ivf_part_storages_.size());
    const auto [embedding_f32_ptr, _] = GetF32Ptr(multi_vector_ptr, embedding_num * embedding_dimension_);
    auto part_ids = Vector<u32>(embedding_num, std::numeric_limits<u32>::max());
    search_top_1_without_dis<f32>(embedding_dimension_,
                                  embedding_num,
                                  embedding_f32_ptr,
                                  ivf_centroids_storage_.centroids_num(),
                                  ivf_centroids_storage_.data(),
                                  part_ids.data());
    for (u32 i = 0; i < embedding_num; ++i) {
        ivf_part_storages_[part_ids[i]]->AppendOneEmbedding(multi_vector_ptr + i * embedding_dimension_, segment_offset, &ivf_centroids_storage_);
    }
    embedding_count_ += embedding_num;
    ++row_count_;
}

} // namespace infinity<|MERGE_RESOLUTION|>--- conflicted
+++ resolved
@@ -41,66 +41,36 @@
     assert(centroids_data_.size() == embedding_dimension_ * centroids_num_);
 }
 
-<<<<<<< HEAD
 void IVF_Centroids_Storage::Save(LocalFileHandle &file_handle) const {
     file_handle.Append(&embedding_dimension_, sizeof(embedding_dimension_));
     file_handle.Append(&centroids_num_, sizeof(centroids_num_));
-    const auto alloc_size = centroids_num_ * (embedding_dimension_ * sizeof(f32));
-    file_handle.Append(centroids_data_.get(), alloc_size);
+    const auto data_bytes = centroids_num_ * embedding_dimension_ * sizeof(f32);
+    file_handle.Append(centroids_data_.data(), data_bytes);
 }
 
 void IVF_Centroids_Storage::Load(LocalFileHandle &file_handle) {
     file_handle.Read(&embedding_dimension_, sizeof(embedding_dimension_));
     file_handle.Read(&centroids_num_, sizeof(centroids_num_));
-    const auto alloc_size = centroids_num_ * (embedding_dimension_ * sizeof(f32));
-    centroids_data_ = MakeUniqueForOverwrite<f32[]>(alloc_size);
-    file_handle.Read(centroids_data_.get(), alloc_size);
-=======
-void IVF_Centroids_Storage::Save(FileHandler &file_handler) const {
-    file_handler.Write(&embedding_dimension_, sizeof(embedding_dimension_));
-    file_handler.Write(&centroids_num_, sizeof(centroids_num_));
-    const auto data_bytes = centroids_num_ * embedding_dimension_ * sizeof(f32);
-    file_handler.Write(centroids_data_.data(), data_bytes);
-}
-
-void IVF_Centroids_Storage::Load(FileHandler &file_handler) {
-    file_handler.Read(&embedding_dimension_, sizeof(embedding_dimension_));
-    file_handler.Read(&centroids_num_, sizeof(centroids_num_));
     const auto vec_size = centroids_num_ * embedding_dimension_;
     centroids_data_.resize(vec_size);
-    file_handler.Read(centroids_data_.data(), vec_size * sizeof(f32));
->>>>>>> 12be63b8
+    file_handle.Read(centroids_data_.data(), vec_size * sizeof(f32));
 }
 
 // IVF_Part_Storage
 
-<<<<<<< HEAD
 void IVF_Part_Storage::Save(LocalFileHandle &file_handle) const {
+    file_handle.Append(&part_id_, sizeof(part_id_));
     file_handle.Append(&embedding_dimension_, sizeof(embedding_dimension_));
-    file_handle.Append(&part_id_, sizeof(part_id_));
     file_handle.Append(&embedding_num_, sizeof(embedding_num_));
-=======
-void IVF_Part_Storage::Save(FileHandler &file_handler) const {
-    file_handler.Write(&part_id_, sizeof(part_id_));
-    file_handler.Write(&embedding_dimension_, sizeof(embedding_dimension_));
-    file_handler.Write(&embedding_num_, sizeof(embedding_num_));
->>>>>>> 12be63b8
     static_assert(std::is_same_v<SegmentOffset, typename decltype(embedding_segment_offsets_)::value_type>);
     assert(embedding_num_ == embedding_segment_offsets_.size());
     file_handle.Append(embedding_segment_offsets_.data(), embedding_num_ * sizeof(SegmentOffset));
 }
 
-<<<<<<< HEAD
 void IVF_Part_Storage::Load(LocalFileHandle &file_handle) {
+    file_handle.Read(&part_id_, sizeof(part_id_));
     file_handle.Read(&embedding_dimension_, sizeof(embedding_dimension_));
-    file_handle.Read(&part_id_, sizeof(part_id_));
     file_handle.Read(&embedding_num_, sizeof(embedding_num_));
-=======
-void IVF_Part_Storage::Load(FileHandler &file_handler) {
-    file_handler.Read(&part_id_, sizeof(part_id_));
-    file_handler.Read(&embedding_dimension_, sizeof(embedding_dimension_));
-    file_handler.Read(&embedding_num_, sizeof(embedding_num_));
->>>>>>> 12be63b8
     embedding_segment_offsets_.resize(embedding_num_);
     file_handle.Read(embedding_segment_offsets_.data(), embedding_num_ * sizeof(SegmentOffset));
 }
@@ -257,24 +227,24 @@
 
 // IVF_Index_Storage
 
-void IVF_Index_Storage::Save(FileHandler &file_handler) const {
-    file_handler.Write(&row_count_, sizeof(row_count_));
-    file_handler.Write(&embedding_count_, sizeof(embedding_count_));
-    ivf_centroids_storage_.Save(file_handler);
+void IVF_Index_Storage::Save(LocalFileHandle &file_handle) const {
+    file_handle.Append(&row_count_, sizeof(row_count_));
+    file_handle.Append(&embedding_count_, sizeof(embedding_count_));
+    ivf_centroids_storage_.Save(file_handle);
     assert(ivf_centroids_storage_.centroids_num() == ivf_part_storages_.size());
     for (u32 part_id = 0; part_id < ivf_centroids_storage_.centroids_num(); ++part_id) {
-        ivf_part_storages_[part_id]->Save(file_handler);
-    }
-}
-
-void IVF_Index_Storage::Load(FileHandler &file_handler) {
-    file_handler.Read(&row_count_, sizeof(row_count_));
-    file_handler.Read(&embedding_count_, sizeof(embedding_count_));
-    ivf_centroids_storage_.Load(file_handler);
+        ivf_part_storages_[part_id]->Save(file_handle);
+    }
+}
+
+void IVF_Index_Storage::Load(LocalFileHandle &file_handle) {
+    file_handle.Read(&row_count_, sizeof(row_count_));
+    file_handle.Read(&embedding_count_, sizeof(embedding_count_));
+    ivf_centroids_storage_.Load(file_handle);
     ivf_part_storages_.resize(ivf_centroids_storage_.centroids_num());
     for (u32 part_id = 0; part_id < ivf_centroids_storage_.centroids_num(); ++part_id) {
         ivf_part_storages_[part_id] = IVF_Part_Storage::Make(part_id, embedding_dimension_, embedding_data_type_, ivf_option_.storage_option_);
-        ivf_part_storages_[part_id]->Load(file_handler);
+        ivf_part_storages_[part_id]->Load(file_handle);
     }
 }
 
