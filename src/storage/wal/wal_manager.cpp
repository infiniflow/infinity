// Copyright(C) 2023 InfiniFlow, Inc. All rights reserved.
//
// Licensed under the Apache License, Version 2.0 (the "License");
// you may not use this file except in compliance with the License.
// You may obtain a copy of the License at
//
//     https://www.apache.org/licenses/LICENSE-2.0
//
// Unless required by applicable law or agreed to in writing, software
// distributed under the License is distributed on an "AS IS" BASIS,
// WITHOUT WARRANTIES OR CONDITIONS OF ANY KIND, either express or implied.
// See the License for the specific language governing permissions and
// limitations under the License.

module;

#include <filesystem>
#include <fstream>
#include <thread>

import stl;
import logger;
import txn_manager;
import txn;
import storage;
import local_file_system;
import third_party;

import catalog;

import table_entry_type;
import parser;
import txn_store;

import data_access_state;
import status;
import bg_task;

import infinity_exception;
// #include "statement/extra/extra_ddl_info.h"

module wal;

namespace infinity {

<<<<<<< HEAD
// WalCommandType -> String
String WalManager::WalCommandTypeToString(WalCommandType type) {
    switch (type) {
        case WalCommandType::INVALID:
            return "INVALID";
        case WalCommandType::CREATE_DATABASE:
            return "CREATE_DATABASE";
        case WalCommandType::DROP_DATABASE:
            return "DROP_DATABASE";
        case WalCommandType::CREATE_TABLE:
            return "CREATE_TABLE";
        case WalCommandType::DROP_TABLE:
            return "DROP_TABLE";
        case WalCommandType::ALTER_INFO:
            return "ALTER_INFO";
        case WalCommandType::IMPORT:
            return "IMPORT";
        case WalCommandType::APPEND:
            return "APPEND";
        case WalCommandType::DELETE:
            return "DELETE";
        case WalCommandType::CHECKPOINT:
            return "CHECKPOINT";
        case WalCommandType::CREATE_INDEX:
            return "CREATE_INDEX";
        case WalCommandType::DROP_INDEX:
            return "DROP_INDEX";
        default: {
            UnrecoverableError("Not supported wal command type");
        }
    }
}

// using namespace std;
// namespace std::filesystem = std::filesystem;

=======
>>>>>>> e008dd6a
WalManager::WalManager(Storage *storage,
                       String wal_path,
                       u64 wal_size_threshold,
                       u64 full_checkpoint_interval_sec,
                       u64 delta_checkpoint_interval_sec,
                       u64 delta_checkpoint_interval_wal_bytes)
    : wal_size_threshold_(wal_size_threshold), full_checkpoint_interval_sec_(full_checkpoint_interval_sec),
      delta_checkpoint_interval_sec_(delta_checkpoint_interval_sec), delta_checkpoint_interval_wal_bytes_(delta_checkpoint_interval_wal_bytes),
      wal_path_(std::move(wal_path)), storage_(storage), running_(false) {}

WalManager::~WalManager() {
    Stop();
    que_.clear();
    que2_.clear();
}

void WalManager::Start() {
    bool expected = false;
    bool changed = running_.compare_exchange_strong(expected, true);
    if (!changed)
        return;
    Path wal_dir = Path(wal_path_).parent_path();
    LocalFileSystem fs;
    if (!fs.Exists(wal_dir)) {
        fs.CreateDirectory(wal_dir);
    }
    // TODO: recovery from wal checkpoint
    ofs_ = StdOfStream(wal_path_, std::ios::app | std::ios::binary);
    if (!ofs_.is_open()) {
        UnrecoverableError(fmt::format("Failed to open wal file: {}", wal_path_));
    }
    auto seconds_since_epoch = std::chrono::duration_cast<std::chrono::seconds>(std::chrono::steady_clock::now().time_since_epoch());
    i64 now = seconds_since_epoch.count();
    full_ckp_when_ = now;
    delta_ckp_when_ = now;
    max_commit_ts_ = 0;
    wal_size_ = 0;
    flush_thread_ = Thread([this] { Flush(); });
    checkpoint_thread_ = Thread([this] { CheckpointTimer(); });
}

void WalManager::Stop() {
    bool expected = true;
    bool changed = running_.compare_exchange_strong(expected, false);
    if (!changed) {
        LOG_INFO("WalManager::Stop already stopped");
        return;
    }

    LOG_INFO("WalManager::Stop begin to stop txn manager");
    // Notify txn manager to stop.
    TxnManager *txn_mgr = storage_->txn_manager();
    txn_mgr->Stop();

    // pop all the entries in the queue. and notify the condition variable.
    std::lock_guard guard(mutex_);
    for (const auto &entry : que_) {
        Txn *txn = txn_mgr->GetTxn(entry->txn_id_);
        if (txn != nullptr) {
            txn->CancelCommitBottom();
        }
    }
    que_.clear();

    // Wait for checkpoint thread to stop.
    LOG_INFO("WalManager::Stop checkpoint thread join");
    checkpoint_thread_.join();

    // Wait for flush thread to stop
    LOG_INFO("WalManager::Stop flush thread join");
    flush_thread_.join();

    ofs_.close();

    LOG_INFO("WalManager is stopped");
}

// Session request to persist an entry. Assuming txn_id of the entry has
// been initialized.
int WalManager::PutEntry(SharedPtr<WalEntry> entry) {
    if (!running_.load()) {
        return -1;
    }
    int rc = 0;
    mutex_.lock();
    if (running_.load()) {
        que_.push_back(entry);
        rc = -1;
    }
    mutex_.unlock();
    return rc;
}

void WalManager::SetWalState(TxnTimeStamp max_commit_ts, i64 wal_size) {
    mutex2_.lock();
    this->max_commit_ts_ = max_commit_ts;
    this->wal_size_ = wal_size;
    mutex2_.unlock();
}

Tuple<TxnTimeStamp, i64> WalManager::GetWalState() {
    i64 wal_size{0};
    TxnTimeStamp max_commit_ts{};
    mutex2_.lock();
    max_commit_ts = this->max_commit_ts_;
    wal_size = this->wal_size_;
    mutex2_.unlock();
    return {max_commit_ts, wal_size};
}

// Flush is scheduled regularly. It collects a batch of transactions, sync
// wal and do parallel committing. Each sync cost ~1s. Each checkpoint cost
// ~10s. So it's necessary to sync for a batch of transactions, and to
// checkpoint for a batch of sync.
void WalManager::Flush() {
    LOG_TRACE("WalManager::Flush mainloop begin");
    while (running_.load()) {
        mutex_.lock();
        que_.swap(que2_);
        mutex_.unlock();
        if (que2_.empty()) {
            std::this_thread::sleep_for(std::chrono::milliseconds(10));
            continue;
        }
        auto [max_commit_ts, wal_size] = GetWalState();
        for (const auto &entry : que2_) {
            // Empty WalEntry (read-only transactions) shouldn't go into WalManager.
            if (entry->cmds_.empty()) {
                UnrecoverableError(fmt::format("WalEntry of txn_id {} commands is empty", entry->txn_id_));
            }
            i32 exp_size = entry->GetSizeInBytes();
            Vector<char> buf(exp_size);
            char *ptr = buf.data();
            entry->WriteAdv(ptr);
            i32 act_size = ptr - buf.data();
            if (exp_size != act_size) {
                LOG_ERROR(fmt::format("WalManager::Flush WalEntry estimated size {} differ with the actual one {}", exp_size, act_size));
            }
            ofs_.write(buf.data(), ptr - buf.data());
            LOG_TRACE(fmt::format("WalManager::Flush done writing wal for txn_id {}, commit_ts {}", entry->txn_id_, entry->commit_ts_));

            if (entry->cmds_[0]->GetType() != WalCommandType::CHECKPOINT) {
                max_commit_ts = entry->commit_ts_;
                wal_size += act_size;
            }
        }
        ofs_.flush();

        TxnManager *txn_mgr = storage_->txn_manager();
        // Commit sequentially so they get visible in the same order with wal.
        for (const auto &entry : que2_) {
            Txn *txn = txn_mgr->GetTxn(entry->txn_id_);
            if (txn != nullptr) {
                txn->CommitBottom();
            }
        }
        que2_.clear();

        // Check if the wal file is too large.
        try {
            LocalFileSystem fs;
            auto file_size = fs.GetFileSizeByPath(wal_path_);
            if (file_size > wal_size_threshold_) {
                this->SwapWalFile(max_commit_ts);
            }
        } catch (RecoverableException& e) {
            LOG_ERROR(e.what());
        } catch (UnrecoverableException &e) {
            LOG_CRITICAL(e.what());
            throw e;
        }
        SetWalState(max_commit_ts, wal_size);
    }
    LOG_TRACE("WalManager::Flush mainloop end");
}

/*****************************************************************************
 * CHECKPOINT WAL FILE
 *****************************************************************************/

void WalManager::CheckpointTimer() {
    LOG_TRACE("WalManager::Checkpoint mainloop begin");
    while (running_.load()) {
        std::this_thread::sleep_for(std::chrono::seconds(1));
        storage_->bg_processor()->Submit(MakeShared<TryCheckpointTask>(true));
    }
}

// Do checkpoint for transactions which lsn no larger than the given one.
void WalManager::Checkpoint() {

    auto seconds_since_epoch = std::chrono::duration_cast<std::chrono::seconds>(std::chrono::steady_clock::now().time_since_epoch());
    i64 now = seconds_since_epoch.count();
    auto [max_commit_ts, wal_size] = GetWalState();
    bool is_full_checkpoint = false;
    //        bool is_delta_checkpoint = false;
    if (now - full_ckp_when_ > i64(full_checkpoint_interval_sec_) && wal_size != full_ckp_wal_size_) {
        is_full_checkpoint = true;
    } else if ((now - delta_ckp_when_ > i64(delta_checkpoint_interval_sec_) && wal_size != delta_ckp_wal_size_) ||
               wal_size - delta_ckp_wal_size_ > i64(delta_checkpoint_interval_wal_bytes_)) {
        //            is_delta_checkpoint = true;
    } else {
        return;
    }

    TxnManager *txn_mgr = nullptr;
    Txn *txn = nullptr;
    try {
        txn_mgr = storage_->txn_manager();
        txn = txn_mgr->CreateTxn();
        txn->Begin();
        LOG_INFO(fmt::format("Created txn for checkpoint, txn_id: {}, begin_ts: {}, max_commit_ts {}", txn->TxnID(), txn->BeginTS(), max_commit_ts));

        txn->Checkpoint(max_commit_ts, is_full_checkpoint);
        txn_mgr->CommitTxn(txn);

        delta_ckp_when_ = now;
        delta_ckp_wal_size_ = wal_size;
        if (is_full_checkpoint) {
            full_ckp_when_ = now;
            full_ckp_wal_size_ = wal_size;
            full_ckp_commit_ts_ = max_commit_ts;
            RecycleWalFile(full_ckp_commit_ts_);
        }
        LOG_INFO(fmt::format("WalManager::Checkpoint {} done for commit_ts <= {}", is_full_checkpoint ? "full" : "delta", max_commit_ts));
    } catch (RecoverableException &e) {
        LOG_ERROR(fmt::format("WalManager::Checkpoint failed: {}", e.what()));
    } catch (UnrecoverableException &e) {
        LOG_CRITICAL(fmt::format("WalManager::Checkpoint failed: {}", e.what()));
        throw e;
    }
}

void WalManager::Checkpoint(ForceCheckpointTask *ckp_task) {

    auto [max_commit_ts, wal_size] = GetWalState();
    if (wal_size == full_ckp_wal_size_) {
        return;
    }

    bool is_full_checkpoint = true;

    LOG_INFO(fmt::format("Start to full checkpoint, txn_id: {}, begin_ts: {}, max_commit_ts {}",
                         ckp_task->txn_->TxnID(),
                         ckp_task->txn_->BeginTS(),
                         max_commit_ts));

    ckp_task->txn_->Checkpoint(max_commit_ts, is_full_checkpoint);

    // This function doesn't change the ckp related variable, which won't affect the following checkpoint correctness.

    LOG_INFO(fmt::format("Full Checkpoint is done for commit_ts <= {}", max_commit_ts));
}

/**
 * @brief Swap the wal file to a new one.
 * We will swap a new wal file when the current wal file is too large.
 * Just rename the current wal file to a new one, and create a new wal file with
 * the original name. So we only focus on the current wal file: wal.log When
 * replaying the wal file, we will just start with the wal.log file.
 * @param max_commit_ts The max commit timestamp of the transactions in the
 * current wal file.
 */
void WalManager::SwapWalFile(const TxnTimeStamp max_commit_ts) {
    if (ofs_.is_open()) {
        ofs_.close();
    }

    Path old_file_path = Path(wal_path_);

    String new_file_path = old_file_path.string() + '.' + std::to_string(max_commit_ts);
    LOG_INFO(fmt::format("Wal Swap to new path: {}", new_file_path.c_str()));

    // Rename the current wal file to a new one.
    LocalFileSystem fs;
    fs.Rename(wal_path_, new_file_path);

    // Create a new wal file with the original name.
    ofs_ = std::ofstream(wal_path_, std::ios::app | std::ios::binary);
    if (!ofs_.is_open()) {
        UnrecoverableError(fmt::format("Failed to open wal file: {}", wal_path_));
    }
}

/*****************************************************************************
 * REPLAY WAL FILE
 *****************************************************************************/
/**
 * @brief Replay the wal file.
 *  wal format: wal.log.<max_commit_ts>
 *  the wal.log file is the current wal file.
 *  the most recent wal.log file is the current wal file.
 *
 *  time min -------------------------------------------------------------------------------------------------------------------------------> time max
 *  ================ =========================  =================================================================================================
 *  |   wal.log.1  | |       wal.log.3       |  |                                wal.log                                                        |
 *  ---------------- -------------------------  --------------------------------------------------------------------------------------------------
 *  |[entry｜entry]| |  [entry｜entry｜entry] ｜ | [entry｜entry｜entry| <checkpoint{ max_commit_ts ; catalog_path }>｜entry?(bad checksum)｜entry]|
 *  ================ =========================  ==================================================================================================
 *                                                  ⬆️     ｜                                          ⬆️-------- ⬅️ ---------------------- ⬅️ phase 1:
 find the checkpoint entry
 *                                                  ｜      ｜                      ⬇️
 *                                                  ｜------｜------- ⬅️ -----------｜     phase 2: find the first entry which commit_ts low equal (<=)
 the max_commit_ts
 *                                                          ｜
 *                                                          ➡️ ------ |       ...  (jump checkpoint entry) ...       | continue => end
 *
 *                                                                    phase 3: replay the entries by the order of the wal.log
 *                                                                    - case 1: the entry is a checkpoint entry, jump it.
 *                                                                    - case 2: the entry is a normal entry, replay it.
 *                                                                    - case 3: the entry is a bad entry, stop replaying and end.



 *  phase 1(⬅️): - find the checkpoint entry in the wal.log file. ( Attention: From back to front find the first checkpoint entry)
 *           - get the max commit timestamp of the checkpoint entry.
 *           - get the catalog path of the checkpoint entry.
 *
 *  phase 2(⬅️): - find the first entry which commit_ts low equal (<=) the max_commit_ts
 *  phase 3(➡️): - replay the entries by the order of the wal.log
 * @return int64_t The max commit timestamp of the transactions in the wal file.
 *
 */
i64 WalManager::ReplayWalFile() {
    LocalFileSystem fs;
    if (!fs.Exists(wal_path_) || fs.GetFileSizeByPath(wal_path_) == 0) {
        storage_->InitNewCatalog();
        return 0;
    }

    for (const auto &entry : std::filesystem::directory_iterator(Path(wal_path_).parent_path())) {
        if (entry.is_regular_file()) {
            wal_list_.push_back(entry.path().string());
        }
    }

    // e.g. wal_list_ = {wal.log , wal.log.100 , wal.log.50}
    std::sort(wal_list_.begin(), wal_list_.end(), [](const std::string &a, const std::string &b) {
        auto get_lastNumber = [](const std::string &s) {
            auto pos = s.find_last_of('.');
            if (pos != std::string::npos) {
                return std::stol(s.substr(pos + 1));
            } else {
                throw std::invalid_argument("No '.' found");
            }
        };
        bool is_a_wal_log = (a.length() >= 7 && a.substr(a.length() - 7) == "wal.log");
        bool is_b_wal_log = (b.length() >= 7 && b.substr(b.length() - 7) == "wal.log");

        if (is_a_wal_log) {
            return true;
        } else if (is_b_wal_log) {
            return false;
        }

        SizeT num_a = get_lastNumber(a);
        SizeT num_b = get_lastNumber(b);

        return num_a > num_b;
    });

    LOG_INFO("Start Wal Replay");
    // log the wal files.
    for (const auto &wal_file : wal_list_) {
        LOG_TRACE(fmt::format("List wal file: {}", wal_file.c_str()));
    }
    LOG_INFO(fmt::format("List wal file size: {}", wal_list_.size()));

    i64 max_commit_ts = 0;
    String catalog_path;
    Vector<SharedPtr<WalEntry>> replay_entries;
    Vector<String> checkpoint_catalog_paths;

    {
        WalListIterator iterator(wal_list_);
        // phase 1: find the max commit ts and catalog path
        LOG_INFO("Replay phase 1: find the max commit ts and catalog path");
        while (true) {
            auto wal_entry = iterator.Next();
            if (wal_entry.get() == nullptr) {
                break;
            }

            LOG_TRACE(wal_entry->ToString());

            replay_entries.push_back(wal_entry);

            if (wal_entry->IsCheckPoint()) {

                checkpoint_catalog_paths.push_back(wal_entry->GetCheckpointInfo().second);

                if (wal_entry->IsFullCheckPoint()) {
                    auto [current_max_commit_ts, current_catalog_path] = wal_entry->GetCheckpointInfo();
                    if (current_max_commit_ts > max_commit_ts) {
                        max_commit_ts = current_max_commit_ts;
                        catalog_path = current_catalog_path;
                    }
                    LOG_TRACE(fmt::format("Find checkpoint max commit ts: {}", max_commit_ts));
                    LOG_TRACE(fmt::format("Find catalog path: {}", catalog_path));
                    break;
                } else {
                    // delta checkpoint
                    auto [current_max_commit_ts, current_catalog_path] = wal_entry->GetCheckpointInfo();
                    // if the current max commit ts is greater than the max commit ts, update the max commit ts and catalog path
                    if (current_max_commit_ts > max_commit_ts) {
                        max_commit_ts = current_max_commit_ts;
                        catalog_path = current_catalog_path;
                    }
                }
            }
        }
        LOG_INFO(fmt::format("Find checkpoint max commit ts: {}", max_commit_ts));

        // phase 2: by the max commit ts, find the entries to replay
        LOG_INFO("Replay phase 2: by the max commit ts, find the entries to replay");
        while (true) {
            auto wal_entry = iterator.Next();
            if (wal_entry.get() == nullptr) {
                break;
            }

            LOG_TRACE(wal_entry->ToString());

            if (wal_entry->commit_ts_ > max_commit_ts) {
                replay_entries.push_back(wal_entry);
            } else {
                break;
            }
        }
    }

    // Note: Init a new catalog when not found any checkpoint wal entry
    // Indicates that the system has not done checkpoint in the previous.
    if (checkpoint_catalog_paths.empty()) {
        storage_->InitNewCatalog();
    } else {
        std::reverse(checkpoint_catalog_paths.begin(), checkpoint_catalog_paths.end());
        storage_->AttachCatalog(checkpoint_catalog_paths);
    }

    // phase 3: replay the entries
    LOG_INFO("Replay phase 3: replay the entries");
    std::reverse(replay_entries.begin(), replay_entries.end());
    TxnTimeStamp system_start_ts = 0;
    TransactionID last_txn_id = 0;
    SizeT replay_count = 0;
    for (; replay_count < replay_entries.size(); ++replay_count) {
        if (replay_entries[replay_count]->commit_ts_ > max_commit_ts) {
            break;
        }
    }

    for (; replay_count < replay_entries.size(); ++replay_count) {
        if (replay_entries[replay_count]->commit_ts_ <= max_commit_ts) {
            UnrecoverableError("Wal Replay: Commit ts should be greater than max commit ts");
        }
        system_start_ts = replay_entries[replay_count]->commit_ts_;
        last_txn_id = replay_entries[replay_count]->txn_id_;
        if (replay_entries[replay_count]->IsCheckPoint()) {
            LOG_TRACE(fmt::format("Replay Skip checkpoint entry: {}", replay_entries[replay_count]->ToString()));
            continue;
        }
        ReplayWalEntry(*replay_entries[replay_count]);
        LOG_TRACE(replay_entries[replay_count]->ToString());
    }

    LOG_TRACE(fmt::format("System start ts: {}, lastest txn id: {}", system_start_ts, last_txn_id));
    storage_->catalog()->next_txn_id_ = last_txn_id;
    return system_start_ts;
}
/*****************************************************************************
 * GC WAL FILE
 *****************************************************************************/

/**
 * @brief Gc the old wal files.
 * Only delete the wal.log.* files. the wal.log file is current wal file.
 * Check if the wal.log.* files are too old.
 * if * is little than the max_commit_ts, we will delete it.
 */
void WalManager::RecycleWalFile(TxnTimeStamp full_ckp_ts) {
    // Gc old wal files.
    LOG_INFO("WalManager::Checkpoint begin to gc wal files");
    LocalFileSystem fs;
    if (fs.Exists(wal_path_)) {
        for (const auto &entry : std::filesystem::directory_iterator(Path(wal_path_).parent_path())) {
            if (entry.is_regular_file() && entry.path().string().find("wal.log.") != std::string::npos) {
                auto suffix = entry.path().string().substr(entry.path().string().find_last_of('.') + 1);
                if (std::stoll(suffix) < i64(full_ckp_ts)) {
                    fs.DeleteFile(entry.path());
                    LOG_TRACE(fmt::format("WalManager::Checkpoint delete wal file: {}", entry.path().string().c_str()));
                }
            }
        }
    }
    LOG_INFO("WalManager::Checkpoint end to gc wal files");
}
void WalManager::ReplayWalEntry(const WalEntry &entry) {
    for (const auto &cmd : entry.cmds_) {
        LOG_TRACE(fmt::format("Replay wal cmd: {}, commit ts: {}", WalManager::WalCommandTypeToString(cmd->GetType()).c_str(), entry.commit_ts_));
        switch (cmd->GetType()) {
            case WalCommandType::CREATE_DATABASE:
                WalCmdCreateDatabaseReplay(*dynamic_cast<const WalCmdCreateDatabase *>(cmd.get()), entry.txn_id_, entry.commit_ts_);
                break;
            case WalCommandType::DROP_DATABASE:
                WalCmdDropDatabaseReplay(*dynamic_cast<const WalCmdDropDatabase *>(cmd.get()), entry.txn_id_, entry.commit_ts_);
                break;
            case WalCommandType::CREATE_TABLE:
                WalCmdCreateTableReplay(*dynamic_cast<const WalCmdCreateTable *>(cmd.get()), entry.txn_id_, entry.commit_ts_);
                break;
            case WalCommandType::DROP_TABLE:
                WalCmdDropTableReplay(*dynamic_cast<const WalCmdDropTable *>(cmd.get()), entry.txn_id_, entry.commit_ts_);
                break;
            case WalCommandType::ALTER_INFO:
                UnrecoverableError("WalCmdAlterInfo Replay Not implemented");
                break;
            case WalCommandType::CREATE_INDEX:
                WalCmdCreateIndexReplay(*dynamic_cast<const WalCmdCreateIndex *>(cmd.get()), entry.txn_id_, entry.commit_ts_);
                break;
            case WalCommandType::DROP_INDEX:
                WalCmdDropIndexReplay(*dynamic_cast<const WalCmdDropIndex *>(cmd.get()), entry.txn_id_, entry.commit_ts_);
                break;
            case WalCommandType::IMPORT:
                WalCmdImportReplay(*dynamic_cast<const WalCmdImport *>(cmd.get()), entry.txn_id_, entry.commit_ts_);
                break;
            case WalCommandType::APPEND:
                WalCmdAppendReplay(*dynamic_cast<const WalCmdAppend *>(cmd.get()), entry.txn_id_, entry.commit_ts_);
                break;
            case WalCommandType::DELETE:
                WalCmdDeleteReplay(*dynamic_cast<const WalCmdDelete *>(cmd.get()), entry.txn_id_, entry.commit_ts_);
                break;
            case WalCommandType::CHECKPOINT:
                break;
            default: {
                UnrecoverableError("WalManager::ReplayWalEntry unknown wal command type");
            }
        }
    }
}
void WalManager::WalCmdCreateDatabaseReplay(const WalCmdCreateDatabase &cmd, TransactionID txn_id, TxnTimeStamp commit_ts) {
    auto [db_entry, status] = storage_->catalog()->CreateDatabase(cmd.db_name_, txn_id, commit_ts, storage_->txn_manager(), ConflictType::kIgnore);
    if (!status.ok()) {
        UnrecoverableError("Wal Replay: Create database failed");
    }
    db_entry->Commit(commit_ts);
}
void WalManager::WalCmdCreateTableReplay(const WalCmdCreateTable &cmd, TransactionID txn_id, TxnTimeStamp commit_ts) {

    auto [table_entry, table_status] =
        storage_->catalog()->CreateTable(cmd.db_name_, txn_id, commit_ts, cmd.table_def_, ConflictType::kIgnore, storage_->txn_manager());

    if (!table_status.ok()) {
        UnrecoverableError("Wal Replay: Create table failed" + *table_status.msg_);
    }
    table_entry->Commit(commit_ts);
}

void WalManager::WalCmdDropDatabaseReplay(const WalCmdDropDatabase &cmd, TransactionID txn_id, TxnTimeStamp commit_ts) {
    auto [db_entry, status] = storage_->catalog()->DropDatabase(cmd.db_name_, txn_id, commit_ts, nullptr);
    if (!status.ok()) {
        UnrecoverableError("Wal Replay: Drop database failed");
    }
    db_entry->Commit(commit_ts);
}

void WalManager::WalCmdDropTableReplay(const WalCmdDropTable &cmd, TransactionID txn_id, TxnTimeStamp commit_ts) {
    auto [table_entry, table_status] =
        storage_->catalog()->DropTableByName(cmd.db_name_, cmd.table_name_, ConflictType::kIgnore, txn_id, commit_ts, storage_->txn_manager());
    if (!table_status.ok()) {
        UnrecoverableError("Wal Replay: Drop table failed {}", table_status.message());
    }
    table_entry->Commit(commit_ts);
}

void WalManager::WalCmdCreateIndexReplay(const WalCmdCreateIndex &cmd, TransactionID txn_id, TxnTimeStamp commit_ts) {
    auto [table_entry, table_status] = storage_->catalog()->GetTableByName(cmd.db_name_, cmd.table_name_, txn_id, commit_ts);
    if (!table_status.ok()) {
        UnrecoverableError(fmt::format("Wal Replay: Get table failed {}", table_status.message()));
    }

    auto [table_index_entry, index_def_entry_status] = storage_->catalog()->CreateIndex(table_entry,
                                                                                        cmd.index_def_,
                                                                                        ConflictType::kError,
                                                                                        txn_id,
                                                                                        commit_ts,
                                                                                        nullptr,
                                                                                        true, /*is_replay*/
                                                                                        cmd.table_index_dir_);

    auto fake_txn = MakeUnique<Txn>(storage_->txn_manager(), storage_->catalog(), txn_id);
    auto table_store = MakeShared<TxnTableStore>(table_entry, fake_txn.get());

    NewCatalog::CreateIndexFile(table_entry,
                                table_store.get(),
                                table_index_entry,
                                commit_ts,
                                storage_->buffer_manager(),
                                false /*prepare*/,
                                true /*is_replay*/);
    NewCatalog::CommitCreateIndex(table_store->txn_indexes_store_, true /*is_replay*/);
    table_index_entry->Commit(commit_ts);
}

void WalManager::WalCmdDropIndexReplay(const WalCmdDropIndex &cmd, TransactionID txn_id, TxnTimeStamp commit_ts) {
    auto [table_index_entry, index_status] =
        storage_->catalog()
            ->DropIndex(cmd.db_name_, cmd.table_name_, cmd.index_name_, ConflictType::kIgnore, txn_id, commit_ts, storage_->txn_manager());
    if (!index_status.ok()) {
        UnrecoverableError("Wal Replay: Drop index failed" + *index_status.msg_);
    }

    table_index_entry->Commit(commit_ts);
}

void WalManager::WalCmdImportReplay(const WalCmdImport &cmd, TransactionID txn_id, TxnTimeStamp commit_ts) {

    auto [table_entry, table_status] = storage_->catalog()->GetTableByName(cmd.db_name_, cmd.table_name_, txn_id, commit_ts);
    if (!table_status.ok()) {
        UnrecoverableError(fmt::format("Wal Replay: Get table failed {}", table_status.message()));
    }

    auto segment_dir_ptr = MakeShared<String>(cmd.segment_dir_);
    auto segment_entry = SegmentEntry::NewReplaySegmentEntry(table_entry, cmd.segment_id_, segment_dir_ptr, commit_ts);

    for (i32 id = 0; id < cmd.block_entries_size_; ++id) {
        auto block_entry = BlockEntry::NewReplayBlockEntry(segment_entry.get(),
                                                           id,
                                                           0,
                                                           table_entry->ColumnCount(),
                                                           storage_->buffer_manager(),
                                                           cmd.row_counts_[id],
                                                           commit_ts,
                                                           commit_ts);

        segment_entry->AppendBlockEntry(std::move(block_entry));
        segment_entry->IncreaseRowCount(cmd.row_counts_[id]);
    }

    NewCatalog::ImportSegment(table_entry, cmd.segment_id_, segment_entry);
}
void WalManager::WalCmdDeleteReplay(const WalCmdDelete &cmd, TransactionID txn_id, TxnTimeStamp commit_ts) {
    auto [table_entry, table_status] = storage_->catalog()->GetTableByName(cmd.db_name_, cmd.table_name_, txn_id, commit_ts);
    if (!table_status.ok()) {
        UnrecoverableError(fmt::format("Wal Replay: Get table failed {}", table_status.message()));
    }

    auto fake_txn = MakeUnique<Txn>(storage_->txn_manager(), storage_->catalog(), txn_id);
    auto table_store = MakeShared<TxnTableStore>(table_entry, fake_txn.get());
    table_store->Delete(cmd.row_ids_);
    fake_txn->FakeCommit(commit_ts);
    NewCatalog::Delete(table_store->table_entry_, table_store->txn_->TxnID(), table_store->txn_->CommitTS(), table_store->delete_state_);
    NewCatalog::CommitDelete(table_store->table_entry_, table_store->txn_->TxnID(), table_store->txn_->CommitTS(), table_store->delete_state_);
}

void WalManager::WalCmdAppendReplay(const WalCmdAppend &cmd, TransactionID txn_id, TxnTimeStamp commit_ts) {
    auto [table_entry, table_status] = storage_->catalog()->GetTableByName(cmd.db_name_, cmd.table_name_, txn_id, commit_ts);
    if (!table_status.ok()) {
        UnrecoverableError(fmt::format("Wal Replay: Get table failed {}", table_status.message()));
    }

    auto fake_txn = Txn::NewReplayTxn(storage_->buffer_manager(), storage_->txn_manager(), storage_->catalog(), txn_id);

    auto table_store = MakeShared<TxnTableStore>(table_entry, fake_txn.get());
    table_store->Append(cmd.block_);

    auto append_state = MakeUnique<AppendState>(table_store->blocks_);
    table_store->append_state_ = std::move(append_state);

    fake_txn->FakeCommit(commit_ts);
    NewCatalog::Append(table_store->table_entry_, table_store->txn_->TxnID(), table_store.get(), storage_->buffer_manager());
    NewCatalog::CommitAppend(table_store->table_entry_, table_store->txn_->TxnID(), table_store->txn_->CommitTS(), table_store->append_state_.get());
}

String WalManager::WalCommandTypeToString(WalCommandType type) {
    String wal_cmd_type{};
    switch (type) {
        case WalCommandType::INVALID:
            wal_cmd_type = "INVALID";
            break;
        case WalCommandType::CREATE_DATABASE:
            wal_cmd_type = "CREATE_DATABASE";
            break;
        case WalCommandType::DROP_DATABASE:
            wal_cmd_type = "DROP_DATABASE";
            break;
        case WalCommandType::CREATE_TABLE:
            wal_cmd_type = "CREATE_TABLE";
            break;
        case WalCommandType::DROP_TABLE:
            wal_cmd_type = "DROP_TABLE";
            break;
        case WalCommandType::ALTER_INFO:
            wal_cmd_type = "ALTER_INFO";
            break;
        case WalCommandType::IMPORT:
            wal_cmd_type = "IMPORT";
            break;
        case WalCommandType::APPEND:
            wal_cmd_type = "APPEND";
            break;
        case WalCommandType::DELETE:
            wal_cmd_type = "DELETE";
            break;
        case WalCommandType::CHECKPOINT:
            wal_cmd_type = "CHECKPOINT";
            break;
        case WalCommandType::CREATE_INDEX:
            wal_cmd_type = "CREATE_INDEX";
            break;
        case WalCommandType::DROP_INDEX:
            wal_cmd_type = "DROP_INDEX";
            break;
        default: {
            Error<StorageException>("Not supported wal command type");
        }
    }
    return wal_cmd_type;
}

} // namespace infinity<|MERGE_RESOLUTION|>--- conflicted
+++ resolved
@@ -43,45 +43,6 @@
 
 namespace infinity {
 
-<<<<<<< HEAD
-// WalCommandType -> String
-String WalManager::WalCommandTypeToString(WalCommandType type) {
-    switch (type) {
-        case WalCommandType::INVALID:
-            return "INVALID";
-        case WalCommandType::CREATE_DATABASE:
-            return "CREATE_DATABASE";
-        case WalCommandType::DROP_DATABASE:
-            return "DROP_DATABASE";
-        case WalCommandType::CREATE_TABLE:
-            return "CREATE_TABLE";
-        case WalCommandType::DROP_TABLE:
-            return "DROP_TABLE";
-        case WalCommandType::ALTER_INFO:
-            return "ALTER_INFO";
-        case WalCommandType::IMPORT:
-            return "IMPORT";
-        case WalCommandType::APPEND:
-            return "APPEND";
-        case WalCommandType::DELETE:
-            return "DELETE";
-        case WalCommandType::CHECKPOINT:
-            return "CHECKPOINT";
-        case WalCommandType::CREATE_INDEX:
-            return "CREATE_INDEX";
-        case WalCommandType::DROP_INDEX:
-            return "DROP_INDEX";
-        default: {
-            UnrecoverableError("Not supported wal command type");
-        }
-    }
-}
-
-// using namespace std;
-// namespace std::filesystem = std::filesystem;
-
-=======
->>>>>>> e008dd6a
 WalManager::WalManager(Storage *storage,
                        String wal_path,
                        u64 wal_size_threshold,
@@ -795,7 +756,7 @@
             wal_cmd_type = "DROP_INDEX";
             break;
         default: {
-            Error<StorageException>("Not supported wal command type");
+            UnrecoverableError("Not supported wal command type");
         }
     }
     return wal_cmd_type;
