--- conflicted
+++ resolved
@@ -60,13 +60,9 @@
 
     void ReplayWalEntry(const WalEntry &entry);
 
-<<<<<<< HEAD
     void RecycleWalFile(TxnTimeStamp full_ckp_ts);
 
     // Should only call in `Flush` thread
-=======
-    // Should only called in `Flush` thread
->>>>>>> 8f8fee53
     i64 WalSize() const { return wal_size_; }
 
 private:
