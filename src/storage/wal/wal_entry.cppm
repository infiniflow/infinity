--- conflicted
+++ resolved
@@ -470,13 +470,7 @@
 };
 
 export struct WalRestoreIndexV2 final {
-<<<<<<< HEAD
-    WalRestoreIndexV2(const std::string &index_id,
-                        const std::shared_ptr<IndexBase> &index_base,
-                        const std::vector<WalSegmentIndexInfo> &segment_index_infos)
-=======
-    WalRestoreIndexV2(const String &index_id, const SharedPtr<IndexBase> &index_base, const Vector<WalSegmentIndexInfo> &segment_index_infos)
->>>>>>> d73c5c07
+    WalRestoreIndexV2(const std::string &index_id, const std::shared_ptr<IndexBase> &index_base, const std::vector<WalSegmentIndexInfo> &segment_index_infos)
         : index_id_(index_id), index_base_(index_base), segment_index_infos_(segment_index_infos) {}
     WalRestoreIndexV2() = default;
     bool operator==(const WalRestoreIndexV2 &other) const;
@@ -1134,14 +1128,9 @@
 };
 
 export struct WalCmdCreateTableSnapshot : public WalCmd {
-<<<<<<< HEAD
     WalCmdCreateTableSnapshot(const std::string &db_name, const std::string &table_name, const std::string &snapshot_name, TxnTimeStamp max_commit_ts)
-        : WalCmd(WalCommandType::CREATE_TABLE_SNAPSHOT), db_name_(db_name), table_name_(table_name), snapshot_name_(snapshot_name), max_commit_ts_(max_commit_ts) {}
-=======
-    WalCmdCreateTableSnapshot(const String &db_name, const String &table_name, const String &snapshot_name, TxnTimeStamp max_commit_ts)
         : WalCmd(WalCommandType::CREATE_TABLE_SNAPSHOT), db_name_(db_name), table_name_(table_name), snapshot_name_(snapshot_name),
           max_commit_ts_(max_commit_ts) {}
->>>>>>> d73c5c07
 
     bool operator==(const WalCmd &other) const final;
     [[nodiscard]] i32 GetSizeInBytes() const final;
@@ -1157,37 +1146,29 @@
 };
 
 export struct WalCmdRestoreTableSnapshot : public WalCmd {
-<<<<<<< HEAD
-    explicit WalCmdRestoreTableSnapshot(const std::string &db_name, const std::string &db_id, const std::string &table_name, const std::string &table_id, const std::string &snapshot_name, std::shared_ptr<TableDef> table_def_, const std::vector<WalSegmentInfoV2> &segment_infos, const std::vector<WalCmdCreateIndexV2> &index_cmds, const std::vector<std::string> &files);
-
-    WalCmdRestoreTableSnapshot(const std::string &db_name, const std::string &db_id, const std::string &table_name, const std::string &table_id, const std::string &snapshot_name, std::shared_ptr<TableDef> table_def_, const std::vector<WalSegmentInfoV2> &segment_infos, const std::vector<WalCmdCreateIndexV2> &index_cmds, const std::vector<std::string> &files, AddrSerializer addr_serializer)
-        : WalCmd(WalCommandType::RESTORE_TABLE_SNAPSHOT), db_name_(db_name), db_id_(db_id), table_name_(table_name), table_id_(table_id),snapshot_name_(snapshot_name),table_def_(table_def_),
-            files_(files), segment_infos_(segment_infos), index_cmds_(index_cmds), addr_serializer_(addr_serializer) {}
-=======
-    explicit WalCmdRestoreTableSnapshot(const String &db_name,
-                                        const String &db_id,
-                                        const String &table_name,
-                                        const String &table_id,
-                                        const String &snapshot_name,
-                                        SharedPtr<TableDef> table_def_,
-                                        const Vector<WalSegmentInfoV2> &segment_infos,
-                                        const Vector<WalCmdCreateIndexV2> &index_cmds,
-                                        const Vector<String> &files);
-
-    WalCmdRestoreTableSnapshot(const String &db_name,
-                               const String &db_id,
-                               const String &table_name,
-                               const String &table_id,
-                               const String &snapshot_name,
-                               SharedPtr<TableDef> table_def_,
-                               const Vector<WalSegmentInfoV2> &segment_infos,
-                               const Vector<WalCmdCreateIndexV2> &index_cmds,
-                               const Vector<String> &files,
+    explicit WalCmdRestoreTableSnapshot(const std::string &db_name,
+                                        const std::string &db_id,
+                                        const std::string &table_name,
+                                        const std::string &table_id,
+                                        const std::string &snapshot_name,
+                                        std::shared_ptr<TableDef> table_def_,
+                                        const std::vector<WalSegmentInfoV2> &segment_infos,
+                                        const std::vector<WalCmdCreateIndexV2> &index_cmds,
+                                        const std::vector<std::string> &files);
+
+    WalCmdRestoreTableSnapshot(const std::string &db_name,
+                               const std::string &db_id,
+                               const std::string &table_name,
+                               const std::string &table_id,
+                               const std::string &snapshot_name,
+                               std::shared_ptr<TableDef> table_def_,
+                               const std::vector<WalSegmentInfoV2> &segment_infos,
+                               const std::vector<WalCmdCreateIndexV2> &index_cmds,
+                               const std::vector<std::string> &files,
                                AddrSerializer addr_serializer)
         : WalCmd(WalCommandType::RESTORE_TABLE_SNAPSHOT), db_name_(db_name), db_id_(db_id), table_name_(table_name), table_id_(table_id),
           snapshot_name_(snapshot_name), table_def_(table_def_), files_(files), segment_infos_(segment_infos), index_cmds_(index_cmds),
           addr_serializer_(addr_serializer) {}
->>>>>>> d73c5c07
 
     bool operator==(const WalCmd &other) const final;
     [[nodiscard]] i32 GetSizeInBytes() const final;
@@ -1196,7 +1177,6 @@
     std::string CompactInfo() const final;
     static WalCmdRestoreTableSnapshot ReadBufferAdv(const char *&ptr, i32 max_bytes);
 
-<<<<<<< HEAD
     std::string db_name_{};
     std::string db_id_{};
     std::string table_name_{};
@@ -1204,54 +1184,30 @@
     std::string snapshot_name_{};
     std::shared_ptr<TableDef> table_def_{};
     std::vector<std::string> files_;
-    std::vector<WalSegmentInfoV2> segment_infos_;// eache segment has a vector of block ids(assuming same column count)
-    std::vector<WalCmdCreateIndexV2> index_cmds_;// index commands to restore indexes
-=======
-    String db_name_{};
-    String db_id_{};
-    String table_name_{};
-    String table_id_{};
-    String snapshot_name_{};
-    SharedPtr<TableDef> table_def_{};
-    Vector<String> files_;
-    Vector<WalSegmentInfoV2> segment_infos_; // eache segment has a vector of block ids(assuming same column count)
-    Vector<WalCmdCreateIndexV2> index_cmds_; // index commands to restore indexes
->>>>>>> d73c5c07
+    std::vector<WalSegmentInfoV2> segment_infos_; // eache segment has a vector of block ids(assuming same column count)
+    std::vector<WalCmdCreateIndexV2> index_cmds_; // index commands to restore indexes
     AddrSerializer addr_serializer_{};
 };
 
 export struct WalCmdRestoreDatabaseSnapshot : public WalCmd {
-<<<<<<< HEAD
-    WalCmdRestoreDatabaseSnapshot(const std::string &db_name, const std::string &db_id_str, const std::string &db_comment, const std::vector<WalCmdRestoreTableSnapshot> &restore_table_wal_cmds)
-        : WalCmd(WalCommandType::RESTORE_DATABASE_SNAPSHOT), db_name_(db_name), db_id_str_(db_id_str), db_comment_(db_comment), restore_table_wal_cmds_(restore_table_wal_cmds) {}
-=======
-    WalCmdRestoreDatabaseSnapshot(const String &db_name,
-                                  const String &db_id_str,
-                                  const String &db_comment,
-                                  const Vector<WalCmdRestoreTableSnapshot> &restore_table_wal_cmds)
+    WalCmdRestoreDatabaseSnapshot(const std::string &db_name,
+                                  const std::string &db_id_str,
+                                  const std::string &db_comment,
+                                  const std::vector<WalCmdRestoreTableSnapshot> &restore_table_wal_cmds)
         : WalCmd(WalCommandType::RESTORE_DATABASE_SNAPSHOT), db_name_(db_name), db_id_str_(db_id_str), db_comment_(db_comment),
           restore_table_wal_cmds_(restore_table_wal_cmds) {}
->>>>>>> d73c5c07
-
-    bool operator==(const WalCmd &other) const final;
-    [[nodiscard]] i32 GetSizeInBytes() const final;
-    void WriteAdv(char *&buf) const final;
-    std::string ToString() const final;
-    std::string CompactInfo() const final;
-
-<<<<<<< HEAD
+
+    bool operator==(const WalCmd &other) const final;
+    [[nodiscard]] i32 GetSizeInBytes() const final;
+    void WriteAdv(char *&buf) const final;
+    std::string ToString() const final;
+    std::string CompactInfo() const final;
+
     std::string db_name_{};
     std::string db_id_str_{};
     std::string db_comment_{};
-    
+
     std::vector<WalCmdRestoreTableSnapshot> restore_table_wal_cmds_{};
-=======
-    String db_name_{};
-    String db_id_str_{};
-    String db_comment_{};
-
-    Vector<WalCmdRestoreTableSnapshot> restore_table_wal_cmds_{};
->>>>>>> d73c5c07
 };
 
 export struct WalEntryHeader {
