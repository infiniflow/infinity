#pragma once

#include "common/types/alias/containers.h"
#include "common/types/alias/smart_ptr.h"
#include "common/types/alias/strings.h"
#include "common/types/complex/row_id.h"
#include "common/utility/infinity_assert.h"
#include "parser/definition/table_def.h"
#include "storage/meta/catalog.h"
#include "storage/txn/txn_store.h"

#include <cstdint>
#include <filesystem>
#include <fstream>
#include <roaring/roaring.hh>
#include <storage/storage.h>
#include <utility>

namespace infinity {

class TableDef;

class IndexDef;

class DataBlock;

class TxnTableStore;

class Storage;

enum class WalCommandType : uint8_t {
    INVALID = 0,
    // -----------------------------
    // Catalog
    // -----------------------------
    CREATE_DATABASE = 1,
    DROP_DATABASE = 2,
    CREATE_TABLE = 3,
    DROP_TABLE = 4,
    ALTER_INFO = 5,
    CREATE_INDEX = 6,
    DROP_INDEX = 7,

    // -----------------------------
    // Data
    // -----------------------------
    IMPORT = 20,
    APPEND = 21,
    DELETE = 22,
    // -----------------------------
    // Flush
    // -----------------------------
    CHECKPOINT = 99,
};

// WalCommandType -> String
static String WalCommandTypeToString(WalCommandType type) {
    switch (type) {
        case WalCommandType::INVALID:
            return "INVALID";
        case WalCommandType::CREATE_DATABASE:
            return "CREATE_DATABASE";
        case WalCommandType::DROP_DATABASE:
            return "DROP_DATABASE";
        case WalCommandType::CREATE_TABLE:
            return "CREATE_TABLE";
        case WalCommandType::DROP_TABLE:
            return "DROP_TABLE";
        case WalCommandType::ALTER_INFO:
            return "ALTER_INFO";
        case WalCommandType::IMPORT:
            return "IMPORT";
        case WalCommandType::APPEND:
            return "APPEND";
        case WalCommandType::DELETE:
            return "DELETE";
        case WalCommandType::CHECKPOINT:
            return "CHECKPOINT";
        default:
            StorageError("Not supported wal command type");
    }
}

struct WalCmd {
    virtual ~WalCmd() = default;

    virtual WalCommandType GetType() = 0;

    virtual bool operator==(const WalCmd &other) const { return typeid(*this) == typeid(other); }
    bool operator!=(const WalCmd &other) const { return !(*this == other); }
    // Estimated serialized size in bytes
    [[nodiscard]] virtual i32 GetSizeInBytes() const = 0;
    // Write to a char buffer
    virtual void WriteAdv(char *&ptr) const = 0;
    // Read from a serialized version
    static SharedPtr<WalCmd> ReadAdv(char *&ptr, i32 max_bytes);
};

struct WalCmdCreateDatabase : public WalCmd {
    explicit WalCmdCreateDatabase(String db_name_) : db_name(std::move(db_name_)) {}

    WalCommandType GetType() override { return WalCommandType::CREATE_DATABASE; }
    bool operator==(const WalCmd &other) const override {
        auto other_cmd = dynamic_cast<const WalCmdCreateDatabase *>(&other);
        return other_cmd != nullptr && db_name == other_cmd->db_name;
    }
    [[nodiscard]] i32 GetSizeInBytes() const override;
    void WriteAdv(char *&buf) const override;

    String db_name;
};

struct WalCmdDropDatabase : public WalCmd {
    explicit WalCmdDropDatabase(String db_name_) : db_name(std::move(db_name_)) {}

    WalCommandType GetType() override { return WalCommandType::DROP_DATABASE; }
    bool operator==(const WalCmd &other) const override {
        auto other_cmd = dynamic_cast<const WalCmdDropDatabase *>(&other);
        return other_cmd != nullptr && db_name == other_cmd->db_name;
    }
    [[nodiscard]] i32 GetSizeInBytes() const override;
    void WriteAdv(char *&buf) const override;

    String db_name;
};

struct WalCmdCreateTable : public WalCmd {
    WalCmdCreateTable(String db_name_, const SharedPtr<TableDef> &table_def_) : db_name(std::move(db_name_)), table_def(table_def_) {}

    WalCommandType GetType() override { return WalCommandType::CREATE_TABLE; }
    bool operator==(const WalCmd &other) const override;
    [[nodiscard]] i32 GetSizeInBytes() const override;
    void WriteAdv(char *&buf) const override;

    String db_name;
    SharedPtr<TableDef> table_def;
};

struct WalCmdCreateIndex : public WalCmd {
    WalCmdCreateIndex(String db_name, String table_name, SharedPtr<IndexDef> index_def)
        : db_name_(std::move(db_name)), table_name_(std::move(table_name)), index_def_(std::move(index_def)) {}

    WalCommandType GetType() override { return WalCommandType::CREATE_INDEX; }

    bool operator==(const WalCmd &other) const override;

    [[nodiscard]] i32 GetSizeInBytes() const override;

    void WriteAdv(char *&buf) const override;

    String db_name_{};
    String table_name_{};
    SharedPtr<IndexDef> index_def_{};
};

struct WalCmdDropTable : public WalCmd {
    WalCmdDropTable(const String &db_name_, const String &table_name_) : db_name(db_name_), table_name(table_name_) {}

    WalCommandType GetType() override { return WalCommandType::DROP_TABLE; }
    bool operator==(const WalCmd &other) const override {
        auto other_cmd = dynamic_cast<const WalCmdDropTable *>(&other);
        return other_cmd != nullptr && db_name == other_cmd->db_name && table_name == other_cmd->table_name;
    }
    [[nodiscard]] i32 GetSizeInBytes() const override;
    void WriteAdv(char *&buf) const override;

    String db_name;
    String table_name;
};

struct WalCmdDropIndex : public WalCmd {
    WalCmdDropIndex(const String &db_name, const String &table_name, const String &index_name)
        : db_name_(db_name), table_name_(table_name), index_name_(index_name) {}

    virtual WalCommandType GetType() override { return WalCommandType::DROP_INDEX; }

    bool operator==(const WalCmd &other) const override;

    i32 GetSizeInBytes() const override;

    void WriteAdv(char *&buf) const override;

    const String db_name_{};
    const String table_name_{};
    const String index_name_{};
};

struct WalCmdImport : public WalCmd {
    WalCmdImport(String db_name_, String table_name_, String segment_dir_, i32 segment_id_, i32 block_entries_size_)
        : db_name(std::move(db_name_)), table_name(std::move(table_name_)), segment_dir(std::move(segment_dir_)), segment_id(segment_id_),
          block_entries_size(block_entries_size_) {}

    WalCommandType GetType() override { return WalCommandType::IMPORT; }
    bool operator==(const WalCmd &other) const override;
    [[nodiscard]] i32 GetSizeInBytes() const override;
    void WriteAdv(char *&buf) const override;

    String db_name;
    String table_name;
    String segment_dir;
    i32 segment_id;
    i32 block_entries_size;
};

struct WalCmdAppend : public WalCmd {
    WalCmdAppend(String db_name_, String table_name_, const SharedPtr<DataBlock> &block_)
        : db_name(std::move(db_name_)), table_name(std::move(table_name_)), block(block_) {}

    WalCommandType GetType() override { return WalCommandType::APPEND; }
    bool operator==(const WalCmd &other) const override;
    [[nodiscard]] i32 GetSizeInBytes() const override;
    void WriteAdv(char *&buf) const override;

    String db_name;
    String table_name;
    SharedPtr<DataBlock> block;
};

struct WalCmdDelete : public WalCmd {
    WalCmdDelete(String db_name_, String table_name_, const Vector<RowID> &row_ids_)
        : db_name(std::move(db_name_)), table_name(std::move(table_name_)), row_ids(row_ids_) {}

    WalCommandType GetType() override { return WalCommandType::DELETE; }
    bool operator==(const WalCmd &other) const override;
    [[nodiscard]] i32 GetSizeInBytes() const override;
    void WriteAdv(char *&buf) const override;

    String db_name;
    String table_name;
    Vector<RowID> row_ids;
};

struct WalCmdCheckpoint : public WalCmd {
<<<<<<< HEAD
    WalCmdCheckpoint(int64_t max_commit_ts_, String catalog_path) : max_commit_ts_(max_commit_ts_), catalog_path_(std::move(catalog_path)) {}
=======
    WalCmdCheckpoint(int64_t max_commit_ts, bool is_full_checkpoint, String catalog_path)
        : max_commit_ts_(max_commit_ts), is_full_checkpoint_(is_full_checkpoint), catalog_path_(catalog_path) {}
    virtual WalCommandType GetType() { return WalCommandType::CHECKPOINT; }

    virtual bool operator==(const WalCmd &other) const;

    virtual int32_t GetSizeInBytes() const;
>>>>>>> a379a720

    WalCommandType GetType() override { return WalCommandType::CHECKPOINT; }
    bool operator==(const WalCmd &other) const override;
    [[nodiscard]] i32 GetSizeInBytes() const override;
    void WriteAdv(char *&buf) const override;

    int64_t max_commit_ts_;
    bool is_full_checkpoint_;
    String catalog_path_;
};

struct WalEntryHeader {
    i32 size; // size of payload, including the header, round to multi
    // of 4. There's 4 bytes pad just after the payload storing
    // the same value to assist backward iterating.
    u32 checksum; // crc32 of the entry, including the header and the
    // payload. User shall populate it before writing to wal.
    i64 txn_id;    // txn id of the entry
    i64 commit_ts; // commit timestamp of the txn
};

struct WalEntry : WalEntryHeader {
    bool operator==(const WalEntry &other) const;

    bool operator!=(const WalEntry &other) const;

    // Estimated serialized size in bytes, ensured be no less than Write
    // requires, allowed be larger.
    [[nodiscard]] i32 GetSizeInBytes() const;

    // Write to a char buffer
    void WriteAdv(char *&ptr) const;
    // Read from a serialized version
    static SharedPtr<WalEntry> ReadAdv(char *&ptr, i32 max_bytes);

    Vector<SharedPtr<WalCmd>> cmds;

    [[nodiscard]] Pair<i64, String> GetCheckpointInfo() const;

    [[nodiscard]] bool IsCheckPoint() const;
};

class WalEntryIterator {
public:
    explicit WalEntryIterator(String wal) : wal_(std::move(wal)), entry_index_(0), entries_() {}

    void Init();

    bool Next();

    [[nodiscard]] SharedPtr<WalEntry> GetEntry();

private:
    String wal_{};
    std::streamsize wal_size_{};
    char *ptr_{};
    SizeT entry_index_{};
    Vector<SharedPtr<WalEntry>> entries_{};
};

} // namespace infinity<|MERGE_RESOLUTION|>--- conflicted
+++ resolved
@@ -231,9 +231,6 @@
 };
 
 struct WalCmdCheckpoint : public WalCmd {
-<<<<<<< HEAD
-    WalCmdCheckpoint(int64_t max_commit_ts_, String catalog_path) : max_commit_ts_(max_commit_ts_), catalog_path_(std::move(catalog_path)) {}
-=======
     WalCmdCheckpoint(int64_t max_commit_ts, bool is_full_checkpoint, String catalog_path)
         : max_commit_ts_(max_commit_ts), is_full_checkpoint_(is_full_checkpoint), catalog_path_(catalog_path) {}
     virtual WalCommandType GetType() { return WalCommandType::CHECKPOINT; }
@@ -241,7 +238,6 @@
     virtual bool operator==(const WalCmd &other) const;
 
     virtual int32_t GetSizeInBytes() const;
->>>>>>> a379a720
 
     WalCommandType GetType() override { return WalCommandType::CHECKPOINT; }
     bool operator==(const WalCmd &other) const override;
