--- conflicted
+++ resolved
@@ -15,12 +15,6 @@
 module;
 
 #include <cassert>
-<<<<<<< HEAD
-#include <memory>
-#include <sstream>
-#include <vector>
-=======
->>>>>>> 7e0ac0a9
 
 module infinity_core:wal_entry.impl;
 
@@ -44,16 +38,13 @@
 import :column_meta;
 import :default_values;
 import :status;
-<<<<<<< HEAD
 import :meta_cache;
-=======
 
 import std;
 import third_party;
 
 import internal_types;
 import create_index_info;
->>>>>>> 7e0ac0a9
 import statement_common;
 import data_type;
 import column_def;
@@ -186,11 +177,7 @@
     return std::move(ss).str();
 }
 
-<<<<<<< HEAD
-WalSegmentInfoV2::WalSegmentInfoV2(SegmentID segment_id, const Vector<BlockID> &block_ids) : segment_id_(segment_id) { block_ids_ = block_ids; }
-=======
 WalSegmentInfoV2::WalSegmentInfoV2(SegmentID segment_id, const std::vector<BlockID> &block_ids) : segment_id_(segment_id) { block_ids_ = block_ids; }
->>>>>>> 7e0ac0a9
 
 void WalSegmentInfoV2::WriteBufferAdv(char *&buf) const {
     WriteBufAdv(buf, segment_id_);
@@ -754,30 +741,23 @@
             break;
         }
         case WalCommandType::COMPACT_V2: {
-<<<<<<< HEAD
-            String db_name = ReadBufAdv<String>(ptr);
-            String db_id = ReadBufAdv<String>(ptr);
-            String table_name = ReadBufAdv<String>(ptr);
-            String table_id = ReadBufAdv<String>(ptr);
-
-            i32 index_count = ReadBufAdv<i32>(ptr);
-            Vector<String> index_names;
-            for (i32 i = 0; i < index_count; ++i) {
-                index_names.push_back(ReadBufAdv<String>(ptr));
-            }
-
-            index_count = ReadBufAdv<i32>(ptr);
-            Vector<String> index_ids;
-            for (i32 i = 0; i < index_count; ++i) {
-                index_ids.push_back(ReadBufAdv<String>(ptr));
-            }
-
-=======
             std::string db_name = ReadBufAdv<std::string>(ptr);
             std::string db_id = ReadBufAdv<std::string>(ptr);
             std::string table_name = ReadBufAdv<std::string>(ptr);
             std::string table_id = ReadBufAdv<std::string>(ptr);
->>>>>>> 7e0ac0a9
+
+            i32 index_count = ReadBufAdv<i32>(ptr);
+            std::vector<std::string> index_names;
+            for (i32 i = 0; i < index_count; ++i) {
+                index_names.push_back(ReadBufAdv<std::string>(ptr));
+            }
+
+            index_count = ReadBufAdv<i32>(ptr);
+            std::vector<std::string> index_ids;
+            for (i32 i = 0; i < index_count; ++i) {
+                index_ids.push_back(ReadBufAdv<std::string>(ptr));
+            }
+
             i32 new_segment_n = ReadBufAdv<i32>(ptr);
             std::vector<WalSegmentInfo> new_segment_infos;
             for (i32 i = 0; i < new_segment_n; ++i) {
@@ -789,12 +769,16 @@
                 SegmentID deprecated_segment_id = ReadBufAdv<SegmentID>(ptr);
                 deprecated_segment_ids.push_back(deprecated_segment_id);
             }
-<<<<<<< HEAD
-            cmd =
-                MakeShared<WalCmdCompactV2>(db_name, db_id, table_name, table_id, index_names, index_ids, new_segment_infos, deprecated_segment_ids);
-=======
-            cmd = std::make_shared<WalCmdCompactV2>(db_name, db_id, table_name, table_id, new_segment_infos, deprecated_segment_ids);
->>>>>>> 7e0ac0a9
+
+            cmd = std::make_shared<WalCmdCompactV2>(db_name,
+                                                    db_id,
+                                                    table_name,
+                                                    table_id,
+                                                    index_names,
+                                                    index_ids,
+                                                    new_segment_infos,
+                                                    deprecated_segment_ids);
+
             break;
         }
         case WalCommandType::OPTIMIZE: {
@@ -895,38 +879,27 @@
             break;
         }
         case WalCommandType::ADD_COLUMNS_V2: {
-<<<<<<< HEAD
-            String db_name = ReadBufAdv<String>(ptr);
-            String db_id = ReadBufAdv<String>(ptr);
-            String table_name = ReadBufAdv<String>(ptr);
-            String table_id = ReadBufAdv<String>(ptr);
+            std::string db_name = ReadBufAdv<std::string>(ptr);
+            std::string db_id = ReadBufAdv<std::string>(ptr);
+            std::string table_name = ReadBufAdv<std::string>(ptr);
+            std::string table_id = ReadBufAdv<std::string>(ptr);
             i32 column_idx_n = ReadBufAdv<i32>(ptr);
-            Vector<u32> column_idx_list;
+            std::vector<u32> column_idx_list;
             for (i32 i = 0; i < column_idx_n; ++i) {
                 u32 column_idx = ReadBufAdv<u32>(ptr);
                 column_idx_list.push_back(column_idx);
             }
             i32 column_n = ReadBufAdv<i32>(ptr);
-            Vector<SharedPtr<ColumnDef>> column_defs;
-=======
-            std::string db_name = ReadBufAdv<std::string>(ptr);
-            std::string db_id = ReadBufAdv<std::string>(ptr);
-            std::string table_name = ReadBufAdv<std::string>(ptr);
-            std::string table_id = ReadBufAdv<std::string>(ptr);
-            i32 column_n = ReadBufAdv<i32>(ptr);
-            std::vector<std::shared_ptr<ColumnDef>> columns;
->>>>>>> 7e0ac0a9
+            std::vector<std::shared_ptr<ColumnDef>> column_defs;
+
             for (i32 i = 0; i < column_n; i++) {
                 auto cd = ColumnDef::ReadAdv(ptr, max_bytes);
                 column_defs.push_back(cd);
             }
-<<<<<<< HEAD
-            String table_key = ReadBufAdv<String>(ptr);
-            cmd = MakeShared<WalCmdAddColumnsV2>(db_name, db_id, table_name, table_id, column_idx_list, column_defs, table_key);
-=======
+
             std::string table_key = ReadBufAdv<std::string>(ptr);
-            cmd = std::make_shared<WalCmdAddColumnsV2>(db_name, db_id, table_name, table_id, columns, table_key);
->>>>>>> 7e0ac0a9
+            cmd = std::make_shared<WalCmdAddColumnsV2>(db_name, db_id, table_name, table_id, column_idx_list, column_defs, table_key);
+
             break;
         }
         case WalCommandType::DROP_COLUMNS: {
@@ -1007,18 +980,7 @@
             if (use_object_cache) {
                 addr_serializer.ReadBufAdv(ptr);
             }
-<<<<<<< HEAD
-            cmd = MakeShared<WalCmdRestoreTableSnapshot>(db_name,
-                                                         db_id,
-                                                         table_name,
-                                                         table_id,
-                                                         snapshot_name,
-                                                         table_def,
-                                                         segment_infos,
-                                                         index_cmds,
-                                                         files,
-                                                         addr_serializer);
-=======
+
             cmd = std::make_shared<WalCmdRestoreTableSnapshot>(db_name,
                                                                db_id,
                                                                table_name,
@@ -1029,7 +991,7 @@
                                                                index_cmds,
                                                                files,
                                                                addr_serializer);
->>>>>>> 7e0ac0a9
+
             break;
         }
         case WalCommandType::RESTORE_DATABASE_SNAPSHOT: {
@@ -1076,17 +1038,6 @@
     return cmd;
 }
 
-<<<<<<< HEAD
-WalCmdRestoreTableSnapshot::WalCmdRestoreTableSnapshot(const String &db_name,
-                                                       const String &db_id,
-                                                       const String &table_name,
-                                                       const String &table_id,
-                                                       const String &snapshot_name,
-                                                       SharedPtr<TableDef> table_def_,
-                                                       const Vector<WalSegmentInfoV2> &segment_infos,
-                                                       const Vector<WalCmdCreateIndexV2> &index_cmds,
-                                                       const Vector<String> &files)
-=======
 WalCmdRestoreTableSnapshot::WalCmdRestoreTableSnapshot(const std::string &db_name,
                                                        const std::string &db_id,
                                                        const std::string &table_name,
@@ -1096,7 +1047,6 @@
                                                        const std::vector<WalSegmentInfoV2> &segment_infos,
                                                        const std::vector<WalCmdCreateIndexV2> &index_cmds,
                                                        const std::vector<std::string> &files)
->>>>>>> 7e0ac0a9
     : WalCmd(WalCommandType::RESTORE_TABLE_SNAPSHOT), db_name_(db_name), db_id_(db_id), table_name_(table_name), table_id_(table_id),
       snapshot_name_(snapshot_name), table_def_(table_def_), files_(files), segment_infos_(segment_infos), index_cmds_(index_cmds) {
     PersistenceManager *persistence_manager = InfinityContext::instance().persistence_manager();
@@ -1361,16 +1311,13 @@
         table_id_ != other_cmd->table_id_ || deprecated_segment_ids_.size() != other_cmd->deprecated_segment_ids_.size()) {
         return false;
     }
-<<<<<<< HEAD
 
     if (other_cmd->index_names_ != index_names_ || other_cmd->index_ids_ != index_ids_) {
         return false;
     }
 
-    for (SizeT i = 0; i < deprecated_segment_ids_.size(); i++) {
-=======
     for (size_t i = 0; i < deprecated_segment_ids_.size(); i++) {
->>>>>>> 7e0ac0a9
+
         if (deprecated_segment_ids_[i] != other_cmd->deprecated_segment_ids_[i]) {
             return false;
         }
@@ -1740,17 +1687,14 @@
 }
 
 i32 WalCmdAddColumnsV2::GetSizeInBytes() const {
-<<<<<<< HEAD
-    SizeT res = sizeof(WalCommandType) + sizeof(i32) + db_name_.size() + sizeof(i32) + db_id_.size() + sizeof(i32) + table_name_.size() +
-                sizeof(i32) + table_id_.size();
+
+    size_t res = sizeof(WalCommandType) + sizeof(i32) + db_name_.size() + sizeof(i32) + db_id_.size() + sizeof(i32) + table_name_.size() +
+                 sizeof(i32) + table_id_.size();
     res += sizeof(i32); // size of column_idx_list
     res += column_idx_list_.size() * sizeof(u32);
 
     res += sizeof(i32); // size of column_defs
-=======
-    size_t res = sizeof(WalCommandType) + sizeof(i32) + db_name_.size() + sizeof(i32) + db_id_.size() + sizeof(i32) + table_name_.size() +
-                 sizeof(i32) + table_id_.size() + sizeof(i32);
->>>>>>> 7e0ac0a9
+
     for (const auto &column_def : column_defs_) {
         res += column_def->GetSizeInBytes();
     }
@@ -2563,7 +2507,7 @@
     ss << "table name: " << table_name_ << std::endl;
     ss << "table id: " << table_id_ << std::endl;
     ss << "indexes: ";
-    for (const String &index_name : index_names_) {
+    for (const std::string &index_name : index_names_) {
         ss << index_name << " | ";
     }
     ss << std::endl;
@@ -2741,11 +2685,7 @@
     return std::move(ss).str();
 }
 
-<<<<<<< HEAD
-String WalCmdCleanup::ToString() const { return fmt::format("{}: timestamp: {}", WalCmd::WalCommandTypeToString(GetType()), timestamp_); }
-=======
 std::string WalCmdCleanup::ToString() const { return fmt::format("{}: timestamp: {}", WalCmd::WalCommandTypeToString(GetType()), timestamp_); }
->>>>>>> 7e0ac0a9
 
 std::string WalCmdCreateDatabase::CompactInfo() const {
     return fmt::format("{}: database: {}, dir: {}, comment: {}", WalCmd::WalCommandTypeToString(GetType()), db_name_, db_dir_tail_, db_comment_);
@@ -2943,7 +2883,7 @@
     ss << "table: " << table_name_ << std::endl;
     ss << "table_id: " << table_id_ << std::endl;
     ss << "indexes: ";
-    for (const String &index_name : index_names_) {
+    for (const std::string &index_name : index_names_) {
         ss << index_name << " | ";
     }
     ss << std::endl;
@@ -3156,239 +3096,239 @@
     return std::move(ss).str();
 }
 
-Vector<SharedPtr<EraseBaseCache>> WalCmdDummy::ToCachedMeta(TxnTimeStamp commit_ts) const { return {}; }
-
-Vector<SharedPtr<EraseBaseCache>> WalCmdCreateDatabase::ToCachedMeta(TxnTimeStamp commit_ts) const {
+std::vector<std::shared_ptr<EraseBaseCache>> WalCmdDummy::ToCachedMeta(TxnTimeStamp commit_ts) const { return {}; }
+
+std::vector<std::shared_ptr<EraseBaseCache>> WalCmdCreateDatabase::ToCachedMeta(TxnTimeStamp commit_ts) const {
     UnrecoverableError("WalCmdDummy::ToCachedMeta, unexpected");
     return {};
 }
 
-Vector<SharedPtr<EraseBaseCache>> WalCmdCreateDatabaseV2::ToCachedMeta(TxnTimeStamp commit_ts) const {
-    Vector<SharedPtr<EraseBaseCache>> cache_items;
-    cache_items.push_back(MakeShared<MetaEraseDbCache>(db_name_));
+std::vector<std::shared_ptr<EraseBaseCache>> WalCmdCreateDatabaseV2::ToCachedMeta(TxnTimeStamp commit_ts) const {
+    std::vector<std::shared_ptr<EraseBaseCache>> cache_items;
+    cache_items.push_back(std::make_shared<MetaEraseDbCache>(db_name_));
     return cache_items;
 }
 
-Vector<SharedPtr<EraseBaseCache>> WalCmdDropDatabase::ToCachedMeta(TxnTimeStamp commit_ts) const {
+std::vector<std::shared_ptr<EraseBaseCache>> WalCmdDropDatabase::ToCachedMeta(TxnTimeStamp commit_ts) const {
     UnrecoverableError("WalCmdDummy::ToCachedMeta, unexpected");
     return {};
 }
 
-Vector<SharedPtr<EraseBaseCache>> WalCmdDropDatabaseV2::ToCachedMeta(TxnTimeStamp commit_ts) const {
-    Vector<SharedPtr<EraseBaseCache>> cache_items;
-    cache_items.push_back(MakeShared<MetaEraseDbCache>(db_name_));
+std::vector<std::shared_ptr<EraseBaseCache>> WalCmdDropDatabaseV2::ToCachedMeta(TxnTimeStamp commit_ts) const {
+    std::vector<std::shared_ptr<EraseBaseCache>> cache_items;
+    cache_items.push_back(std::make_shared<MetaEraseDbCache>(db_name_));
     return cache_items;
 }
 
-Vector<SharedPtr<EraseBaseCache>> WalCmdCreateTable::ToCachedMeta(TxnTimeStamp commit_ts) const {
+std::vector<std::shared_ptr<EraseBaseCache>> WalCmdCreateTable::ToCachedMeta(TxnTimeStamp commit_ts) const {
     UnrecoverableError("WalCmdDummy::ToCachedMeta, unexpected");
     return {};
 }
 
-Vector<SharedPtr<EraseBaseCache>> WalCmdCreateTableV2::ToCachedMeta(TxnTimeStamp commit_ts) const {
-    Vector<SharedPtr<EraseBaseCache>> cache_items;
-    cache_items.push_back(MakeShared<MetaEraseDbCache>(db_name_));
-    cache_items.push_back(MakeShared<MetaEraseTableCache>(std::stoull(db_id_), *table_def_->table_name()));
+std::vector<std::shared_ptr<EraseBaseCache>> WalCmdCreateTableV2::ToCachedMeta(TxnTimeStamp commit_ts) const {
+    std::vector<std::shared_ptr<EraseBaseCache>> cache_items;
+    cache_items.push_back(std::make_shared<MetaEraseDbCache>(db_name_));
+    cache_items.push_back(std::make_shared<MetaEraseTableCache>(std::stoull(db_id_), *table_def_->table_name()));
     return cache_items;
 }
 
-Vector<SharedPtr<EraseBaseCache>> WalCmdDropTable::ToCachedMeta(TxnTimeStamp commit_ts) const {
+std::vector<std::shared_ptr<EraseBaseCache>> WalCmdDropTable::ToCachedMeta(TxnTimeStamp commit_ts) const {
     UnrecoverableError("WalCmdDummy::ToCachedMeta, unexpected");
     return {};
 }
 
-Vector<SharedPtr<EraseBaseCache>> WalCmdDropTableV2::ToCachedMeta(TxnTimeStamp commit_ts) const {
-    Vector<SharedPtr<EraseBaseCache>> cache_items;
-    cache_items.push_back(MakeShared<MetaEraseDbCache>(db_name_));
-    cache_items.push_back(MakeShared<MetaEraseTableCache>(std::stoull(db_id_), table_name_));
+std::vector<std::shared_ptr<EraseBaseCache>> WalCmdDropTableV2::ToCachedMeta(TxnTimeStamp commit_ts) const {
+    std::vector<std::shared_ptr<EraseBaseCache>> cache_items;
+    cache_items.push_back(std::make_shared<MetaEraseDbCache>(db_name_));
+    cache_items.push_back(std::make_shared<MetaEraseTableCache>(std::stoull(db_id_), table_name_));
     return cache_items;
 }
 
-Vector<SharedPtr<EraseBaseCache>> WalCmdCreateIndex::ToCachedMeta(TxnTimeStamp commit_ts) const {
+std::vector<std::shared_ptr<EraseBaseCache>> WalCmdCreateIndex::ToCachedMeta(TxnTimeStamp commit_ts) const {
     UnrecoverableError("WalCmdDummy::ToCachedMeta, unexpected");
     return {};
 }
 
-Vector<SharedPtr<EraseBaseCache>> WalCmdCreateIndexV2::ToCachedMeta(TxnTimeStamp commit_ts) const {
-    Vector<SharedPtr<EraseBaseCache>> cache_items;
-    cache_items.push_back(MakeShared<MetaEraseDbCache>(db_name_));
-    cache_items.push_back(MakeShared<MetaEraseTableCache>(std::stoull(db_id_), table_name_));
-    cache_items.push_back(MakeShared<MetaEraseIndexCache>(std::stoull(db_id_), std::stoull(table_id_), *index_base_->index_name_));
+std::vector<std::shared_ptr<EraseBaseCache>> WalCmdCreateIndexV2::ToCachedMeta(TxnTimeStamp commit_ts) const {
+    std::vector<std::shared_ptr<EraseBaseCache>> cache_items;
+    cache_items.push_back(std::make_shared<MetaEraseDbCache>(db_name_));
+    cache_items.push_back(std::make_shared<MetaEraseTableCache>(std::stoull(db_id_), table_name_));
+    cache_items.push_back(std::make_shared<MetaEraseIndexCache>(std::stoull(db_id_), std::stoull(table_id_), *index_base_->index_name_));
     return cache_items;
 }
 
-Vector<SharedPtr<EraseBaseCache>> WalCmdDropIndex::ToCachedMeta(TxnTimeStamp commit_ts) const {
+std::vector<std::shared_ptr<EraseBaseCache>> WalCmdDropIndex::ToCachedMeta(TxnTimeStamp commit_ts) const {
     UnrecoverableError("WalCmdDummy::ToCachedMeta, unexpected");
     return {};
 }
 
-Vector<SharedPtr<EraseBaseCache>> WalCmdDropIndexV2::ToCachedMeta(TxnTimeStamp commit_ts) const {
-    Vector<SharedPtr<EraseBaseCache>> cache_items;
-    cache_items.push_back(MakeShared<MetaEraseDbCache>(db_name_));
-    cache_items.push_back(MakeShared<MetaEraseTableCache>(std::stoull(db_id_), table_name_));
-    cache_items.push_back(MakeShared<MetaEraseIndexCache>(std::stoull(db_id_), std::stoull(table_id_), index_name_));
+std::vector<std::shared_ptr<EraseBaseCache>> WalCmdDropIndexV2::ToCachedMeta(TxnTimeStamp commit_ts) const {
+    std::vector<std::shared_ptr<EraseBaseCache>> cache_items;
+    cache_items.push_back(std::make_shared<MetaEraseDbCache>(db_name_));
+    cache_items.push_back(std::make_shared<MetaEraseTableCache>(std::stoull(db_id_), table_name_));
+    cache_items.push_back(std::make_shared<MetaEraseIndexCache>(std::stoull(db_id_), std::stoull(table_id_), index_name_));
     return cache_items;
 }
 
-Vector<SharedPtr<EraseBaseCache>> WalCmdImport::ToCachedMeta(TxnTimeStamp commit_ts) const {
+std::vector<std::shared_ptr<EraseBaseCache>> WalCmdImport::ToCachedMeta(TxnTimeStamp commit_ts) const {
     UnrecoverableError("WalCmdDummy::ToCachedMeta, unexpected");
     return {};
 }
 
-Vector<SharedPtr<EraseBaseCache>> WalCmdImportV2::ToCachedMeta(TxnTimeStamp commit_ts) const {
-    Vector<SharedPtr<EraseBaseCache>> cache_items;
-    cache_items.push_back(MakeShared<MetaEraseDbCache>(db_name_));
-    cache_items.push_back(MakeShared<MetaEraseTableCache>(std::stoull(db_id_), table_name_));
+std::vector<std::shared_ptr<EraseBaseCache>> WalCmdImportV2::ToCachedMeta(TxnTimeStamp commit_ts) const {
+    std::vector<std::shared_ptr<EraseBaseCache>> cache_items;
+    cache_items.push_back(std::make_shared<MetaEraseDbCache>(db_name_));
+    cache_items.push_back(std::make_shared<MetaEraseTableCache>(std::stoull(db_id_), table_name_));
     return cache_items;
 }
 
-Vector<SharedPtr<EraseBaseCache>> WalCmdAppend::ToCachedMeta(TxnTimeStamp commit_ts) const {
+std::vector<std::shared_ptr<EraseBaseCache>> WalCmdAppend::ToCachedMeta(TxnTimeStamp commit_ts) const {
     UnrecoverableError("WalCmdDummy::ToCachedMeta, unexpected");
     return {};
 }
 
-Vector<SharedPtr<EraseBaseCache>> WalCmdAppendV2::ToCachedMeta(TxnTimeStamp commit_ts) const {
-    Vector<SharedPtr<EraseBaseCache>> cache_items;
-    cache_items.push_back(MakeShared<MetaEraseDbCache>(db_name_));
-    cache_items.push_back(MakeShared<MetaEraseTableCache>(std::stoull(db_id_), table_name_));
+std::vector<std::shared_ptr<EraseBaseCache>> WalCmdAppendV2::ToCachedMeta(TxnTimeStamp commit_ts) const {
+    std::vector<std::shared_ptr<EraseBaseCache>> cache_items;
+    cache_items.push_back(std::make_shared<MetaEraseDbCache>(db_name_));
+    cache_items.push_back(std::make_shared<MetaEraseTableCache>(std::stoull(db_id_), table_name_));
     return cache_items;
 }
 
-Vector<SharedPtr<EraseBaseCache>> WalCmdDelete::ToCachedMeta(TxnTimeStamp commit_ts) const {
+std::vector<std::shared_ptr<EraseBaseCache>> WalCmdDelete::ToCachedMeta(TxnTimeStamp commit_ts) const {
     UnrecoverableError("WalCmdDummy::ToCachedMeta, unexpected");
     return {};
 }
 
-Vector<SharedPtr<EraseBaseCache>> WalCmdDeleteV2::ToCachedMeta(TxnTimeStamp commit_ts) const {
-    Vector<SharedPtr<EraseBaseCache>> cache_items;
-    cache_items.push_back(MakeShared<MetaEraseDbCache>(db_name_));
-    cache_items.push_back(MakeShared<MetaEraseTableCache>(std::stoull(db_id_), table_name_));
+std::vector<std::shared_ptr<EraseBaseCache>> WalCmdDeleteV2::ToCachedMeta(TxnTimeStamp commit_ts) const {
+    std::vector<std::shared_ptr<EraseBaseCache>> cache_items;
+    cache_items.push_back(std::make_shared<MetaEraseDbCache>(db_name_));
+    cache_items.push_back(std::make_shared<MetaEraseTableCache>(std::stoull(db_id_), table_name_));
     return cache_items;
 }
 
-Vector<SharedPtr<EraseBaseCache>> WalCmdSetSegmentStatusSealed::ToCachedMeta(TxnTimeStamp commit_ts) const {
+std::vector<std::shared_ptr<EraseBaseCache>> WalCmdSetSegmentStatusSealed::ToCachedMeta(TxnTimeStamp commit_ts) const {
     UnrecoverableError("WalCmdDummy::ToCachedMeta, unexpected");
     return {};
 }
 
-Vector<SharedPtr<EraseBaseCache>> WalCmdSetSegmentStatusSealedV2::ToCachedMeta(TxnTimeStamp commit_ts) const {
-    Vector<SharedPtr<EraseBaseCache>> cache_items;
-    cache_items.push_back(MakeShared<MetaEraseDbCache>(db_name_));
-    cache_items.push_back(MakeShared<MetaEraseTableCache>(std::stoull(db_id_), table_name_));
+std::vector<std::shared_ptr<EraseBaseCache>> WalCmdSetSegmentStatusSealedV2::ToCachedMeta(TxnTimeStamp commit_ts) const {
+    std::vector<std::shared_ptr<EraseBaseCache>> cache_items;
+    cache_items.push_back(std::make_shared<MetaEraseDbCache>(db_name_));
+    cache_items.push_back(std::make_shared<MetaEraseTableCache>(std::stoull(db_id_), table_name_));
     return cache_items;
 }
 
-Vector<SharedPtr<EraseBaseCache>> WalCmdUpdateSegmentBloomFilterData::ToCachedMeta(TxnTimeStamp commit_ts) const {
+std::vector<std::shared_ptr<EraseBaseCache>> WalCmdUpdateSegmentBloomFilterData::ToCachedMeta(TxnTimeStamp commit_ts) const {
     UnrecoverableError("WalCmdDummy::ToCachedMeta, unexpected");
     return {};
 }
 
-Vector<SharedPtr<EraseBaseCache>> WalCmdUpdateSegmentBloomFilterDataV2::ToCachedMeta(TxnTimeStamp commit_ts) const {
-    Vector<SharedPtr<EraseBaseCache>> cache_items;
-    cache_items.push_back(MakeShared<MetaEraseDbCache>(db_name_));
-    cache_items.push_back(MakeShared<MetaEraseTableCache>(std::stoull(db_id_), table_name_));
+std::vector<std::shared_ptr<EraseBaseCache>> WalCmdUpdateSegmentBloomFilterDataV2::ToCachedMeta(TxnTimeStamp commit_ts) const {
+    std::vector<std::shared_ptr<EraseBaseCache>> cache_items;
+    cache_items.push_back(std::make_shared<MetaEraseDbCache>(db_name_));
+    cache_items.push_back(std::make_shared<MetaEraseTableCache>(std::stoull(db_id_), table_name_));
     return cache_items;
 }
 
-Vector<SharedPtr<EraseBaseCache>> WalCmdCheckpoint::ToCachedMeta(TxnTimeStamp commit_ts) const {
+std::vector<std::shared_ptr<EraseBaseCache>> WalCmdCheckpoint::ToCachedMeta(TxnTimeStamp commit_ts) const {
     UnrecoverableError("WalCmdDummy::ToCachedMeta, unexpected");
     return {};
 }
 
-Vector<SharedPtr<EraseBaseCache>> WalCmdCheckpointV2::ToCachedMeta(TxnTimeStamp commit_ts) const { return {}; }
-
-Vector<SharedPtr<EraseBaseCache>> WalCmdCompact::ToCachedMeta(TxnTimeStamp commit_ts) const {
+std::vector<std::shared_ptr<EraseBaseCache>> WalCmdCheckpointV2::ToCachedMeta(TxnTimeStamp commit_ts) const { return {}; }
+
+std::vector<std::shared_ptr<EraseBaseCache>> WalCmdCompact::ToCachedMeta(TxnTimeStamp commit_ts) const {
     UnrecoverableError("WalCmdDummy::ToCachedMeta, unexpected");
     return {};
 }
 
-Vector<SharedPtr<EraseBaseCache>> WalCmdCompactV2::ToCachedMeta(TxnTimeStamp commit_ts) const {
-    Vector<SharedPtr<EraseBaseCache>> cache_items;
-    cache_items.push_back(MakeShared<MetaEraseDbCache>(db_name_));
-    cache_items.push_back(MakeShared<MetaEraseTableCache>(std::stoull(db_id_), table_name_));
+std::vector<std::shared_ptr<EraseBaseCache>> WalCmdCompactV2::ToCachedMeta(TxnTimeStamp commit_ts) const {
+    std::vector<std::shared_ptr<EraseBaseCache>> cache_items;
+    cache_items.push_back(std::make_shared<MetaEraseDbCache>(db_name_));
+    cache_items.push_back(std::make_shared<MetaEraseTableCache>(std::stoull(db_id_), table_name_));
     for (const auto &index_name : index_names_) {
-        cache_items.push_back(MakeShared<MetaEraseIndexCache>(std::stoull(db_id_), std::stoull(table_id_), index_name));
+        cache_items.push_back(std::make_shared<MetaEraseIndexCache>(std::stoull(db_id_), std::stoull(table_id_), index_name));
     }
     return cache_items;
 }
 
-Vector<SharedPtr<EraseBaseCache>> WalCmdOptimize::ToCachedMeta(TxnTimeStamp commit_ts) const {
+std::vector<std::shared_ptr<EraseBaseCache>> WalCmdOptimize::ToCachedMeta(TxnTimeStamp commit_ts) const {
     UnrecoverableError("WalCmdDummy::ToCachedMeta, unexpected");
     return {};
 }
 
-Vector<SharedPtr<EraseBaseCache>> WalCmdOptimizeV2::ToCachedMeta(TxnTimeStamp commit_ts) const {
-    Vector<SharedPtr<EraseBaseCache>> cache_items;
-    cache_items.push_back(MakeShared<MetaEraseDbCache>(db_name_));
-    cache_items.push_back(MakeShared<MetaEraseTableCache>(std::stoull(db_id_), table_name_));
-    cache_items.push_back(MakeShared<MetaEraseIndexCache>(std::stoull(db_id_), std::stoull(table_id_), index_name_));
+std::vector<std::shared_ptr<EraseBaseCache>> WalCmdOptimizeV2::ToCachedMeta(TxnTimeStamp commit_ts) const {
+    std::vector<std::shared_ptr<EraseBaseCache>> cache_items;
+    cache_items.push_back(std::make_shared<MetaEraseDbCache>(db_name_));
+    cache_items.push_back(std::make_shared<MetaEraseTableCache>(std::stoull(db_id_), table_name_));
+    cache_items.push_back(std::make_shared<MetaEraseIndexCache>(std::stoull(db_id_), std::stoull(table_id_), index_name_));
     return cache_items;
 }
 
-Vector<SharedPtr<EraseBaseCache>> WalCmdDumpIndex::ToCachedMeta(TxnTimeStamp commit_ts) const {
+std::vector<std::shared_ptr<EraseBaseCache>> WalCmdDumpIndex::ToCachedMeta(TxnTimeStamp commit_ts) const {
     UnrecoverableError("WalCmdDummy::ToCachedMeta, unexpected");
     return {};
 }
 
-Vector<SharedPtr<EraseBaseCache>> WalCmdDumpIndexV2::ToCachedMeta(TxnTimeStamp commit_ts) const {
-    Vector<SharedPtr<EraseBaseCache>> cache_items;
-    cache_items.push_back(MakeShared<MetaEraseDbCache>(db_name_));
-    cache_items.push_back(MakeShared<MetaEraseTableCache>(std::stoull(db_id_), table_name_));
-    cache_items.push_back(MakeShared<MetaEraseIndexCache>(std::stoull(db_id_), std::stoull(table_id_), index_name_));
+std::vector<std::shared_ptr<EraseBaseCache>> WalCmdDumpIndexV2::ToCachedMeta(TxnTimeStamp commit_ts) const {
+    std::vector<std::shared_ptr<EraseBaseCache>> cache_items;
+    cache_items.push_back(std::make_shared<MetaEraseDbCache>(db_name_));
+    cache_items.push_back(std::make_shared<MetaEraseTableCache>(std::stoull(db_id_), table_name_));
+    cache_items.push_back(std::make_shared<MetaEraseIndexCache>(std::stoull(db_id_), std::stoull(table_id_), index_name_));
     return cache_items;
 }
 
-Vector<SharedPtr<EraseBaseCache>> WalCmdRenameTable::ToCachedMeta(TxnTimeStamp commit_ts) const {
+std::vector<std::shared_ptr<EraseBaseCache>> WalCmdRenameTable::ToCachedMeta(TxnTimeStamp commit_ts) const {
     UnrecoverableError("WalCmdDummy::ToCachedMeta, unexpected");
     return {};
 }
 
-Vector<SharedPtr<EraseBaseCache>> WalCmdRenameTableV2::ToCachedMeta(TxnTimeStamp commit_ts) const {
-    Vector<SharedPtr<EraseBaseCache>> cache_items;
-    cache_items.push_back(MakeShared<MetaEraseDbCache>(db_name_));
-    cache_items.push_back(MakeShared<MetaEraseTableCache>(std::stoull(db_id_), table_name_));
-    cache_items.push_back(MakeShared<MetaEraseTableCache>(std::stoull(db_id_), new_table_name_));
+std::vector<std::shared_ptr<EraseBaseCache>> WalCmdRenameTableV2::ToCachedMeta(TxnTimeStamp commit_ts) const {
+    std::vector<std::shared_ptr<EraseBaseCache>> cache_items;
+    cache_items.push_back(std::make_shared<MetaEraseDbCache>(db_name_));
+    cache_items.push_back(std::make_shared<MetaEraseTableCache>(std::stoull(db_id_), table_name_));
+    cache_items.push_back(std::make_shared<MetaEraseTableCache>(std::stoull(db_id_), new_table_name_));
     return cache_items;
 }
 
-Vector<SharedPtr<EraseBaseCache>> WalCmdAddColumns::ToCachedMeta(TxnTimeStamp commit_ts) const {
+std::vector<std::shared_ptr<EraseBaseCache>> WalCmdAddColumns::ToCachedMeta(TxnTimeStamp commit_ts) const {
     UnrecoverableError("WalCmdDummy::ToCachedMeta, unexpected");
     return {};
 }
 
-Vector<SharedPtr<EraseBaseCache>> WalCmdAddColumnsV2::ToCachedMeta(TxnTimeStamp commit_ts) const {
-    Vector<SharedPtr<EraseBaseCache>> cache_items;
-    cache_items.push_back(MakeShared<MetaEraseDbCache>(db_name_));
-    cache_items.push_back(MakeShared<MetaEraseTableCache>(std::stoull(db_id_), table_name_));
+std::vector<std::shared_ptr<EraseBaseCache>> WalCmdAddColumnsV2::ToCachedMeta(TxnTimeStamp commit_ts) const {
+    std::vector<std::shared_ptr<EraseBaseCache>> cache_items;
+    cache_items.push_back(std::make_shared<MetaEraseDbCache>(db_name_));
+    cache_items.push_back(std::make_shared<MetaEraseTableCache>(std::stoull(db_id_), table_name_));
     return cache_items;
 }
 
-Vector<SharedPtr<EraseBaseCache>> WalCmdDropColumns::ToCachedMeta(TxnTimeStamp commit_ts) const {
+std::vector<std::shared_ptr<EraseBaseCache>> WalCmdDropColumns::ToCachedMeta(TxnTimeStamp commit_ts) const {
     UnrecoverableError("WalCmdDummy::ToCachedMeta, unexpected");
     return {};
 }
 
-Vector<SharedPtr<EraseBaseCache>> WalCmdDropColumnsV2::ToCachedMeta(TxnTimeStamp commit_ts) const {
-    Vector<SharedPtr<EraseBaseCache>> cache_items;
-    cache_items.push_back(MakeShared<MetaEraseDbCache>(db_name_));
-    cache_items.push_back(MakeShared<MetaEraseTableCache>(std::stoull(db_id_), table_name_));
+std::vector<std::shared_ptr<EraseBaseCache>> WalCmdDropColumnsV2::ToCachedMeta(TxnTimeStamp commit_ts) const {
+    std::vector<std::shared_ptr<EraseBaseCache>> cache_items;
+    cache_items.push_back(std::make_shared<MetaEraseDbCache>(db_name_));
+    cache_items.push_back(std::make_shared<MetaEraseTableCache>(std::stoull(db_id_), table_name_));
     return cache_items;
 }
 
-Vector<SharedPtr<EraseBaseCache>> WalCmdCleanup::ToCachedMeta(TxnTimeStamp commit_ts) const { return {}; }
-
-Vector<SharedPtr<EraseBaseCache>> WalCmdCreateTableSnapshot::ToCachedMeta(TxnTimeStamp commit_ts) const { return {}; }
-
-Vector<SharedPtr<EraseBaseCache>> WalCmdRestoreTableSnapshot::ToCachedMeta(TxnTimeStamp commit_ts) const {
-    Vector<SharedPtr<EraseBaseCache>> cache_items;
-    cache_items.push_back(MakeShared<MetaEraseDbCache>(db_name_));
-    cache_items.push_back(MakeShared<MetaEraseTableCache>(std::stoull(db_id_), table_name_));
+std::vector<std::shared_ptr<EraseBaseCache>> WalCmdCleanup::ToCachedMeta(TxnTimeStamp commit_ts) const { return {}; }
+
+std::vector<std::shared_ptr<EraseBaseCache>> WalCmdCreateTableSnapshot::ToCachedMeta(TxnTimeStamp commit_ts) const { return {}; }
+
+std::vector<std::shared_ptr<EraseBaseCache>> WalCmdRestoreTableSnapshot::ToCachedMeta(TxnTimeStamp commit_ts) const {
+    std::vector<std::shared_ptr<EraseBaseCache>> cache_items;
+    cache_items.push_back(std::make_shared<MetaEraseDbCache>(db_name_));
+    cache_items.push_back(std::make_shared<MetaEraseTableCache>(std::stoull(db_id_), table_name_));
     return cache_items;
 }
 
-Vector<SharedPtr<EraseBaseCache>> WalCmdRestoreDatabaseSnapshot::ToCachedMeta(TxnTimeStamp commit_ts) const {
-    Vector<SharedPtr<EraseBaseCache>> cache_items;
-    cache_items.push_back(MakeShared<MetaEraseDbCache>(db_name_));
+std::vector<std::shared_ptr<EraseBaseCache>> WalCmdRestoreDatabaseSnapshot::ToCachedMeta(TxnTimeStamp commit_ts) const {
+    std::vector<std::shared_ptr<EraseBaseCache>> cache_items;
+    cache_items.push_back(std::make_shared<MetaEraseDbCache>(db_name_));
     return cache_items;
 }
 
