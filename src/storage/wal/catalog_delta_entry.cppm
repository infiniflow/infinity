--- conflicted
+++ resolved
@@ -335,11 +335,8 @@
           segment_dir_(std::move(segment_dir)), status_(status), column_count_(column_count), row_count_(row_count),
           actual_row_count_(actual_row_count), row_capacity_(row_capacity), min_row_ts_(min_row_ts), max_row_ts_(max_row_ts) {}
 
-<<<<<<< HEAD
+
     explicit AddSegmentEntryOp(SharedPtr<SegmentEntry> segment_entry)
-=======
-    explicit AddSegmentEntryOp(SegmentEntry *segment_entry, SegmentStatus status)
->>>>>>> 6d9f9a78
         : CatalogDeltaOperation(CatalogDeltaOpType::ADD_SEGMENT_ENTRY), segment_entry_(segment_entry),
           db_name_(segment_entry->GetTableEntry()->GetDBName()), table_name_(segment_entry->GetTableEntry()->GetTableName()), status_(status) {}
 
@@ -746,19 +743,11 @@
           db_name_(MakeShared<String>(std::move(db_name))), table_name_(MakeShared<String>(std::move(table_name))),
           index_name_(MakeShared<String>(std::move(index_name))), segment_id_(segment_id), min_ts_(min_ts), max_ts_(max_ts) {}
 
-<<<<<<< HEAD
-    explicit AddColumnIndexEntryOp(SharedPtr<ColumnIndexEntry> column_index_entry, bool is_delete = false)
-        : CatalogDeltaOperation(CatalogDeltaOpType::ADD_COLUMN_INDEX_ENTRY, is_delete), column_index_entry_(column_index_entry),
-          db_name_(column_index_entry_->table_index_entry()->table_index_meta()->GetTableEntry()->GetDBName()),
-          table_name_(this->column_index_entry_->table_index_entry()->table_index_meta()->GetTableEntry()->GetTableName()),
-          index_name_(column_index_entry_->table_index_entry()->table_index_meta()->index_name()) {}
-=======
     explicit AddSegmentIndexEntryOp(SharedPtr<SegmentIndexEntry> segment_index_entry)
         : CatalogDeltaOperation(CatalogDeltaOpType::ADD_SEGMENT_INDEX_ENTRY), segment_index_entry_(segment_index_entry),
           db_name_(segment_index_entry_->table_index_entry()->table_index_meta()->GetTableEntry()->GetDBName()),
           table_name_(segment_index_entry_->table_index_entry()->table_index_meta()->GetTableEntry()->GetTableName()),
           index_name_(segment_index_entry_->table_index_entry()->table_index_meta()->index_name()) {}
->>>>>>> 6d9f9a78
 
     CatalogDeltaOpType GetType() const final { return CatalogDeltaOpType::ADD_SEGMENT_INDEX_ENTRY; }
     String GetTypeStr() const final { return "ADD_SEGMENT_INDEX_ENTRY"; }
@@ -833,18 +822,8 @@
     const String ToString() const final;
     const String EncodeIndex() const final { return String(fmt::format("{}#{}#{}#{}", i32(GetType()), txn_id_, db_name_, table_name_)); }
 
-<<<<<<< HEAD
-    explicit AddSegmentColumnIndexEntryOp(SharedPtr<SegmentColumnIndexEntry> segment_column_index_entry, bool is_delete = false)
-        : CatalogDeltaOperation(CatalogDeltaOpType::ADD_SEGMENT_COLUMN_INDEX_ENTRY, is_delete),
-          segment_column_index_entry_(segment_column_index_entry),
-          db_name_(segment_column_index_entry_->column_index_entry()->table_index_entry()->table_index_meta()->GetTableEntry()->GetDBName()),
-          table_name_(segment_column_index_entry_->column_index_entry()->table_index_entry()->table_index_meta()->GetTableEntry()->GetTableName()),
-          index_name_(segment_column_index_entry_->column_index_entry()->table_index_entry()->table_index_meta()->index_name()),
-          column_id_(segment_column_index_entry_->column_index_entry()->column_id()) {}
-=======
 public:
     TableEntry *table_entry_{};
->>>>>>> 6d9f9a78
 
 public:
     const String &db_name() const { return db_name_; }
