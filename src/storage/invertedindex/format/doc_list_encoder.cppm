module;

import stl;
import memory_pool;
import file_writer;
import file_reader;
import posting_byte_slice;
import skiplist_writer;
import doc_list_format_option;
import inmem_doc_list_decoder;
import index_defines;

export module doc_list_encoder;

namespace infinity {

export class DocListEncoder {
public:
    DocListEncoder(const DocListFormatOption &format_option,
                   MemoryPool *byte_slice_pool,
                   RecyclePool *buffer_pool,
                   DocListFormat *doc_list_format = nullptr);

    ~DocListEncoder();

    u32 GetCurrentTF() const { return current_tf_; }

    u32 GetTotalTF() const { return total_tf_; }

    u32 GetDF() const { return df_; }

    u32 GetLastDocID() const { return last_doc_id_; }

    u16 GetLastDocPayload() const { return last_doc_payload_; }

    void SetCurrentTF(tf_t tf) {
        current_tf_ = tf;
        total_tf_ += tf;
    }

    void AddPosition();

    void EndDocument(docid_t doc_id, u32 doc_len, docpayload_t doc_payload);

    void Dump(const SharedPtr<FileWriter> &file, bool spill = false);

    void Load(const SharedPtr<FileReader> &file);

    u32 GetDumpLength();

    void Flush();

    InMemDocListDecoder *GetInMemDocListDecoder(MemoryPool *session_pool) const;

    PostingByteSlice *GetDocListBuffer() { return &doc_list_buffer_; }

private:
    void AddDocument(docid_t doc_id, docpayload_t doc_payload, tf_t tf, u32 doc_len);

    void FlushDocListBuffer();

    void CreateDocSkipListWriter();

    void AddSkipListItem(u32 item_size);

private:
    PostingByteSlice doc_list_buffer_;
    bool own_doc_list_format_;
    DocListFormatOption format_option_;
    DocListFormat *doc_list_format_;

    docid_t last_doc_id_;
    docpayload_t last_doc_payload_;
    tf_t current_tf_;
    tf_t total_tf_;
    df_t df_;

<<<<<<< HEAD
    UniquePtr<SkipListWriter> doc_skiplist_writer_;
=======
    // for skip list block
    tf_t block_max_tf_ = 0;
    float block_max_percentage_ = 0.0f;

    SkipListWriter *doc_skiplist_writer_{nullptr};
>>>>>>> 9a60932e
    MemoryPool *byte_slice_pool_{nullptr};
    friend class InMemDocListDecoderTest;
};

} // namespace infinity<|MERGE_RESOLUTION|>--- conflicted
+++ resolved
@@ -74,16 +74,11 @@
     tf_t current_tf_;
     tf_t total_tf_;
     df_t df_;
-
-<<<<<<< HEAD
-    UniquePtr<SkipListWriter> doc_skiplist_writer_;
-=======
     // for skip list block
     tf_t block_max_tf_ = 0;
     float block_max_percentage_ = 0.0f;
 
-    SkipListWriter *doc_skiplist_writer_{nullptr};
->>>>>>> 9a60932e
+    UniquePtr<SkipListWriter> doc_skiplist_writer_;
     MemoryPool *byte_slice_pool_{nullptr};
     friend class InMemDocListDecoderTest;
 };
