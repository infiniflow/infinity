module infinity_core:posting_byte_slice.impl;

import :posting_byte_slice;
import :posting_field;
import :flush_info;
import :file_writer;
import :file_reader;

namespace infinity {

// Constructor implementation - initialize with empty buffer and writer
PostingByteSlice::PostingByteSlice() : data_buffer_(), slice_writer_() {}

// Initialize the posting byte slice with field configuration
void PostingByteSlice::Init(const PostingFields *field_config) { data_buffer_.Init(field_config); }

<<<<<<< HEAD
// Internal flush implementation - encode all posting fields to writer
SizeT PostingByteSlice::DoFlush() {
    u32 total_flush_size = 0;
    const PostingFields *field_definitions = data_buffer_.GetPostingFields();

    // Iterate through all posting fields and encode them
    for (SizeT field_index = 0; field_index < field_definitions->GetSize(); ++field_index) {
        PostingField *current_field = field_definitions->GetValue(field_index);
        u8 *row_buffer = data_buffer_.GetRow(current_field->location_);
        SizeT encoded_size = current_field->Encode(slice_writer_, row_buffer, data_buffer_.Size() * current_field->GetSize());
        total_flush_size += encoded_size;
=======
size_t PostingByteSlice::DoFlush() {
    u32 flush_size = 0;
    const PostingFields *posting_fields = buffer_.GetPostingFields();
    for (size_t i = 0; i < posting_fields->GetSize(); ++i) {
        PostingField *posting_field = posting_fields->GetValue(i);
        u8 *buffer = buffer_.GetRow(posting_field->location_);
        flush_size += posting_field->Encode(posting_writer_, buffer, buffer_.Size() * posting_field->GetSize());
>>>>>>> 6d70ab0b
    }
    return total_flush_size;
}

<<<<<<< HEAD
// Main flush operation - flush buffer to persistent storage
SizeT PostingByteSlice::Flush() {
    // Early return if buffer is empty
    if (data_buffer_.Size() == 0) {
        return 0;
    }

    // Perform the actual flush operation
    SizeT bytes_flushed = DoFlush();

    // Update flush metadata
    FlushInfo updated_flush_info;
    updated_flush_info.SetFlushCount(flush_metadata_.GetFlushCount() + data_buffer_.Size());
    updated_flush_info.SetFlushLength(flush_metadata_.GetFlushLength() + bytes_flushed);
    updated_flush_info.SetIsValidPostingBuffer(false);
    flush_metadata_ = updated_flush_info;

    // Clear the buffer after successful flush
    data_buffer_.Clear();
    return bytes_flushed;
}

// Dump operation - write data to file with optional spill handling
void PostingByteSlice::Dump(const SharedPtr<FileWriter> &output_file, bool enable_spill) {
    if (enable_spill) {
        // Write buffer data first
        data_buffer_.Dump(output_file);

        // Write flush metadata
        output_file->WriteVLong(flush_metadata_.flush_info_);

        // Write slice size information
        u32 slice_data_size = slice_writer_.GetSize();
        output_file->WriteVInt(slice_data_size);

        // Early return if no slice data to write
        if (slice_data_size == 0)
=======
size_t PostingByteSlice::Flush() {
    if (buffer_.Size() == 0) {
        return 0;
    }
    size_t flush_size = DoFlush();
    FlushInfo flush_info;
    flush_info.SetFlushCount(flush_info_.GetFlushCount() + buffer_.Size());
    flush_info.SetFlushLength(flush_info_.GetFlushLength() + flush_size);
    flush_info.SetIsValidPostingBuffer(false);
    flush_info_ = flush_info;

    buffer_.Clear();
    return flush_size;
}

void PostingByteSlice::Dump(const std::shared_ptr<FileWriter> &file, bool spill) {
    if (spill) {
        buffer_.Dump(file);
        file->WriteVLong(flush_info_.flush_info_);
        u32 byte_slice_size = posting_writer_.GetSize();
        file->WriteVInt(byte_slice_size);
        if (byte_slice_size == 0)
>>>>>>> 6d70ab0b
            return;
    }

    // Write the actual slice data
    slice_writer_.Dump(output_file);
}

<<<<<<< HEAD
// Load operation - read data from file
void PostingByteSlice::Load(const SharedPtr<FileReader> &input_file) {
    // Load buffer data
    data_buffer_.Load(input_file);

    // Load flush metadata
    flush_metadata_.flush_info_ = input_file->ReadVLong();

    // Load slice size and data
    u32 slice_data_size = input_file->ReadVInt();
    if (slice_data_size == 0)
=======
void PostingByteSlice::Load(const std::shared_ptr<FileReader> &file) {
    buffer_.Load(file);
    flush_info_.flush_info_ = file->ReadVLong();
    u32 byte_slice_size = file->ReadVInt();
    if (byte_slice_size == 0)
>>>>>>> 6d70ab0b
        return;

    slice_writer_.Load(input_file, slice_data_size);
}

// Snapshot operation - create a copy of current state
void PostingByteSlice::SnapShot(PostingByteSlice *target_buffer) const {
    // Initialize target with same field configuration
    target_buffer->Init(GetPostingFields());

    // Copy flush metadata
    target_buffer->flush_metadata_ = flush_metadata_;

    // Create snapshots of writer and buffer
    slice_writer_.SnapShot(target_buffer->slice_writer_);
    data_buffer_.SnapShot(target_buffer->data_buffer_);

    // Handle case where flush length has increased
    if (flush_metadata_.GetFlushLength() > target_buffer->flush_metadata_.GetFlushLength()) {
        target_buffer->data_buffer_.Clear();
        target_buffer->flush_metadata_ = flush_metadata_;
        slice_writer_.SnapShot(target_buffer->slice_writer_);
    }
}

} // namespace infinity<|MERGE_RESOLUTION|>--- conflicted
+++ resolved
@@ -14,41 +14,30 @@
 // Initialize the posting byte slice with field configuration
 void PostingByteSlice::Init(const PostingFields *field_config) { data_buffer_.Init(field_config); }
 
-<<<<<<< HEAD
 // Internal flush implementation - encode all posting fields to writer
-SizeT PostingByteSlice::DoFlush() {
+size_t PostingByteSlice::DoFlush() {
     u32 total_flush_size = 0;
     const PostingFields *field_definitions = data_buffer_.GetPostingFields();
 
     // Iterate through all posting fields and encode them
-    for (SizeT field_index = 0; field_index < field_definitions->GetSize(); ++field_index) {
+    for (size_t field_index = 0; field_index < field_definitions->GetSize(); ++field_index) {
         PostingField *current_field = field_definitions->GetValue(field_index);
         u8 *row_buffer = data_buffer_.GetRow(current_field->location_);
         SizeT encoded_size = current_field->Encode(slice_writer_, row_buffer, data_buffer_.Size() * current_field->GetSize());
         total_flush_size += encoded_size;
-=======
-size_t PostingByteSlice::DoFlush() {
-    u32 flush_size = 0;
-    const PostingFields *posting_fields = buffer_.GetPostingFields();
-    for (size_t i = 0; i < posting_fields->GetSize(); ++i) {
-        PostingField *posting_field = posting_fields->GetValue(i);
-        u8 *buffer = buffer_.GetRow(posting_field->location_);
-        flush_size += posting_field->Encode(posting_writer_, buffer, buffer_.Size() * posting_field->GetSize());
->>>>>>> 6d70ab0b
     }
     return total_flush_size;
 }
 
-<<<<<<< HEAD
 // Main flush operation - flush buffer to persistent storage
-SizeT PostingByteSlice::Flush() {
+size_t PostingByteSlice::Flush() {
     // Early return if buffer is empty
     if (data_buffer_.Size() == 0) {
         return 0;
     }
 
     // Perform the actual flush operation
-    SizeT bytes_flushed = DoFlush();
+    size_t bytes_flushed = DoFlush();
 
     // Update flush metadata
     FlushInfo updated_flush_info;
@@ -63,7 +52,7 @@
 }
 
 // Dump operation - write data to file with optional spill handling
-void PostingByteSlice::Dump(const SharedPtr<FileWriter> &output_file, bool enable_spill) {
+void PostingByteSlice::Dump(const std::shared_ptr<FileWriter> &output_file, bool enable_spill) {
     if (enable_spill) {
         // Write buffer data first
         data_buffer_.Dump(output_file);
@@ -77,30 +66,6 @@
 
         // Early return if no slice data to write
         if (slice_data_size == 0)
-=======
-size_t PostingByteSlice::Flush() {
-    if (buffer_.Size() == 0) {
-        return 0;
-    }
-    size_t flush_size = DoFlush();
-    FlushInfo flush_info;
-    flush_info.SetFlushCount(flush_info_.GetFlushCount() + buffer_.Size());
-    flush_info.SetFlushLength(flush_info_.GetFlushLength() + flush_size);
-    flush_info.SetIsValidPostingBuffer(false);
-    flush_info_ = flush_info;
-
-    buffer_.Clear();
-    return flush_size;
-}
-
-void PostingByteSlice::Dump(const std::shared_ptr<FileWriter> &file, bool spill) {
-    if (spill) {
-        buffer_.Dump(file);
-        file->WriteVLong(flush_info_.flush_info_);
-        u32 byte_slice_size = posting_writer_.GetSize();
-        file->WriteVInt(byte_slice_size);
-        if (byte_slice_size == 0)
->>>>>>> 6d70ab0b
             return;
     }
 
@@ -108,9 +73,8 @@
     slice_writer_.Dump(output_file);
 }
 
-<<<<<<< HEAD
 // Load operation - read data from file
-void PostingByteSlice::Load(const SharedPtr<FileReader> &input_file) {
+void PostingByteSlice::Load(const std::shared_ptr<FileReader> &input_file) {
     // Load buffer data
     data_buffer_.Load(input_file);
 
@@ -120,13 +84,6 @@
     // Load slice size and data
     u32 slice_data_size = input_file->ReadVInt();
     if (slice_data_size == 0)
-=======
-void PostingByteSlice::Load(const std::shared_ptr<FileReader> &file) {
-    buffer_.Load(file);
-    flush_info_.flush_info_ = file->ReadVLong();
-    u32 byte_slice_size = file->ReadVInt();
-    if (byte_slice_size == 0)
->>>>>>> 6d70ab0b
         return;
 
     slice_writer_.Load(input_file, slice_data_size);
