module;

export module sequential_column_inverter;

import stl;
import analyzer;

import column_vector;
import memory_pool;
import pool_allocator;
import term;
import string_ref;
<<<<<<< HEAD
import internal_types;
=======
import column_inverter;
>>>>>>> 0ecbe1bd

namespace infinity{

class MemoryIndexer;
export class SequentialColumnInverter : public ColumnInverter, public InverterReference {
public:
    SequentialColumnInverter(MemoryIndexer *memory_indexer);
    SequentialColumnInverter(const SequentialColumnInverter &) = delete;
    SequentialColumnInverter(const SequentialColumnInverter &&) = delete;
    SequentialColumnInverter &operator=(const SequentialColumnInverter &) = delete;
    SequentialColumnInverter &operator=(const SequentialColumnInverter &&) = delete;
    virtual ~SequentialColumnInverter();

    void InvertColumn(SharedPtr<ColumnVector> column_vector, Vector<RowID> &row_ids) override;

    void InvertColumn(u32 doc_id, const String &val) override;

    void Commit() override;

    struct PosInfo {
        u32 term_num_{0};
        u32 doc_id_{0};
        u32 term_pos_{0};

        bool operator<(const PosInfo &rhs) const {
            if (term_num_ != rhs.term_num_) {
                return term_num_ < rhs.term_num_;
            }
            if (doc_id_ != rhs.doc_id_) {
                return doc_id_ < rhs.doc_id_;
            }
            return term_pos_ < rhs.term_pos_;
        }
    };

    void Flush() override;

private:
    using TermBuffer = Vector<char, PoolAllocator<char>>;
    using PosInfoVec = Vector<PosInfo, PoolAllocator<PosInfo>>;
    using U32Vec = Vector<u32, PoolAllocator<u32>>;

    struct CompareTermRef {
        const char *const term_buffer_;

        CompareTermRef(const TermBuffer &term_buffer) : term_buffer_(&term_buffer[0]) {}

        const char *GetTerm(u32 term_ref) const { return &term_buffer_[term_ref << 2]; }

        bool operator()(const u32 lhs, const u32 rhs) const;
    };

    const char *GetTermFromRef(u32 term_ref) const { return &terms_[term_ref << 2]; }

    const char *GetTermFromNum(u32 term_num) const { return GetTermFromRef(term_refs_[term_num]); }

    u32 GetTermNum(u32 term_ref) const {
        const char *p = &terms_[(term_ref - 1) << 2];
        return *reinterpret_cast<const u32 *>(p);
    }

    void UpdateTermNum(u32 term_ref, u32 term_num) {
        char *p = &terms_[(term_ref - 1) << 2];
        *reinterpret_cast<u32 *>(p) = term_num;
    }

    u32 AddTerm(StringRef term);

    void SortTerms();

    void DoInsert();

    void DoRTInsert();

    MemoryIndexer *memory_indexer_{nullptr};
    Analyzer *analyzer_{nullptr};
    bool jieba_specialize_{false};
    PoolAllocator<char> alloc_;
    TermBuffer terms_;
    PosInfoVec positions_;
    U32Vec term_refs_;
    TermList terms_once_;
};
} // namespace infinity<|MERGE_RESOLUTION|>--- conflicted
+++ resolved
@@ -10,11 +10,8 @@
 import pool_allocator;
 import term;
 import string_ref;
-<<<<<<< HEAD
 import internal_types;
-=======
 import column_inverter;
->>>>>>> 0ecbe1bd
 
 namespace infinity{
 
