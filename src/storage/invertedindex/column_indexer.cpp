module;

#include <filesystem>
#include <string>

module column_indexer;

import stl;
import memory_pool;
import index_defines;
import index_config;

import column_vector;
import third_party;
import indexer;
import internal_types;
import local_file_system;
import file_writer;
import posting_writer;
import term_meta;
import fst;

namespace infinity {

ColumnIndexer::ColumnIndexer(Indexer *indexer,
                             u64 column_id,
                             const InvertedIndexConfig &index_config,
                             SharedPtr<MemoryPool> byte_slice_pool,
                             SharedPtr<RecyclePool> buffer_pool) {
    active_memory_indexer_ = MakeUnique<MemoryIndexer>(indexer, this, column_id, index_config, byte_slice_pool, buffer_pool);
    index_name_ = indexer->GetDirectory();
    Path path = Path(index_name_) / std::to_string(column_id);
    index_name_ = path.string();
    std::error_code ec;
    bool path_exists = std::filesystem::exists(path);
    if (!path_exists) {
        std::filesystem::create_directories(path, ec);
    }
}

ColumnIndexer::~ColumnIndexer() {}

void ColumnIndexer::Insert(RowID row_id, String &data) { active_memory_indexer_->Insert(row_id, data); }

void ColumnIndexer::Insert(SharedPtr<ColumnVector> column_vector, RowID start_row_id) { active_memory_indexer_->Insert(column_vector, start_row_id); }

void ColumnIndexer::PreCommit() { active_memory_indexer_->PreCommit(); }

void ColumnIndexer::Commit() { active_memory_indexer_->Commit(); }

void ColumnIndexer::Dump() {
    Path path = Path(index_name_) / std::to_string(current_segment_id_);
    String index_prefix = path.string();
    LocalFileSystem fs;
    String posting_file = index_prefix + POSTING_SUFFIX;
    SharedPtr<FileWriter> posting_file_writer = MakeShared<FileWriter>(fs, posting_file, 128000);
    String dict_file = index_prefix + DICT_SUFFIX;
    SharedPtr<FileWriter> dict_file_writer = MakeShared<FileWriter>(fs, dict_file, 128000);
    MemoryIndexer::PostingTable *posting_table = active_memory_indexer_->GetPostingTable();
    TermMetaDumper term_meta_dumpler(active_memory_indexer_->index_config_.GetPostingFormatOption());

    String fst_file = index_prefix + DICT_SUFFIX + ".fst";
    std::ofstream ofs(fst_file.c_str(), std::ios::binary | std::ios::trunc);
    OstreamWriter wtr(ofs);
    FstBuilder builder(wtr);

    if (posting_table) {
        SizeT term_meta_offset = 0;
        for (auto it = posting_table->begin(); it.valid(); ++it) {
            const MemoryIndexer::PostingPtr posting_writer = it.getData();
            TermMeta term_meta(posting_writer->GetDF(), posting_writer->GetTotalTF());
<<<<<<< HEAD
            posting_writer->Dump(posting_file_writer, term_meta);
            /// TODO dict writer
=======
            posting_writer->Write(posting_file_writer, term_meta);
>>>>>>> ad5af3a2
            term_meta_dumpler.Dump(dict_file_writer, term_meta);
            const String &term = it.getKey();
            builder.Insert((u8 *)term.c_str(), term.length(), term_meta_offset);
            term_meta_offset = dict_file_writer->TotalWrittenBytes();
        }
        dict_file_writer->Sync();
        builder.Finish();
        fs.AppendFile(dict_file, fst_file);
        fs.DeleteFile(fst_file);
    }
    active_memory_indexer_->Reset();
}

} // namespace infinity<|MERGE_RESOLUTION|>--- conflicted
+++ resolved
@@ -69,12 +69,8 @@
         for (auto it = posting_table->begin(); it.valid(); ++it) {
             const MemoryIndexer::PostingPtr posting_writer = it.getData();
             TermMeta term_meta(posting_writer->GetDF(), posting_writer->GetTotalTF());
-<<<<<<< HEAD
             posting_writer->Dump(posting_file_writer, term_meta);
             /// TODO dict writer
-=======
-            posting_writer->Write(posting_file_writer, term_meta);
->>>>>>> ad5af3a2
             term_meta_dumpler.Dump(dict_file_writer, term_meta);
             const String &term = it.getKey();
             builder.Insert((u8 *)term.c_str(), term.length(), term_meta_offset);
