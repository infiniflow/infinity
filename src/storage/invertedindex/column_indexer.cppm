--- conflicted
+++ resolved
@@ -10,11 +10,8 @@
 import column_vector;
 import third_party;
 import memory_indexer;
-<<<<<<< HEAD
 import segment;
-=======
 import internal_types;
->>>>>>> b925ebb2
 
 namespace infinity {
 
