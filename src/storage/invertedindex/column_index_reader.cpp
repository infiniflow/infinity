// Copyright(C) 2023 InfiniFlow, Inc. All rights reserved.
//
// Licensed under the Apache License, Version 2.0 (the "License");
// you may not use this file except in compliance with the License.
// You may obtain a copy of the License at
//
//     https://www.apache.org/licenses/LICENSE-2.0
//
// Unless required by applicable law or agreed to in writing, software
// distributed under the License is distributed on an "AS IS" BASIS,
// WITHOUT WARRANTIES OR CONDITIONS OF ANY KIND, either express or implied.
// See the License for the specific language governing permissions and
// limitations under the License.

module;

#include <cassert>
#include <vector>

module column_index_reader;

import stl;

import segment_posting;
import index_segment_reader;
import posting_iterator;
import index_defines;
import disk_index_segment_reader;
import inmem_index_segment_reader;
import memory_indexer;
import dict_reader;
import posting_list_format;
import internal_types;
import infinity_exception;
import create_index_info;
import index_base;
import index_full_text;
import third_party;
import term_doc_iterator;
import default_values;
import logger;
import table_meeta;
import table_index_meeta;
import segment_index_meta;
import chunk_index_meta;
import new_txn;
import status;
import mem_index;
import kv_store;

import new_catalog;
import buffer_handle;

namespace infinity {

ColumnIndexReader::~ColumnIndexReader() = default;

Status ColumnIndexReader::Open(optionflag_t flag, TableIndexMeeta &table_index_meta) {
    flag_ = flag;

    Vector<SegmentID> *segment_ids_ptr = nullptr;
    {
        Status status;
        std::tie(segment_ids_ptr, status) = table_index_meta.GetSegmentIndexIDs1();
        if (!status.ok()) {
            return status;
        }
    }
    if (segment_ids_ptr->empty()) {
        KVInstance &kv_instance = table_index_meta.kv_instance();
        LOG_INFO(fmt::format("All kv_instance key and value: {}", kv_instance.ToString()));
    }
    u64 column_len_sum = 0;
    u32 column_len_cnt = 0;
    // need to ensure that segment_id is in ascending order
    for (SegmentID segment_id : *segment_ids_ptr) {
        SegmentIndexMeta segment_index_meta(segment_id, table_index_meta);
        SharedPtr<String> index_dir = segment_index_meta.GetSegmentIndexDir();
        SharedPtr<SegmentIndexFtInfo> ft_info_ptr;
        Status status = segment_index_meta.GetFtInfo(ft_info_ptr);
        if (!status.ok()) {
            return status;
        }
        RowID ft_info_next_rowid = RowID(segment_index_meta.segment_id(), ft_info_ptr->ft_column_len_cnt_);

        Vector<ChunkID> *chunk_ids_ptr = nullptr;
        std::tie(chunk_ids_ptr, status) = segment_index_meta.GetChunkIDs1();
        if (!status.ok()) {
            return status;
        }

        for (ChunkID chunk_id : *chunk_ids_ptr) {
            ChunkIndexMeta chunk_index_meta(chunk_id, segment_index_meta);
            ChunkIndexMetaInfo *chunk_info_ptr = nullptr;
            {
                status = chunk_index_meta.GetChunkInfo(chunk_info_ptr);
                if (!status.ok()) {
                    return status;
                }
            }
            SharedPtr<DiskIndexSegmentReader> segment_reader =
                MakeShared<DiskIndexSegmentReader>(segment_id, chunk_id, *index_dir, chunk_info_ptr->base_name_, chunk_info_ptr->base_row_id_, flag);
            segment_readers_.push_back(std::move(segment_reader));

            BufferObj *index_buffer = nullptr;
            status = chunk_index_meta.GetIndexBuffer(index_buffer);
            if (!status.ok()) {
                return status;
            }

            chunk_index_meta_infos_.emplace_back(
                ColumnReaderChunkInfo{index_buffer, chunk_info_ptr->base_row_id_, u32(chunk_info_ptr->row_cnt_), chunk_id, segment_id});
            if (chunk_info_ptr->base_row_id_ >= ft_info_next_rowid) {
                // KV ft_info doesn't cover this chunk due to shutdown before checkpoint.
                // NewCatalog::LoadFlushedChunkIndex1 isn't responsible to rectify it.
                // So we need to rectify it here just before query.
                // Refers to FullTextColumnLengthReader::SeekFile(RowID row_id)
                u64 chunk_column_len_sum = 0;
                BufferHandle chunk_buffer_handle = index_buffer->Load();
                auto column_lengths = (const u32 *)chunk_buffer_handle.GetData();
                for (SizeT i = 0; i < chunk_info_ptr->row_cnt_; i++) {
                    chunk_column_len_sum += column_lengths[i];
                }
                column_len_sum += chunk_column_len_sum;
                column_len_cnt += chunk_info_ptr->row_cnt_;
            }
        }

        status = segment_index_meta.GetFtInfo(ft_info_ptr);
        if (!status.ok()) {
            return status;
        }
        column_len_sum += ft_info_ptr->ft_column_len_sum_;
        column_len_cnt += ft_info_ptr->ft_column_len_cnt_;

        {
            SharedPtr<MemIndex> mem_index = segment_index_meta.GetMemIndex();
            SharedPtr<MemoryIndexer> memory_indexer = mem_index == nullptr ? nullptr : mem_index->GetFulltextIndex();
            if (memory_indexer && memory_indexer->GetDocCount() != 0) {
                SharedPtr<InMemIndexSegmentReader> segment_reader = MakeShared<InMemIndexSegmentReader>(segment_id, memory_indexer.get());
                segment_readers_.push_back(std::move(segment_reader));
                // for loading column length file
                memory_indexer_ = memory_indexer;
                column_len_sum += memory_indexer_->GetColumnLengthSum();
                column_len_cnt += memory_indexer_->GetDocCount();
            }
        }
        segment_index_ft_infos_.emplace(segment_id, std::move(ft_info_ptr));
    }
    if (column_len_cnt != 0) {
        total_df_ = column_len_cnt;
        avg_column_length_ = static_cast<float>(column_len_sum) / column_len_cnt;
    }
    return Status::OK();
}

UniquePtr<PostingIterator> ColumnIndexReader::Lookup(const String &term, bool fetch_position) {
    SharedPtr<Vector<SegmentPosting>> seg_postings = MakeShared<Vector<SegmentPosting>>();
    for (u32 i = 0; i < segment_readers_.size(); ++i) {
        SegmentPosting seg_posting;
        auto ret = segment_readers_[i]->GetSegmentPosting(term, seg_posting, fetch_position);
        if (ret) {
            seg_postings->push_back(seg_posting);
        }
    }
    if (seg_postings->empty()) {
        return nullptr;
    }
    auto iter = MakeUnique<PostingIterator>(flag_);
    u32 state_pool_size = 0; // TODO
    iter->Init(std::move(seg_postings), state_pool_size);
    return iter;
}

Pair<u64, float> ColumnIndexReader::GetTotalDfAndAvgColumnLength() {
    std::lock_guard lock(mutex_);
    if (total_df_ == 0) {
        u64 column_len_sum = 0;
        u32 column_len_cnt = 0;

        for (auto &[segment_id, segment_index_ft_info] : segment_index_ft_infos_) {
            column_len_sum += segment_index_ft_info->ft_column_len_sum_;
            column_len_cnt += segment_index_ft_info->ft_column_len_cnt_;
        }

        if (column_len_cnt != 0) {
            total_df_ = column_len_cnt;
            avg_column_length_ = static_cast<float>(column_len_sum) / column_len_cnt;
        }
    }
    return Pair<u64, float>(total_df_, avg_column_length_);
}

void ColumnIndexReader::InvalidateSegment(SegmentID segment_id) {
    for (auto iter = segment_readers_.begin(); iter != segment_readers_.end();) {
        if ((*iter)->segment_id() == segment_id) {
            iter = segment_readers_.erase(iter);
        } else {
            ++iter;
        }
    }
    for (auto iter = chunk_index_meta_infos_.begin(); iter != chunk_index_meta_infos_.end();) {
        if ((*iter).segment_id_ == segment_id) {
            iter = chunk_index_meta_infos_.erase(iter);
        } else {
            ++iter;
        }
    }
}

void ColumnIndexReader::InvalidateChunk(SegmentID segment_id, ChunkID chunk_id) {
    for (auto iter = segment_readers_.begin(); iter != segment_readers_.end();) {
        if ((*iter)->segment_id() == segment_id && (*iter)->chunk_id() == chunk_id) {
            iter = segment_readers_.erase(iter);
        } else {
            ++iter;
        }
    }
    for (auto iter = chunk_index_meta_infos_.begin(); iter != chunk_index_meta_infos_.end();) {
        if ((*iter).segment_id_ == segment_id && (*iter).chunk_id_ == chunk_id) {
            iter = chunk_index_meta_infos_.erase(iter);
        } else {
            ++iter;
        }
    }
}

SharedPtr<IndexReader> TableIndexReaderCache::GetIndexReader(NewTxn *txn) {
    TxnTimeStamp begin_ts = txn->BeginTS();
    SharedPtr<IndexReader> index_reader = MakeShared<IndexReader>();
    std::scoped_lock lock(mutex_);
<<<<<<< HEAD
    
    // Debug: Print cache key information
    LOG_INFO(fmt::format("DEBUG: Cache key - db_id_str_: '{}', table_id_str_: '{}'", db_id_str_, table_id_str_));
    LOG_INFO(fmt::format("DEBUG: Looking up cache for table_id: '{}', begin_ts: {}", table_id_str_, begin_ts));
    LOG_INFO(fmt::format("DEBUG: Cache state - cache_ts_: {}, first_known_update_ts_: {}, last_known_update_ts_: {}", 
        cache_ts_, first_known_update_ts_, last_known_update_ts_));
    
    assert(cache_ts_ <= first_known_update_ts_);
    assert(first_known_update_ts_ == MAX_TIMESTAMP || first_known_update_ts_ <= last_known_update_ts_);
    if (first_known_update_ts_ != 0 && begin_ts >= cache_ts_ && begin_ts < first_known_update_ts_) [[likely]] {
=======
    if (begin_ts >= cache_ts_) [[likely]] {
>>>>>>> ca0fdaf1
        // no need to build, use cache
        LOG_INFO(fmt::format("DEBUG: Using cached index readers for table_id: '{}'", table_id_str_));
        index_reader->column_index_readers_ = cache_column_readers_;
<<<<<<< HEAD
        // result.column2analyzer_ = column2analyzer_;
    } else {
        FlatHashMap<u64, TxnTimeStamp, detail::Hash<u64>> cache_column_ts;
        index_reader->column_index_readers_ = MakeShared<FlatHashMap<u64, SharedPtr<Map<String, SharedPtr<ColumnIndexReader>>>, detail::Hash<u64>>>();
        // result.column2analyzer_ = MakeShared<Map<String, String>>();

        LOG_INFO(fmt::format("DEBUG: Building new index readers for table_id: '{}'", table_id_str_));
        
        TableMeeta table_meta(db_id_str_, table_id_str_, txn);
        Vector<String> *index_id_strs = nullptr;
        {
            Status status = table_meta.GetIndexIDs(index_id_strs, nullptr);
            if (!status.ok()) {
                UnrecoverableError("GetIndexIDs failed");
            }
        }
        
        LOG_INFO(fmt::format("DEBUG: Found {} indexes for table_id: '{}'", 
            index_id_strs ? index_id_strs->size() : 0, table_id_str_));
        for (const String &index_id_str : *index_id_strs) {
            LOG_INFO(fmt::format("DEBUG: Processing index_id_str: '{}' for table_id: '{}'", index_id_str, table_id_str_));
            
            TableIndexMeeta table_index_meta(index_id_str, table_meta);
            auto [index_base, index_status] = table_index_meta.GetIndexBase();
            if (!index_status.ok()) {
                UnrecoverableError("Fail to get index definition");
            }
            if (index_base->index_type_ != IndexType::kFullText) {
                // non-fulltext index
                LOG_INFO(fmt::format("DEBUG: Skipping non-fulltext index: '{}'", index_id_str));
                continue;
            }
=======
        return index_reader;
    }
>>>>>>> ca0fdaf1

    index_reader->column_index_readers_ = MakeShared<FlatHashMap<u64, SharedPtr<Map<String, SharedPtr<ColumnIndexReader>>>, detail::Hash<u64>>>();

<<<<<<< HEAD
            // assert(table_index_entry->GetFulltextSegmentUpdateTs() <= last_known_update_ts_);
            if (auto &target_ts = cache_column_ts[column_id]; target_ts < begin_ts) {
                // need update result
                target_ts = begin_ts;
                const IndexFullText *index_full_text = reinterpret_cast<const IndexFullText *>(index_base.get());
                // update column2analyzer_
                // (*result.column2analyzer_)[column_name] = index_full_text->analyzer_;
                // Debug: Print the whole cache_column_ts_ map
                LOG_INFO(fmt::format("DEBUG: cache_column_ts_ map contents:"));
                for (const auto& [key, value] : cache_column_ts_) {
                    LOG_INFO(fmt::format("  column_id: {}, ts: {}", key, value));
                }
                LOG_INFO(fmt::format("DEBUG: Looking for column_id: {}, begin_ts: {}", column_id, begin_ts));
                
                if (auto it = cache_column_ts_.find(column_id); it != cache_column_ts_.end() and it->second == begin_ts) {
                    // reuse cache
                    LOG_INFO(fmt::format("DEBUG: Found in cache, reusing for column_id: {}", column_id));
                    
                    // Debug: Print cache_column_readers_ map contents
                    LOG_INFO(fmt::format("DEBUG: cache_column_readers_ map contents:"));
                    if (cache_column_readers_) {
                        for (const auto& [key, value] : *cache_column_readers_) {
                            LOG_INFO(fmt::format("  column_id: {}, readers_count: {}", key, value ? value->size() : 0));
                        }
                    } else {
                        LOG_INFO("DEBUG: cache_column_readers_ is null");
                    }
                    
                    // Check if column_id exists in cache_column_readers_
                    if (cache_column_readers_ && cache_column_readers_->find(column_id) != cache_column_readers_->end()) {
                        auto& column_readers = cache_column_readers_->at(column_id);
                        if (column_readers && column_readers->find(index_id_str) != column_readers->end()) {
                            (*column_index_map)[index_id_str] = column_readers->at(index_id_str);
                        } else {
                            LOG_ERROR(fmt::format("DEBUG: index_id_str '{}' not found in column_readers for column_id: {}", index_id_str, column_id));
                        }
                    } else {
                        LOG_ERROR(fmt::format("DEBUG: column_id {} not found in cache_column_readers_", column_id));
                    }
                } else {
                    // new column_index_reader
                    LOG_INFO(fmt::format("DEBUG: Not found in cache, creating new column_index_reader for column_id: {}", column_id));
                    auto column_index_reader = MakeShared<ColumnIndexReader>();
                    optionflag_t flag = index_full_text->flag_;
                    column_index_reader->Open(flag, table_index_meta);
                    column_index_reader->analyzer_ = index_full_text->analyzer_;
                    column_index_reader->column_name_ = column_name;
                    (*column_index_map)[index_id_str] = std::move(column_index_reader);
                }
            }
            if (begin_ts >= last_known_update_ts_) {
                // need to update cache
                LOG_INFO(fmt::format("DEBUG: Updating cache with new column_index_readers"));
                LOG_INFO(fmt::format("DEBUG: index_reader->column_index_readers_ size: {}", 
                    index_reader->column_index_readers_ ? index_reader->column_index_readers_->size() : 0));
                
                cache_ts_ = last_known_update_ts_;
                first_known_update_ts_ = MAX_TIMESTAMP;
                last_known_update_ts_ = 0;
                cache_column_ts_ = std::move(cache_column_ts);
                cache_column_readers_ = index_reader->column_index_readers_;
                // column2analyzer_ = result.column2analyzer_;
                
                LOG_INFO(fmt::format("DEBUG: Cache updated, cache_column_readers_ size: {}", 
                    cache_column_readers_ ? cache_column_readers_->size() : 0));
            }
=======
    TableMeeta table_meta(db_id_str_, table_id_str_, txn);
    Vector<String> *index_id_strs = nullptr;
    {
        Status status = table_meta.GetIndexIDs(index_id_strs, nullptr);
        if (!status.ok()) {
            UnrecoverableError("GetIndexIDs failed");
>>>>>>> ca0fdaf1
        }
    }
    for (const String &index_id_str : *index_id_strs) {
        TableIndexMeeta table_index_meta(index_id_str, table_meta);
        auto [index_base, index_status] = table_index_meta.GetIndexBase();
        if (!index_status.ok()) {
            UnrecoverableError("Fail to get index definition");
        }
        if (index_base->index_type_ != IndexType::kFullText) {
            // non-fulltext index
            continue;
        }

        String column_name = index_base->column_name();
        auto [column_def, col_def_status] = table_index_meta.GetColumnDef();
        u64 column_id = column_def->id();
        if (index_reader->column_index_readers_->find(column_id) == index_reader->column_index_readers_->end()) {
            (*index_reader->column_index_readers_)[column_id] = MakeShared<Map<String, SharedPtr<ColumnIndexReader>>>();
        }
        auto column_index_map = (*index_reader->column_index_readers_)[column_id];

        // assert(table_index_entry->GetFulltextSegmentUpdateTs() <= last_known_update_ts_);
        const IndexFullText *index_full_text = reinterpret_cast<const IndexFullText *>(index_base.get());
        // new column_index_reader
        auto column_index_reader = MakeShared<ColumnIndexReader>();
        optionflag_t flag = index_full_text->flag_;
        column_index_reader->Open(flag, table_index_meta);
        column_index_reader->analyzer_ = index_full_text->analyzer_;
        column_index_reader->column_name_ = column_name;
        (*column_index_map)[index_id_str] = std::move(column_index_reader);
    }

    if (cache_ts_ == UNCOMMIT_TS || begin_ts > cache_ts_) {
        // need to update cache
        cache_ts_ = begin_ts;
        cache_column_readers_ = index_reader->column_index_readers_;
    }
    return index_reader;
}

void TableIndexReaderCache::Invalidate() {
    std::scoped_lock lock(mutex_);
    cache_ts_ = UNCOMMIT_TS;
    cache_column_readers_.reset();
}

} // namespace infinity<|MERGE_RESOLUTION|>--- conflicted
+++ resolved
@@ -229,138 +229,21 @@
     TxnTimeStamp begin_ts = txn->BeginTS();
     SharedPtr<IndexReader> index_reader = MakeShared<IndexReader>();
     std::scoped_lock lock(mutex_);
-<<<<<<< HEAD
-    
-    // Debug: Print cache key information
-    LOG_INFO(fmt::format("DEBUG: Cache key - db_id_str_: '{}', table_id_str_: '{}'", db_id_str_, table_id_str_));
-    LOG_INFO(fmt::format("DEBUG: Looking up cache for table_id: '{}', begin_ts: {}", table_id_str_, begin_ts));
-    LOG_INFO(fmt::format("DEBUG: Cache state - cache_ts_: {}, first_known_update_ts_: {}, last_known_update_ts_: {}", 
-        cache_ts_, first_known_update_ts_, last_known_update_ts_));
-    
-    assert(cache_ts_ <= first_known_update_ts_);
-    assert(first_known_update_ts_ == MAX_TIMESTAMP || first_known_update_ts_ <= last_known_update_ts_);
-    if (first_known_update_ts_ != 0 && begin_ts >= cache_ts_ && begin_ts < first_known_update_ts_) [[likely]] {
-=======
     if (begin_ts >= cache_ts_) [[likely]] {
->>>>>>> ca0fdaf1
         // no need to build, use cache
         LOG_INFO(fmt::format("DEBUG: Using cached index readers for table_id: '{}'", table_id_str_));
         index_reader->column_index_readers_ = cache_column_readers_;
-<<<<<<< HEAD
-        // result.column2analyzer_ = column2analyzer_;
-    } else {
-        FlatHashMap<u64, TxnTimeStamp, detail::Hash<u64>> cache_column_ts;
-        index_reader->column_index_readers_ = MakeShared<FlatHashMap<u64, SharedPtr<Map<String, SharedPtr<ColumnIndexReader>>>, detail::Hash<u64>>>();
-        // result.column2analyzer_ = MakeShared<Map<String, String>>();
-
-        LOG_INFO(fmt::format("DEBUG: Building new index readers for table_id: '{}'", table_id_str_));
-        
-        TableMeeta table_meta(db_id_str_, table_id_str_, txn);
-        Vector<String> *index_id_strs = nullptr;
-        {
-            Status status = table_meta.GetIndexIDs(index_id_strs, nullptr);
-            if (!status.ok()) {
-                UnrecoverableError("GetIndexIDs failed");
-            }
-        }
-        
-        LOG_INFO(fmt::format("DEBUG: Found {} indexes for table_id: '{}'", 
-            index_id_strs ? index_id_strs->size() : 0, table_id_str_));
-        for (const String &index_id_str : *index_id_strs) {
-            LOG_INFO(fmt::format("DEBUG: Processing index_id_str: '{}' for table_id: '{}'", index_id_str, table_id_str_));
-            
-            TableIndexMeeta table_index_meta(index_id_str, table_meta);
-            auto [index_base, index_status] = table_index_meta.GetIndexBase();
-            if (!index_status.ok()) {
-                UnrecoverableError("Fail to get index definition");
-            }
-            if (index_base->index_type_ != IndexType::kFullText) {
-                // non-fulltext index
-                LOG_INFO(fmt::format("DEBUG: Skipping non-fulltext index: '{}'", index_id_str));
-                continue;
-            }
-=======
         return index_reader;
     }
->>>>>>> ca0fdaf1
 
     index_reader->column_index_readers_ = MakeShared<FlatHashMap<u64, SharedPtr<Map<String, SharedPtr<ColumnIndexReader>>>, detail::Hash<u64>>>();
 
-<<<<<<< HEAD
-            // assert(table_index_entry->GetFulltextSegmentUpdateTs() <= last_known_update_ts_);
-            if (auto &target_ts = cache_column_ts[column_id]; target_ts < begin_ts) {
-                // need update result
-                target_ts = begin_ts;
-                const IndexFullText *index_full_text = reinterpret_cast<const IndexFullText *>(index_base.get());
-                // update column2analyzer_
-                // (*result.column2analyzer_)[column_name] = index_full_text->analyzer_;
-                // Debug: Print the whole cache_column_ts_ map
-                LOG_INFO(fmt::format("DEBUG: cache_column_ts_ map contents:"));
-                for (const auto& [key, value] : cache_column_ts_) {
-                    LOG_INFO(fmt::format("  column_id: {}, ts: {}", key, value));
-                }
-                LOG_INFO(fmt::format("DEBUG: Looking for column_id: {}, begin_ts: {}", column_id, begin_ts));
-                
-                if (auto it = cache_column_ts_.find(column_id); it != cache_column_ts_.end() and it->second == begin_ts) {
-                    // reuse cache
-                    LOG_INFO(fmt::format("DEBUG: Found in cache, reusing for column_id: {}", column_id));
-                    
-                    // Debug: Print cache_column_readers_ map contents
-                    LOG_INFO(fmt::format("DEBUG: cache_column_readers_ map contents:"));
-                    if (cache_column_readers_) {
-                        for (const auto& [key, value] : *cache_column_readers_) {
-                            LOG_INFO(fmt::format("  column_id: {}, readers_count: {}", key, value ? value->size() : 0));
-                        }
-                    } else {
-                        LOG_INFO("DEBUG: cache_column_readers_ is null");
-                    }
-                    
-                    // Check if column_id exists in cache_column_readers_
-                    if (cache_column_readers_ && cache_column_readers_->find(column_id) != cache_column_readers_->end()) {
-                        auto& column_readers = cache_column_readers_->at(column_id);
-                        if (column_readers && column_readers->find(index_id_str) != column_readers->end()) {
-                            (*column_index_map)[index_id_str] = column_readers->at(index_id_str);
-                        } else {
-                            LOG_ERROR(fmt::format("DEBUG: index_id_str '{}' not found in column_readers for column_id: {}", index_id_str, column_id));
-                        }
-                    } else {
-                        LOG_ERROR(fmt::format("DEBUG: column_id {} not found in cache_column_readers_", column_id));
-                    }
-                } else {
-                    // new column_index_reader
-                    LOG_INFO(fmt::format("DEBUG: Not found in cache, creating new column_index_reader for column_id: {}", column_id));
-                    auto column_index_reader = MakeShared<ColumnIndexReader>();
-                    optionflag_t flag = index_full_text->flag_;
-                    column_index_reader->Open(flag, table_index_meta);
-                    column_index_reader->analyzer_ = index_full_text->analyzer_;
-                    column_index_reader->column_name_ = column_name;
-                    (*column_index_map)[index_id_str] = std::move(column_index_reader);
-                }
-            }
-            if (begin_ts >= last_known_update_ts_) {
-                // need to update cache
-                LOG_INFO(fmt::format("DEBUG: Updating cache with new column_index_readers"));
-                LOG_INFO(fmt::format("DEBUG: index_reader->column_index_readers_ size: {}", 
-                    index_reader->column_index_readers_ ? index_reader->column_index_readers_->size() : 0));
-                
-                cache_ts_ = last_known_update_ts_;
-                first_known_update_ts_ = MAX_TIMESTAMP;
-                last_known_update_ts_ = 0;
-                cache_column_ts_ = std::move(cache_column_ts);
-                cache_column_readers_ = index_reader->column_index_readers_;
-                // column2analyzer_ = result.column2analyzer_;
-                
-                LOG_INFO(fmt::format("DEBUG: Cache updated, cache_column_readers_ size: {}", 
-                    cache_column_readers_ ? cache_column_readers_->size() : 0));
-            }
-=======
     TableMeeta table_meta(db_id_str_, table_id_str_, txn);
     Vector<String> *index_id_strs = nullptr;
     {
         Status status = table_meta.GetIndexIDs(index_id_strs, nullptr);
         if (!status.ok()) {
             UnrecoverableError("GetIndexIDs failed");
->>>>>>> ca0fdaf1
         }
     }
     for (const String &index_id_str : *index_id_strs) {
