// Copyright(C) 2023 InfiniFlow, Inc. All rights reserved.
//
// Licensed under the Apache License, Version 2.0 (the "License");
// you may not use this file except in compliance with the License.
// You may obtain a copy of the License at
//
//     https://www.apache.org/licenses/LICENSE-2.0
//
// Unless required by applicable law or agreed to in writing, software
// distributed under the License is distributed on an "AS IS" BASIS,
// WITHOUT WARRANTIES OR CONDITIONS OF ANY KIND, either express or implied.
// See the License for the specific language governing permissions and
// limitations under the License.

module;

import stl;
import byte_slice;
import posting_list_format;
import posting_writer;
import term_meta;
import index_defines;
import internal_types;

export module segment_posting;

namespace infinity {

export class SegmentPosting {
public:
<<<<<<< HEAD
    SegmentPosting(const PostingFormatOption &posting_option = OPTION_FLAG_ALL);
    ~SegmentPosting() {}
=======
    bool operator==(const SegmentPosting &seg_posting) const {
        return /*(slice_list_ == seg_posting.slice_list_) && */ (term_meta_ == seg_posting.term_meta_) &&
               /*(posting_option_ == seg_posting.posting_option_) */ (base_row_id_ == seg_posting.base_row_id_) &&
               (doc_count_ == seg_posting.doc_count_) && (posting_writer_ == seg_posting.posting_writer_);
    }
>>>>>>> 9a60932e

    // for on disk segment posting
    void Init(SharedPtr<ByteSliceList> slice_list, RowID base_row_id, u64 doc_count, TermMeta &term_meta);
    // for in memory segment posting
    void Init(RowID base_row_id, const SharedPtr<PostingWriter> &posting_writer);

    RowID GetBaseRowId() const { return base_row_id_; }
    void SetBaseRowId(RowID base_row_id) { base_row_id_ = base_row_id; }

    u32 GetDocCount() const { return doc_count_; }
    void SetDocCount(const u32 doc_count) { doc_count_ = doc_count; }

<<<<<<< HEAD
    const PostingFormatOption &GetPostingFormatOption() const { return posting_option_; }
    void SetPostingFormatOption(const PostingFormatOption &option) { posting_option_ = option; }

    const SharedPtr<PostingWriter> &GetInMemPostingWriter() const { return posting_writer_; }
    bool IsInMemorySegment() const { return posting_writer_.get(); }
=======
    const PostingWriter *GetInMemPostingWriter() const { return posting_writer_; }
    bool IsInMemorySegment() const { return posting_writer_ != nullptr; }
>>>>>>> 9a60932e

    void GetInMemTermMeta(TermMeta &tm) {
        df_t df = posting_writer_->GetDF();
        tf_t ttf = posting_writer_->GetTotalTF();
        tm.SetDocFreq(df);
        tm.SetTotalTermFreq(ttf);
    }

    const TermMeta &GetTermMeta() const { return term_meta_; }

    const SharedPtr<ByteSliceList> &GetSliceListPtr() const { return slice_list_; }

private:
    SharedPtr<ByteSliceList> slice_list_;
    RowID base_row_id_ = INVALID_ROWID;
    u32 doc_count_ = 0;
    TermMeta term_meta_;
<<<<<<< HEAD
    SharedPtr<PostingWriter> posting_writer_;
    PostingFormatOption posting_option_;
=======
    PostingWriter *posting_writer_ = nullptr;
>>>>>>> 9a60932e
};
} // namespace infinity<|MERGE_RESOLUTION|>--- conflicted
+++ resolved
@@ -28,16 +28,8 @@
 
 export class SegmentPosting {
 public:
-<<<<<<< HEAD
-    SegmentPosting(const PostingFormatOption &posting_option = OPTION_FLAG_ALL);
-    ~SegmentPosting() {}
-=======
-    bool operator==(const SegmentPosting &seg_posting) const {
-        return /*(slice_list_ == seg_posting.slice_list_) && */ (term_meta_ == seg_posting.term_meta_) &&
-               /*(posting_option_ == seg_posting.posting_option_) */ (base_row_id_ == seg_posting.base_row_id_) &&
-               (doc_count_ == seg_posting.doc_count_) && (posting_writer_ == seg_posting.posting_writer_);
-    }
->>>>>>> 9a60932e
+    SegmentPosting(){};
+    ~SegmentPosting(){};
 
     // for on disk segment posting
     void Init(SharedPtr<ByteSliceList> slice_list, RowID base_row_id, u64 doc_count, TermMeta &term_meta);
@@ -50,16 +42,8 @@
     u32 GetDocCount() const { return doc_count_; }
     void SetDocCount(const u32 doc_count) { doc_count_ = doc_count; }
 
-<<<<<<< HEAD
-    const PostingFormatOption &GetPostingFormatOption() const { return posting_option_; }
-    void SetPostingFormatOption(const PostingFormatOption &option) { posting_option_ = option; }
-
     const SharedPtr<PostingWriter> &GetInMemPostingWriter() const { return posting_writer_; }
     bool IsInMemorySegment() const { return posting_writer_.get(); }
-=======
-    const PostingWriter *GetInMemPostingWriter() const { return posting_writer_; }
-    bool IsInMemorySegment() const { return posting_writer_ != nullptr; }
->>>>>>> 9a60932e
 
     void GetInMemTermMeta(TermMeta &tm) {
         df_t df = posting_writer_->GetDF();
@@ -77,11 +61,6 @@
     RowID base_row_id_ = INVALID_ROWID;
     u32 doc_count_ = 0;
     TermMeta term_meta_;
-<<<<<<< HEAD
     SharedPtr<PostingWriter> posting_writer_;
-    PostingFormatOption posting_option_;
-=======
-    PostingWriter *posting_writer_ = nullptr;
->>>>>>> 9a60932e
 };
 } // namespace infinity