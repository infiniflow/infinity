--- conflicted
+++ resolved
@@ -248,13 +248,8 @@
         return iter.Value();
     else {
         SharedPtr<PostingWriter> posting =
-<<<<<<< HEAD
-            MakeShared<PostingWriter>(&posting_table_->byte_slice_pool_, &posting_table_->buffer_pool_, PostingFormatOption(flag_));
+            MakeShared<PostingWriter>(&posting_table_->byte_slice_pool_, &posting_table_->buffer_pool_, PostingFormatOption(flag_), column_length_mutex_, column_length_array_);
         posting_store.Insert(term, posting);
-=======
-            MakeShared<PostingWriter>(&byte_slice_pool_, &buffer_pool_, PostingFormatOption(flag_), column_length_mutex_, column_length_array_);
-        posting_store_->Insert(term, posting);
->>>>>>> 9a60932e
         return posting;
     }
 }
