--- conflicted
+++ resolved
@@ -27,8 +27,7 @@
 #include <cassert>
 #include <filesystem>
 #include <iostream>
-#include <cstring>
-
+#include <string.h>
 module memory_indexer;
 
 import stl;
@@ -246,6 +245,7 @@
 
     return num_generated;
 }
+
 void MemoryIndexer::Dump(bool offline, bool spill) {
     if (offline) {
         assert(!spill);
@@ -368,11 +368,7 @@
     // 1. External sort merge
     // 2. Generate posting
     // 3. Dump disk segment data
-<<<<<<< HEAD
     // LOG_INFO(fmt::format("MemoryIndexer::OfflineDump begin, num_runs_ {}\n", num_runs_));
-=======
-    // LOG_INFO(fmt::format("MemoryIndexer::OfflineDump begin, num_runs_ {}", num_runs_));
->>>>>>> 95982420
     if (tuple_count_ == 0) {
         return;
     }
