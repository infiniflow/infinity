--- conflicted
+++ resolved
@@ -42,11 +42,7 @@
     if (duplicate_calc_score_cnt_) {
         oss << "!!! duplicate_calc_score_cnt: " << duplicate_calc_score_cnt_ << '\n';
     }
-<<<<<<< HEAD
-    LOG_INFO(std::move(oss).str());
-=======
     LOG_TRACE(std::move(oss).str());
->>>>>>> 4bfeae55
 }
 
 BlockMaxTermDocIterator::BlockMaxTermDocIterator(optionflag_t flag, MemoryPool *session_pool) : iter_(flag, session_pool) {}
@@ -94,11 +90,7 @@
     OStringStream oss;
     oss << "BlockMaxTermDocIterator: " << *column_name_ptr_ << " " << *term_ptr_ << " bm25_common_score: " << bm25_common_score_
         << " bm25_score_upper_bound: " << bm25_score_upper_bound_ << " avg_column_len: " << avg_column_len_ << " f1: " << f1 << " f2: " << f2 << '\n';
-<<<<<<< HEAD
-    LOG_INFO(std::move(oss).str());
-=======
     LOG_TRACE(std::move(oss).str());
->>>>>>> 4bfeae55
 }
 
 // weight included
