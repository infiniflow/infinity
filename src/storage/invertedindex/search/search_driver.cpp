// Copyright(C) 2023 InfiniFlow, Inc. All rights reserved.
//
// Licensed under the Apache License, Version 2.0 (the "License");
// you may not use this file except in compliance with the License.
// You may obtain a copy of the License at
//
//     https://www.apache.org/licenses/LICENSE-2.0
//
// Unless required by applicable law or agreed to in writing, software
// distributed under the License is distributed on an "AS IS" BASIS,
// WITHOUT WARRANTIES OR CONDITIONS OF ANY KIND, either express or implied.
// See the License for the specific language governing permissions and
// limitations under the License.

#include <cassert>
#include <iostream>
#include <sstream>
#include <utility>

#include "query_node.h"
#include "search_driver.h"
#include "search_parser.h"
#include "search_scanner.h"

import stl;
import term;
import infinity_exception;
import status;
import logger;
import third_party;
import analyzer;
import analyzer_pool;

namespace infinity {

std::pair<std::string, float> ParseField(const std::string_view &field) {
    size_t cap_idx = field.find_first_of('^', 0);
    if (cap_idx == std::string::npos) {
        return std::make_pair(std::string(field), 1.0F);
    } else {
        std::string field_name(field.substr(0, cap_idx));
        std::string_view field_boost = field.substr(cap_idx + 1);
        float boost = std::stof(std::string(field_boost));
        return std::make_pair(std::move(field_name), boost);
    }
}

void ParseFields(const std::string &fields_str, std::vector<std::pair<std::string, float>> &fields) {
    fields.clear();
    if (fields_str.empty()) {
        return;
    }
    size_t begin_idx = 0;
    size_t len = fields_str.length();
    while (begin_idx < len) {
        size_t comma_idx = fields_str.find_first_of(',', begin_idx);
        if (comma_idx == std::string::npos) {
            auto field = ParseField(fields_str.substr(begin_idx));
            fields.emplace_back(std::move(field));
            break;
        } else {
            auto field = ParseField(fields_str.substr(begin_idx, comma_idx - begin_idx));
            fields.emplace_back(std::move(field));
            begin_idx = comma_idx + 1;
        }
    }
}

std::unique_ptr<QueryNode> SearchDriver::ParseSingleWithFields(const std::string &fields_str, const std::string &query) const {
    std::unique_ptr<QueryNode> parsed_query_tree;
    std::vector<std::pair<std::string, float>> fields;
    ParseFields(fields_str, fields);
    if (fields.empty()) {
        parsed_query_tree = ParseSingle(query);
    } else if (fields.size() == 1) {
        parsed_query_tree = ParseSingle(query, &(fields[0].first));
        if (parsed_query_tree) {
            parsed_query_tree->MultiplyWeight(fields[0].second);
        }
    } else {
        std::vector<std::unique_ptr<QueryNode>> or_children;
        for (auto &[default_field, boost] : fields) {
            auto sub_result = ParseSingle(query, &default_field);
            if (sub_result) {
                sub_result->MultiplyWeight(boost);
                or_children.emplace_back(std::move(sub_result));
            }
        }
        if (or_children.size() == 1) {
            parsed_query_tree = std::move(or_children[0]);
        } else if (!or_children.empty()) {
            parsed_query_tree = std::make_unique<OrQueryNode>();
            static_cast<OrQueryNode *>(parsed_query_tree.get())->children_ = std::move(or_children);
        }
    }
#ifdef INFINITY_DEBUG
    {
        OStringStream oss;
        oss << "Query tree (without filter):\n";
        if (parsed_query_tree) {
            parsed_query_tree->PrintTree(oss);
        } else {
            oss << "Empty query tree!\n";
        }
        LOG_TRACE(std::move(oss).str());
    }
#endif
    return parsed_query_tree;
}

std::unique_ptr<QueryNode> SearchDriver::ParseSingle(const std::string &query, const std::string *default_field_ptr) const {
    std::istringstream iss(query);
    if (!iss.good()) {
        return nullptr;
    }
    if (!default_field_ptr) {
        default_field_ptr = &default_field_;
    }
    std::unique_ptr<SearchScanner> scanner;
    std::unique_ptr<SearchParser> parser;
    std::unique_ptr<QueryNode> result;
    try {
        scanner = std::make_unique<SearchScanner>(&iss);
        parser = std::make_unique<SearchParser>(*scanner, *this, *default_field_ptr, result);
    } catch (std::bad_alloc &ba) {
        std::cerr << "Failed to allocate: (" << ba.what() << "), exiting!!\n";
        return nullptr;
    }
    constexpr int accept = 0;
    if (parser->parse() != accept) {
        return nullptr;
    }
    return result;
}

std::unique_ptr<QueryNode> SearchDriver::AnalyzeAndBuildQueryNode(const std::string &field, std::string &&text) const {
    if (text.empty()) {
        RecoverableError(Status::SyntaxError("Empty query text"));
        return nullptr;
    }
    Term input_term;
    input_term.text_ = std::move(text);
    TermList terms;
    // 1. analyze
    std::string analyzer_name = "standard";
    if (!field.empty()) {
        if (auto it = field2analyzer_.find(field); it != field2analyzer_.end()) {
            analyzer_name = it->second;
        }
    }
    UniquePtr<Analyzer> analyzer = AnalyzerPool::instance().Get(analyzer_name);
    if (analyzer.get() == nullptr) {
        RecoverableError(Status::UnexpectedError(String("Failed to get or initialize analyzer: ") + analyzer_name));
    }
    if (analyzer_name == AnalyzerPool::STANDARD) {
        TermList temp_output_terms;
        analyzer->Analyze(input_term, temp_output_terms);
        // remove duplicates and only keep the root words for query
        const u32 INVALID_TERM_OFFSET = -1;
        Term last_term;
        last_term.word_offset_ = INVALID_TERM_OFFSET;
        for (const Term &term : temp_output_terms) {
            if (last_term.word_offset_ != INVALID_TERM_OFFSET) {
                assert(term.word_offset_ >= last_term.word_offset_);
            }
            if (last_term.word_offset_ != term.word_offset_) {
                if (last_term.word_offset_ != INVALID_TERM_OFFSET) {
                    terms.emplace_back(last_term);
                }
                last_term.text_ = term.text_;
                last_term.word_offset_ = term.word_offset_;
                last_term.stats_ = term.stats_;
            } else {
                if (term.text_.size() < last_term.text_.size()) {
                    last_term.text_ = term.text_;
                    last_term.stats_ = term.stats_;
                }
            }
        }
        if (last_term.word_offset_ != INVALID_TERM_OFFSET) {
            terms.emplace_back(last_term);
        }
    } else {
        analyzer->Analyze(input_term, terms);
    }
    if (terms.empty()) {
        std::cerr << "Analyzer " << analyzer_name << " analyzes following text as empty terms: " << input_term.text_ << std::endl;
    }
    // 2. build query node
    if (terms.empty()) {
        auto result = std::make_unique<TermQueryNode>();
        result->term_ = std::move(input_term.text_);
        result->column_ = field;
        return result;
    } else if (terms.size() == 1) {
        auto result = std::make_unique<TermQueryNode>();
        result->term_ = std::move(terms.front().text_);
        result->column_ = field;
        return result;
    } else {
        fmt::print("Create Or Query Node\n");
        auto result = std::make_unique<OrQueryNode>();
        for (auto &term : terms) {
            auto subquery = std::make_unique<TermQueryNode>();
            subquery->term_ = std::move(term.text_);
            subquery->column_ = field;
            result->Add(std::move(subquery));
        }
        return result;
<<<<<<< HEAD
        */
=======
        /*
>>>>>>> 4bfeae55
        // create phrase query node
        auto result = std::make_unique<PhraseQueryNode>();
        for (auto term : terms) {
            result->AddTerm(term.Text());
        }
        result->column_ = field;
        return result;
        */
    }
}

} // namespace infinity<|MERGE_RESOLUTION|>--- conflicted
+++ resolved
@@ -198,6 +198,7 @@
         result->column_ = field;
         return result;
     } else {
+        /*
         fmt::print("Create Or Query Node\n");
         auto result = std::make_unique<OrQueryNode>();
         for (auto &term : terms) {
@@ -207,11 +208,7 @@
             result->Add(std::move(subquery));
         }
         return result;
-<<<<<<< HEAD
         */
-=======
-        /*
->>>>>>> 4bfeae55
         // create phrase query node
         auto result = std::make_unique<PhraseQueryNode>();
         for (auto term : terms) {
@@ -219,7 +216,6 @@
         }
         result->column_ = field;
         return result;
-        */
     }
 }
 
