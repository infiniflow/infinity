--- conflicted
+++ resolved
@@ -27,12 +27,9 @@
 import infinity_exception;
 import status;
 import logger;
-<<<<<<< HEAD
 import third_party;
-=======
 import analyzer;
 import analyzer_pool;
->>>>>>> b79a7702
 
 namespace infinity {
 
@@ -155,7 +152,37 @@
     if (analyzer.get() == nullptr) {
         RecoverableError(Status::UnexpectedError(String("Failed to get or initialize analyzer: ") + analyzer_name));
     }
-    analyzer->Analyze(input_term, terms);
+    if (analyzer_name == AnalyzerPool::STANDARD) {
+        TermList temp_output_terms;
+        analyzer->Analyze(input_term, temp_output_terms);
+        // remove duplicates and only keep the root words for query
+        const u32 INVALID_TERM_OFFSET = -1;
+        Term last_term;
+        last_term.word_offset_ = INVALID_TERM_OFFSET;
+        for (const Term &term : temp_output_terms) {
+            if (last_term.word_offset_ != INVALID_TERM_OFFSET) {
+                assert(term.word_offset_ >= last_term.word_offset_);
+            }
+            if (last_term.word_offset_ != term.word_offset_) {
+                if (last_term.word_offset_ != INVALID_TERM_OFFSET) {
+                    terms.emplace_back(last_term);
+                }
+                last_term.text_ = term.text_;
+                last_term.word_offset_ = term.word_offset_;
+                last_term.stats_ = term.stats_;
+            } else {
+                if (term.text_.size() < last_term.text_.size()) {
+                    last_term.text_ = term.text_;
+                    last_term.stats_ = term.stats_;
+                }
+            }
+        }
+        if (last_term.word_offset_ != INVALID_TERM_OFFSET) {
+            terms.emplace_back(last_term);
+        }
+    } else {
+        analyzer->Analyze(input_term, terms);
+    }
     if (terms.empty()) {
         std::cerr << "Analyzer " << analyzer_name << " analyzes following text as empty terms: " << input_term.text_ << std::endl;
     }
