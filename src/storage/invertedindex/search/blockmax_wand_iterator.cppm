// Copyright(C) 2023 InfiniFlow, Inc. All rights reserved.
//
// Licensed under the Apache License, Version 2.0 (the "License");
// you may not use this file except in compliance with the License.
// You may obtain a copy of the License at
//
//     https://www.apache.org/licenses/LICENSE-2.0
//
// Unless required by applicable law or agreed to in writing, software
// distributed under the License is distributed on an "AS IS" BASIS,
// WITHOUT WARRANTIES OR CONDITIONS OF ANY KIND, either express or implied.
// See the License for the specific language governing permissions and
// limitations under the License.

export module infinity_core:blockmax_wand_iterator;

import :index_defines;
import :doc_iterator;
import :blockmax_leaf_iterator;
import :multi_doc_iterator;

import internal_types;

namespace infinity {

// Refers to https://engineering.nyu.edu/~suel/papers/bmw.pdf
export class BlockMaxWandIterator : public MultiDocIterator {
public:
    explicit BlockMaxWandIterator(std::vector<std::unique_ptr<DocIterator>> &&iterators);

    ~BlockMaxWandIterator() override;

    DocIteratorType GetType() const override { return DocIteratorType::kBMWIterator; }

    std::string Name() const override { return "BlockMaxWandIterator"; }

    void UpdateScoreThreshold(float threshold) override;

    bool Next(RowID doc_id) override;

    float BM25Score();

    float Score() override { return BM25Score(); }

    u32 MatchCount() const override;

private:
    // Optimized pivot calculation using prefix sums
    SizeT FindPivotOptimized(float threshold);
    void UpdateScoreUpperBoundPrefixSums();
    bool ShouldSkipSort() const;

    // block max info
    RowID common_block_min_possible_doc_id_{}; // not always exist
    RowID common_block_last_doc_id_{};
    float common_block_max_bm25_score_{};
<<<<<<< HEAD
    Vector<BlockMaxLeafIterator *> sorted_iterators_; // sort by DocID(), in ascending order
    Vector<BlockMaxLeafIterator *> backup_iterators_;
    SizeT pivot_;

    // Optimization for many keywords
    static constexpr u32 SORT_SKIP_THRESHOLD = 20; // Skip sorting when keyword count > threshold
    static constexpr u32 LAZY_SORT_INTERVAL = 5;   // Sort every N iterations for large keyword sets
    Vector<f32> score_ub_prefix_sums_;             // Prefix sums for fast pivot calculation
    bool prefix_sums_valid_ = false;
    u32 iterations_since_sort_ = 0;

=======
    std::vector<BlockMaxLeafIterator *> sorted_iterators_; // sort by DocID(), in ascending order
    std::vector<BlockMaxLeafIterator *> backup_iterators_;
    size_t pivot_;
>>>>>>> 6d70ab0b
    // bm25 score cache
    bool bm25_score_cached_ = false;
    float bm25_score_cache_ = 0.0f;
    std::vector<std::tuple<u32, u64, float>> pivot_history_; // pivot, row_id, score
    // debug info
    u32 next_sort_cnt_ = 0;
    u32 next_it0_docid_mismatch_cnt_ = 0;
    u32 next_sum_score_low_cnt_ = 0;
    u32 next_sum_score_bm_low_cnt_ = 0;
    std::vector<size_t> next_sum_score_bm_low_cnt_dist_{};
};

} // namespace infinity<|MERGE_RESOLUTION|>--- conflicted
+++ resolved
@@ -54,10 +54,9 @@
     RowID common_block_min_possible_doc_id_{}; // not always exist
     RowID common_block_last_doc_id_{};
     float common_block_max_bm25_score_{};
-<<<<<<< HEAD
-    Vector<BlockMaxLeafIterator *> sorted_iterators_; // sort by DocID(), in ascending order
-    Vector<BlockMaxLeafIterator *> backup_iterators_;
-    SizeT pivot_;
+    std::vector<BlockMaxLeafIterator *> sorted_iterators_; // sort by DocID(), in ascending order
+    std::vector<BlockMaxLeafIterator *> backup_iterators_;
+    size_t pivot_;
 
     // Optimization for many keywords
     static constexpr u32 SORT_SKIP_THRESHOLD = 20; // Skip sorting when keyword count > threshold
@@ -66,11 +65,6 @@
     bool prefix_sums_valid_ = false;
     u32 iterations_since_sort_ = 0;
 
-=======
-    std::vector<BlockMaxLeafIterator *> sorted_iterators_; // sort by DocID(), in ascending order
-    std::vector<BlockMaxLeafIterator *> backup_iterators_;
-    size_t pivot_;
->>>>>>> 6d70ab0b
     // bm25 score cache
     bool bm25_score_cached_ = false;
     float bm25_score_cache_ = 0.0f;
