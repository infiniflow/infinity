--- conflicted
+++ resolved
@@ -24,14 +24,9 @@
 import :index_defines;
 // import :memory_indexer;
 import internal_types;
-<<<<<<< HEAD
 import :logger;
 import :status;
-=======
-import logger;
-import status;
-import default_values;
->>>>>>> a8b64be3
+import :default_values;
 
 namespace infinity {
 export class TermDocIterator;
