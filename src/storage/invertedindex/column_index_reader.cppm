--- conflicted
+++ resolved
@@ -24,14 +24,8 @@
 import :index_defines;
 // import :memory_indexer;
 import internal_types;
-<<<<<<< HEAD
 import :logger;
 import :status;
-=======
-import logger;
-import status;
-import default_values;
->>>>>>> ca0fdaf1
 
 namespace infinity {
 export class TermDocIterator;
