module;

#include "common/utility/builtin.h"
#include <cassert>
#include <vector>
import stl;
import memory_pool;
import byte_slice_reader;
import posting_list_format;
import term_meta;
import in_doc_pos_iterator;
import multi_posting_decoder;
import segment_posting;
import in_doc_pos_state;
import index_defines;
import internal_types;

module posting_iterator;

namespace infinity {

PostingIterator::PostingIterator(optionflag_t flag, MemoryPool *session_pool) : posting_option_(flag), session_pool_(session_pool) {
    tf_buffer_ = (tf_t *)((session_pool_)->Allocate(sizeof(tf_t) * MAX_DOC_PER_RECORD));
    doc_payload_buffer_ = (docpayload_t *)((session_pool_)->Allocate(sizeof(docpayload_t) * MAX_DOC_PER_RECORD));
    doc_buffer_base_ = doc_buffer_;
}

PostingIterator::~PostingIterator() {
    if (tf_buffer_) {
        session_pool_->Deallocate((void *)tf_buffer_, sizeof(tf_t) * MAX_DOC_PER_RECORD);
    }
    if (doc_payload_buffer_) {
        session_pool_->Deallocate((void *)doc_payload_buffer_, sizeof(docpayload_t) * MAX_DOC_PER_RECORD);
    }
    if (posting_decoder_) {
        posting_decoder_->~MultiPostingDecoder();
        session_pool_->Deallocate((void *)posting_decoder_, sizeof(posting_decoder_));
    }
}

bool PostingIterator::Init(SharedPtr<Vector<SegmentPosting>> seg_postings, const u32) {
    segment_postings_ = std::move(seg_postings);
    for (auto &seg_posting : *segment_postings_) {
        doc_freq_ += seg_posting.GetTermMeta().GetDocFreq();
    }
    Reset();
    return true;
}

bool PostingIterator::SkipTo(RowID doc_id) {
    // assert(doc_id >= last_doc_id_in_prev_block_ or last_doc_id_in_prev_block_ == INVALID_ROWID);
    if (doc_id > last_doc_id_in_current_block_ or last_doc_id_in_current_block_ == INVALID_ROWID) {
        finish_decode_docid_ = false;
        return posting_decoder_->SkipTo(doc_id,
                                        last_doc_id_in_prev_block_,
                                        lowest_possible_doc_id_in_current_block_,
                                        last_doc_id_in_current_block_,
                                        current_ttf_);
    }
    return true;
}

// u32: block max tf
// u16: block max (ceil(tf / doc length) * numeric_limits<u16>::max())
Pair<u32, u16> PostingIterator::GetBlockMaxInfo() const { return posting_decoder_->GetBlockMaxInfo(); }

RowID PostingIterator::SeekDoc(RowID row_id) {
<<<<<<< HEAD
    RowID ret = INVALID_ROWID;
    RowID current_row_id = current_row_id_;
    row_id = std::max(current_row_id + 1, row_id);
    if (unlikely(last_doc_id_in_buffer_ == INVALID_ROWID || row_id > last_doc_id_in_buffer_)) {
        if (!posting_decoder_->DecodeDocBuffer(row_id, doc_buffer_, current_row_id, last_doc_id_in_buffer_, current_ttf_)) {
            return ret;
        }
=======
    RowID current_row_id = finish_decode_docid_ ? current_row_id_ : INVALID_ROWID;
    if (row_id == current_row_id) [[unlikely]] {
        return current_row_id;
    }
    if (current_row_id != INVALID_ROWID and row_id < current_row_id) {
        return current_row_id;
    }
    assert(row_id > current_row_id or current_row_id == INVALID_ROWID);
    assert(row_id >= last_doc_id_in_prev_block_ or last_doc_id_in_prev_block_ == INVALID_ROWID);
    if (!SkipTo(row_id)) {
        current_row_id_ = INVALID_ROWID;
        return INVALID_ROWID;
    }
    if (!finish_decode_docid_) {
        posting_decoder_->DecodeCurrentDocIDBuffer(doc_buffer_);
        current_row_id = last_doc_id_in_prev_block_ + doc_buffer_[0];
>>>>>>> 58b3217d
        doc_buffer_cursor_ = doc_buffer_ + 1;
        finish_decode_docid_ = true;
    }
    docid_t *cursor = doc_buffer_cursor_;
    while (current_row_id < row_id) {
        current_row_id += *(cursor++);
    }
    current_row_id_ = current_row_id;
    doc_buffer_cursor_ = cursor;
    need_move_to_current_doc_ = true;
    return current_row_id;
}

Pair<bool, RowID> PostingIterator::PeekInBlockRange(RowID doc_id, RowID doc_id_no_beyond) {
    if (doc_id > last_doc_id_in_current_block_) {
        return {false, INVALID_ROWID};
    }
    if (!finish_decode_docid_) {
        posting_decoder_->DecodeCurrentDocIDBuffer(doc_buffer_);
        current_row_id_ = last_doc_id_in_prev_block_ + doc_buffer_[0];
        doc_buffer_cursor_ = doc_buffer_ + 1;
        finish_decode_docid_ = true;
    }
    RowID current_row_id = current_row_id_;
    docid_t *cursor = doc_buffer_cursor_;
    while (current_row_id < doc_id) {
        current_row_id += *(cursor++);
    }
    if (current_row_id <= doc_id_no_beyond) {
        return {true, current_row_id};
    }
    return {false, INVALID_ROWID};
}

void PostingIterator::MoveToCurrentDoc(bool fetch_position) {
    need_move_to_current_doc_ = false;
    in_doc_pos_iter_inited_ = false;
    if (posting_option_.HasTermFrequency()) {
        state_.SetRowID(current_row_id_);
        state_.SetTermFreq(GetCurrentTF());

        u32 seeked_doc_count = GetCurrentSeekedDocCount();
        state_.SetSeekedDocCount(seeked_doc_count);

        if (fetch_position && posting_option_.HasPositionList()) {
            ttf_t current_ttf = 0;
            current_ttf = GetCurrentTTF();
            posting_decoder_->MoveToCurrentDocPosition(current_ttf);
        }
    }
}

void PostingIterator::SeekPosition(pos_t pos, pos_t &result) {
    if (need_move_to_current_doc_) {
        MoveToCurrentDoc(true);
    }
    if (!in_doc_pos_iter_inited_) {
        if (posting_option_.HasPositionList()) {
            in_doc_pos_iter_inited_ = true;
            in_doc_pos_iterator_ = posting_decoder_->GetInDocPositionIterator();
            in_doc_pos_iterator_->Init(state_);
        } else {
            result = INVALID_POSITION;
            return;
        }
    }
    in_doc_pos_iterator_->SeekPosition(pos, result);
}

void PostingIterator::Reset() {
    if (!segment_postings_ || segment_postings_->size() == 0) {
        return;
    }
    if (posting_decoder_) {
        posting_decoder_->~MultiPostingDecoder();
        session_pool_->Deallocate((void *)posting_decoder_, sizeof(posting_decoder_));
    }

    posting_decoder_ = new (session_pool_->Allocate(sizeof(MultiPostingDecoder))) MultiPostingDecoder(posting_option_, &state_, session_pool_);
    posting_decoder_->Init(segment_postings_);

    current_row_id_ = INVALID_ROWID;
    last_doc_id_in_prev_block_ = INVALID_ROWID;
    last_doc_id_in_current_block_ = INVALID_ROWID;
    current_ttf_ = 0;
    need_move_to_current_doc_ = false;
    in_doc_pos_iter_inited_ = false;
}

} // namespace infinity<|MERGE_RESOLUTION|>--- conflicted
+++ resolved
@@ -65,15 +65,6 @@
 Pair<u32, u16> PostingIterator::GetBlockMaxInfo() const { return posting_decoder_->GetBlockMaxInfo(); }
 
 RowID PostingIterator::SeekDoc(RowID row_id) {
-<<<<<<< HEAD
-    RowID ret = INVALID_ROWID;
-    RowID current_row_id = current_row_id_;
-    row_id = std::max(current_row_id + 1, row_id);
-    if (unlikely(last_doc_id_in_buffer_ == INVALID_ROWID || row_id > last_doc_id_in_buffer_)) {
-        if (!posting_decoder_->DecodeDocBuffer(row_id, doc_buffer_, current_row_id, last_doc_id_in_buffer_, current_ttf_)) {
-            return ret;
-        }
-=======
     RowID current_row_id = finish_decode_docid_ ? current_row_id_ : INVALID_ROWID;
     if (row_id == current_row_id) [[unlikely]] {
         return current_row_id;
@@ -90,7 +81,6 @@
     if (!finish_decode_docid_) {
         posting_decoder_->DecodeCurrentDocIDBuffer(doc_buffer_);
         current_row_id = last_doc_id_in_prev_block_ + doc_buffer_[0];
->>>>>>> 58b3217d
         doc_buffer_cursor_ = doc_buffer_ + 1;
         finish_decode_docid_ = true;
     }
