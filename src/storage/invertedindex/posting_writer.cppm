--- conflicted
+++ resolved
@@ -10,11 +10,7 @@
 import pos_list_encoder;
 import posting_list_format;
 import index_defines;
-<<<<<<< HEAD
 import term_meta;
-export module posting_writer;
-=======
->>>>>>> b925ebb2
 
 namespace infinity {
 export class PostingWriter {
