// Copyright(C) 2024 InfiniFlow, Inc. All rights reserved.
//
// Licensed under the Apache License, Version 2.0 (the "License");
// you may not use this file except in compliance with the License.
// You may obtain a copy of the License at
//
//     https://www.apache.org/licenses/LICENSE-2.0
//
// Unless required by applicable law or agreed to in writing, software
// distributed under the License is distributed on an "AS IS" BASIS,
// WITHOUT WARRANTIES OR CONDITIONS OF ANY KIND, either express or implied.
// See the License for the specific language governing permissions and
// limitations under the License.

export module infinity_core:new_catalog;

import :status;
import :meta_info;
import :default_values;
import :profiler;
import :storage;
import :meta_tree;

import third_party;

import column_def;
import extra_ddl_info;
import internal_types;

namespace infinity {

class NewTxn;
struct MemIndex;
class TableIndexReaderCache;
export class DBMeta;
export class TableMeta;
export class SegmentMeta;
export class BlockMeta;
export class ColumnMeta;
export class TableIndexMeta;
export class SegmentIndexMeta;
export class ChunkIndexMeta;
export struct ColumnVector;
struct MetaKey;
class KVStore;
class KVInstance;
class TableDef;
class IndexBase;

struct WalSegmentInfo;
struct WalBlockInfo;
struct WalChunkIndexInfo;
struct Config;
struct MemIndexID;
class TableCache;
class DbCache;
class SystemCache;
class FunctionSet;
class SpecialFunction;
class MetaCache;

enum class ColumnVectorMode;

template <bool init_all_true>
struct RoaringBitmap;
using Bitmask = RoaringBitmap<true>;

export struct TableLockForMemIndex {
    std::mutex mtx_;
    bool dumping_mem_index_ = false;
    size_t append_count_{0};
};

export struct BlockLock {
    BlockLock() = default;
    BlockLock(TxnTimeStamp checkpoint_ts) : checkpoint_ts_(checkpoint_ts) {}

    std::shared_mutex mtx_;
    TxnTimeStamp min_ts_{};
    TxnTimeStamp max_ts_{};
    TxnTimeStamp checkpoint_ts_{};
};

export struct SegmentIndexFtInfo {
    u64 ft_column_len_sum_{}; // increase only
    u32 ft_column_len_cnt_{}; // increase only
};

export struct SegmentUpdateTS {
    std::shared_mutex mtx_;
    TxnTimeStamp ts_{0};
};

struct ChunkInfoForCreateIndex;

export class NewTxnGetVisibleRangeState {
public:
    NewTxnGetVisibleRangeState() = default;

    void Init(std::shared_ptr<BlockLock> block_lock, FileWorker *version_buffer_obj, TxnTimeStamp begin_ts, TxnTimeStamp commit_ts_);

    bool Next(BlockOffset block_offset_begin, std::pair<BlockOffset, BlockOffset> &visible_range);

    bool Next(std::pair<BlockOffset, BlockOffset> &visible_range) { return Next(block_offset_begin_, visible_range); }

    void SetBlockOffsetBegin(BlockOffset block_offset_begin) { block_offset_begin_ = block_offset_begin; }

    BlockOffset block_offset_end() const { return block_offset_end_; }

    bool end() const { return end_; }

private:
    std::shared_ptr<BlockLock> block_lock_;
    FileWorker *version_buffer_obj_;
    TxnTimeStamp begin_ts_ = 0;
    TxnTimeStamp commit_ts_ = 0;
    BlockOffset block_offset_begin_ = 0;
    BlockOffset block_offset_end_ = 0;
    bool end_ = false;
};

export class NewTxnBlockVisitor {
public:
    NewTxnBlockVisitor(NewTxnGetVisibleRangeState *visit_state) : visit_state_(visit_state) {}

    std::optional<BlockOffset> Next();

    BlockOffset cur() const { return cur_; }

private:
    NewTxnGetVisibleRangeState *visit_state_ = nullptr;
    std::pair<BlockOffset, BlockOffset> visible_range_ = {0, 0};
    BlockOffset cur_ = 0;
    bool end_ = false;
};

// This enumerates type is to indicate which case the meta objects are used to.
export enum class UsageFlag {
    kTransform, // Used by catalog transformation from old json style to rocksdb.
    kOther,     // Other cases
};

export struct NewCatalog {
public:
    explicit NewCatalog(KVStore *kv_store);
    virtual ~NewCatalog();
    static Status Init(KVStore *kv_store);

public:
    std::shared_ptr<MetaTree> MakeMetaTree() const;
    std::vector<std::shared_ptr<MetaKey>> MakeMetaKeys() const;
    std::unique_ptr<SystemCache> RestoreCatalogCache(Storage *storage_ptr);

    KVStore *kv_store() const;

private:
    KVStore *kv_store_{};

    mutable std::mutex catalog_cache_mtx_{};

    std::unordered_map<u64, std::shared_ptr<std::unordered_map<u64, std::shared_ptr<TableCache>>>> table_cache_map_{};

public:
    Status AddBlockLock(std::string block_key);
    Status AddBlockLock(std::string block_key, TxnTimeStamp checkpoint_ts);
    Status GetBlockLock(const std::string &block_key, std::shared_ptr<BlockLock> &block_lock);
    Status DropBlockLockByBlockKey(const std::string &block_key);

private:
    std::shared_mutex block_lock_mtx_{};
    std::unordered_map<std::string, std::shared_ptr<BlockLock>> block_lock_map_{};

public:
    std::shared_ptr<MemIndex> GetMemIndex(const std::string &mem_index_key, bool for_update);
    std::shared_ptr<MemIndex> PopMemIndex(const std::string &mem_index_key);
    Status DropMemIndexByMemIndexKey(const std::string &mem_index_key);
    std::vector<std::pair<std::string, std::string>> GetAllMemIndexInfo();

private:
    mutable std::shared_mutex mem_index_mtx_{};
    std::unordered_map<std::string, std::shared_ptr<MemIndex>> mem_index_map_{};

public:
    Status AddFtIndexCache(std::string ft_index_cache_key, std::shared_ptr<TableIndexReaderCache> ft_index_cache);
    Status GetFtIndexCache(const std::string &ft_index_cache_key, std::shared_ptr<TableIndexReaderCache> &ft_index_cache);
    Status DropFtIndexCacheByFtIndexCacheKey(const std::string &ft_index_cache_key);

private:
    std::shared_mutex ft_index_cache_mtx_{};
    std::unordered_map<std::string, std::shared_ptr<TableIndexReaderCache>> ft_index_cache_map_{};

    std::shared_mutex segment_update_ts_mtx_{};
    std::unordered_map<std::string, std::shared_ptr<SegmentUpdateTS>> segment_update_ts_map_{};

public:
    // Currently, these function or function set can't be changed and also will not be persistent.
    std::unordered_map<std::string, std::shared_ptr<FunctionSet>> function_sets_{};
    std::unordered_map<std::string, std::shared_ptr<SpecialFunction>> special_functions_{};
    std::unordered_map<std::string, std::unique_ptr<ColumnDef>> special_columns_{};

public:
    static Status
    GetCleanedMeta(TxnTimeStamp ts, KVInstance *kv_instance, std::vector<std::shared_ptr<MetaKey>> &metas, std::vector<std::string> &drop_keys);
    std::vector<std::string> GetEncodeKeys(std::vector<std::shared_ptr<MetaKey>> &metas) const;

    // Profile related methods
    void SetProfile(bool flag) { enable_profile_ = flag; }

    [[nodiscard]] bool GetProfile() const { return enable_profile_; }

    void AppendProfileRecord(std::shared_ptr<QueryProfiler> profiler) { history_.Enqueue(std::move(profiler)); }

    const QueryProfiler *GetProfileRecord(size_t index) { return history_.GetElement(index); }

    std::vector<std::shared_ptr<QueryProfiler>> GetProfileRecords() { return history_.GetElements(); }

    void ResizeProfileHistory(size_t new_size) { history_.Resize(new_size); }

    size_t ProfileHistorySize() const { return history_.HistoryCapacity(); }

    void SetLastCleanupTS(TxnTimeStamp cleanup_ts);
    TxnTimeStamp GetLastCleanupTS() const;

private:
    ProfileHistory history_{DEFAULT_PROFILER_HISTORY_SIZE};
    std::atomic_bool enable_profile_{false};
    // bool is_vfs_{false};
    std::atomic<TxnTimeStamp> last_cleanup_ts_{0};

public:
    static Status InitCatalog(MetaCache *meta_cache, KVInstance *kv_instance, TxnTimeStamp checkpoint_ts);

    static Status MemIndexRecover(NewTxn *txn);

    static Status GetAllMemIndexes(NewTxn *txn, std::vector<std::shared_ptr<MemIndex>> &mem_indexes, std::vector<MemIndexID> &mem_index_ids);

    static Status AddNewDB(NewTxn *txn,
                           const std::string &db_id_str,
                           TxnTimeStamp commit_ts,
                           const std::string &db_name,
                           const std::string *db_comment,
                           std::shared_ptr<DBMeta> &db_meta);

    static Status CleanDB(DBMeta &db_meta, TxnTimeStamp begin_ts, UsageFlag usage_flag);

    static Status AddNewTable(DBMeta &db_meta,
                              const std::string &table_id_str,
                              TxnTimeStamp begin_ts,
                              TxnTimeStamp commit_ts,
                              const std::shared_ptr<TableDef> &table_def,
                              std::shared_ptr<TableMeta> &table_meta);

    static Status CleanTable(TableMeta &table_meta, TxnTimeStamp begin_ts, UsageFlag usage_flag);

    Status AddNewTableIndex(TableMeta &table_meta,
                            const std::string &index_id_str,
                            TxnTimeStamp commit_ts,
                            const std::shared_ptr<IndexBase> &index_base,
                            std::shared_ptr<TableIndexMeta> &table_index_meta);

    static Status CleanTableIndex(TableIndexMeta &table_index_meta, UsageFlag usage_flag);

    static Status AddNewSegmentWithID(TableMeta &table_meta, TxnTimeStamp commit_ts, std::optional<SegmentMeta> &segment_meta, SegmentID segment_id);

    static Status LoadFlushedSegment2(TableMeta &table_meta, const WalSegmentInfo &segment_info, TxnTimeStamp checkpoint_ts);

    static Status CleanSegment(SegmentMeta &segment_meta, TxnTimeStamp begin_ts, UsageFlag usage_flag);

    // static Status AddNewBlock(SegmentMeta &segment_meta, BlockID block_id, std::optional<BlockMeta> &block_meta);

    static Status AddNewBlock1(SegmentMeta &segment_meta, TxnTimeStamp commit_ts, std::optional<BlockMeta> &block_meta);

    static Status LoadImportedOrCompactedSegment(TableMeta &table_meta, const WalSegmentInfo &segment_info, TxnTimeStamp commit_ts);

    static Status AddNewBlockWithID(SegmentMeta &segment_meta, TxnTimeStamp commit_ts, std::optional<BlockMeta> &block_meta, BlockID block_id);

    static Status LoadFlushedBlock1(SegmentMeta &segment_meta, const WalBlockInfo &block_info, TxnTimeStamp checkpoint_ts);

    static Status CleanBlock(BlockMeta &block_meta, UsageFlag usage_flag);

    static Status
    AddNewBlockColumn(BlockMeta &block_meta, size_t column_idx, const std::shared_ptr<ColumnDef> &column_def, std::optional<ColumnMeta> &column_meta);

<<<<<<< HEAD
    static Status
    AddNewBlockColumnForTransform(BlockMeta &block_meta, size_t column_idx, std::optional<ColumnMeta> &column_meta, TxnTimeStamp commit_ts);

    static Status CleanBlockColumn(ColumnMeta &column_meta, const std::shared_ptr<ColumnDef>& column_def, UsageFlag usage_flag);
=======
    static Status CleanBlockColumn(ColumnMeta &column_meta, const ColumnDef *column_def, UsageFlag usage_flag);
>>>>>>> 2875eb02

    static Status RestoreNewSegmentIndex1(TableIndexMeta &table_index_meta,
                                          NewTxn *new_txn,
                                          SegmentID segment_id,
                                          std::optional<SegmentIndexMeta> &segment_index_meta,
                                          ChunkID next_chunk_id);

    static Status
    AddNewSegmentIndex1(TableIndexMeta &table_index_meta, NewTxn *new_txn, SegmentID segment_id, std::optional<SegmentIndexMeta> &segment_index_meta);

    static Status CleanSegmentIndex(SegmentIndexMeta &segment_index_meta, UsageFlag usage_flag);

    static Status AddNewChunkIndex1(SegmentIndexMeta &segment_index_meta,
                                    NewTxn *new_txn,
                                    ChunkID chunk_id,
                                    RowID base_row_id,
                                    size_t row_count,
                                    size_t term_count,
                                    const std::string &base_name,
                                    size_t index_size,
                                    std::optional<ChunkIndexMeta> &chunk_index_meta);

    static Status RestoreNewChunkIndex1(SegmentIndexMeta &segment_index_meta,
                                        NewTxn *new_txn,
                                        ChunkID chunk_id,
                                        RowID base_row_id,
                                        size_t row_count,
                                        size_t term_count,
                                        const std::string &base_name,
                                        size_t index_size,
                                        std::optional<ChunkIndexMeta> &chunk_index_meta,
                                        bool is_link_files = false);

    static Status LoadFlushedChunkIndex1(SegmentIndexMeta &segment_index_meta, const WalChunkIndexInfo &chunk_info, NewTxn *new_txn);

    static Status CleanChunkIndex(ChunkIndexMeta &chunk_index_meta, UsageFlag usage_flag);

    static Status GetColumnVector(ColumnMeta &column_meta,
                                  const std::shared_ptr<ColumnDef> &col_def,
                                  size_t row_count,
                                  const ColumnVectorMode &tipe,
                                  ColumnVector &column_vector);

    static Status GetBlockVisibleRange(BlockMeta &block_meta, TxnTimeStamp begin_ts, TxnTimeStamp commit_ts, NewTxnGetVisibleRangeState &state);

    static Status GetCreateTSVector(BlockMeta &block_meta, size_t offset, size_t row_count, ColumnVector &column_vector);

    static Status GetDeleteTSVector(BlockMeta &block_meta, size_t offset, size_t row_count, ColumnVector &column_vector);

    static Status GetDBFilePaths(TxnTimeStamp begin_ts, TxnTimeStamp commit_ts, DBMeta &db_meta, std::vector<std::string> &file_paths);

    static Status GetTableFilePaths(TxnTimeStamp begin_ts,
                                    TableMeta &table_meta,
                                    std::vector<std::string> &file_paths,
                                    std::shared_ptr<ColumnDef> column_def = nullptr);

    static Status GetSegmentFilePaths(TxnTimeStamp begin_ts,
                                      SegmentMeta &segment_meta,
                                      std::vector<std::string> &file_paths,
                                      std::shared_ptr<ColumnDef> column_def = nullptr);

    static Status GetBlockFilePaths(BlockMeta &block_meta, std::vector<std::string> &file_paths, std::shared_ptr<ColumnDef> column_def = nullptr);

    static Status GetBlockColumnFilePaths(ColumnMeta &column_meta, std::vector<std::string> &file_paths);

    static Status
    GetColumnFilePaths(TxnTimeStamp begin_ts, TableMeta &table_meta, std::shared_ptr<ColumnDef> column_def, std::vector<std::string> &file_paths);

    static Status GetTableIndexFilePaths(TableIndexMeta &table_index_meta, std::vector<std::string> &file_paths);

    static Status GetSegmentIndexFilepaths(SegmentIndexMeta &segment_index_meta, std::vector<std::string> &file_paths);

    static Status GetChunkIndexFilePaths(ChunkIndexMeta &chunk_index_meta, std::vector<std::string> &file_paths);

    static Status CheckColumnIfIndexed(TableMeta &table_meta, ColumnID column_id, bool &has_index);

    static Status CheckTableIfDelete(TableMeta &table_meta, TxnTimeStamp begin_ts, bool &has_delete);

    static Status SetBlockDeleteBitmask(BlockMeta &block_meta, TxnTimeStamp begin_ts, TxnTimeStamp commit_ts, Bitmask &bitmask);

    static Status CheckSegmentRowsVisible(SegmentMeta &segment_meta, TxnTimeStamp begin_ts, TxnTimeStamp commit_ts, Bitmask &bitmask);

public:
    // Function related methods
    static std::shared_ptr<FunctionSet> GetFunctionSetByName(NewCatalog *catalog, std::string function_name);

    static void AddFunctionSet(NewCatalog *catalog, const std::shared_ptr<FunctionSet> &function_set);

    static void AppendToScalarFunctionSet(NewCatalog *catalog, const std::shared_ptr<FunctionSet> &function_set);

    static void AddSpecialFunction(NewCatalog *catalog, const std::shared_ptr<SpecialFunction> &special_function);

    static std::tuple<SpecialFunction *, Status> GetSpecialFunctionByNameNoExcept(NewCatalog *catalog, std::string function_name);
};
} // namespace infinity<|MERGE_RESOLUTION|>--- conflicted
+++ resolved
@@ -281,14 +281,7 @@
     static Status
     AddNewBlockColumn(BlockMeta &block_meta, size_t column_idx, const std::shared_ptr<ColumnDef> &column_def, std::optional<ColumnMeta> &column_meta);
 
-<<<<<<< HEAD
-    static Status
-    AddNewBlockColumnForTransform(BlockMeta &block_meta, size_t column_idx, std::optional<ColumnMeta> &column_meta, TxnTimeStamp commit_ts);
-
-    static Status CleanBlockColumn(ColumnMeta &column_meta, const std::shared_ptr<ColumnDef>& column_def, UsageFlag usage_flag);
-=======
     static Status CleanBlockColumn(ColumnMeta &column_meta, const ColumnDef *column_def, UsageFlag usage_flag);
->>>>>>> 2875eb02
 
     static Status RestoreNewSegmentIndex1(TableIndexMeta &table_index_meta,
                                           NewTxn *new_txn,
