--- conflicted
+++ resolved
@@ -271,15 +271,7 @@
 
     static Status CleanTableIndex(TableIndexMeeta &table_index_meta, UsageFlag usage_flag);
 
-<<<<<<< HEAD
-    static Status AddNewSegmentWithID(TableMeeta &table_meta, TxnTimeStamp commit_ts, Optional<SegmentMeta> &segment_meta, SegmentID segment_id);
-=======
-    // static Status AddNewSegment(TableMeeta &table_meta, SegmentID segment_id, std::optional<SegmentMeta> &segment_meta);
-
-    static Status AddNewSegment1(TableMeeta &table_meta, TxnTimeStamp commit_ts, std::optional<SegmentMeta> &segment_meta);
-
     static Status AddNewSegmentWithID(TableMeeta &table_meta, TxnTimeStamp commit_ts, std::optional<SegmentMeta> &segment_meta, SegmentID segment_id);
->>>>>>> 7e0ac0a9
 
     static Status LoadFlushedSegment1(TableMeeta &table_meta, const WalSegmentInfo &segment_info, TxnTimeStamp checkpoint_ts);
 
@@ -301,12 +293,8 @@
 
     static Status CleanBlock(BlockMeta &block_meta, UsageFlag usage_flag);
 
-<<<<<<< HEAD
     static Status
-    AddNewBlockColumn(BlockMeta &block_meta, SizeT column_idx, const SharedPtr<ColumnDef> &column_def, Optional<ColumnMeta> &column_meta);
-=======
-    static Status AddNewBlockColumn(BlockMeta &block_meta, size_t column_idx, std::optional<ColumnMeta> &column_meta);
->>>>>>> 7e0ac0a9
+    AddNewBlockColumn(BlockMeta &block_meta, size_t column_idx, const std::shared_ptr<ColumnDef> &column_def, std::optional<ColumnMeta> &column_meta);
 
     static Status
     AddNewBlockColumnForTransform(BlockMeta &block_meta, size_t column_idx, std::optional<ColumnMeta> &column_meta, TxnTimeStamp commit_ts);
@@ -349,15 +337,11 @@
 
     static Status CleanChunkIndex(ChunkIndexMeta &chunk_index_meta, UsageFlag usage_flag);
 
-<<<<<<< HEAD
     static Status GetColumnVector(ColumnMeta &column_meta,
-                                  const SharedPtr<ColumnDef> &col_def,
-                                  SizeT row_count,
+                                  const std::shared_ptr<ColumnDef> &col_def,
+                                  size_t row_count,
                                   const ColumnVectorMode &tipe,
                                   ColumnVector &column_vector);
-=======
-    static Status GetColumnVector(ColumnMeta &column_meta, size_t row_count, const ColumnVectorMode &tipe, ColumnVector &column_vector);
->>>>>>> 7e0ac0a9
 
     static Status GetBlockVisibleRange(BlockMeta &block_meta, TxnTimeStamp begin_ts, TxnTimeStamp commit_ts, NewTxnGetVisibleRangeState &state);
 
