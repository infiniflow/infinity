// Copyright(C) 2024 InfiniFlow, Inc. All rights reserved.
//
// Licensed under the Apache License, Version 2.0 (the "License");
// you may not use this file except in compliance with the License.
// You may obtain a copy of the License at
//
//     https://www.apache.org/licenses/LICENSE-2.0
//
// Unless required by applicable law or agreed to in writing, software
// distributed under the License is distributed on an "AS IS" BASIS,
// WITHOUT WARRANTIES OR CONDITIONS OF ANY KIND, either express or implied.
// See the License for the specific language governing permissions and
// limitations under the License.

module;

export module new_catalog;

import stl;
import status;
import meta_info;
import extra_ddl_info;
import default_values;
import internal_types;
import buffer_handle;
import column_def;
import profiler;
import third_party;
import storage;
import catalog_delta_entry;
import meta_tree;

namespace infinity {

class NewTxn;
class MemIndex;
class TableIndexReaderCache;
class DBMeeta;
class TableMeeta;
class SegmentMeta;
class BlockMeta;
class ColumnMeta;
class TableIndexMeeta;
class SegmentIndexMeta;
class ChunkIndexMeta;
class BufferObj;
class ColumnVector;
struct MetaKey;
class KVStore;
class KVInstance;
class TableDef;
class IndexBase;

struct WalSegmentInfo;
struct WalBlockInfo;
struct WalChunkIndexInfo;
class Config;
struct MemIndexID;
class TableCache;
class DbCache;
class SystemCache;

enum class ColumnVectorTipe;

template <bool init_all_true>
struct RoaringBitmap;
using Bitmask = RoaringBitmap<true>;

export struct TableLockForMemIndex {
    std::mutex mtx_;
    bool dumping_mem_index_ = false;
    SizeT append_count_{0};
};

export struct BlockLock {
    BlockLock() = default;
    BlockLock(TxnTimeStamp checkpoint_ts) : checkpoint_ts_(checkpoint_ts) {}

    std::shared_mutex mtx_;
    TxnTimeStamp min_ts_{};
    TxnTimeStamp max_ts_{};
    TxnTimeStamp checkpoint_ts_{};
};

export struct SegmentIndexFtInfo {
    u64 ft_column_len_sum_{}; // increase only
    u32 ft_column_len_cnt_{}; // increase only
};

export struct SegmentUpdateTS {
    std::shared_mutex mtx_;
    TxnTimeStamp ts_{0};
};

struct ChunkInfoForCreateIndex;

export class NewTxnGetVisibleRangeState {
public:
    NewTxnGetVisibleRangeState() = default;

    void Init(SharedPtr<BlockLock> block_lock, BufferHandle version_buffer_handle, TxnTimeStamp begin_ts);

    bool Next(BlockOffset block_offset_begin, Pair<BlockOffset, BlockOffset> &visible_range);

    bool Next(Pair<BlockOffset, BlockOffset> &visible_range) { return Next(block_offset_begin_, visible_range); }

    void SetBlockOffsetBegin(BlockOffset block_offset_begin) { block_offset_begin_ = block_offset_begin; }

    BlockOffset block_offset_end() const { return block_offset_end_; }

private:
    SharedPtr<BlockLock> block_lock_;
    BufferHandle version_buffer_handle_;
    TxnTimeStamp begin_ts_ = 0;
    BlockOffset block_offset_begin_ = 0;
    BlockOffset block_offset_end_ = 0;
};

export class NewTxnBlockVisitor {
public:
    NewTxnBlockVisitor(NewTxnGetVisibleRangeState *visit_state) : visit_state_(visit_state) {}

    Optional<BlockOffset> Next();

    BlockOffset cur() const { return cur_; }

private:
    NewTxnGetVisibleRangeState *visit_state_ = nullptr;
    Pair<BlockOffset, BlockOffset> visible_range_ = {0, 0};
    BlockOffset cur_ = 0;
    bool end_ = false;
};

// This enumerates type is to indicate which case the meta objects are used to.
export enum class UsageFlag {
    kTransform, // Used by catalog transformation from old json style to rocksdb.
    kOther,     // Other cases
};

export struct NewCatalog {
public:
    explicit NewCatalog(KVStore *kv_store);
    ~NewCatalog();

public:
    Status TransformCatalog(Config *config_ptr, const String &full_ckp_path, const Vector<String> &delta_ckp_paths);
    static String GetPathNameTail(const String &path);
    static Status Init(KVStore *kv_store);

private:
    Status TransformCatalogDatabase(const nlohmann::json &db_meta_json, KVInstance *kv_instance, const String &db_path, bool is_vfs);
    Status TransformCatalogTable(DBMeeta &db_meta, const nlohmann::json &table_meta_json, String const &db_name, const String &db_path, bool is_vfs);
    Status TransformCatalogSegment(TableMeeta &table_meta, const nlohmann::json &segment_entry_json, const String &db_path, bool is_vfs);
    Status TransformCatalogBlock(SegmentMeta &segment_meta, const nlohmann::json &block_entry_json, const String &db_path, bool is_vfs);
    Status TransformCatalogBlockColumn(BlockMeta &block_meta, const nlohmann::json &block_column_entry_json);
    Status TransformCatalogTableIndex(TableMeeta &table_meta, const nlohmann::json &table_index_entry_json);
    Status TransformCatalogSegmentIndex(TableIndexMeeta &table_meta, const nlohmann::json &table_index_entry_json);
    Status TransformCatalogChunkIndex(SegmentIndexMeta &segment_index_meta, const nlohmann::json &chunk_index_entry_json);
    Status TransformDeltaMeta(Config *config, const Vector<String> &delta_ckp_paths, KVInstance *kv_instance, bool is_vfs);
    Status RefactorPath(const String &path_key, String &fine_path, char delimiter);
    Status TransformData(const String &data_path, KVInstance *kv_instance, nlohmann::json *full_ckp_json, bool is_vfs);
    Map<String, String> dbname_to_idstr_;
    Map<String, String> indexstr_to_idstr_;
    Set<String> dir_set_;
    static constexpr SizeT db_prefix_len_ = 14;    // XXXXXXXXXX_db_
    static constexpr SizeT table_prefix_len_ = 17; // XXXXXXXXXX_table_
    // // Database related functions
    // Status CreateDatabase(const SharedPtr<String> &db_name,
    //                       const SharedPtr<String> &comment,
    //                       NewTxn *txn,
    //                       ConflictType conflict_type = ConflictType::kError);

    // Status DropDatabase(const SharedPtr<String> &db_name, NewTxn *txn, ConflictType conflict_type = ConflictType::kError);

    // bool CheckDatabaseExists(const SharedPtr<String> &db_name, NewTxn *txn);

    // Tuple<SharedPtr<DatabaseInfo>, Status> GetDatabaseInfo(const String &db_name, NewTxn *txn);

    //    void RemoveDBEntry(DBEntry *db_entry, TransactionID txn_id);
    //
    //    // replay
    //    void
    //    CreateDatabaseReplay(const SharedPtr<String> &db_name,
    //                         const SharedPtr<String> &comment,
    //                         std::function<SharedPtr<DBEntry>(DBMeta *, SharedPtr<String>, SharedPtr<String>, TransactionID, TxnTimeStamp)>
    //                         &&init_entry, TransactionID txn_id, TxnTimeStamp begin_ts);
    //
    //    void DropDatabaseReplay(const String &db_name,
    //                            std::function<SharedPtr<DBEntry>(DBMeta *, SharedPtr<String>, TransactionID, TxnTimeStamp)> &&init_entry,
    //                            TransactionID txn_id,
    //                            TxnTimeStamp begin_ts);
    //
    //    DBEntry *GetDatabaseReplay(const String &db_name, TransactionID txn_id, TxnTimeStamp begin_ts);

public:
    SharedPtr<MetaTree> MakeMetaTree() const;
    Vector<SharedPtr<MetaKey>> MakeMetaKeys() const;
    Status RestoreCatalogCache(Storage *storage_ptr);
<<<<<<< HEAD
    SharedPtr<TableCache> GetTableCache(u64 db_id, u64 table_id) const;             // used by append in allocation
    Tuple<SharedPtr<TableCache>, Status> AddNewTableCache(u64 db_id, u64 table_id); // used by append in allocation
    Status DropDbCache(u64 db_id);                                                  // used by drop db in post commit
    Status DropTableCache(u64 db_id, u64 table_id);                                 // used by drop table in post commit

=======

    SharedPtr<SystemCache> GetSystemCache() const;

    u64 AddNewTableCache(u64 db_id);                                                // used by create table in allocation
    Tuple<SharedPtr<TableCache>, Status> AddNewTableCache(u64 db_id, u64 table_id); // used by append in allocation
    SharedPtr<TableCache> GetTableCache(u64 db_id, u64 table_id) const;             // used by append in allocation
    Status DropTableCache(u64 db_id, u64 table_id);                                 // used by drop table in post commit
>>>>>>> e87849ff
private:
    KVStore *kv_store_{};

    mutable std::mutex catalog_cache_mtx_{};

    HashMap<u64, SharedPtr<HashMap<u64, SharedPtr<TableCache>>>> table_cache_map_{};
    SharedPtr<SystemCache> system_cache_{};

public:
    Status AddBlockLock(String block_key);
    Status AddBlockLock(String block_key, TxnTimeStamp checkpoint_ts);
    Status GetBlockLock(const String &block_key, SharedPtr<BlockLock> &block_lock);
    Status DropBlockLockByBlockKey(const String &block_key);

private:
    std::shared_mutex block_lock_mtx_{};
    HashMap<String, SharedPtr<BlockLock>> block_lock_map_{};

public:
    Status AddMemIndex(String mem_index_key, SharedPtr<MemIndex> mem_index);
    Status GetMemIndex(const String &mem_index_key, SharedPtr<MemIndex> &mem_index);
    Status DropMemIndexByMemIndexKey(const String &mem_index_key);
    Vector<Pair<String, String>> GetAllMemIndexInfo();

    Status IncreaseTableReferenceCountForMemIndex(const String &table_key);
    Status DecreaseTableReferenceCountForMemIndex(const String &table_key, SizeT count);
    Status SetMemIndexDump(const String &table_key);
    Status UnsetMemIndexDump(const String &table_key);
    bool IsMemIndexDump(const String &table_key);
    SizeT GetTableReferenceCountForMemIndex(const String &table_key);
    SizeT GetTableReferenceCountForMemIndex() const;

private:
    mutable std::shared_mutex mem_index_mtx_{};
    HashMap<String, SharedPtr<MemIndex>> mem_index_map_{};
    HashMap<String, SharedPtr<TableLockForMemIndex>> table_lock_for_mem_index_{};

public:
    Status AddFtIndexCache(String ft_index_cache_key, SharedPtr<TableIndexReaderCache> ft_index_cache);
    Status GetFtIndexCache(const String &ft_index_cache_key, SharedPtr<TableIndexReaderCache> &ft_index_cache);
    Status DropFtIndexCacheByFtIndexCacheKey(const String &ft_index_cache_key);

private:
    std::shared_mutex ft_index_cache_mtx_{};
    HashMap<String, SharedPtr<TableIndexReaderCache>> ft_index_cache_map_{};

public:
    Status AddSegmentIndexFtInfo(String segment_index_key, SharedPtr<SegmentIndexFtInfo> segment_index_ft_info);
    Status GetSegmentIndexFtInfo(const String &segment_index_key, SharedPtr<SegmentIndexFtInfo> &segment_index_ft_info);
    Status DropSegmentIndexFtInfoByKey(const String &segment_index_key);

private:
    std::shared_mutex segment_index_ft_info_mtx_{};
    HashMap<String, SharedPtr<SegmentIndexFtInfo>> segment_index_ft_info_map_{};

public:
    Status AddSegmentUpdateTS(String segment_update_ts_key, SharedPtr<SegmentUpdateTS> segment_update_ts);
    Status GetSegmentUpdateTS(const String &segment_update_ts_key, SharedPtr<SegmentUpdateTS> &segment_update_ts);
    Status DropSegmentUpdateTSByKey(const String &segment_update_ts_key);

private:
    std::shared_mutex segment_update_ts_mtx_{};
    HashMap<String, SharedPtr<SegmentUpdateTS>> segment_update_ts_map_{};

public:
    void AddCleanedMeta(TxnTimeStamp ts, UniquePtr<MetaKey> meta);

    void GetCleanedMeta(TxnTimeStamp ts, Vector<UniquePtr<MetaKey>> &metas);

    // Profile related methods
    void SetProfile(bool flag) { enable_profile_ = flag; }

    [[nodiscard]] bool GetProfile() const { return enable_profile_; }

    void AppendProfileRecord(SharedPtr<QueryProfiler> profiler) { history_.Enqueue(std::move(profiler)); }

    const QueryProfiler *GetProfileRecord(SizeT index) { return history_.GetElement(index); }

    Vector<SharedPtr<QueryProfiler>> GetProfileRecords() { return history_.GetElements(); }

    void ResizeProfileHistory(SizeT new_size) { history_.Resize(new_size); }

    SizeT ProfileHistorySize() const { return history_.HistoryCapacity(); }

    Status IncrLatestID(String &id_str, std::string_view id_name);

private:
    std::mutex cleaned_meta_mtx_{};
    MultiMap<TxnTimeStamp, UniquePtr<MetaKey>> cleaned_meta_{};

    ProfileHistory history_{DEFAULT_PROFILER_HISTORY_SIZE};
    atomic_bool enable_profile_{false};
    // bool is_vfs_{false};

public:
    static Status InitCatalog(KVInstance *kv_instance, TxnTimeStamp checkpoint_ts);

    static Status MemIndexRecover(NewTxn *txn);

    static Status MemIndexCommit(NewTxn *txn);

    static Status
    GetAllMemIndexes(KVInstance *kv_instance, TxnTimeStamp begin_ts, Vector<SharedPtr<MemIndex>> &mem_indexes, Vector<MemIndexID> &mem_index_ids);

    static Status AddNewDB(KVInstance *kv_instance,
                           const String &db_id_str,
                           TxnTimeStamp commit_ts,
                           const String &db_name,
                           const String *db_comment,
                           Optional<DBMeeta> &db_meta);

    static Status CleanDB(DBMeeta &db_meta, const String &db_name, TxnTimeStamp begin_ts, UsageFlag usage_flag);

    static Status AddNewTable(DBMeeta &db_meta,
                              const String &table_id_str,
                              TxnTimeStamp begin_ts,
                              TxnTimeStamp commit_ts,
                              const SharedPtr<TableDef> &table_def,
                              Optional<TableMeeta> &table_meta);

    static Status CleanTable(TableMeeta &table_meta, const String &table_name, TxnTimeStamp begin_ts, UsageFlag usage_flag);

    Status AddNewTableIndex(TableMeeta &table_meta,
                            String &index_id_str,
                            TxnTimeStamp commit_ts,
                            const SharedPtr<IndexBase> &index_base,
                            Optional<TableIndexMeeta> &table_index_meta);

    static Status CleanTableIndex(TableIndexMeeta &table_index_meta, const String &index_name, UsageFlag usage_flag);
    static Status CleanTableIndex(TableIndexMeeta &table_index_meta,
                                  const String &index_name,
                                  const Vector<ChunkInfoForCreateIndex> &meta_infos,
                                  UsageFlag usage_flag);
    // static Status AddNewSegment(TableMeeta &table_meta, SegmentID segment_id, Optional<SegmentMeta> &segment_meta);

    static Status AddNewSegment1(TableMeeta &table_meta, TxnTimeStamp commit_ts, Optional<SegmentMeta> &segment_meta);

    static Status LoadFlushedSegment1(TableMeeta &table_meta, const WalSegmentInfo &segment_info, TxnTimeStamp checkpoint_ts);

    static Status CleanSegment(SegmentMeta &segment_meta, TxnTimeStamp begin_ts, UsageFlag usage_flag);

    // static Status AddNewBlock(SegmentMeta &segment_meta, BlockID block_id, Optional<BlockMeta> &block_meta);

    static Status AddNewBlock1(SegmentMeta &segment_meta, TxnTimeStamp commit_ts, Optional<BlockMeta> &block_meta);

    static Status AddNewBlockForTransform(SegmentMeta &segment_meta, TxnTimeStamp commit_ts, Optional<BlockMeta> &block_meta);

    static Status LoadFlushedBlock1(SegmentMeta &segment_meta, const WalBlockInfo &block_info, TxnTimeStamp checkpoint_ts);

    static Status CleanBlock(BlockMeta &block_meta, UsageFlag usage_flag);

    static Status AddNewBlockColumn(BlockMeta &block_meta, SizeT column_idx, Optional<ColumnMeta> &column_meta);

    static Status AddNewBlockColumnForTransform(BlockMeta &block_meta, SizeT column_idx, Optional<ColumnMeta> &column_meta, TxnTimeStamp commit_ts);

    static Status CleanBlockColumn(ColumnMeta &column_meta, const ColumnDef *column_def, UsageFlag usage_flag);

    static Status AddNewSegmentIndex(TableIndexMeeta &table_index_meta, SegmentID segment_id, Optional<SegmentIndexMeta> &segment_index_meta);

    static Status
    AddNewSegmentIndex1(TableIndexMeeta &table_index_meta, NewTxn *new_txn, SegmentID segment_id, Optional<SegmentIndexMeta> &segment_index_meta);

    static Status CleanSegmentIndex(SegmentIndexMeta &segment_index_meta, UsageFlag usage_flag);

    static Status AddNewChunkIndex(SegmentIndexMeta &segment_index_meta,
                                   ChunkID chunk_id,
                                   RowID base_row_id,
                                   SizeT row_count,
                                   const String &base_name,
                                   SizeT index_size,
                                   Optional<ChunkIndexMeta> &chunk_index_meta);

    static Status AddNewChunkIndex1(SegmentIndexMeta &segment_index_meta,
                                    NewTxn *new_txn,
                                    ChunkID chunk_id,
                                    RowID base_row_id,
                                    SizeT row_count,
                                    const String &base_name,
                                    SizeT index_size,
                                    Optional<ChunkIndexMeta> &chunk_index_meta);

    static Status LoadFlushedChunkIndex(SegmentIndexMeta &segment_index_meta, const WalChunkIndexInfo &chunk_info);

    static Status LoadFlushedChunkIndex1(SegmentIndexMeta &segment_index_meta, const WalChunkIndexInfo &chunk_info, NewTxn *new_txn);

    static Status CleanChunkIndex(ChunkIndexMeta &chunk_index_meta, UsageFlag usage_flag);

    static Status GetColumnVector(ColumnMeta &column_meta, SizeT row_count, const ColumnVectorTipe &tipe, ColumnVector &column_vector);

    static Status GetBlockVisibleRange(BlockMeta &block_meta, TxnTimeStamp begin_ts, NewTxnGetVisibleRangeState &state);

    static Status GetCreateTSVector(BlockMeta &block_meta, SizeT offset, SizeT row_count, ColumnVector &column_vector);

    static Status GetDeleteTSVector(BlockMeta &block_meta, SizeT offset, SizeT row_count, ColumnVector &column_vector);

    static Status GetDBFilePaths(TxnTimeStamp begin_ts, DBMeeta &db_meta, Vector<String> &file_paths);

    static Status
    GetTableFilePaths(TxnTimeStamp begin_ts, TableMeeta &table_meta, Vector<String> &file_paths, SharedPtr<ColumnDef> column_def = nullptr);

    static Status
    GetSegmentFilePaths(TxnTimeStamp begin_ts, SegmentMeta &segment_meta, Vector<String> &file_paths, SharedPtr<ColumnDef> column_def = nullptr);

    static Status GetBlockFilePaths(BlockMeta &block_meta, Vector<String> &file_paths, SharedPtr<ColumnDef> column_def = nullptr);

    static Status GetBlockColumnFilePaths(ColumnMeta &column_meta, Vector<String> &file_paths);

    static Status GetColumnFilePaths(TxnTimeStamp begin_ts, TableMeeta &table_meta, SharedPtr<ColumnDef> column_def, Vector<String> &file_paths);

    static Status GetTableIndexFilePaths(TableIndexMeeta &table_index_meta, Vector<String> &file_paths);

    static Status GetSegmentIndexFilepaths(SegmentIndexMeta &segment_index_meta, Vector<String> &file_paths);

    static Status GetChunkIndexFilePaths(ChunkIndexMeta &chunk_index_meta, Vector<String> &file_paths);

    static Status CheckColumnIfIndexed(TableMeeta &table_meta, ColumnID column_id, bool &has_index);

    static Status CheckTableIfDelete(TableMeeta &table_meta, TxnTimeStamp begin_ts, bool &has_delete);

    static Status SetBlockDeleteBitmask(BlockMeta &block_meta, TxnTimeStamp begin_ts, Bitmask &bitmask);

    static Status CheckSegmentRowsVisible(SegmentMeta &segment_meta, TxnTimeStamp begin_ts, Bitmask &bitmask);
};
} // namespace infinity<|MERGE_RESOLUTION|>--- conflicted
+++ resolved
@@ -196,21 +196,13 @@
     SharedPtr<MetaTree> MakeMetaTree() const;
     Vector<SharedPtr<MetaKey>> MakeMetaKeys() const;
     Status RestoreCatalogCache(Storage *storage_ptr);
-<<<<<<< HEAD
-    SharedPtr<TableCache> GetTableCache(u64 db_id, u64 table_id) const;             // used by append in allocation
+
+    SharedPtr<SystemCache> GetSystemCache() const;
+
+    u64 AddNewTableCache(u64 db_id);             // used by create table in allocation
     Tuple<SharedPtr<TableCache>, Status> AddNewTableCache(u64 db_id, u64 table_id); // used by append in allocation
-    Status DropDbCache(u64 db_id);                                                  // used by drop db in post commit
+    SharedPtr<TableCache> GetTableCache(u64 db_id, u64 table_id) const;                                                  // used by append in allocation
     Status DropTableCache(u64 db_id, u64 table_id);                                 // used by drop table in post commit
-
-=======
-
-    SharedPtr<SystemCache> GetSystemCache() const;
-
-    u64 AddNewTableCache(u64 db_id);                                                // used by create table in allocation
-    Tuple<SharedPtr<TableCache>, Status> AddNewTableCache(u64 db_id, u64 table_id); // used by append in allocation
-    SharedPtr<TableCache> GetTableCache(u64 db_id, u64 table_id) const;             // used by append in allocation
-    Status DropTableCache(u64 db_id, u64 table_id);                                 // used by drop table in post commit
->>>>>>> e87849ff
 private:
     KVStore *kv_store_{};
 
