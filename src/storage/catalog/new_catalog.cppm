--- conflicted
+++ resolved
@@ -199,18 +199,7 @@
 
     SharedPtr<SystemCache> GetSystemCache() const;
 
-<<<<<<< HEAD
-    u64 AddNewDbCache();                            // used by create db in allocation
-    SharedPtr<DbCache> GetDbCache(u64 db_id) const; // used by UT
-    void DropDbCache(u64 db_id);                    // used by drop db in post commit
-
-    u64 AddNewTableCache(u64 db_id);                                                // used by create table in allocation
-    Tuple<SharedPtr<TableCache>, Status> AddNewTableCache(u64 db_id, u64 table_id); // used by append in allocation
     SharedPtr<TableCache> GetTableCache(u64 db_id, u64 table_id) const;                                                  // used by append in allocation
-    Status DropTableCache(u64 db_id, u64 table_id);                                 // used by drop table in post commit
-=======
-    SharedPtr<TableCache> GetTableCache(u64 db_id, u64 table_id) const;             // used by append in allocation
->>>>>>> 440f89d1
 private:
     KVStore *kv_store_{};
 
