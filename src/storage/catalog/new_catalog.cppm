--- conflicted
+++ resolved
@@ -326,7 +326,6 @@
                                     SizeT index_size,
                                     Optional<ChunkIndexMeta> &chunk_index_meta);
 
-<<<<<<< HEAD
     static Status RestoreNewChunkIndex1(SegmentIndexMeta &segment_index_meta,
                                         NewTxn *new_txn,
                                         ChunkID chunk_id,
@@ -339,8 +338,6 @@
 
     static Status LoadFlushedChunkIndex(SegmentIndexMeta &segment_index_meta, const WalChunkIndexInfo &chunk_info);
 
-=======
->>>>>>> cac032d3
     static Status LoadFlushedChunkIndex1(SegmentIndexMeta &segment_index_meta, const WalChunkIndexInfo &chunk_info, NewTxn *new_txn);
 
     static Status CleanChunkIndex(ChunkIndexMeta &chunk_index_meta, UsageFlag usage_flag);
