--- conflicted
+++ resolved
@@ -357,7 +357,6 @@
                     }
                     break;
                 }
-<<<<<<< HEAD
                 // -----------------------------
                 // INDEX
                 // -----------------------------
@@ -489,155 +488,6 @@
                 //
                 //     break;
                 // }
-=======
-                    // -----------------------------
-                    // INDEX
-                    // -----------------------------
-                    // case CatalogDeltaOpType::ADD_TABLE_INDEX_ENTRY: {
-                    //     auto add_table_index_entry_op = static_cast<AddTableIndexEntryOp *>(op.get());
-                    //     auto decodes = TableIndexEntry::DecodeIndex(encode);
-                    //     auto db_name = String(decodes[0]);
-                    //     auto table_name = String(decodes[1]);
-                    //     auto index_name = MakeShared<String>(decodes[2]);
-                    //     const auto &index_dir = add_table_index_entry_op->index_dir_;
-                    //     auto index_base = add_table_index_entry_op->index_base_;
-                    //
-                    //     auto *db_entry = this->GetDatabaseReplay(db_name, txn_id, begin_ts);
-                    //     auto *table_entry = db_entry->GetTableReplay(table_name, txn_id, begin_ts);
-                    //     if (merge_flag == MergeFlag::kDelete || merge_flag == MergeFlag::kDeleteAndNew) {
-                    //         table_entry->DropIndexReplay(
-                    //             *index_name,
-                    //             [&](TableIndexMeta *index_meta, TransactionID txn_id, TxnTimeStamp begin_ts) {
-                    //                 auto index_base = MakeShared<IndexBase>(index_meta->index_name());
-                    //                 auto index_entry = TableIndexEntry::NewTableIndexEntry(index_base, true, nullptr, index_meta, txn_id,
-                    //                 begin_ts); index_entry->commit_ts_.store(commit_ts); return index_entry;
-                    //             },
-                    //             txn_id,
-                    //             begin_ts);
-                    //     }
-                    //     if (merge_flag == MergeFlag::kNew || merge_flag == MergeFlag::kDeleteAndNew) {
-                    //         table_entry->CreateIndexReplay(
-                    //             index_name,
-                    //             [&](TableIndexMeta *index_meta, TransactionID txn_id, TxnTimeStamp begin_ts) {
-                    //                 return TableIndexEntry::ReplayTableIndexEntry(index_meta, false, index_base, index_dir, txn_id, begin_ts,
-                    //                 commit_ts);
-                    //             },
-                    //             txn_id,
-                    //             begin_ts);
-                    //     } else if (merge_flag == MergeFlag::kUpdate) {
-                    //         table_entry->UpdateIndexReplay(*index_name, txn_id, begin_ts, commit_ts);
-                    //     }
-                    //     break;
-                    // }
-                    // case CatalogDeltaOpType::ADD_SEGMENT_INDEX_ENTRY: {
-                    //     auto add_segment_index_entry_op = static_cast<AddSegmentIndexEntryOp *>(op.get());
-                    //     auto decodes = SegmentIndexEntry::DecodeIndex(encode);
-                    //     auto db_name = String(decodes[0]);
-                    //     auto db_id_str = dbname_to_idstr_.contains(db_name) ? dbname_to_idstr_[db_name] : "";
-                    //     auto table_name = String(decodes[1]);
-                    //     auto table_full_name_str = fmt::format("{}.{}", db_name, table_name);
-                    //     auto table_id_str = dbname_to_idstr_.contains(table_full_name_str) ? dbname_to_idstr_[table_full_name_str] : "";
-                    //     auto index_name = String(decodes[2]);
-                    //     String index_id_str = "";
-                    //     SegmentID segment_id = 0;
-                    //     std::from_chars(decodes[3].begin(), decodes[3].end(), segment_id);
-                    //     // auto min_ts = add_segment_index_entry_op->min_ts_;
-                    //     // auto max_ts = add_segment_index_entry_op->max_ts_;
-                    //     // auto next_chunk_id = add_segment_index_entry_op->next_chunk_id_;
-                    //     // auto deprecate_ts = add_segment_index_entry_op->deprecate_ts_;
-                    //
-                    //     TableMeeta table_meeta{db_id_str, table_id_str, *kv_instance, begin_ts};
-                    //     TableIndexMeeta table_index_meta{index_id_str, table_meeta};
-                    //     Optional<SegmentIndexMeta> segment_index_meta;
-                    //
-                    //     if (auto iter = table_entry->segment_map_.find(segment_id); iter != table_entry->segment_map_.end()) {
-                    //         auto *table_index_entry = table_entry->GetIndexReplay(index_name, txn_id, begin_ts);
-                    //         auto *segment_entry = iter->second.get();
-                    //         if (merge_flag != MergeFlag::kDelete && segment_entry->status() == SegmentStatus::kDeprecated) {
-                    //             String error_message = fmt::format("Segment {} is deprecated", segment_id);
-                    //             UnrecoverableError(error_message);
-                    //         }
-                    //         if (merge_flag == MergeFlag::kNew) {
-                    //             status = this->AddNewSegmentIndex(table_index_meta, segment_id, segment_index_meta);
-                    //             if (!status.ok()) {
-                    //                 return status;
-                    //             }
-                    //         } else if (merge_flag == MergeFlag::kUpdate || merge_flag == MergeFlag::kDelete) {
-                    //             auto iter = table_index_entry->index_by_segment().find(segment_id);
-                    //             if (iter == table_index_entry->index_by_segment().end()) {
-                    //                 String error_message = fmt::format("Segment index {} is not found", segment_id);
-                    //                 UnrecoverableError(error_message);
-                    //             }
-                    //             status = this->CleanSegmentIndex(*segment_index_meta, UsageFlag::kTransform);
-                    //             if (!status.ok()) {
-                    //                 return status;
-                    //             }
-                    //             status = this->AddNewSegmentIndex(table_index_meta, segment_id, segment_index_meta);
-                    //             if (!status.ok()) {
-                    //                 return status;
-                    //             }
-                    //         }
-                    //     }
-                    //     break;
-                    // }
-                    // case CatalogDeltaOpType::ADD_CHUNK_INDEX_ENTRY: {
-                    //     auto add_chunk_index_entry_op = static_cast<AddChunkIndexEntryOp *>(op.get());
-                    //     auto decodes = ChunkIndexEntry::DecodeIndex(encode);
-                    //     auto db_name = String(decodes[0]);
-                    //     auto db_id_str = dbname_to_idstr_.contains(db_name) ? dbname_to_idstr_[db_name] : "";
-                    //     auto table_name = String(decodes[1]);
-                    //     auto table_full_name_str = fmt::format("{}.{}", db_name, table_name);
-                    //     auto table_id_str = dbname_to_idstr_.contains(table_full_name_str) ? dbname_to_idstr_[table_full_name_str] : "";
-                    //     auto index_name = String(decodes[2]);
-                    //     String index_id_str = "";
-                    //     SegmentID segment_id = 0;
-                    //     std::from_chars(decodes[3].begin(), decodes[3].end(), segment_id);
-                    //     ChunkID chunk_id = 0;
-                    //     std::from_chars(decodes[4].begin(), decodes[4].end(), chunk_id);
-                    //     const auto &base_name = add_chunk_index_entry_op->base_name_;
-                    //     auto base_rowid = add_chunk_index_entry_op->base_rowid_;
-                    //     auto row_count = add_chunk_index_entry_op->row_count_;
-                    //     auto commit_ts = add_chunk_index_entry_op->commit_ts_;
-                    //     auto deprecate_ts = add_chunk_index_entry_op->deprecate_ts_;
-                    //
-                    //     TableIndexMeeta table_index_meeta{db_id_str, table_id_str, *kv_instance, begin_ts};
-                    //     SegmentIndexMeta segment_index_meta{, table_index_meeta};
-                    //
-                    //     auto *db_entry = this->GetDatabaseReplay(db_name, txn_id, begin_ts);
-                    //     auto *table_entry = db_entry->GetTableReplay(table_name, txn_id, begin_ts);
-                    //
-                    //     if (auto iter = table_entry->segment_map_.find(segment_id); iter != table_entry->segment_map_.end()) {
-                    //         auto *table_index_entry = table_entry->GetIndexReplay(index_name, txn_id, begin_ts);
-                    //         auto *segment_entry = iter->second.get();
-                    //         if (segment_entry->status() == SegmentStatus::kDeprecated) {
-                    //             String error_message = fmt::format("Segment {} is deprecated", segment_id);
-                    //             UnrecoverableError(error_message);
-                    //         }
-                    //         auto iter2 = table_index_entry->index_by_segment().find(segment_id);
-                    //         if (iter2 == table_index_entry->index_by_segment().end()) {
-                    //             String error_message = fmt::format("Segment index {} is not found", segment_id);
-                    //             UnrecoverableError(error_message);
-                    //         }
-                    //         auto *segment_index_entry = iter2->second.get();
-                    //         status = this->AddNewChunkIndex(, chunk_id, base_rowid, row_count, base_name, );
-                    //         if (!status.ok()) {
-                    //             return status;
-                    //         }
-                    //     }
-                    //
-                    //     break;
-                    // }
-
-                case CatalogDeltaOpType::ADD_TABLE_INDEX_ENTRY: {
-                    break;
-                }
-                case CatalogDeltaOpType::ADD_SEGMENT_INDEX_ENTRY: {
-                    break;
-                }
-                case CatalogDeltaOpType::ADD_CHUNK_INDEX_ENTRY: {
-                    break;
-                }
->>>>>>> e87849ff
                 // -----------------------------
                 // SEGMENT STATUS
                 // -----------------------------
