// Copyright(C) 2025 InfiniFlow, Inc. All rights reserved.
//
// Licensed under the Apache License, Version 2.0 (the "License");
// you may not use this file except in compliance with the License.
// You may obtain a copy of the License at
//
//     https://www.apache.org/licenses/LICENSE-2.0
//
// Unless required by applicable law or agreed to in writing, software
// distributed under the License is distributed on an "AS IS" BASIS,
// WITHOUT WARRANTIES OR CONDITIONS OF ANY KIND, either express or implied.
// See the License for the specific language governing permissions and
// limitations under the License.

module;

#include <filesystem>
#include <string>
module new_catalog;

import stl;
import new_txn;
import status;
import extra_ddl_info;
import kv_store;
import third_party;
import logger;
import infinity_exception;
import default_values;
import mem_index;
import column_index_reader;
import data_type;
import parsed_expr;
import constant_expr;
import meta_key;
import catalog;
import catalog_delta_entry;
import db_meeta;
import table_def;
import table_meeta;
import segment_meta;
import block_meta;
import column_meta;
import table_index_entry;
import table_index_meeta;
import index_secondary;
import index_ivf;
import index_hnsw;
import index_full_text;
import index_bmp;
import index_emvb;
import kv_code;
<<<<<<< HEAD
import config;
=======
import create_index_info;
import statement_common;
>>>>>>> 442ccca1

namespace infinity {

NewCatalog::NewCatalog(KVStore *kv_store) : kv_store_(kv_store) {}

NewCatalog::~NewCatalog() = default;

Status NewCatalog::Init(KVStore *kv_store) {
    auto kv_instance = kv_store->GetInstance();
    String db_string_id;
    Status status = kv_instance->Get(LATEST_DATABASE_ID.data(), db_string_id);
    if (!status.ok()) {
        kv_instance->Put(LATEST_DATABASE_ID.data(), "0");
    }
    String table_string_id;
    status = kv_instance->Get(LATEST_TABLE_ID.data(), table_string_id);
    if (!status.ok()) {
        kv_instance->Put(LATEST_TABLE_ID.data(), "0");
    }
    String index_string_id;
    status = kv_instance->Get(LATEST_INDEX_ID.data(), index_string_id);
    if (!status.ok()) {
        kv_instance->Put(LATEST_INDEX_ID.data(), "0");
    }
    status = kv_instance->Commit();
    if (!status.ok()) {
        UnrecoverableError("Can't initialize latest ID");
    }
    return Status::OK();
}

void NewCatalog::PreTransform(const EntityTag &info, const String &path, const Set<String> &dir_path, const String &data_path) {
    // std::cout << "path: " << path << '\n';
    auto relative_path = std::filesystem::relative(path, data_path);
    // std::cout << "relative_path: " << relative_path.string() << '\n';
    if (!dir_path.contains(relative_path)) {
        fmt::print("[WRONG]: Deleting \"{}\" because the file/folder is not a valid entity. You can find it in the old data dir.\n", path);
        std::filesystem::remove_all(path);
        return;
    }
    switch (info) {
        case EntityTag::kDatabase:
            for (const auto &entry : std::filesystem::directory_iterator{path}) {
                PreTransform(EntityTag::kTable, entry.path().string(), dir_path, data_path);
            }
            break;
        case EntityTag::kTable:
            for (const auto &entry : std::filesystem::directory_iterator{path}) {
                PreTransform(EntityTag::kSegment, entry.path().string(), dir_path, data_path);
            }
            break;
        case EntityTag::kSegment:
            for (const auto &entry : std::filesystem::directory_iterator{path}) {
                PreTransform(EntityTag::kBlock, entry.path().string(), dir_path, data_path);
            }
            break;
        case EntityTag::kBlock:
            for (const auto &entry : std::filesystem::directory_iterator{path}) {
                PreTransform(EntityTag::kBlockColumn, entry.path().string(), dir_path, data_path);
            }
            break;
        case EntityTag::kBlockColumn:
            for (const auto &entry : std::filesystem::directory_iterator{path}) {
                PreTransform(EntityTag::kReturn, entry.path().string(), dir_path, data_path);
            }
            break;
        case EntityTag::kReturn:
            return;
        default:
            throw std::invalid_argument("Invalid info");
    }
}

Status NewCatalog::TransformCatalog(Config *config_ptr, const String &full_ckp_path, const Vector<String> &delta_ckp_path_array) {
    // Read full checkpoint file
    UniquePtr<nlohmann::json> full_ckp_json = Catalog::LoadFullCheckpointToJson(config_ptr, full_ckp_path);
    Status status = NewCatalog::Init(kv_store_);
    if (!status.ok()) {
        return status;
    }

    UniquePtr<KVInstance> kv_instance = kv_store_->GetInstance();
    Map<String, String> id_str_map;
    Set<String> dir_set;
    dir_set.insert(".");
    auto data_path = config_ptr->DataDir();
    if (full_ckp_json->contains("databases")) {
        for (const auto &db_json : (*full_ckp_json)["databases"]) {
            status = TransformCatalogDatabase(db_json, kv_instance.get(), id_str_map, dir_set, data_path);
            if (!status.ok()) {
                return status;
            }
        }
    }

    // Read delta checkpoint files
    for (const String &delta_ckp_path : delta_ckp_path_array) {
        UniquePtr<CatalogDeltaEntry> catalog_delta_entry = Catalog::LoadFromFileDelta(delta_ckp_path);
    }

    auto partition = [](const String &text, char delimiter) {
        Vector<String> parts;
        String tmp_str;
        for (auto c : text) {
            if (c == '/') {
                parts.emplace_back(tmp_str);
                tmp_str.clear();
                continue;
            }
            tmp_str += c;
        }
        parts.emplace_back(tmp_str);
        return parts;
    };

    const int db_prefix_len = 14;    // XXXXXXXXXX_db_
    const int table_prefix_len = 17; // XXXXXXXXXX_table_

    for (auto &some : (*full_ckp_json)["obj_addr_map"]["obj_addr_array"]) {
        String path_key = some["local_path"];

        auto somes = partition(std::move(path_key), '/');

        auto &database_str = somes[0];
        auto &table_str = somes[1];

        auto database_name = database_str.substr(db_prefix_len);

        auto database_id_str = id_str_map[database_name];
        if (!status.ok()) {
            return status;
        }

        auto table_name = table_str.substr(table_prefix_len);
        auto table_id_str = id_str_map[fmt::format("{}.{}", database_name, table_name)];

        database_str = fmt::format("db_{}", database_id_str);
        table_str = fmt::format("tbl_{}", table_id_str);

        auto concat = [](const Vector<String> &v) {
            String ret;
            for (const auto &s : v) {
                ret += (s + "/");
            }
            ret.pop_back();
            return ret;
        };

        auto some_str = concat(somes);
        auto some_key = KeyEncode::PMObjectPathKey(some_str);
        nlohmann::json &some_json = some["obj_addr"];
        kv_instance->Put(some_key, some_json.dump());
        if (!status.ok()) {
            return status;
        }
    }

    status = kv_instance->Commit();
    if (!status.ok()) {
        return status;
    }

    // Rename the old meta filename
    auto TransformData = [&] {
        auto IsTransformed = [&] {
            String value;
            Status status = kv_instance->Get(LATEST_DATABASE_ID.data(), value);
            if (status.code() == ErrorCode::kNotFound) {
                return false;
            }
            if (status.ok()) {
                return true;
            }
            throw std::runtime_error{"Get element from kv failed."};
        };

        kv_instance = kv_store_->GetInstance();
        if (IsTransformed()) {
            return;
        }
        kv_instance->Commit();
        if (!status.ok()) {
            throw std::runtime_error{"KV instance commit failed."};
        }

        PreTransform(EntityTag::kDatabase, data_path, dir_set, data_path);

        String old_prefix = fmt::format("{}/../old_data", data_path);
        if (std::filesystem::exists(old_prefix)) {
            std::filesystem::remove_all(old_prefix);
        }
        std::filesystem::create_directory(old_prefix);
        const auto options = std::filesystem::copy_options::recursive;
        std::filesystem::copy(data_path, old_prefix, options);
        for (auto const &db_entry : std::filesystem::directory_iterator{data_path}) {
            String db_path = db_entry.path().string();
            String db_path_prefix = db_path.substr(0, db_path.find_last_of('/') + 1);
            String db_path_suffix = db_path.substr(db_path.find_last_of('/') + 1);
            if (db_path_suffix == "catalog") {
                continue;
            }
            String db_name = db_path_suffix.substr(db_prefix_len);
            for (auto const &table_entry : std::filesystem::directory_iterator{db_path}) {
                String table_path = table_entry.path();
                String table_path_prefix = table_path.substr(0, table_path.find_last_of('/') + 1);
                String table_path_suffix = table_path.substr(table_path.find_last_of('/') + 1);
                String table_name = table_path_suffix.substr(table_prefix_len);

                auto table_id_str = id_str_map[fmt::format("{}.{}", db_name, table_name)];
                auto new_table_path_suffix = fmt::format("tbl_{}", table_id_str);
                std::filesystem::rename(table_path, table_path_prefix + new_table_path_suffix);
            }
            auto db_id_str = id_str_map[db_name];
            auto new_db_path_suffix = fmt::format("db_{}", db_id_str);
            std::filesystem::rename(db_path, db_path_prefix + new_db_path_suffix);
        }
    };

    if (!full_ckp_json->contains("obj_addr_map") || !(*full_ckp_json)["obj_addr_map"].contains("obj_addr_size")) {
        TransformData();
    }
    // else {
    //     throw std::runtime_error{"Broken meta data json."};
    // }

    auto RenameCatalog = [&] {
        String full_ckp_path_prefix = full_ckp_path.substr(0, full_ckp_path.find_last_of('/') + 1);
        String full_ckp_path_suffix = full_ckp_path.substr(full_ckp_path.find_last_of('/') + 1);
        String old_full_ckp_path = fmt::format("{}old_{}", full_ckp_path_prefix, full_ckp_path_suffix);
        std::filesystem::rename(full_ckp_path, old_full_ckp_path);
    };
    if (false) {
        RenameCatalog();
    }
    return Status::OK();
}

Status NewCatalog::TransformCatalogDatabase(const nlohmann::json &db_meta_json,
                                            KVInstance *kv_instance,
                                            Map<String, String> &id_str_map,
                                            Set<String> &dir_set,
                                            const String &db_path) {
    String db_name = db_meta_json["db_name"];
    if (db_meta_json.contains("db_entries")) {

        TxnTimeStamp max_commit_ts = 0;

        for (const auto &db_entry_json : db_meta_json["db_entries"]) {
            TxnTimeStamp current_commit_ts = db_entry_json["commit_ts"];
            max_commit_ts = std::max(max_commit_ts, current_commit_ts);
        }

        for (const auto &db_entry_json : db_meta_json["db_entries"]) {
            if (max_commit_ts == db_entry_json["commit_ts"]) {
                if (db_entry_json["deleted"] == true) {
                    return Status::OK();
                }

                SharedPtr<String> db_comment = nullptr;
                if (db_entry_json.contains("db_comment")) {
                    db_comment = MakeShared<String>(db_entry_json["db_comment"]);
                } else {
                    db_comment = MakeShared<String>();
                }

                String db_id_str;
                Status status = IncrLatestID(kv_instance, db_id_str, LATEST_DATABASE_ID);
                if (!status.ok()) {
                    return status;
                }
                id_str_map[db_name] = db_id_str;
                Optional<DBMeeta> db_meta;
                String dir_path = db_entry_json["db_entry_dir"];
                dir_set.emplace(dir_path);
                dir_path = fmt::format("{}/{}", db_path, dir_path);
                if (!std::filesystem::exists(dir_path)) {
                    throw std::runtime_error("Data does not exist");
                }
                status = NewCatalog::AddNewDB(kv_instance, db_id_str, max_commit_ts, db_name, db_comment.get(), db_meta);
                if (!status.ok()) {
                    return status;
                }

                if (db_entry_json.contains("tables")) {
                    for (const auto &table_meta_json : db_entry_json["tables"]) {
                        Status status = TransformCatalogTable(db_meta.value(), table_meta_json, db_name, id_str_map, dir_set, db_path);
                        if (!status.ok()) {
                            return status;
                        }
                    }
                }
                break;
            }
        }
    }
    return Status::OK();
}

Status NewCatalog::TransformCatalogTable(DBMeeta &db_meta,
                                         const nlohmann::json &table_meta_json,
                                         String const &db_name,
                                         Map<String, String> &id_str_map,
                                         Set<String> &dir_set,
                                         const String &db_path) {
    String table_name = table_meta_json["table_name"];
    if (table_meta_json.contains("table_entries")) {
        auto &kv_instance = db_meta.kv_instance();
        for (auto &table_entry_json : table_meta_json["table_entries"]) {
            bool deleted = table_entry_json["deleted"];
            if (deleted) {
                continue;
            }

            String table_id_str;
            Status status = IncrLatestID(&kv_instance, table_id_str, LATEST_TABLE_ID);
            if (!status.ok()) {
                return status;
            }
            id_str_map[db_name + '.' + table_name] = table_id_str;

            TxnTimeStamp table_begin_ts = table_entry_json["begin_ts"];
            TxnTimeStamp table_commit_ts = table_entry_json["commit_ts"];

            Vector<SharedPtr<ColumnDef>> columns;

            SharedPtr<String> table_entry_dir;
            table_entry_dir = MakeShared<String>(table_entry_json["table_entry_dir"]);

            for (const auto &column_def_json : table_entry_json["column_definition"]) {
                SharedPtr<DataType> data_type = DataType::Deserialize(column_def_json["column_type"]);
                i64 column_id = column_def_json["column_id"];
                String column_name = column_def_json["column_name"];

                Set<ConstraintType> constraints;
                if (column_def_json.contains("constraints")) {
                    for (const auto &column_constraint : column_def_json["constraints"]) {
                        ConstraintType constraint = column_constraint;
                        constraints.emplace(constraint);
                    }
                }

                String comment;
                if (column_def_json.contains("column_comment")) {
                    comment = column_def_json["column_comment"];
                }

                SharedPtr<ParsedExpr> default_expr = nullptr;
                if (column_def_json.contains("default")) {
                    default_expr = ConstantExpr::Deserialize(column_def_json["default"]);
                }

                SharedPtr<ColumnDef> column_def = MakeShared<ColumnDef>(column_id, data_type, column_name, constraints, comment, default_expr);
                columns.emplace_back(column_def);
            }

            String table_comment;
            auto table_def = TableDef::Make(MakeShared<String>(db_name), MakeShared<String>(table_name), MakeShared<String>(table_comment), columns);
            Optional<TableMeeta> table_meta;
            String dir_path = table_entry_json["table_entry_dir"];
            dir_set.emplace(dir_path);
            dir_path = fmt::format("{}/{}", db_path, dir_path);
            if (!std::filesystem::exists(dir_path)) {
                throw std::runtime_error("Data does not exist");
            }
            status = AddNewTable(db_meta, table_id_str, table_begin_ts, table_commit_ts, table_def, table_meta);
            if (!status.ok()) {
                return status;
            }

            SegmentID unsealed_segment_id = table_entry_json["unsealed_id"];
            table_meta->SetUnsealedSegmentID(unsealed_segment_id);

            if (table_entry_json.contains("segments")) {
                for (auto &segment_json : table_entry_json["segments"]) {
                    if (segment_json["deleted"]) {
                        continue;
                    }
                    status = TransformCatalogSegment(table_meta.value(), segment_json, dir_set, db_path);
                    if (!status.ok()) {
                        return status;
                    }
                }
            }

            if (table_entry_json.contains("table_indexes")) {
                for (auto &index_json : table_entry_json["table_indexes"]) {
                    status = TransformCatalogTableIndex(table_meta.value(), index_json);
                    if (!status.ok()) {
                        return status;
                    }
                }
            }
        }
    }
    return Status::OK();
}

Status
NewCatalog::TransformCatalogSegment(TableMeeta &table_meta, const nlohmann::json &segment_entry_json, Set<String> &dir_set, const String &db_path) {
    TxnTimeStamp segment_commit_ts = segment_entry_json["commit_ts"];

    Optional<SegmentMeta> segment_meta;
    String dir_path = segment_entry_json["segment_dir"];
    dir_set.emplace(dir_path);
    dir_path = fmt::format("{}/{}", db_path, dir_path);
    if (!std::filesystem::exists(dir_path)) {
        throw std::runtime_error("Data does not exist");
    }
    Status status = NewCatalog::AddNewSegment1(table_meta, segment_commit_ts, segment_meta);
    if (!status.ok()) {
        return status;
    }

    if (segment_entry_json.contains("block_entries")) {
        for (const auto &block_entry_json : segment_entry_json["block_entries"]) {
            status = TransformCatalogBlock(segment_meta.value(), block_entry_json, dir_set, db_path);
            if (!status.ok()) {
                return status;
            }
        }
    }
    return Status::OK();
}

Status
NewCatalog::TransformCatalogBlock(SegmentMeta &segment_meta, const nlohmann::json &block_entry_json, Set<String> &dir_set, const String &db_path) {
    TxnTimeStamp block_commit_ts = block_entry_json["commit_ts"];
    Optional<BlockMeta> block_meta;

    String dir_path = block_entry_json["block_dir"];
    dir_set.emplace(dir_path);
    dir_path = fmt::format("{}/{}", db_path, dir_path);
    if (!std::filesystem::exists(dir_path)) {
        throw std::runtime_error("Data does not exist");
    }

    dir_path = block_entry_json["version_file"];
    dir_set.emplace(dir_path);
    dir_path = fmt::format("{}/{}", db_path, dir_path);
    if (!std::filesystem::exists(dir_path)) {
        throw std::runtime_error("Data does not exist");
    }

    Status status = NewCatalog::AddNewBlockForTransform(segment_meta, block_commit_ts, block_meta);

    for (const auto &block_column_json : block_entry_json["columns"]) {
        SizeT column_id = block_column_json["column_id"];
        dir_path = fmt::format("{}/{}.col", static_cast<String>(block_entry_json["block_dir"]), column_id);
        dir_set.emplace(dir_path);
        SizeT next_outline_idx = block_column_json["next_outline_idx"];
        if (next_outline_idx) {
            dir_path = fmt::format("{}/col_{}_out_{}", static_cast<String>(block_entry_json["block_dir"]), column_id, next_outline_idx - 1);
            dir_set.emplace(dir_path);
        }
        Status status = TransformCatalogBlockColumn(block_meta.value(), block_column_json, dir_set);
        if (!status.ok()) {
            return status;
        }
    }
    return Status::OK();
}

Status NewCatalog::TransformCatalogBlockColumn(BlockMeta &block_meta, const nlohmann::json &block_column_entry_json, Set<String> &dir_set) {
    Optional<ColumnMeta> column_meta;
    SizeT column_id = block_column_entry_json["column_id"];
    TxnTimeStamp commit_ts = block_column_entry_json["commit_ts"];
    Status status = NewCatalog::AddNewBlockColumnForTransform(block_meta, column_id, column_meta, commit_ts);
    return Status::OK();
}

Status NewCatalog::TransformCatalogTableIndex(TableMeeta &table_meta, const nlohmann::json &table_index_entry_json) {
    String index_id_str;
    auto &kv_instance = table_meta.kv_instance();
    Status status = IncrLatestID(&kv_instance, index_id_str, LATEST_INDEX_ID);
    if (!status.ok()) {
        return status;
    }
    auto &entries = table_index_entry_json["index_entries"];
    TxnTimeStamp index_commit_ts;
    for (const auto &index_entry_json : entries) {
        index_commit_ts = index_entry_json["commit_ts"];
        Optional<TableIndexMeeta> table_index_meta;

        auto index_name_str = index_entry_json["index_base"]["index_name"];
        SharedPtr<String> index_name_ptr = MakeShared<String>(index_name_str);

        auto index_comment_str = index_entry_json["index_base"]["index_comment"];
        SharedPtr<String> index_comment_ptr = MakeShared<String>(index_comment_str);

        const String file_name = index_entry_json["index_base"]["file_name"];

        // auto index_base_ptr = MakeShared<IndexBase>(index_name_ptr);
        // status = AddNewTableIndex(table_meta, index_id_str, index_commit_ts, index_base_ptr, table_index_meta);

        Vector<String> column_names;
        for (auto column_name : index_entry_json["index_base"]["column_names"]) {
            column_names.push_back(column_name);
        }

        SharedPtr<IndexBase> index_base;

        const auto &type = IndexInfo::StringToIndexType(index_entry_json["index_base"]["index_type"].get<String>());

        Vector<InitParameter *> index_param_list;

        switch (type) {
            case IndexType::kSecondary:
                index_base = IndexSecondary::Make(index_name_ptr, index_comment_ptr, file_name, column_names);
                break;

            case IndexType::kIVF:
                index_param_list = {new InitParameter{"metric", "l2"},
                                    new InitParameter{"scalar_quantization_bits", "4"},
                                    new InitParameter{"centroids_num_ratio", "0.33"},
                                    new InitParameter{"storage_type", "scalar_quantization"}};
                index_base = IndexIVF::Make(index_name_ptr, index_comment_ptr, file_name, column_names, index_param_list);
                break;

            case IndexType::kHnsw:
                index_param_list = {new InitParameter{"metric", "l2"},
                                    new InitParameter{"encode", "plain"},
                                    new InitParameter{"m", "16"},
                                    new InitParameter{"ef_construction", "200"}};
                index_base = IndexHnsw::Make(index_name_ptr, index_comment_ptr, file_name, column_names, index_param_list);
                break;

            case IndexType::kFullText:
                // index_param_list.emplace_back(new InitParameter("analyzer", "chinese"));
                index_base = IndexFullText::Make(index_name_ptr, index_comment_ptr, file_name, column_names, index_param_list);
                break;

            case IndexType::kBMP:
                index_param_list = {new InitParameter{"block_size", "16"}, new InitParameter{"compress_type", "compress"}};
                index_base = IndexBMP::Make(index_name_ptr, index_comment_ptr, file_name, column_names, index_param_list);
                break;

            case IndexType::kEMVB:
                index_param_list = {new InitParameter{"pq_subspace_num", "32"}, new InitParameter{"pq_subspace_bits", "8"}};
                index_base = IndexEMVB::Make(index_name_ptr, index_comment_ptr, file_name, column_names, index_param_list);
                break;

            default:
                throw std::runtime_error("Unsupported index type: " + IndexInfo::IndexTypeToString(type));
        }

        for (auto *param : index_param_list) {
            delete param;
        }

        // MakeShared<IndexBase>(IndexBase(index_type,index_name_ptr,index_comment_ptr,file_name,column_names));

        status = AddNewTableIndex(table_meta, index_id_str, index_commit_ts, index_base, table_index_meta);

        // explicit IndexBase(IndexType index_type,
        //               SharedPtr<String> index_name,
        //              SharedPtr<String> index_comment,
        //               const String &file_name,
        //               Vector<String> column_names)
        //: index_type_(index_type), index_name_(std::move(index_name)), index_comment_(std::move(index_comment)), file_name_(file_name),
        //  column_names_(std::move(column_names))
        if (!status.ok()) {
            return status;
        }
    }
    // TxnTimeStamp index_commit_ts = entries["commit_ts"];
    //  Optional<TableIndexMeeta> table_index_meta;
    //  auto index_name_str = table_index_entry_json["index_name"];
    //  SharedPtr<String> index_name_ptr = MakeShared<String>(index_name_str);
    //  auto index_base_ptr = MakeShared<IndexBase>(index_name_ptr);
    //  status = AddNewTableIndex(table_meta, index_id_str, index_commit_ts, index_base_ptr, table_index_meta);
    return Status::OK();
}

Status NewCatalog::TransformCatalogSegmentIndex(const nlohmann::json &segment_index_entry_json, KVInstance *kv_instance) { return Status::OK(); }
Status NewCatalog::TransformCatalogChunkIndex(const nlohmann::json &chunk_index_entry_json, KVInstance *kv_instance) { return Status::OK(); }

String NewCatalog::GetPathNameTail(const String &path) {
    SizeT delimiter_i = path.rfind('/');
    if (delimiter_i == String::npos) {
        return path;
    }
    return path.substr(delimiter_i + 1);
}

Status NewCatalog::LockTable(const String &table_key, TransactionID txn_id) {
    std::unique_lock lock(mtx_);
    auto iter = table_memory_context_map_.find(table_key);
    if (iter == table_memory_context_map_.end()) {
        table_memory_context_map_[table_key] = MakeShared<TableMemoryContext>();
    }

    TableMemoryContext *table_memory_context = table_memory_context_map_[table_key].get();
    SizeT write_txn_num = table_memory_context->write_txn_num_;
    if (write_txn_num > 0) {
        return Status::TableIsUsing(fmt::format("Table key: {} is using write transactions, count: {}", table_key, write_txn_num));
    }

    switch (table_memory_context->locker) {
        case LockType::kLocked: {
            return Status::AlreadyLocked(fmt::format("Table key: {} is already locked", table_key));
        }
        case LockType::kLocking: {
            return Status::AlreadyLocked(fmt::format("Table key: {} is locking", table_key));
        }
        case LockType::kUnlocking: {
            return Status::AlreadyLocked(fmt::format("Table key: {} is unlocking", table_key));
        }
        case LockType::kImmutable: {
            return Status::AlreadyLocked(fmt::format("Table key: {} is in immutable", table_key));
        }
        case LockType::kUnlocked: {
            table_memory_context->locker = LockType::kLocking;
            break;
        }
    }
    table_memory_context->locked_txn_ = txn_id;
    return Status::OK();
}

Status NewCatalog::CommitLockTable(const String &table_key, TransactionID txn_id) {
    std::unique_lock lock(mtx_);
    auto iter = table_memory_context_map_.find(table_key);
    if (iter == table_memory_context_map_.end()) {
        return Status::NotFound(fmt::format("Table key: {} not found in table locker", table_key));
    }

    TableMemoryContext *table_memory_context = table_memory_context_map_[table_key].get();
    SizeT write_txn_num = table_memory_context->write_txn_num_;
    if (write_txn_num > 0) {
        return Status::TableIsUsing(fmt::format("Table key: {} is using write transactions, count: {}", table_key, write_txn_num));
    }

    if (txn_id != table_memory_context->locked_txn_) {
        return Status::UnexpectedError(
            fmt::format("Table key: {} is locked by txn: {}, but not: {}", table_key, table_memory_context->locked_txn_, txn_id));
    }

    if (table_memory_context->locker == LockType::kLocking) {
        table_memory_context->locker = LockType::kLocked;
    } else {
        return Status::UnexpectedError(fmt::format("Table key: {} isn't in locking state.", table_key));
    }
    return Status::OK();
}

Status NewCatalog::RollbackLockTable(const String &table_key, TransactionID txn_id) {
    std::unique_lock lock(mtx_);
    auto iter = table_memory_context_map_.find(table_key);
    if (iter == table_memory_context_map_.end()) {
        return Status::NotFound(fmt::format("Table key: {} not found in table locker", table_key));
    }

    TableMemoryContext *table_memory_context = table_memory_context_map_[table_key].get();
    SizeT write_txn_num = table_memory_context->write_txn_num_;
    if (write_txn_num > 0) {
        return Status::TableIsUsing(fmt::format("Table key: {} is using write transactions, count: {}", table_key, write_txn_num));
    }

    if (txn_id != table_memory_context->locked_txn_) {
        return Status::UnexpectedError(
            fmt::format("Table key: {} is locked by txn: {}, but not: {}", table_key, table_memory_context->locked_txn_, txn_id));
    }

    if (table_memory_context->locker == LockType::kLocking) {
        table_memory_context_map_.erase(table_key);
    } else {
        return Status::UnexpectedError(fmt::format("Table key: {} isn't in locking state.", table_key));
    }
    return Status::OK();
}

Status NewCatalog::UnlockTable(const String &table_key, TransactionID txn_id) {
    std::lock_guard lock(mtx_);
    auto iter = table_memory_context_map_.find(table_key);
    if (iter == table_memory_context_map_.end()) {
        return Status::NotFound(fmt::format("Table key: {}", table_key));
    }

    TableMemoryContext *table_memory_context = table_memory_context_map_[table_key].get();
    SizeT write_txn_num = table_memory_context->write_txn_num_;
    if (write_txn_num > 0) {
        return Status::TableIsUsing(fmt::format("Table key: {} is using write transactions, count: {}", table_key, write_txn_num));
    }

    switch (table_memory_context->locker) {
        case LockType::kLocked: {
            table_memory_context->locker = LockType::kUnlocking;
            break;
        }
        case LockType::kLocking: {
            return Status::AlreadyLocked(fmt::format("Table key: {} is locking", table_key));
        }
        case LockType::kUnlocking: {
            return Status::AlreadyLocked(fmt::format("Table key: {} is unlocking", table_key));
        }
        case LockType::kUnlocked: {
            return Status::NotLocked(fmt::format("Table key: {} wasn't locked before", table_key));
        }
        case LockType::kImmutable: {
            return Status::AlreadyLocked(fmt::format("Table key: {} is in immutable", table_key));
        }
    }
    table_memory_context->locked_txn_ = txn_id;
    return Status::OK();
}

Status NewCatalog::CommitUnlockTable(const String &table_key, TransactionID txn_id) {
    std::unique_lock lock(mtx_);
    auto iter = table_memory_context_map_.find(table_key);
    if (iter == table_memory_context_map_.end()) {
        return Status::NotFound(fmt::format("Table key: {} not found in table locker", table_key));
    }

    TableMemoryContext *table_memory_context = table_memory_context_map_[table_key].get();
    SizeT write_txn_num = table_memory_context->write_txn_num_;
    if (write_txn_num > 0) {
        return Status::TableIsUsing(fmt::format("Table key: {} is using write transactions, count: {}", table_key, write_txn_num));
    }

    if (txn_id != table_memory_context->locked_txn_) {
        return Status::UnexpectedError(
            fmt::format("Table key: {} is being unlocked by txn: {}, but not: {}", table_key, table_memory_context->locked_txn_, txn_id));
    }

    if (table_memory_context->locker == LockType::kUnlocking) {
        table_memory_context_map_.erase(table_key);
    } else {
        return Status::UnexpectedError(fmt::format("Table key: {} isn't in unlocking state.", table_key));
    }
    return Status::OK();
}

Status NewCatalog::RollbackUnlockTable(const String &table_key, TransactionID txn_id) {
    std::unique_lock lock(mtx_);
    auto iter = table_memory_context_map_.find(table_key);
    if (iter == table_memory_context_map_.end()) {
        return Status::NotFound(fmt::format("Table key: {} not found in table locker", table_key));
    }

    TableMemoryContext *table_memory_context = table_memory_context_map_[table_key].get();
    SizeT write_txn_num = table_memory_context->write_txn_num_;
    if (write_txn_num > 0) {
        return Status::TableIsUsing(fmt::format("Table key: {} is using write transactions, count: {}", table_key, write_txn_num));
    }

    if (txn_id != table_memory_context->locked_txn_) {
        return Status::UnexpectedError(
            fmt::format("Table key: {} is being unlocked by txn: {}, but not: {}", table_key, table_memory_context->locked_txn_, txn_id));
    }

    if (table_memory_context->locker == LockType::kUnlocking) {
        table_memory_context->locker = LockType::kLocked;
    } else {
        return Status::UnexpectedError(fmt::format("Table key: {} isn't in unlocking state.", table_key));
    }
    return Status::OK();
}

Status NewCatalog::ImmutateTable(const String &table_key, TransactionID txn_id) {
    std::unique_lock lock(mtx_);
    auto iter = table_memory_context_map_.find(table_key);
    if (iter == table_memory_context_map_.end()) {
        table_memory_context_map_[table_key] = MakeShared<TableMemoryContext>();
    }

    TableMemoryContext *table_memory_context = table_memory_context_map_[table_key].get();
    SizeT write_txn_num = table_memory_context->write_txn_num_;
    if (write_txn_num > 0) {
        return Status::TableIsUsing(fmt::format("Table key: {} is using write transactions, count: {}", table_key, write_txn_num));
    }

    switch (table_memory_context->locker) {
        case LockType::kLocked: {
            return Status::AlreadyLocked(fmt::format("Table key: {} is already locked", table_key));
        }
        case LockType::kLocking: {
            return Status::AlreadyLocked(fmt::format("Table key: {} is locking", table_key));
        }
        case LockType::kUnlocking: {
            return Status::AlreadyLocked(fmt::format("Table key: {} is unlocking", table_key));
        }
        case LockType::kImmutable: {
            return Status::AlreadyLocked(fmt::format("Table key: {} is in immutable", table_key));
        }
        case LockType::kUnlocked: {
            table_memory_context->locker = LockType::kImmutable;
            break;
        }
    }

    table_memory_context->locked_txn_ = txn_id;
    return Status::OK();
}

Status NewCatalog::MutateTable(const String &table_key, TransactionID txn_id) {
    std::unique_lock lock(mtx_);
    auto iter = table_memory_context_map_.find(table_key);
    if (iter == table_memory_context_map_.end()) {
        table_memory_context_map_[table_key] = MakeShared<TableMemoryContext>();
    }

    TableMemoryContext *table_memory_context = table_memory_context_map_[table_key].get();
    SizeT write_txn_num = table_memory_context->write_txn_num_;
    if (write_txn_num > 0) {
        return Status::TableIsUsing(fmt::format("Table key: {} is using write transactions, count: {}", table_key, write_txn_num));
    }

    if (txn_id != table_memory_context->locked_txn_) {
        return Status::UnexpectedError(
            fmt::format("Table key: {} is immutated by txn: {}, but not: {}", table_key, table_memory_context->locked_txn_, txn_id));
    }

    switch (table_memory_context->locker) {
        case LockType::kLocked: {
            return Status::AlreadyLocked(fmt::format("Table key: {} is already locked", table_key));
        }
        case LockType::kLocking: {
            return Status::AlreadyLocked(fmt::format("Table key: {} is locking", table_key));
        }
        case LockType::kUnlocking: {
            return Status::AlreadyLocked(fmt::format("Table key: {} is unlocking", table_key));
        }
        case LockType::kImmutable: {
            table_memory_context_map_.erase(table_key);
            break;
        }
        case LockType::kUnlocked: {
            return Status::AlreadyLocked(fmt::format("Table key: {} is in unlocked state", table_key));
        }
    }

    return Status::OK();
}

Status NewCatalog::IncreaseTableWriteCount(const String &table_key) {
    std::lock_guard lock(mtx_);
    auto iter = table_memory_context_map_.find(table_key);
    if (iter == table_memory_context_map_.end()) {
        table_memory_context_map_[table_key] = MakeShared<TableMemoryContext>();
    }

    TableMemoryContext *table_memory_context = table_memory_context_map_[table_key].get();
    if (table_memory_context->locker != LockType::kUnlocked) {
        return Status::AlreadyLocked(fmt::format("Table key: {} is already locked", table_key));
    }

    ++table_memory_context->write_txn_num_;
    return Status::OK();
}

Status NewCatalog::DecreaseTableWriteCount(const String &table_key, SizeT count) {
    std::lock_guard lock(mtx_);

    auto iter = table_memory_context_map_.find(table_key);
    if (iter == table_memory_context_map_.end()) {
        return Status::NotFound(fmt::format("Table key: {}", table_key));
    }

    TableMemoryContext *table_memory_context = table_memory_context_map_[table_key].get();
    if (table_memory_context->locker != LockType::kUnlocked) {
        UnrecoverableError(fmt::format("Table key: {} is already locked", table_key));
    }

    SizeT &write_txn_num = iter->second->write_txn_num_;
    if (write_txn_num >= count) {
        write_txn_num -= count;
    } else {
        UnrecoverableError(fmt::format("Attempt to reduce reference count {} by {}, of {}", write_txn_num, count, table_key));
    }

    if (write_txn_num == 0) {
        table_memory_context_map_.erase(table_key);
    }

    return Status::OK();
}

SizeT NewCatalog::GetTableWriteCount() const {
    std::lock_guard lock(mtx_);
    return table_memory_context_map_.size();
}

Status NewCatalog::AddBlockLock(String block_key) {
    bool insert_success = false;
    HashMap<String, SharedPtr<BlockLock>>::iterator iter;
    {
        std::unique_lock lock(block_lock_mtx_);
        std::tie(iter, insert_success) = block_lock_map_.emplace(std::move(block_key), MakeShared<BlockLock>());
    }
    if (!insert_success) {
        return Status::CatalogError(fmt::format("Block key: {} already exists", iter->first));
    }
    return Status::OK();
}

Status NewCatalog::AddBlockLock(String block_key, TxnTimeStamp checkpoint_ts) {
    bool insert_success = false;
    HashMap<String, SharedPtr<BlockLock>>::iterator iter;
    {
        std::unique_lock lock(block_lock_mtx_);
        std::tie(iter, insert_success) = block_lock_map_.emplace(std::move(block_key), MakeShared<BlockLock>(checkpoint_ts));
    }
    if (!insert_success) {
        return Status::CatalogError(fmt::format("Block key: {} already exists", iter->first));
    }
    return Status::OK();
}

Status NewCatalog::GetBlockLock(const String &block_key, SharedPtr<BlockLock> &block_lock) {
    block_lock = nullptr;
    {
        std::shared_lock<std::shared_mutex> lck(block_lock_mtx_);
        if (auto iter = block_lock_map_.find(block_key); iter != block_lock_map_.end()) {
            block_lock = iter->second;
        }
    }
    if (block_lock == nullptr) {
        return Status::CatalogError(fmt::format("Block key: {} not found", block_key));
    }
    return Status::OK();
}

Status NewCatalog::DropBlockLockByBlockKey(const String &block_key) {
    bool delete_success = false;
    {
        std::unique_lock lock(block_lock_mtx_);
        delete_success = block_lock_map_.erase(block_key) > 0;
    }
    if (!delete_success) {
        return Status::CatalogError(fmt::format("Block key: {} not found", block_key));
    }
    return Status::OK();
}

Status NewCatalog::AddMemIndex(String mem_index_key, SharedPtr<MemIndex> mem_index) {
    bool insert_success = false;
    HashMap<String, SharedPtr<MemIndex>>::iterator iter;
    {
        std::unique_lock lock(mem_index_mtx_);
        std::tie(iter, insert_success) = mem_index_map_.emplace(std::move(mem_index_key), std::move(mem_index));
    }
    if (!insert_success) {
        return Status::CatalogError(fmt::format("MemIndex key: {} already exists", iter->first));
    }
    return Status::OK();
}

Status NewCatalog::GetMemIndex(const String &mem_index_key, SharedPtr<MemIndex> &mem_index) {
    mem_index = nullptr;
    {
        std::shared_lock<std::shared_mutex> lck(mem_index_mtx_);
        if (auto iter = mem_index_map_.find(mem_index_key); iter != mem_index_map_.end()) {
            mem_index = iter->second;
        }
    }
    if (mem_index == nullptr) {
        return Status::CatalogError(fmt::format("MemIndex key: {} not found", mem_index_key));
    }
    return Status::OK();
}

Status NewCatalog::DropMemIndexByMemIndexKey(const String &mem_index_key) {
    bool delete_success = false;
    {
        std::unique_lock lock(mem_index_mtx_);
        delete_success = mem_index_map_.erase(mem_index_key) > 0;
    }
    if (!delete_success) {
        return Status::CatalogError(fmt::format("MemIndex key: {} not found", mem_index_key));
    }
    return Status::OK();
}

Status NewCatalog::IncreaseTableReferenceCountForMemIndex(const String &table_key) {
    std::unique_lock lock(mem_index_mtx_);
    auto iter = table_lock_for_mem_index_.find(table_key);
    if (iter == table_lock_for_mem_index_.end()) {
        table_lock_for_mem_index_[table_key] = MakeShared<TableLockForMemIndex>();
    }

    TableLockForMemIndex *table_lock_for_mem_index = table_lock_for_mem_index_[table_key].get();
    if (table_lock_for_mem_index->dumping_mem_index_) {
        return Status::DumpingMemIndex(fmt::format("Table key: {} is dumping mem index", table_key));
    }

    ++table_lock_for_mem_index->append_count_;

    return Status::OK();
}

Status NewCatalog::DecreaseTableReferenceCountForMemIndex(const String &table_key, SizeT count) {
    std::unique_lock lock(mem_index_mtx_);
    auto iter = table_lock_for_mem_index_.find(table_key);
    if (iter == table_lock_for_mem_index_.end()) {
        return Status::OK();
    }

    TableLockForMemIndex *table_lock_for_mem_index = table_lock_for_mem_index_[table_key].get();
    if (table_lock_for_mem_index->dumping_mem_index_) {
        UnrecoverableError(fmt::format("Table key: {} is dumping mem index", table_key));
    }

    SizeT &append_count = table_lock_for_mem_index->append_count_;
    if (append_count >= count) {
        append_count -= count;
    } else {
        UnrecoverableError(fmt::format("Attempt to reduce reference count {} by {}, of {}", append_count, count, table_key));
    }

    if (append_count == 0) {
        table_lock_for_mem_index_.erase(table_key);
    }

    return Status::OK();
}

SizeT NewCatalog::GetTableReferenceCountForMemIndex(const String &table_key) {
    std::unique_lock lock(mem_index_mtx_);
    auto iter = table_lock_for_mem_index_.find(table_key);
    if (iter == table_lock_for_mem_index_.end()) {
        return 0;
    }

    return iter->second->append_count_;
}

SizeT NewCatalog::GetTableReferenceCountForMemIndex() const {
    std::unique_lock lock(mem_index_mtx_);
    return table_lock_for_mem_index_.size();
}

Status NewCatalog::SetMemIndexDump(const String &table_key) {
    std::unique_lock lock(mem_index_mtx_);
    auto iter = table_lock_for_mem_index_.find(table_key);
    if (iter == table_lock_for_mem_index_.end()) {
        table_lock_for_mem_index_[table_key] = MakeShared<TableLockForMemIndex>();
    }
    TableLockForMemIndex *table_lock_for_mem_index = table_lock_for_mem_index_[table_key].get();
    if (table_lock_for_mem_index->append_count_ > 0) {
        return Status::DumpingMemIndex(fmt::format("Table key: {} is appending mem index", table_key));
    }

    if (table_lock_for_mem_index->dumping_mem_index_) {
        return Status::DumpingMemIndex(fmt::format("Table key: {} is dumping mem index", table_key));
    }
    table_lock_for_mem_index->dumping_mem_index_ = true;
    return Status::OK();
}

Status NewCatalog::UnsetMemIndexDump(const String &table_key) {
    std::unique_lock lock(mem_index_mtx_);
    auto iter = table_lock_for_mem_index_.find(table_key);
    if (iter == table_lock_for_mem_index_.end()) {
        UnrecoverableError(fmt::format("Table key: {} isn't found in mem index dump", table_key));
    }
    TableLockForMemIndex *table_lock_for_mem_index = table_lock_for_mem_index_[table_key].get();
    if (!table_lock_for_mem_index->dumping_mem_index_) {
        return Status::DumpingMemIndex(fmt::format("Table key: {} isn't dumping mem index", table_key));
    }

    table_lock_for_mem_index->dumping_mem_index_ = false;
    if (table_lock_for_mem_index->append_count_ == 0) {
        table_lock_for_mem_index_.erase(table_key);
    } else {
        UnrecoverableError(fmt::format("Table key: {} is appending, why unset mem index dump", table_key));
    }

    return Status::OK();
}

bool NewCatalog::IsMemIndexDump(const String &table_key) {
    std::unique_lock lock(mem_index_mtx_);
    auto iter = table_lock_for_mem_index_.find(table_key);
    if (iter == table_lock_for_mem_index_.end()) {
        return false;
    }

    return iter->second->dumping_mem_index_;
}

Status NewCatalog::AddFtIndexCache(String ft_index_cache_key, SharedPtr<TableIndexReaderCache> ft_index_cache) {
    bool insert_success = false;
    HashMap<String, SharedPtr<TableIndexReaderCache>>::iterator iter;
    {
        std::unique_lock lock(ft_index_cache_mtx_);
        std::tie(iter, insert_success) = ft_index_cache_map_.emplace(std::move(ft_index_cache_key), std::move(ft_index_cache));
    }
    if (!insert_success) {
        return Status::CatalogError(fmt::format("FtIndexCache key: {} already exists", iter->first));
    }
    return Status::OK();
}

Status NewCatalog::GetFtIndexCache(const String &ft_index_cache_key, SharedPtr<TableIndexReaderCache> &ft_index_cache) {
    ft_index_cache = nullptr;
    {
        std::shared_lock<std::shared_mutex> lck(ft_index_cache_mtx_);
        if (auto iter = ft_index_cache_map_.find(ft_index_cache_key); iter != ft_index_cache_map_.end()) {
            ft_index_cache = iter->second;
        }
    }
    if (ft_index_cache == nullptr) {
        return Status::CatalogError(fmt::format("FtIndexCache key: {} not found", ft_index_cache_key));
    }
    return Status::OK();
}

Status NewCatalog::DropFtIndexCacheByFtIndexCacheKey(const String &ft_index_cache_key) {
    bool delete_success = false;
    {
        std::unique_lock lock(ft_index_cache_mtx_);
        delete_success = ft_index_cache_map_.erase(ft_index_cache_key) > 0;
    }
    if (!delete_success) {
        return Status::CatalogError(fmt::format("FtIndexCache key: {} not found", ft_index_cache_key));
    }
    return Status::OK();
}

Status NewCatalog::AddSegmentIndexFtInfo(String segment_index_key, SharedPtr<SegmentIndexFtInfo> segment_index_ft_info) {
    bool insert_success = false;
    HashMap<String, SharedPtr<SegmentIndexFtInfo>>::iterator iter;
    {
        std::unique_lock lock(segment_index_ft_info_mtx_);
        std::tie(iter, insert_success) = segment_index_ft_info_map_.emplace(std::move(segment_index_key), std::move(segment_index_ft_info));
    }
    if (!insert_success) {
        return Status::CatalogError(fmt::format("SegmentIndexFtInfo key: {} already exists", iter->first));
    }
    return Status::OK();
}

Status NewCatalog::GetSegmentIndexFtInfo(const String &segment_index_key, SharedPtr<SegmentIndexFtInfo> &segment_index_ft_info) {
    segment_index_ft_info = nullptr;
    {
        std::shared_lock<std::shared_mutex> lck(segment_index_ft_info_mtx_);
        if (auto iter = segment_index_ft_info_map_.find(segment_index_key); iter != segment_index_ft_info_map_.end()) {
            segment_index_ft_info = iter->second;
        }
    }
    if (segment_index_ft_info == nullptr) {
        return Status::CatalogError(fmt::format("SegmentIndexFtInfo key: {} not found", segment_index_key));
    }
    return Status::OK();
}

Status NewCatalog::DropSegmentIndexFtInfoByKey(const String &segment_index_key) {
    bool delete_success = false;
    {
        std::unique_lock lock(segment_index_ft_info_mtx_);
        delete_success = segment_index_ft_info_map_.erase(segment_index_key) > 0;
    }
    if (!delete_success) {
        return Status::CatalogError(fmt::format("SegmentIndexFtInfo key: {} not found", segment_index_key));
    }
    return Status::OK();
}

Status NewCatalog::AddSegmentUpdateTS(String segment_update_ts_key, SharedPtr<SegmentUpdateTS> segment_update_ts) {
    bool insert_success = false;
    HashMap<String, SharedPtr<SegmentUpdateTS>>::iterator iter;
    {
        std::unique_lock lock(segment_update_ts_mtx_);
        std::tie(iter, insert_success) = segment_update_ts_map_.emplace(std::move(segment_update_ts_key), std::move(segment_update_ts));
    }
    if (!insert_success) {
        return Status::CatalogError(fmt::format("SegmentUpdateTS key: {} already exists", iter->first));
    }
    return Status::OK();
}

Status NewCatalog::GetSegmentUpdateTS(const String &segment_update_ts_key, SharedPtr<SegmentUpdateTS> &segment_update_ts) {
    segment_update_ts = nullptr;
    {
        std::shared_lock<std::shared_mutex> lck(segment_update_ts_mtx_);
        if (auto iter = segment_update_ts_map_.find(segment_update_ts_key); iter != segment_update_ts_map_.end()) {
            segment_update_ts = iter->second;
        }
    }
    if (segment_update_ts == nullptr) {
        return Status::CatalogError(fmt::format("SegmentUpdateTS key: {} not found", segment_update_ts_key));
    }
    return Status::OK();
}

Status NewCatalog::DropSegmentUpdateTSByKey(const String &segment_update_ts_key) {
    bool delete_success = false;
    {
        std::unique_lock lock(segment_update_ts_mtx_);
        delete_success = segment_update_ts_map_.erase(segment_update_ts_key) > 0;
    }
    if (!delete_success) {
        return Status::CatalogError(fmt::format("SegmentUpdateTS key: {} not found", segment_update_ts_key));
    }
    return Status::OK();
}

void NewCatalog::AddCleanedMeta(TxnTimeStamp ts, UniquePtr<MetaKey> meta) {
    std::unique_lock lock(cleaned_meta_mtx_);

    cleaned_meta_.emplace(ts, std::move(meta));
}

void NewCatalog::GetCleanedMeta(TxnTimeStamp ts, Vector<UniquePtr<MetaKey>> &metas) {
    std::unique_lock lock(cleaned_meta_mtx_);

    auto iter = cleaned_meta_.lower_bound(ts);
    for (auto it = cleaned_meta_.begin(); it != iter; ++it) {
        metas.push_back(std::move(it->second));
    }
    cleaned_meta_.erase(cleaned_meta_.begin(), iter);
}

} // namespace infinity<|MERGE_RESOLUTION|>--- conflicted
+++ resolved
@@ -50,12 +50,9 @@
 import index_bmp;
 import index_emvb;
 import kv_code;
-<<<<<<< HEAD
 import config;
-=======
 import create_index_info;
 import statement_common;
->>>>>>> 442ccca1
 
 namespace infinity {
 
