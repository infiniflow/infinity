// Copyright(C) 2025 InfiniFlow, Inc. All rights reserved.
//
// Licensed under the Apache License, Version 2.0 (the "License");
// you may not use this file except in compliance with the License.
// You may obtain a copy of the License at
//
//     https://www.apache.org/licenses/LICENSE-2.0
//
// Unless required by applicable law or agreed to in writing, software
// distributed under the License is distributed on an "AS IS" BASIS,
// WITHOUT WARRANTIES OR CONDITIONS OF ANY KIND, either express or implied.
// See the License for the specific language governing permissions and
// limitations under the License.

module;

#include <filesystem>
#include <string>
module new_catalog;

import stl;
import third_party;
import new_txn;
import status;
import extra_ddl_info;
import kv_store;
import third_party;
import logger;
import infinity_exception;
import default_values;
import mem_index;
import column_index_reader;
import data_type;
import parsed_expr;
import constant_expr;
import meta_key;
import catalog;
import catalog_delta_entry;
import db_meeta;
import table_def;
import table_meeta;
import segment_meta;
import block_meta;
import column_meta;
import table_index_entry;
import table_index_meeta;
import index_secondary;
import index_ivf;
import index_hnsw;
import index_full_text;
import index_bmp;
import index_emvb;
import kv_code;
import config;
import create_index_info;
import statement_common;
import virtual_store;
import logger;
import utility;
import db_entry;
import table_entry;
import segment_entry;
import block_entry;
import block_column_entry;
import buffer_manager;
import infinity_context;
import segment_index_meta;
import chunk_index_meta;
import fast_rough_filter;
import persistence_manager;
import meta_key;
import catalog_cache;
import segment_index_entry;
import chunk_index_entry;
import table_index_meta;
import meta_type;

namespace infinity {

NewCatalog::NewCatalog(KVStore *kv_store) : kv_store_(kv_store) {}

NewCatalog::~NewCatalog() = default;

Status NewCatalog::Init(KVStore *kv_store) {
    auto kv_instance = kv_store->GetInstance();
    String db_string_id;
    Status status = kv_instance->Get(NEXT_DATABASE_ID.data(), db_string_id);
    if (!status.ok()) {
        kv_instance->Put(NEXT_DATABASE_ID.data(), "0");
    }
    status = kv_instance->Commit();
    if (!status.ok()) {
        UnrecoverableError("Can't initialize latest ID");
    }
    return Status::OK();
}

Status NewCatalog::TransformDeltaMeta(Config *config_ptr, const Vector<String> &delta_ckp_paths, KVInstance *kv_instance, bool is_vfs) {
    // Read delta checkpoint files
    for (const auto &delta_ckp_path : delta_ckp_paths) {
        // const auto &catalog_path = Path(InfinityContext::instance().config()->DataDir()) / file_name;
        // UniquePtr<CatalogDeltaEntry> catalog_delta_entry = Catalog::LoadFromFileDelta(catalog_path);
        // BufferManager *buffer_mgr = InfinityContext::instance().storage()->buffer_manager();
        // this->LoadFromEntryDelta(std::move(catalog_delta_entry), buffer_mgr);

        SharedPtr<PersistenceManager> pm_ptr;
        pm_ptr.reset();
        if (is_vfs) {
            String persistence_dir = config_ptr->PersistenceDir();
            if (!persistence_dir.empty()) {
                i64 persistence_object_size_limit = config_ptr->PersistenceObjectSizeLimit();
                pm_ptr = MakeShared<PersistenceManager>(persistence_dir, config_ptr->DataDir(), (SizeT)persistence_object_size_limit);
            }
        }

        Status status;
        UniquePtr<CatalogDeltaEntry> catalog_delta_entry = Catalog::LoadFromFileDelta(delta_ckp_path, pm_ptr.get());
        auto &delta_ops = catalog_delta_entry->operations();
        for (auto &op : delta_ops) {
            auto type = op->GetType();
            auto commit_ts = op->commit_ts_;
            auto begin_ts = op->begin_ts_;
            std::string_view encode = *op->encode_;
            auto merge_flag = op->merge_flag_;
            auto &addr_serializer = op->addr_serializer_;
            switch (type) {
                case CatalogDeltaOpType::ADD_DATABASE_ENTRY: {
                    auto add_db_entry_op = static_cast<AddDBEntryOp *>(op.get());
                    auto decodes = DBEntry::DecodeIndex(encode);
                    auto db_name = static_cast<String>(decodes[0]);
                    auto db_id_str = dbname_to_idstr_.contains(db_name) ? dbname_to_idstr_[db_name] : "";
                    // const auto &db_entry_dir = add_db_entry_op->db_entry_dir_;
                    auto db_comment = add_db_entry_op->comment_;

                    if (merge_flag == MergeFlag::kDelete || merge_flag == MergeFlag::kDeleteAndNew) {
                        DBMeeta db_meta{db_id_str, *kv_instance};
                        status = this->CleanDB(db_meta, db_name, begin_ts, UsageFlag::kTransform);
                        if (!status.ok()) {
                            return status;
                        }
                    }
                    if (merge_flag == MergeFlag::kNew || merge_flag == MergeFlag::kDeleteAndNew) {
                        Optional<DBMeeta> db_meta;
                        status = this->AddNewDB(kv_instance, db_id_str, commit_ts, db_name, db_comment.get(), db_meta);
                        if (!status.ok()) {
                            return status;
                        }
                    } else if (merge_flag == MergeFlag::kUpdate) {
                        String error_message = "Update database entry is not supported.";
                        UnrecoverableError(error_message);
                    }
                    break;
                }
                case CatalogDeltaOpType::ADD_TABLE_ENTRY: {
                    auto add_table_entry_op = static_cast<AddTableEntryOp *>(op.get());
                    auto decodes = TableEntry::DecodeIndex(encode);
                    auto db_name = MakeShared<String>(decodes[0]);
                    auto db_id_str = dbname_to_idstr_.contains(*db_name) ? dbname_to_idstr_[*db_name] : "";
                    auto table_name = MakeShared<String>(decodes[1]);

                    const auto &column_defs = add_table_entry_op->column_defs_;
                    auto unsealed_id = add_table_entry_op->unsealed_id_;

                    const SharedPtr<String> &table_comment = add_table_entry_op->table_comment_;
                    auto table_def = TableDef::Make(db_name, table_name, table_comment, column_defs);
                    auto table_full_name_str = fmt::format("{}.{}", *db_name, *table_name);
                    auto table_id_str = dbname_to_idstr_.contains(table_full_name_str) ? dbname_to_idstr_[table_full_name_str] : "";
                    DBMeeta db_meta{db_id_str, *kv_instance};
                    Optional<TableMeeta> tmp_optional_table_meta;

                    if (merge_flag == MergeFlag::kNew || merge_flag == MergeFlag::kDeleteAndNew) {
                        status = this->AddNewTable(db_meta, table_id_str, begin_ts, commit_ts, table_def, tmp_optional_table_meta);
                        if (!status.ok()) {
                            return status;
                        }
                        tmp_optional_table_meta->SetUnsealedSegmentID(unsealed_id);
                    } else if (merge_flag == MergeFlag::kUpdate) {
                        // TableMeeta(const String &db_id_str, const String &table_id_str, KVInstance &kv_instance, TxnTimeStamp begin_ts);
                        TableMeeta table_meta{db_id_str, table_id_str, *kv_instance, begin_ts, MAX_TIMESTAMP};
                        status = this->CleanTable(table_meta, *table_name, begin_ts, UsageFlag::kTransform);
                        if (!status.ok()) {
                            return status;
                        }
                        status = this->AddNewTable(db_meta, table_id_str, begin_ts, commit_ts, table_def, tmp_optional_table_meta);
                        if (!status.ok()) {
                            return status;
                        }
                        // db_entry->UpdateTableReplay(table_name, table_comment, init_table_entry, txn_id, begin_ts);
                    }
                    break;
                }
                case CatalogDeltaOpType::ADD_SEGMENT_ENTRY: {
                    auto add_segment_entry_op = static_cast<AddSegmentEntryOp *>(op.get());
                    auto decodes = SegmentEntry::DecodeIndex(encode);
                    auto db_name = String(decodes[0]);
                    auto db_id_str = dbname_to_idstr_.contains(db_name) ? dbname_to_idstr_[db_name] : "";
                    auto table_name = String(decodes[1]);
                    auto table_full_name_str = fmt::format("{}.{}", db_name, table_name);
                    auto table_id_str = dbname_to_idstr_.contains(table_full_name_str) ? dbname_to_idstr_[table_full_name_str] : "";
                    SegmentID segment_id = 0;
                    std::from_chars(decodes[2].begin(), decodes[2].end(), segment_id);
                    auto segment_filter_binary_data = add_segment_entry_op->segment_filter_binary_data_;
                    SharedPtr<FastRoughFilter> fast_rough_filter = MakeShared<FastRoughFilter>();
                    fast_rough_filter->DeserializeFromString(segment_filter_binary_data);

                    // auto *db_entry = this->GetDatabaseReplay(db_name, txn_id, begin_ts);
                    // auto *table_entry = db_entry->GetTableReplay(table_name, txn_id, begin_ts);
                    TableMeeta table_meta{db_id_str, table_id_str, *kv_instance, begin_ts, MAX_TIMESTAMP};
                    SegmentMeta segment_meta{segment_id, table_meta};

                    if (fast_rough_filter->IsValid()) {
                        segment_meta.SetFastRoughFilter(std::move(fast_rough_filter));
                    }

                    if (merge_flag == MergeFlag::kNew) {
                        // if (!segment_filter_binary_data.empty()) {
                        //     // segment_entry->LoadFilterBinaryData(std::move(segment_filter_binary_data));
                        // }
                        Optional<SegmentMeta> tmp_optional_segment_meta;
                        status = this->AddNewSegment1(table_meta, commit_ts, tmp_optional_segment_meta);
                        if (!status.ok()) {
                            return status;
                        }
                    } else if (merge_flag == MergeFlag::kDelete || merge_flag == MergeFlag::kUpdate) {
                        status = this->CleanSegment(segment_meta, commit_ts, UsageFlag::kTransform);
                        if (!status.ok()) {
                            return status;
                        }
                        Optional<SegmentMeta> tmp_optional_segment_meta;
                        status = this->AddNewSegment1(table_meta, commit_ts, tmp_optional_segment_meta);
                        if (!status.ok()) {
                            return status;
                        }
                    } else {
                        String error_message = fmt::format("Unsupported merge flag {} for segment entry", static_cast<i8>(merge_flag));
                        UnrecoverableError(error_message);
                    }
                    break;
                }

                case CatalogDeltaOpType::ADD_BLOCK_ENTRY: {
                    auto add_block_entry_op = static_cast<AddBlockEntryOp *>(op.get());
                    auto decodes = BlockEntry::DecodeIndex(encode);
                    auto db_name = String(decodes[0]);
                    auto db_id_str = dbname_to_idstr_.contains(db_name) ? dbname_to_idstr_[db_name] : "";
                    auto table_name = String(decodes[1]);
                    auto table_full_name_str = fmt::format("{}.{}", db_name, table_name);
                    auto table_id_str = dbname_to_idstr_.contains(table_full_name_str) ? dbname_to_idstr_[table_full_name_str] : "";
                    SegmentID segment_id = 0;
                    std::from_chars(decodes[2].begin(), decodes[2].end(), segment_id);
                    BlockID block_id = 0;
                    std::from_chars(decodes[3].begin(), decodes[3].end(), block_id);
                    auto block_filter_binary_data = add_block_entry_op->block_filter_binary_data_;
                    SharedPtr<FastRoughFilter> fast_rough_filter = MakeShared<FastRoughFilter>();
                    fast_rough_filter->DeserializeFromString(block_filter_binary_data);

                    TableMeeta table_meta{db_id_str, table_id_str, *kv_instance, begin_ts, MAX_TIMESTAMP};
                    SegmentMeta segment_meta{segment_id, table_meta};
                    BlockMeta block_meta{block_id, segment_meta};
                    if (fast_rough_filter->IsValid()) {
                        block_meta.SetFastRoughFilter(std::move(fast_rough_filter));
                    }

                    if (merge_flag == MergeFlag::kNew) {
                        // if (!block_filter_binary_data.empty()) {
                        //     // new_block->LoadFilterBinaryData(std::move(block_filter_binary_data));
                        // }
                        Optional<BlockMeta> tmp_optional_block_meta;
                        status = this->AddNewBlockForTransform(segment_meta, commit_ts, tmp_optional_block_meta);
                        if (!status.ok()) {
                            return status;
                        }
                    } else if (merge_flag == MergeFlag::kUpdate) {
                        status = this->CleanBlock(block_meta, UsageFlag::kTransform);
                        if (!status.ok()) {
                            return status;
                        }
                        Optional<BlockMeta> tmp_optional_block_meta;
                        status = this->AddNewBlockForTransform(segment_meta, commit_ts, tmp_optional_block_meta);
                        if (!status.ok()) {
                            return status;
                        }
                    } else {
                        String error_message = fmt::format("Unsupported merge flag {} for block entry", static_cast<i8>(merge_flag));
                        UnrecoverableError(error_message);
                    }
                    break;
                }
                case CatalogDeltaOpType::ADD_COLUMN_ENTRY: {
                    // auto add_column_entry_op = static_cast<AddColumnEntryOp *>(op.get());
                    auto decodes = BlockColumnEntry::DecodeIndex(encode);
                    auto db_name = String(decodes[0]);
                    auto db_id_str = dbname_to_idstr_.contains(db_name) ? dbname_to_idstr_[db_name] : "";
                    auto table_name = String(decodes[1]);
                    auto table_full_name_str = fmt::format("{}.{}", db_name, table_name);
                    auto table_id_str = dbname_to_idstr_.contains(table_full_name_str) ? dbname_to_idstr_[table_full_name_str] : "";
                    SegmentID segment_id = 0;
                    std::from_chars(decodes[2].begin(), decodes[2].end(), segment_id);
                    BlockID block_id = 0;
                    std::from_chars(decodes[3].begin(), decodes[3].end(), block_id);
                    ColumnID column_id = 0;
                    std::from_chars(decodes[4].begin(), decodes[4].end(), column_id);
                    // const auto [next_outline_idx, last_chunk_offset] = add_column_entry_op->outline_info_;
                    TableMeeta table_meta{db_id_str, table_id_str, *kv_instance, begin_ts, MAX_TIMESTAMP};
                    SegmentMeta segment_meta{segment_id, table_meta};
                    BlockMeta block_meta{block_id, segment_meta};
                    ColumnMeta column_meta{column_id, block_meta};
                    if (merge_flag == MergeFlag::kDelete) {
                        auto [column_def, status] = table_meta.GetColumnDefByColumnID(column_id);
                        if (!status.ok()) {
                            return status;
                        }
                        status = this->CleanBlockColumn(column_meta, column_def.get(), UsageFlag::kTransform);
                        if (!status.ok()) {
                            return status;
                        }
                    } else if (merge_flag == MergeFlag::kNew || merge_flag == MergeFlag::kUpdate) {
                        Optional<ColumnMeta> tmp_optional_column_meta;
                        status = this->AddNewBlockColumnForTransform(block_meta, column_id, tmp_optional_column_meta, commit_ts);
                        if (!status.ok()) {
                            return status;
                        }
                    } else {
                        UnrecoverableError(fmt::format("Unsupported merge flag {} for column entry {}", static_cast<i8>(merge_flag), column_id));
                    }
                    // We need record the offset in the vfs mode.
                    if (is_vfs) {
                        // assert(addr_serializer.)
                        auto &paths = addr_serializer.paths_;
                        auto &obj_addrs_ = addr_serializer.obj_addrs_;

                        auto paths_size = paths.size();
                        for (SizeT i = 0; i < paths_size; ++i) {
                            auto &obj_addr_path_str = paths[i];
                            String fine_path;
                            status = RefactorPath(obj_addr_path_str, fine_path, '|');
                            if (!status.ok()) {
                                return status;
                            }
                            auto obj_addr_path_key = KeyEncode::PMObjectKey(fine_path);
                            // obj_addr_path_key = "more|" + obj_addr_path_key;
                            auto &obj_addr = obj_addrs_[i];
                            nlohmann::json json_obj;
                            json_obj["obj_key"] = obj_addr.obj_key_;
                            json_obj["part_offset"] = obj_addr.part_offset_;
                            json_obj["part_size"] = obj_addr.part_size_;
                            kv_instance->Put(obj_addr_path_key, json_obj.dump());
                        }
                    }
                    break;
                }
                // -----------------------------
                // INDEX
                // -----------------------------
                // case CatalogDeltaOpType::ADD_TABLE_INDEX_ENTRY: {
                //     auto add_table_index_entry_op = static_cast<AddTableIndexEntryOp *>(op.get());
                //     auto decodes = TableIndexEntry::DecodeIndex(encode);
                //
                //     auto db_name = String(decodes[0]);
                //     auto db_id_str = dbname_to_idstr_.contains(db_name) ? dbname_to_idstr_[db_name] : "";
                //     auto table_name = String(decodes[1]);
                //     auto table_full_name_str = fmt::format("{}.{}", db_name, table_name);
                //     auto table_id_str = dbname_to_idstr_.contains(table_full_name_str) ? dbname_to_idstr_[table_full_name_str] : "";
                //     auto index_name = static_cast<String>(decodes[2]);
                //     auto index_id_str = indexstr_to_idstr_.contains(index_name) ? indexstr_to_idstr_[index_name] : "";
                //
                //     // const auto &index_dir = add_table_index_entry_op->index_dir_;
                //     auto index_base = add_table_index_entry_op->index_base_;
                //
                //     TableMeeta table_meta{db_id_str, table_id_str, *kv_instance, begin_ts};
                //     TableIndexMeeta table_index_meta{index_id_str, table_meta};
                //     Optional<TableIndexMeeta> table_index_meta_opt;
                //
                //     if (merge_flag == MergeFlag::kDelete || merge_flag == MergeFlag::kDeleteAndNew) {
                //         status = this->CleanTableIndex(table_index_meta, index_name, UsageFlag::kTransform);
                //         if (!status.ok()) {
                //             return status;
                //         }
                //     }
                //     if (merge_flag == MergeFlag::kNew || merge_flag == MergeFlag::kDeleteAndNew) {
                //         status = this->AddNewTableIndex(table_meta, index_id_str, commit_ts, index_base, table_index_meta_opt);
                //         if (!status.ok()) {
                //             return status;
                //         }
                //     } else if (merge_flag == MergeFlag::kUpdate) {
                //         status = this->CleanTableIndex(table_index_meta, index_name, UsageFlag::kTransform);
                //         if (!status.ok()) {
                //             return status;
                //         }
                //         status = this->AddNewTableIndex(table_meta, index_id_str, commit_ts, index_base, table_index_meta_opt);
                //         if (!status.ok()) {
                //             return status;
                //         }
                //     }
                //     break;
                // }
                // case CatalogDeltaOpType::ADD_SEGMENT_INDEX_ENTRY: {
                //     // auto add_segment_index_entry_op = static_cast<AddSegmentIndexEntryOp *>(op.get());
                //     auto decodes = SegmentIndexEntry::DecodeIndex(encode);
                //
                //     auto db_name = String(decodes[0]);
                //     auto db_id_str = dbname_to_idstr_.contains(db_name) ? dbname_to_idstr_[db_name] : "";
                //     auto table_name = String(decodes[1]);
                //     auto table_full_name_str = fmt::format("{}.{}", db_name, table_name);
                //     auto table_id_str = dbname_to_idstr_.contains(table_full_name_str) ? dbname_to_idstr_[table_full_name_str] : "";
                //     auto index_name = static_cast<String>(decodes[2]);
                //     auto index_id_str = indexstr_to_idstr_.contains(index_name) ? indexstr_to_idstr_[index_name] : "";
                //
                //     SegmentID segment_id = 0;
                //     std::from_chars(decodes[3].begin(), decodes[3].end(), segment_id);
                //     // auto min_ts = add_segment_index_entry_op->min_ts_;
                //     // auto max_ts = add_segment_index_entry_op->max_ts_;
                //     // auto next_chunk_id = add_segment_index_entry_op->next_chunk_id_;
                //     // auto deprecate_ts = add_segment_index_entry_op->deprecate_ts_;
                //
                //     TableMeeta table_meeta{db_id_str, table_id_str, *kv_instance, begin_ts};
                //     TableIndexMeeta table_index_meta{index_id_str, table_meeta};
                //     SegmentIndexMeta segment_index_meta{segment_id, table_index_meta};
                //     Optional<SegmentIndexMeta> segment_index_meta_opt;
                //
                //     // if (merge_flag != MergeFlag::kDelete && segment_entry->status() == SegmentStatus::kDeprecated) {
                //     //     String error_message = fmt::format("Segment {} is deprecated", segment_id);
                //     //     UnrecoverableError(error_message);
                //     // }
                //     if (merge_flag == MergeFlag::kNew) {
                //         status = this->AddNewSegmentIndex(table_index_meta, segment_id, segment_index_meta_opt);
                //         if (!status.ok()) {
                //             return status;
                //         }
                //     } else if (merge_flag == MergeFlag::kDelete) {
                //         status = this->CleanSegmentIndex(segment_index_meta, UsageFlag::kTransform);
                //         if (!status.ok()) {
                //             return status;
                //         }
                //     } else if (merge_flag == MergeFlag::kUpdate) {
                //         status = this->CleanSegmentIndex(segment_index_meta, UsageFlag::kTransform);
                //         if (!status.ok()) {
                //             return status;
                //         }
                //         status = this->AddNewSegmentIndex(table_index_meta, segment_id, segment_index_meta_opt);
                //         if (!status.ok()) {
                //             return status;
                //         }
                //     }
                //     break;
                // }
                // case CatalogDeltaOpType::ADD_CHUNK_INDEX_ENTRY: {
                //     auto add_chunk_index_entry_op = static_cast<AddChunkIndexEntryOp *>(op.get());
                //     auto decodes = ChunkIndexEntry::DecodeIndex(encode);
                //
                //     auto db_name = String(decodes[0]);
                //     auto db_id_str = dbname_to_idstr_.contains(db_name) ? dbname_to_idstr_[db_name] : "";
                //     auto table_name = String(decodes[1]);
                //     auto table_full_name_str = fmt::format("{}.{}", db_name, table_name);
                //     auto table_id_str = dbname_to_idstr_.contains(table_full_name_str) ? dbname_to_idstr_[table_full_name_str] : "";
                //     auto index_name = static_cast<String>(decodes[2]);
                //     auto index_id_str = indexstr_to_idstr_.contains(index_name) ? indexstr_to_idstr_[index_name] : "";
                //
                //     SegmentID segment_id = 0;
                //     std::from_chars(decodes[3].begin(), decodes[3].end(), segment_id);
                //     ChunkID chunk_id = 0;
                //     std::from_chars(decodes[4].begin(), decodes[4].end(), chunk_id);
                //     const auto &base_name = add_chunk_index_entry_op->base_name_;
                //     auto base_rowid = add_chunk_index_entry_op->base_rowid_;
                //     auto row_count = add_chunk_index_entry_op->row_count_;
                //     // auto commit_ts = add_chunk_index_entry_op->commit_ts_;
                //     // auto deprecate_ts = add_chunk_index_entry_op->deprecate_ts_;
                //
                //     TableMeeta table_meta{db_id_str, table_id_str, *kv_instance, begin_ts};
                //     TableIndexMeeta table_index_meeta{index_id_str, table_meta};
                //     SegmentIndexMeta segment_index_meta{segment_id, table_index_meeta};
                //     Optional<ChunkIndexMeta> chunk_index_meta;
                //
                //     SizeT index_size = 100;
                //
                //     status = this->AddNewChunkIndex(segment_index_meta, chunk_id, base_rowid, row_count, base_name, index_size, chunk_index_meta);
                //     if (!status.ok()) {
                //         return status;
                //     }
                //
                //     break;
                // }
                // -----------------------------
                // SEGMENT STATUS
                // -----------------------------
                //     export struct WalCmdSetSegmentStatusSealed final : public WalCmd {
                //     WalCmdSetSegmentStatusSealed(String db_name,
                //                                  String table_name,
                //                                  SegmentID segment_id,
                //                                  String segment_filter_binary_data,
                //                                  Vector<Pair<BlockID, String>> block_filter_binary_data)
                //         : WalCmd(WalCommandType::SET_SEGMENT_STATUS_SEALED), db_name_(std::move(db_name)), table_name_(std::move(table_name)),
                //           segment_id_(segment_id), segment_filter_binary_data_(std::move(segment_filter_binary_data)),
                //           block_filter_binary_data_(std::move(block_filter_binary_data)) {}
                //
                //     bool operator==(const WalCmd &other) const final;
                //     i32 GetSizeInBytes() const final;
                //     void WriteAdv(char *&buf) const final;
                //     String ToString() const final;
                //     String CompactInfo() const final;
                //
                //     static WalCmdSetSegmentStatusSealed ReadBufferAdv(const char *&ptr);
                //
                //     const String db_name_{};
                //     const String table_name_{};
                //     const SegmentID segment_id_{};
                //     const String segment_filter_binary_data_{};
                //     const Vector<Pair<BlockID, String>> block_filter_binary_data_{};
                // };
                // case CatalogDeltaOpType::SET_SEGMENT_STATUS_SEALED: {
                //     break;
                // }
                // case CatalogDeltaOpType::SET_BLOCK_STATUS_SEALED: {
                //     break;
                // }
                // case CatalogDeltaOpType::INVALID: {
                //     break;
                // }
                default:
                    break;
            }
        }
    }
    return Status::OK();
}

Status NewCatalog::RefactorPath(const String &path_key, String &fine_path, char delimiter) {
    // Need rename
    Status status;
    auto path_names = infinity::Partition(std::move(path_key), '/');

    auto &database_str = path_names[0];
    auto &table_str = path_names[1];

    auto database_name = database_str.substr(db_prefix_len_);

    auto database_id_str = dbname_to_idstr_[database_name];
    // if (!status.ok()) {
    //     return status;
    // }

    auto table_name = table_str.substr(table_prefix_len_);
    auto db_name_and_table_name = fmt::format("{}.{}", database_name, table_name);
    auto table_id_str = dbname_to_idstr_[db_name_and_table_name];

    database_str = fmt::format("db_{}", database_id_str);
    table_str = fmt::format("tbl_{}", table_id_str);

    fine_path = infinity::Concat(path_names, delimiter);
    return Status::OK();
}

Status NewCatalog::TransformData(const String &data_path, KVInstance *kv_instance, nlohmann::json *full_ckp_json, bool is_vfs) {
    auto path_tuple_getter = [](const std::filesystem::directory_entry &entry) {
        auto path = entry.path().string();
        auto path_prefix = path.substr(0, path.find_last_of('/') + 1);
        auto path_suffix = path.substr(path.find_last_of('/') + 1);
        return std::make_tuple(path, path_prefix, path_suffix);
    };
    if (is_vfs) {
        Status status;
        for (auto &obj_addr_json : (*full_ckp_json)["obj_addr_map"]["obj_addr_array"]) {
            String path_key = obj_addr_json["local_path"];
            String fine_path;
            status = RefactorPath(path_key, fine_path, '/');
            if (!status.ok()) {
                return status;
            }
            auto ob_addr_key = KeyEncode::PMObjectKey(fine_path);
            kv_instance->Put(ob_addr_key, obj_addr_json["obj_addr"].dump());
            if (!status.ok()) {
                return status;
            }
        }
        for (auto &obj_json : (*full_ckp_json)["obj_addr_map"]["objects"]["obj_stat_array"]) {
            String obj_key = obj_json["obj_key"];
            auto ob_addr_key = KeyEncode::PMObjectStatKey(obj_key);
            kv_instance->Put(ob_addr_key, obj_json["obj_stat"].dump());
            if (!status.ok()) {
                return status;
            }
        }
    } else {
        for (const auto &db_entry : std::filesystem::directory_iterator{data_path}) {
            auto [db_path, db_path_prefix, db_path_suffix] = path_tuple_getter(db_entry);
            if (db_path_suffix == "catalog") {
                continue;
            }
            if (!dir_set_.contains(db_path_suffix)) {
                LOG_WARN(fmt::format("\"{}\" may be a trash dir. Consider to delete it.", db_path));
                continue;
            }
            String db_name = db_path_suffix.substr(db_prefix_len_);
            for (const auto &table_entry : std::filesystem::directory_iterator{db_path}) {
                auto [table_path, table_path_prefix, table_path_suffix] = path_tuple_getter(table_entry);
                auto db_path_suffix_and_table_path_suffix = fmt::format("{}/{}", db_path_suffix, table_path_suffix);
                if (!dir_set_.contains(db_path_suffix_and_table_path_suffix)) {
                    LOG_WARN(fmt::format("\"{}\" may be a trash dir. Consider to delete it.", table_path));
                    continue;
                }
                auto table_name = table_path_suffix.substr(table_prefix_len_);

                auto db_name_and_table_name = fmt::format("{}.{}", db_name, table_name);
                auto table_id_str = dbname_to_idstr_[db_name_and_table_name];
                auto new_table_path_suffix = fmt::format("tbl_{}", table_id_str);
                auto new_table_path = VirtualStore::ConcatenatePath(table_path_prefix, new_table_path_suffix);
                std::filesystem::rename(table_path, new_table_path);
            }
            auto db_id_str = dbname_to_idstr_[db_name];
            auto new_db_path_suffix = fmt::format("db_{}", db_id_str);
            auto new_db_path = VirtualStore::ConcatenatePath(db_path_prefix, new_db_path_suffix);
            std::filesystem::rename(db_path, new_db_path);
        }
    }
    return Status::OK();
}

Status NewCatalog::TransformCatalog(Config *config_ptr, const String &full_ckp_path, const Vector<String> &delta_ckp_paths) {
    // Read full checkpoint file
    // Status status;
    String value;
    Status status = kv_store_->Get(NEXT_DATABASE_ID.data(), value);
    if (status.ok()) {
        return status;
    }
    if (status.code() != ErrorCode::kNotFound) {
        UnrecoverableError("Get element from kv failed.");
    }

    UniquePtr<nlohmann::json> full_ckp_json = Catalog::LoadFullCheckpointToJson(config_ptr, full_ckp_path);
    status = NewCatalog::Init(kv_store_);
    if (!status.ok()) {
        return status;
    }

    UniquePtr<KVInstance> kv_instance = kv_store_->GetInstance();

    dir_set_.insert(".");
    auto data_path = config_ptr->DataDir();
    // auto data_path = "/home/inf/Downloads/infinity_vfs_off1/data";
    bool is_vfs = full_ckp_json->contains("obj_addr_map") && (*full_ckp_json)["obj_addr_map"].contains("obj_addr_size");

    if (full_ckp_json->contains("databases")) {
        for (const auto &db_json : (*full_ckp_json)["databases"]) {
            status = TransformCatalogDatabase(db_json, kv_instance.get(), data_path, is_vfs);
            if (!status.ok()) {
                return status;
            }
        }
    }

    // Transform delta meta
    TransformDeltaMeta(config_ptr, delta_ckp_paths, kv_instance.get(), is_vfs);

    TransformData(data_path, kv_instance.get(), full_ckp_json.get(), is_vfs);

    // Rename the filename
    // if (is_vfs) {}
    status = kv_instance->Commit();
    if (!status.ok()) {
        return status;
    }
    status = kv_store_->Flush();
    if (!status.ok()) {
        return status;
    }
    return Status::OK();
}

Status NewCatalog::TransformCatalogDatabase(const nlohmann::json &db_meta_json, KVInstance *kv_instance, const String &db_path, bool is_vfs) {
    String db_name = db_meta_json["db_name"];
    if (db_meta_json.contains("db_entries")) {

        TxnTimeStamp max_commit_ts = 0;

        for (const auto &db_entry_json : db_meta_json["db_entries"]) {
            TxnTimeStamp current_commit_ts = db_entry_json["commit_ts"];
            max_commit_ts = std::max(max_commit_ts, current_commit_ts);
        }

        for (const auto &db_entry_json : db_meta_json["db_entries"]) {
            if (max_commit_ts == db_entry_json["commit_ts"]) {
                if (db_entry_json["deleted"] == true) {
                    return Status::OK();
                }

                SharedPtr<String> db_comment;
                if (db_entry_json.contains("db_comment")) {
                    db_comment = MakeShared<String>(db_entry_json["db_comment"]);
                } else {
                    db_comment = MakeShared<String>();
                }

                String db_id_str;
                Status status = IncrLatestID(db_id_str, NEXT_DATABASE_ID);
                if (!status.ok()) {
                    return status;
                }
                dbname_to_idstr_[db_name] = db_id_str;
                Optional<DBMeeta> db_meta;
                String dir_path = db_entry_json["db_entry_dir"];
                dir_set_.emplace(dir_path);
                dir_path = fmt::format("{}/{}", db_path, dir_path);
                if (!is_vfs) {
                    if (!std::filesystem::exists(dir_path)) {
                        UnrecoverableError("Data does not exist.");
                    }
                }
                status = NewCatalog::AddNewDB(kv_instance, db_id_str, max_commit_ts, db_name, db_comment.get(), db_meta);
                if (!status.ok()) {
                    return status;
                }

                if (db_entry_json.contains("tables")) {
                    for (const auto &table_meta_json : db_entry_json["tables"]) {
                        Status status = TransformCatalogTable(db_meta.value(), table_meta_json, db_name, db_path, is_vfs);
                        if (!status.ok()) {
                            return status;
                        }
                    }
                }
                break;
            }
        }
    }
    return Status::OK();
}

Status NewCatalog::TransformCatalogTable(DBMeeta &db_meta,
                                         const nlohmann::json &table_meta_json,
                                         String const &db_name,
                                         const String &db_path,
                                         bool is_vfs) {
    String table_name = table_meta_json["table_name"];
    if (table_meta_json.contains("table_entries")) {
        for (auto &table_entry_json : table_meta_json["table_entries"]) {
            bool deleted = table_entry_json["deleted"];
            if (deleted) {
                continue;
            }

            // Get the latest table id
            auto [table_id_str, status] = db_meta.GetNextTableID();
            if (!status.ok()) {
                return status;
            }

            auto table_full_name_str = fmt::format("{}.{}", db_name, table_name);
            dbname_to_idstr_[table_full_name_str] = table_id_str;

            TxnTimeStamp table_begin_ts = table_entry_json["begin_ts"];
            TxnTimeStamp table_commit_ts = table_entry_json["commit_ts"];

            Vector<SharedPtr<ColumnDef>> columns;

            SharedPtr<String> table_entry_dir = MakeShared<String>(table_entry_json["table_entry_dir"]);

            for (const auto &column_def_json : table_entry_json["column_definition"]) {
                SharedPtr<DataType> data_type = DataType::Deserialize(column_def_json["column_type"]);
                i64 column_id = column_def_json["column_id"];
                String column_name = column_def_json["column_name"];

                Set<ConstraintType> constraints;
                if (column_def_json.contains("constraints")) {
                    for (const auto &column_constraint : column_def_json["constraints"]) {
                        ConstraintType constraint = column_constraint;
                        constraints.emplace(constraint);
                    }
                }

                String comment;
                if (column_def_json.contains("column_comment")) {
                    comment = column_def_json["column_comment"];
                }

                SharedPtr<ParsedExpr> default_expr = nullptr;
                if (column_def_json.contains("default")) {
                    default_expr = ConstantExpr::Deserialize(column_def_json["default"]);
                }

                SharedPtr<ColumnDef> column_def = MakeShared<ColumnDef>(column_id, data_type, column_name, constraints, comment, default_expr);
                columns.emplace_back(column_def);
            }

            String table_comment;
            auto table_def = TableDef::Make(MakeShared<String>(db_name), MakeShared<String>(table_name), MakeShared<String>(table_comment), columns);
            Optional<TableMeeta> table_meta;
            String dir_path = table_entry_json["table_entry_dir"];
            dir_set_.emplace(dir_path);
            dir_path = fmt::format("{}/{}", db_path, dir_path);
            if (!is_vfs) {
                if (!std::filesystem::exists(dir_path)) {
                    UnrecoverableError("Data does not exist.");
                }
            }
            status = AddNewTable(db_meta, table_id_str, table_begin_ts, table_commit_ts, table_def, table_meta);
            if (!status.ok()) {
                return status;
            }

            SegmentID unsealed_segment_id = table_entry_json["unsealed_id"];
            // There might be missing some field.
            table_meta->SetUnsealedSegmentID(unsealed_segment_id);

            if (table_entry_json.contains("segments")) {
                for (auto &segment_json : table_entry_json["segments"]) {
                    if (segment_json["deleted"]) {
                        continue;
                    }
                    status = TransformCatalogSegment(table_meta.value(), segment_json, db_path, is_vfs);
                    if (!status.ok()) {
                        return status;
                    }
                }
            }

            if (table_entry_json.contains("table_indexes")) {
                for (auto &index_json : table_entry_json["table_indexes"]) {
                    status = TransformCatalogTableIndex(table_meta.value(), index_json);
                    if (!status.ok()) {
                        return status;
                    }
                }
            }
        }
    }
    return Status::OK();
}

Status NewCatalog::TransformCatalogSegment(TableMeeta &table_meta, const nlohmann::json &segment_entry_json, const String &db_path, bool is_vfs) {
    TxnTimeStamp segment_commit_ts = segment_entry_json["commit_ts"];

    Optional<SegmentMeta> segment_meta;
    String dir_path = segment_entry_json["segment_dir"];
    dir_set_.emplace(dir_path);
    dir_path = fmt::format("{}/{}", db_path, dir_path);
    if (!is_vfs) {
        if (!std::filesystem::exists(dir_path)) {
            UnrecoverableError("Data does not exist.");
        }
    }
    Status status = NewCatalog::AddNewSegment1(table_meta, segment_commit_ts, segment_meta);
    if (!status.ok()) {
        return status;
    }

    if (segment_entry_json.contains("block_entries")) {
        for (const auto &block_entry_json : segment_entry_json["block_entries"]) {
            status = TransformCatalogBlock(segment_meta.value(), block_entry_json, db_path, is_vfs);
            if (!status.ok()) {
                return status;
            }
        }
    }
    return Status::OK();
}

Status NewCatalog::TransformCatalogBlock(SegmentMeta &segment_meta, const nlohmann::json &block_entry_json, const String &db_path, bool is_vfs) {
    TxnTimeStamp block_commit_ts = block_entry_json["commit_ts"];
    Optional<BlockMeta> block_meta;

    String dir_path = block_entry_json["block_dir"];
    dir_set_.emplace(dir_path);
    dir_path = fmt::format("{}/{}", db_path, dir_path);
    if (!is_vfs) {
        if (!std::filesystem::exists(dir_path)) {
            UnrecoverableError("Data does not exist.");
        }
    }

    dir_path = block_entry_json["version_file"];
    dir_set_.emplace(dir_path);
    dir_path = fmt::format("{}/{}", db_path, dir_path);
    if (!is_vfs) {
        if (!std::filesystem::exists(dir_path)) {
            UnrecoverableError("Data does not exist.");
        }
    }

    Status status = NewCatalog::AddNewBlockForTransform(segment_meta, block_commit_ts, block_meta);

    for (const auto &block_column_json : block_entry_json["columns"]) {
        SizeT column_id = block_column_json["column_id"];
        dir_path = fmt::format("{}/{}.col", static_cast<String>(block_entry_json["block_dir"]), column_id);
        dir_set_.emplace(dir_path);
        SizeT next_outline_idx = block_column_json["next_outline_idx"];
        if (next_outline_idx) {
            dir_path = fmt::format("{}/col_{}_out_{}", static_cast<String>(block_entry_json["block_dir"]), column_id, next_outline_idx - 1);
            dir_set_.emplace(dir_path);
        }
        Status status = TransformCatalogBlockColumn(block_meta.value(), block_column_json);
        if (!status.ok()) {
            return status;
        }
    }
    return Status::OK();
}

Status NewCatalog::TransformCatalogBlockColumn(BlockMeta &block_meta, const nlohmann::json &block_column_entry_json) {
    Optional<ColumnMeta> column_meta;
    SizeT column_id = block_column_entry_json["column_id"];
    TxnTimeStamp commit_ts = block_column_entry_json["commit_ts"];
    Status status = NewCatalog::AddNewBlockColumnForTransform(block_meta, column_id, column_meta, commit_ts);
    return Status::OK();
}

Status NewCatalog::TransformCatalogTableIndex(TableMeeta &table_meta, const nlohmann::json &table_index_entry_json) {
    // Get the latest index id and lock the id
    auto [index_id_str, status] = table_meta.GetNextIndexID();
    if (!status.ok()) {
        return status;
    }

    auto &entries = table_index_entry_json["index_entries"];
    TxnTimeStamp index_commit_ts;
    for (const auto &index_entry_json : entries) {
        index_commit_ts = index_entry_json["commit_ts"];
        Optional<TableIndexMeeta> table_index_meta;

        auto index_name_str = index_entry_json["index_base"]["index_name"];
        SharedPtr<String> index_name_ptr = MakeShared<String>(index_name_str);

        indexstr_to_idstr_[index_name_str] = index_id_str;

        auto index_comment_str = index_entry_json["index_base"]["index_comment"];
        SharedPtr<String> index_comment_ptr = MakeShared<String>(index_comment_str);

        const String file_name = index_entry_json["index_base"]["file_name"];

        // auto index_base_ptr = MakeShared<IndexBase>(index_name_ptr);
        // status = AddNewTableIndex(table_meta, index_id_str, index_commit_ts, index_base_ptr, table_index_meta);

        Vector<String> column_names;
        for (auto column_name : index_entry_json["index_base"]["column_names"]) {
            column_names.push_back(column_name);
        }

        SharedPtr<IndexBase> index_base;

        const auto &type = IndexInfo::StringToIndexType(index_entry_json["index_base"]["index_type"].get<String>());

        Vector<InitParameter *> index_param_list;

        switch (type) {
            case IndexType::kSecondary:
                index_base = IndexSecondary::Make(index_name_ptr, index_comment_ptr, file_name, column_names);
                break;

            case IndexType::kIVF:
                index_param_list = {new InitParameter{"metric", "l2"},
                                    new InitParameter{"scalar_quantization_bits", "4"},
                                    new InitParameter{"centroids_num_ratio", "0.33"},
                                    new InitParameter{"storage_type", "scalar_quantization"}};
                index_base = IndexIVF::Make(index_name_ptr, index_comment_ptr, file_name, column_names, index_param_list);
                break;

            case IndexType::kHnsw:
                index_param_list = {new InitParameter{"metric", "l2"},
                                    new InitParameter{"encode", "plain"},
                                    new InitParameter{"m", "16"},
                                    new InitParameter{"ef_construction", "200"}};
                index_base = IndexHnsw::Make(index_name_ptr, index_comment_ptr, file_name, column_names, index_param_list);
                break;

            case IndexType::kFullText:
                // index_param_list.emplace_back(new InitParameter("analyzer", "chinese"));
                index_base = IndexFullText::Make(index_name_ptr, index_comment_ptr, file_name, column_names, index_param_list);
                break;

            case IndexType::kBMP:
                index_param_list = {new InitParameter{"block_size", "16"}, new InitParameter{"compress_type", "compress"}};
                index_base = IndexBMP::Make(index_name_ptr, index_comment_ptr, file_name, column_names, index_param_list);
                break;

            case IndexType::kEMVB:
                index_param_list = {new InitParameter{"pq_subspace_num", "32"}, new InitParameter{"pq_subspace_bits", "8"}};
                index_base = IndexEMVB::Make(index_name_ptr, index_comment_ptr, file_name, column_names, index_param_list);
                break;

            default:
                UnrecoverableError("Unsupported index type: " + IndexInfo::IndexTypeToString(type));
        }

        for (auto *param : index_param_list) {
            delete param;
        }

        // MakeShared<IndexBase>(IndexBase(index_type,index_name_ptr,index_comment_ptr,file_name,column_names));

        status = AddNewTableIndex(table_meta, index_id_str, index_commit_ts, index_base, table_index_meta);

        // explicit IndexBase(IndexType index_type,
        //               SharedPtr<String> index_name,
        //              SharedPtr<String> index_comment,
        //               const String &file_name,
        //               Vector<String> column_names)
        //: index_type_(index_type), index_name_(std::move(index_name)), index_comment_(std::move(index_comment)), file_name_(file_name),
        //  column_names_(std::move(column_names))
        if (!status.ok()) {
            return status;
        }
    }
    // TxnTimeStamp index_commit_ts = entries["commit_ts"];
    //  Optional<TableIndexMeeta> table_index_meta;
    //  auto index_name_str = table_index_entry_json["index_name"];
    //  SharedPtr<String> index_name_ptr = MakeShared<String>(index_name_str);
    //  auto index_base_ptr = MakeShared<IndexBase>(index_name_ptr);
    //  status = AddNewTableIndex(table_meta, index_id_str, index_commit_ts, index_base_ptr, table_index_meta);
    return Status::OK();
}

Status NewCatalog::TransformCatalogSegmentIndex(TableIndexMeeta &table_index_meta, const nlohmann::json &segment_index_entry_json) {

    for (const auto &index_entry_json : segment_index_entry_json) {
        SegmentID segment_id = index_entry_json["segment_id"];
        Optional<SegmentIndexMeta> segment_index_meta;
        Status status = AddNewSegmentIndex(table_index_meta, segment_id, segment_index_meta);
        if (!status.ok()) {
            return status;
        }
    }
    // AddNewSegmentIndex(TableIndexMeeta &table_index_meta, SegmentID segment_id, Optional<SegmentIndexMeta> &segment_index_meta);
    return Status::OK();
}

Status NewCatalog::TransformCatalogChunkIndex(SegmentIndexMeta &segment_index_meta, const nlohmann::json &chunk_index_entry_json) {

    for (const auto &index_entry_json : chunk_index_entry_json) {
        ChunkID chunk_id = index_entry_json["chunk_id"];
        RowID base_row_id = RowID(index_entry_json["base_rowid"].get<uint64_t>());
        SizeT row_count = index_entry_json["row_count"];
        String base_name = index_entry_json["base_name"];
        Optional<ChunkIndexMeta> chunk_index_meta;
        AddNewChunkIndex(segment_index_meta, chunk_id, base_row_id, row_count, base_name, row_count, chunk_index_meta);
    }
    // static Status AddNewChunkIndex(SegmentIndexMeta &segment_index_meta,
    //                                ChunkID chunk_id,
    //                                RowID base_row_id,
    //                                SizeT row_count,
    //                                const String &base_name,
    //                                SizeT index_size,
    //                                Optional<ChunkIndexMeta> &chunk_index_meta);
    return Status::OK();
}

String NewCatalog::GetPathNameTail(const String &path) {
    SizeT delimiter_i = path.rfind('/');
    if (delimiter_i == String::npos) {
        return path;
    }
    return path.substr(delimiter_i + 1);
}

Status NewCatalog::AddBlockLock(String block_key) {
    bool insert_success = false;
    HashMap<String, SharedPtr<BlockLock>>::iterator iter;
    {
        std::unique_lock lock(block_lock_mtx_);
        std::tie(iter, insert_success) = block_lock_map_.emplace(std::move(block_key), MakeShared<BlockLock>());
    }
    if (!insert_success) {
        return Status::CatalogError(fmt::format("Block key: {} already exists", iter->first));
    }
    return Status::OK();
}

Status NewCatalog::AddBlockLock(String block_key, TxnTimeStamp checkpoint_ts) {
    bool insert_success = false;
    HashMap<String, SharedPtr<BlockLock>>::iterator iter;
    {
        std::unique_lock lock(block_lock_mtx_);
        std::tie(iter, insert_success) = block_lock_map_.emplace(std::move(block_key), MakeShared<BlockLock>(checkpoint_ts));
    }
    if (!insert_success) {
        return Status::CatalogError(fmt::format("Block key: {} already exists", iter->first));
    }
    return Status::OK();
}

Status NewCatalog::GetBlockLock(const String &block_key, SharedPtr<BlockLock> &block_lock) {
    block_lock = nullptr;
    {
        std::shared_lock<std::shared_mutex> lck(block_lock_mtx_);
        if (auto iter = block_lock_map_.find(block_key); iter != block_lock_map_.end()) {
            block_lock = iter->second;
        }
    }
    if (block_lock == nullptr) {
        return Status::CatalogError(fmt::format("Block key: {} not found", block_key));
    }
    return Status::OK();
}

Status NewCatalog::DropBlockLockByBlockKey(const String &block_key) {
    bool delete_success = false;
    {
        std::unique_lock lock(block_lock_mtx_);
        delete_success = block_lock_map_.erase(block_key) > 0;
    }
    if (!delete_success) {
        LOG_WARN(fmt::format("Block key: {} not found", block_key));
    }
    return Status::OK();
}

SharedPtr<MemIndex> NewCatalog::GetMemIndex(const String &mem_index_key) {
    std::shared_lock<std::shared_mutex> lck(mem_index_mtx_);
    if (mem_index_map_.contains(mem_index_key)) {
        return mem_index_map_[mem_index_key];
    }
    return nullptr;
}

bool NewCatalog::GetOrSetMemIndex(const String &mem_index_key, SharedPtr<MemIndex> &mem_index) {
    std::unique_lock<std::shared_mutex> lck(mem_index_mtx_);
    if (mem_index_map_.contains(mem_index_key)) {
        mem_index = mem_index_map_[mem_index_key];
        return false;
    }
    mem_index_map_.emplace(mem_index_key, mem_index);
    return true;
}

Status NewCatalog::DropMemIndexByMemIndexKey(const String &mem_index_key) {
    bool delete_success = false;
    {
        std::unique_lock lock(mem_index_mtx_);
        delete_success = mem_index_map_.erase(mem_index_key) > 0;
    }
    if (!delete_success) {
        LOG_WARN(fmt::format("MemIndex key: {} not found", mem_index_key));
    }
    return Status::OK();
}

Vector<Pair<String, String>> NewCatalog::GetAllMemIndexInfo() {
    Vector<Pair<String, String>> result;
    {
        std::unique_lock lock(mem_index_mtx_);
        for (const auto &mem_index_pair : mem_index_map_) {
            if (mem_index_pair.second->memory_hnsw_index_ != nullptr) {
                result.push_back({mem_index_pair.first, "hnsw"});
                continue;
            }
            if (mem_index_pair.second->memory_ivf_index_ != nullptr) {
                result.push_back({mem_index_pair.first, "ivf"});
                continue;
            }
            if (mem_index_pair.second->memory_indexer_ != nullptr) {
                result.push_back({mem_index_pair.first, "full-text"});
                continue;
            }
            if (mem_index_pair.second->memory_secondary_index_ != nullptr) {
                result.push_back({mem_index_pair.first, "secondary"});
                continue;
            }
            if (mem_index_pair.second->memory_emvb_index_ != nullptr) {
                result.push_back({mem_index_pair.first, "emvb"});
                continue;
            }
            if (mem_index_pair.second->memory_bmp_index_ != nullptr) {
                result.push_back({mem_index_pair.first, "bmp"});
                continue;
            }
            result.push_back({mem_index_pair.first, "empty"});
        }
    }

    return result;
}

<<<<<<< HEAD
Status NewCatalog::SetMemIndexDump(const String &table_key) {
    LOG_INFO(fmt::format("SetMemIndexDump {}", table_key));
    std::unique_lock lock(mem_index_mtx_);
    if (!table_lock_for_mem_index_.contains(table_key)) {
        table_lock_for_mem_index_[table_key] = MakeShared<TableLockForMemIndex>();
    }
    TableLockForMemIndex *table_lock_for_mem_index = table_lock_for_mem_index_[table_key].get();
    if (table_lock_for_mem_index->append_count_ > 0) {
        return Status::DumpingMemIndex(fmt::format("Table key: {} is appending mem index", table_key));
    }

    if (table_lock_for_mem_index->dumping_mem_index_) {
        return Status::DumpingMemIndex(fmt::format("Table key: {} is dumping mem index", table_key));
    }
    table_lock_for_mem_index->dumping_mem_index_ = true;
    return Status::OK();
}

Status NewCatalog::UnsetMemIndexDump(const String &table_key) {
    LOG_INFO(fmt::format("UnsetMemIndexDump {}", table_key));
    std::unique_lock lock(mem_index_mtx_);
    if (!table_lock_for_mem_index_.contains(table_key)) {
        UnrecoverableError(fmt::format("Table key: {} isn't found in mem index dump", table_key));
    }
    TableLockForMemIndex *table_lock_for_mem_index = table_lock_for_mem_index_[table_key].get();
    if (!table_lock_for_mem_index->dumping_mem_index_) {
        return Status::DumpingMemIndex(fmt::format("Table key: {} isn't dumping mem index", table_key));
    }

    table_lock_for_mem_index->dumping_mem_index_ = false;
    if (table_lock_for_mem_index->append_count_ == 0) {
        table_lock_for_mem_index_.erase(table_key);
    } else {
        UnrecoverableError(fmt::format("Table key: {} is appending, why unset mem index dump", table_key));
    }

    return Status::OK();
}

bool NewCatalog::IsMemIndexDump(const String &table_key) {
    std::unique_lock lock(mem_index_mtx_);
    if (!table_lock_for_mem_index_.contains(table_key)) {
        return false;
    }

    return table_lock_for_mem_index_[table_key]->dumping_mem_index_;
}

=======
>>>>>>> 58121631
Status NewCatalog::AddFtIndexCache(String ft_index_cache_key, SharedPtr<TableIndexReaderCache> ft_index_cache) {
    bool insert_success = false;
    HashMap<String, SharedPtr<TableIndexReaderCache>>::iterator iter;
    {
        std::unique_lock lock(ft_index_cache_mtx_);
        std::tie(iter, insert_success) = ft_index_cache_map_.emplace(std::move(ft_index_cache_key), std::move(ft_index_cache));
    }
    if (!insert_success) {
        return Status::CatalogError(fmt::format("FtIndexCache key: {} already exists", iter->first));
    }
    return Status::OK();
}

Status NewCatalog::GetFtIndexCache(const String &ft_index_cache_key, SharedPtr<TableIndexReaderCache> &ft_index_cache) {
    ft_index_cache = nullptr;
    {
        std::shared_lock<std::shared_mutex> lck(ft_index_cache_mtx_);
        if (auto iter = ft_index_cache_map_.find(ft_index_cache_key); iter != ft_index_cache_map_.end()) {
            ft_index_cache = iter->second;
        }
    }
    if (ft_index_cache == nullptr) {
        return Status::CatalogError(fmt::format("FtIndexCache key: {} not found", ft_index_cache_key));
    }
    return Status::OK();
}

Status NewCatalog::DropFtIndexCacheByFtIndexCacheKey(const String &ft_index_cache_key) {
    bool delete_success = false;
    {
        std::unique_lock lock(ft_index_cache_mtx_);
        delete_success = ft_index_cache_map_.erase(ft_index_cache_key) > 0;
    }
    if (!delete_success) {
        return Status::CatalogError(fmt::format("FtIndexCache key: {} not found", ft_index_cache_key));
    }
    return Status::OK();
}

Status NewCatalog::AddSegmentUpdateTS(String segment_update_ts_key, SharedPtr<SegmentUpdateTS> segment_update_ts) {
    bool insert_success = false;
    HashMap<String, SharedPtr<SegmentUpdateTS>>::iterator iter;
    {
        std::unique_lock lock(segment_update_ts_mtx_);
        std::tie(iter, insert_success) = segment_update_ts_map_.emplace(std::move(segment_update_ts_key), std::move(segment_update_ts));
    }
    if (!insert_success) {
        return Status::CatalogError(fmt::format("SegmentUpdateTS key: {} already exists", iter->first));
    }
    return Status::OK();
}

Status NewCatalog::GetSegmentUpdateTS(const String &segment_update_ts_key, SharedPtr<SegmentUpdateTS> &segment_update_ts) {
    segment_update_ts = nullptr;
    {
        std::shared_lock<std::shared_mutex> lck(segment_update_ts_mtx_);
        if (auto iter = segment_update_ts_map_.find(segment_update_ts_key); iter != segment_update_ts_map_.end()) {
            segment_update_ts = iter->second;
        }
    }
    if (segment_update_ts == nullptr) {
        return Status::CatalogError(fmt::format("Get SegmentUpdateTS key: {} not found", segment_update_ts_key));
    }
    return Status::OK();
}

Status NewCatalog::DropSegmentUpdateTSByKey(const String &segment_update_ts_key) {
    bool delete_success = false;
    {
        std::unique_lock lock(segment_update_ts_mtx_);
        delete_success = segment_update_ts_map_.erase(segment_update_ts_key) > 0;
    }
    if (!delete_success) {
        return Status::CatalogError(fmt::format("Drop SegmentUpdateTS key: {} not found", segment_update_ts_key));
    }
    return Status::OK();
}

void NewCatalog::GetCleanedMeta(TxnTimeStamp ts, Vector<UniquePtr<MetaKey>> &metas, KVInstance *kv_instance) {
    auto GetCleanedMetaImpl = [&](const Vector<String> &keys) {
        const String &type_str = keys[1];
        const String &meta_str = keys[2];
        auto meta_infos = infinity::Partition(meta_str, '/');
        if (type_str == "db") {
            metas.emplace_back(MakeUnique<DBMetaKey>(std::move(meta_infos[0]), std::move(meta_infos[1])));
        } else if (type_str == "tbl") {
            metas.emplace_back(MakeUnique<TableMetaKey>(std::move(meta_infos[0]), std::move(meta_infos[1]), std::move(meta_infos[2])));
        } else if (type_str == "seg") {
            metas.emplace_back(MakeUnique<SegmentMetaKey>(std::move(meta_infos[0]), std::move(meta_infos[1]), std::stoull(meta_infos[2])));
        } else if (type_str == "blk") {
            metas.emplace_back(
                MakeUnique<BlockMetaKey>(std::move(meta_infos[0]), std::move(meta_infos[1]), std::stoull(meta_infos[2]), std::stoull(meta_infos[3])));
        } else if (type_str == "blk_col") {
            metas.emplace_back(MakeUnique<ColumnMetaKey>(std::move(meta_infos[0]),
                                                         std::move(meta_infos[1]),
                                                         std::stoull(meta_infos[2]),
                                                         std::stoull(meta_infos[3]),
                                                         ColumnDef::FromJson(nlohmann::json::parse(std::move(meta_infos[4])))));
        } else if (type_str == "idx") {
            metas.emplace_back(MakeUnique<TableIndexMetaKey>(std::move(meta_infos[0]),
                                                             std::move(meta_infos[1]),
                                                             std::move(meta_infos[2]),
                                                             std::move(meta_infos[3])));
        } else if (type_str == "idx_seg") {
            metas.emplace_back(MakeUnique<SegmentIndexMetaKey>(std::move(meta_infos[0]),
                                                               std::move(meta_infos[1]),
                                                               std::move(meta_infos[2]),
                                                               std::stoull(meta_infos[3])));
        } else if (type_str == "idx_chunk") {
            metas.emplace_back(MakeUnique<ChunkIndexMetaKey>(std::move(meta_infos[0]),
                                                             std::move(meta_infos[1]),
                                                             std::move(meta_infos[2]),
                                                             std::stoull(meta_infos[3]),
                                                             std::stoull(meta_infos[4])));
        } else {
            UnrecoverableError("Unknown meta key type.");
        }
    };

    constexpr std::string drop_prefix = "drop";
    auto iter = kv_instance->GetIterator();
    iter->Seek(drop_prefix);
    String drop_key, drop_ts_str;
    TxnTimeStamp drop_ts;
    Vector<String> drop_keys;

    while (iter->Valid() && iter->Key().starts_with(drop_prefix)) {
        drop_key = iter->Key().ToString();
        drop_ts_str = iter->Value().ToString();
        drop_ts = std::stoull(drop_ts_str); // It might not be an integer
        if (drop_ts <= ts) {
            drop_keys.emplace_back(drop_key);
        }
        iter->Next();
    }

    for (const auto &drop_key : drop_keys) {
        auto keys = infinity::Partition(drop_key, '|');
        GetCleanedMetaImpl(keys);

        // delete from kv_instance
        Status status = kv_instance->Delete(drop_key);
        if (!status.ok()) {
            UnrecoverableError(fmt::format("Remove clean meta failed. {}", *status.msg_));
        }
    }
}

Status NewCatalog::IncrLatestID(String &id_str, std::string_view id_name) {
    UniquePtr<KVInstance> kv_instance = kv_store_->GetInstance();
    Status s = kv_instance->Get(id_name.data(), id_str);
    if (!s.ok()) {
        kv_instance->Rollback();
        return s;
    }
    SizeT id_num = std::stoull(id_str);
    ++id_num;
    s = kv_instance->Put(id_name.data(), fmt::format("{}", id_num));
    if (!s.ok()) {
        kv_instance->Rollback();
        return s;
    }
    s = kv_instance->Commit();
    return s;
}

SharedPtr<MetaTree> NewCatalog::MakeMetaTree() const {
    auto entries = this->MakeMetaKeys();
    auto meta_tree_ptr = MetaTree::MakeMetaTree(entries);
    return meta_tree_ptr;
}

Vector<SharedPtr<MetaKey>> NewCatalog::MakeMetaKeys() const {
    auto kv_instance_ptr = kv_store_->GetInstance();
    auto all_key_values = kv_instance_ptr->GetAllKeyValue();
    auto meta_count = all_key_values.size();

    Vector<SharedPtr<MetaKey>> meta_keys;
    meta_keys.reserve(meta_count);

    for (SizeT idx = 0; idx < meta_count; ++idx) {
        const auto &pair = all_key_values[idx];
        SharedPtr<MetaKey> meta_key = MetaParse(pair.first, pair.second);
        if (meta_key == nullptr) {
            LOG_ERROR(fmt::format("Can't parse {}: {}: {}", idx, pair.first, pair.second));
        } else {
            LOG_INFO(fmt::format("META[{}] KEY: {}", idx, meta_key->ToString()));
        }
        meta_keys.emplace_back(meta_key);
    }

    auto new_end = std::remove_if(meta_keys.begin(), meta_keys.end(), [&](const auto &meta_key) {
        if (meta_key->type_ == MetaType::kPmPath) {
            auto pm_path_key = static_cast<PmPathMetaKey *>(meta_key.get());
            nlohmann::json pm_path_json = nlohmann::json::parse(pm_path_key->value_);
            String object_key = pm_path_json["obj_key"];
            if (object_key == "KEY_EMPTY") {
                kv_instance_ptr->Delete(KeyEncode::PMObjectKey(pm_path_key->path_key_));
                return true;
            }
        }
        return false;
    });
    meta_keys.erase(new_end, meta_keys.end());

    kv_instance_ptr->Commit();
    return meta_keys;
}

Status NewCatalog::RestoreCatalogCache(Storage *storage_ptr) {
    LOG_INFO("Restore catalog cache");

    auto meta_tree = this->MakeMetaTree();
    // Vector<> = meta_tree->Check();
    String meta_tree_str = meta_tree->ToJson().dump(4);
    LOG_INFO(meta_tree_str);

    system_cache_ = meta_tree->RestoreSystemCache(storage_ptr);
    // Vector<MetaTableObject *> table_ptrs = meta_tree->ListTables();
    // for (const auto &table_ptr : table_ptrs) {
    //     SegmentID unsealed_segment_id = table_ptr->GetUnsealedSegmentID();
    //     SegmentID next_segment_id = table_ptr->GetNextSegmentID();
    //     SizeT current_segment_row_count = table_ptr->GetCurrentSegmentRowCount(storage_ptr);
    //     LOG_INFO(fmt::format("Table: {}, unsealed_segment_id: {}, next_segment_id: {}, current_segment_row_count: {}",
    //                          table_ptr->GetTableName(),
    //                          unsealed_segment_id,
    //                          next_segment_id,
    //                          current_segment_row_count));
    // }

    return Status::OK();
}

SharedPtr<SystemCache> NewCatalog::GetSystemCache() const { return system_cache_; }

SystemCache *NewCatalog::GetSystemCachePtr() const { return system_cache_.get(); }

KVStore *NewCatalog::kv_store() const { return kv_store_; }

} // namespace infinity<|MERGE_RESOLUTION|>--- conflicted
+++ resolved
@@ -1105,16 +1105,16 @@
 
 SharedPtr<MemIndex> NewCatalog::GetMemIndex(const String &mem_index_key) {
     std::shared_lock<std::shared_mutex> lck(mem_index_mtx_);
-    if (mem_index_map_.contains(mem_index_key)) {
-        return mem_index_map_[mem_index_key];
+    if (auto iter = mem_index_map_.find(mem_index_key); iter != mem_index_map_.end()) {
+        return iter->second;
     }
     return nullptr;
 }
 
 bool NewCatalog::GetOrSetMemIndex(const String &mem_index_key, SharedPtr<MemIndex> &mem_index) {
     std::unique_lock<std::shared_mutex> lck(mem_index_mtx_);
-    if (mem_index_map_.contains(mem_index_key)) {
-        mem_index = mem_index_map_[mem_index_key];
+    if (auto iter = mem_index_map_.find(mem_index_key); iter != mem_index_map_.end()) {
+        mem_index = iter->second;
         return false;
     }
     mem_index_map_.emplace(mem_index_key, mem_index);
@@ -1169,57 +1169,6 @@
     return result;
 }
 
-<<<<<<< HEAD
-Status NewCatalog::SetMemIndexDump(const String &table_key) {
-    LOG_INFO(fmt::format("SetMemIndexDump {}", table_key));
-    std::unique_lock lock(mem_index_mtx_);
-    if (!table_lock_for_mem_index_.contains(table_key)) {
-        table_lock_for_mem_index_[table_key] = MakeShared<TableLockForMemIndex>();
-    }
-    TableLockForMemIndex *table_lock_for_mem_index = table_lock_for_mem_index_[table_key].get();
-    if (table_lock_for_mem_index->append_count_ > 0) {
-        return Status::DumpingMemIndex(fmt::format("Table key: {} is appending mem index", table_key));
-    }
-
-    if (table_lock_for_mem_index->dumping_mem_index_) {
-        return Status::DumpingMemIndex(fmt::format("Table key: {} is dumping mem index", table_key));
-    }
-    table_lock_for_mem_index->dumping_mem_index_ = true;
-    return Status::OK();
-}
-
-Status NewCatalog::UnsetMemIndexDump(const String &table_key) {
-    LOG_INFO(fmt::format("UnsetMemIndexDump {}", table_key));
-    std::unique_lock lock(mem_index_mtx_);
-    if (!table_lock_for_mem_index_.contains(table_key)) {
-        UnrecoverableError(fmt::format("Table key: {} isn't found in mem index dump", table_key));
-    }
-    TableLockForMemIndex *table_lock_for_mem_index = table_lock_for_mem_index_[table_key].get();
-    if (!table_lock_for_mem_index->dumping_mem_index_) {
-        return Status::DumpingMemIndex(fmt::format("Table key: {} isn't dumping mem index", table_key));
-    }
-
-    table_lock_for_mem_index->dumping_mem_index_ = false;
-    if (table_lock_for_mem_index->append_count_ == 0) {
-        table_lock_for_mem_index_.erase(table_key);
-    } else {
-        UnrecoverableError(fmt::format("Table key: {} is appending, why unset mem index dump", table_key));
-    }
-
-    return Status::OK();
-}
-
-bool NewCatalog::IsMemIndexDump(const String &table_key) {
-    std::unique_lock lock(mem_index_mtx_);
-    if (!table_lock_for_mem_index_.contains(table_key)) {
-        return false;
-    }
-
-    return table_lock_for_mem_index_[table_key]->dumping_mem_index_;
-}
-
-=======
->>>>>>> 58121631
 Status NewCatalog::AddFtIndexCache(String ft_index_cache_key, SharedPtr<TableIndexReaderCache> ft_index_cache) {
     bool insert_success = false;
     HashMap<String, SharedPtr<TableIndexReaderCache>>::iterator iter;
