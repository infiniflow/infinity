--- conflicted
+++ resolved
@@ -488,15 +488,6 @@
 }
 
 Status SystemCache::AddDbCacheNolock(const SharedPtr<DbCache> &db_cache) {
-<<<<<<< HEAD
-    // LOG_TRACE(fmt::format("Attempt to add db_name: {}, db_id: {}", db_cache->db_name(), db_cache->db_id()));
-    auto [iter2, insert_success2] = db_name_map_.emplace(db_cache->db_name(), db_cache->db_id());
-    if (!insert_success2) {
-        // LOG_TRACE(fmt::format("Duplicate db_name: {}, db_id: {}", db_cache->db_name(), db_cache->db_id()));
-        return Status::DuplicateDatabase(db_cache->db_name());
-    }
-=======
->>>>>>> a853186b
     auto [iter, insert_success] = db_cache_map_.emplace(db_cache->db_id(), db_cache);
     if (!insert_success) {
         UnrecoverableError(fmt::format("Db cache with id: {} already exists", db_cache->db_id()));
