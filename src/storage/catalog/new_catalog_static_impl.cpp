// Copyright(C) 2025 InfiniFlow, Inc. All rights reserved.
//
// Licensed under the Apache License, Version 2.0 (the "License");
// you may not use this file except in compliance with the License.
// You may obtain a copy of the License at
//
//     https://www.apache.org/licenses/LICENSE-2.0
//
// Unless required by applicable law or agreed to in writing, software
// distributed under the License is distributed on an "AS IS" BASIS,
// WITHOUT WARRANTIES OR CONDITIONS OF ANY KIND, either express or implied.
// See the License for the specific language governing permissions and
// limitations under the License.

module infinity_core:new_catalog_static.impl;

import :new_catalog;
import :block_version;
import :infinity_exception;
import :table_def;
import :kv_code;
import :kv_store;
import :column_vector;
import :wal_entry;
import :infinity_context;
import :logger;
import :default_values;
import :new_txn;
import :data_access_state;
import :roaring_bitmap;
import :catalog_meta;
import :db_meta;
import :table_meta;
import :segment_meta;
import :block_meta;
import :column_meta;
import :table_index_meta;
import :segment_index_meta;
import :chunk_index_meta;
import :mem_index;
import :scalar_function_set;
import :special_function;
import :meta_cache;
import :utility;

import std;
import third_party;

import logical_type;
import data_type;
import column_def;
import row_id;

namespace infinity {

// namespace {

// std::string IndexFileName(ChunkID chunk_id) { return fmt::format("chunk_{}.idx", chunk_id); }

// } // namespace

void NewTxnGetVisibleRangeState::Init(std::shared_ptr<BlockLock> block_lock,
                                      FileWorker *version_buffer_obj,
                                      TxnTimeStamp begin_ts,
                                      TxnTimeStamp commit_ts) {
    block_lock_ = std::move(block_lock);
    version_buffer_obj_ = std::move(version_buffer_obj);
    begin_ts_ = begin_ts;
    commit_ts_ = commit_ts;
    {
        std::shared_lock<std::shared_mutex> lock(block_lock_->mtx_);
        const BlockVersion *block_version{};
        version_buffer_obj_->Read(block_version);
        block_offset_end_ = block_version->GetRowCount(begin_ts_);
    }
}

bool NewTxnGetVisibleRangeState::Next(BlockOffset block_offset_begin, std::pair<BlockOffset, BlockOffset> &visible_range) {
    if (end_) {
        return false;
    }

    const BlockVersion *block_version{};
    version_buffer_obj_->Read(block_version);

    if (block_offset_begin == block_offset_end_) {
        auto [offset, commit_cnt] = block_version->GetCommitRowCount(commit_ts_);
        visible_range = {offset, offset + commit_cnt};
        end_ = true;
        return commit_cnt;
    }

    std::shared_lock<std::shared_mutex> lock(block_lock_->mtx_);
    while (block_offset_begin < block_offset_end_ && block_version->CheckDelete(block_offset_begin, begin_ts_)) {
        ++block_offset_begin;
    }
    BlockOffset row_idx;
    for (row_idx = block_offset_begin; row_idx < block_offset_end_; ++row_idx) {
        if (block_version->CheckDelete(row_idx, begin_ts_)) {
            break;
        }
    }
    visible_range = {block_offset_begin, row_idx};
    return block_offset_begin < row_idx;
}

std::optional<BlockOffset> NewTxnBlockVisitor::Next() {
    if (end_) {
        return std::nullopt;
    }
    while (cur_ >= visible_range_.second) {
        // get next range (without delete) in [0, block_offset_end_) & commit_ts block
        bool has_next = visit_state_->Next(visible_range_.second, visible_range_);
        if (!has_next) {
            end_ = true;
            return std::nullopt;
        }
        cur_ = visible_range_.first;
    }
    return cur_++;
}

Status NewCatalog::InitCatalog(MetaCache *meta_cache, KVInstance *kv_instance, TxnTimeStamp checkpoint_ts) {
    Status status;

    std::vector<std::string> *db_id_strs_ptr;
    std::vector<std::string> *db_names_ptr = nullptr;
    CatalogMeta catalog_meta(kv_instance, meta_cache);
    status = catalog_meta.GetDBIDs(db_id_strs_ptr, &db_names_ptr);
    if (!status.ok()) {
        return status;
    }

    auto InitBlockColumn = [&](ColumnMeta &column_meta) { return column_meta.LoadSet(); };
    auto InitBlock = [&](BlockMeta &block_meta) {
        std::shared_ptr<std::vector<std::shared_ptr<ColumnDef>>> column_defs_ptr;
        std::tie(column_defs_ptr, status) = block_meta.segment_meta().table_meta().GetColumnDefs();
        if (!status.ok()) {
            return status;
        }
        for (size_t column_idx = 0; column_idx < column_defs_ptr->size(); ++column_idx) {
            ColumnMeta column_meta(column_idx, block_meta);
            status = InitBlockColumn(column_meta);
            if (!status.ok()) {
                return status;
            }
        }
        return block_meta.InitOrLoadSet(checkpoint_ts);
    };
    auto InitSegment = [&](SegmentMeta &segment_meta) {
        auto [block_ids, blocks_status] = segment_meta.GetBlockIDs1();
        if (!blocks_status.ok()) {
            return blocks_status;
        }
        for (BlockID block_id : *block_ids) {
            BlockMeta block_meta(block_id, segment_meta);
            blocks_status = InitBlock(block_meta);
            if (!blocks_status.ok()) {
                return status;
            }
        }

        return Status::OK();
    };
    auto InitChunkIndex = [&](ChunkID chunk_id, SegmentIndexMeta &segment_index_meta) {
        ChunkIndexMeta chunk_index_meta(chunk_id, segment_index_meta);
        Status status = chunk_index_meta.LoadSet();
        if (!status.ok()) {
            return status;
        }
        return Status::OK();
    };
    auto InitSegmentIndex = [&](SegmentID segment_id, TableIndexMeta &table_index_meta) {
        SegmentIndexMeta segment_index_meta(segment_id, table_index_meta);
        status = segment_index_meta.LoadSet();
        if (!status.ok()) {
            return status;
        }

        auto [chunk_ids_ptr, chunk_status] = segment_index_meta.GetChunkIDs1();
        if (!chunk_status.ok()) {
            return status;
        }
        for (ChunkID chunk_id : *chunk_ids_ptr) {
            status = InitChunkIndex(chunk_id, segment_index_meta);
            if (!status.ok()) {
                return status;
            }
        }
        return Status::OK();
    };
    auto InitTableIndex = [&](const std::string &index_id_str, const std::string &index_name_str, TableMeta &table_meta) {
        TableIndexMeta table_index_meta(index_id_str, index_name_str, table_meta);

        std::vector<SegmentID> *segment_ids_ptr = nullptr;
        std::tie(segment_ids_ptr, status) = table_index_meta.GetSegmentIndexIDs1();
        if (!status.ok()) {
            return status;
        }
        for (SegmentID segment_id : *segment_ids_ptr) {
            status = InitSegmentIndex(segment_id, table_index_meta);
            if (!status.ok()) {
                return status;
            }
        }
        return Status::OK();
    };
    auto InitTable = [&](const std::string &table_id_str, const std::string &table_name, DBMeta &db_meta) {
        TableMeta table_meta(db_meta.db_id_str(), table_id_str, table_name, kv_instance, checkpoint_ts, MAX_TIMESTAMP, meta_cache);

        std::vector<SegmentID> *segment_ids_ptr = nullptr;
        std::tie(segment_ids_ptr, status) = table_meta.GetSegmentIDs1();
        if (!status.ok()) {
            return status;
        }
        for (SegmentID segment_id : *segment_ids_ptr) {
            SegmentMeta segment_meta(segment_id, table_meta);
            status = InitSegment(segment_meta);
            if (!status.ok()) {
                return status;
            }
        }

        std::vector<std::string> *index_id_strs_ptr = nullptr;
        std::vector<std::string> *index_name_strs_ptr = nullptr;
        status = table_meta.GetIndexIDs(index_id_strs_ptr, &index_name_strs_ptr);
        if (!status.ok()) {
            return status;
        }
        size_t index_count = index_id_strs_ptr->size();
        for (size_t idx = 0; idx < index_count; ++idx) {
            const std::string &index_id_str = index_id_strs_ptr->at(idx);
            const std::string &index_name_str = index_name_strs_ptr->at(idx);
            status = InitTableIndex(index_id_str, index_name_str, table_meta);
            if (!status.ok()) {
                return status;
            }
        }

        status = table_meta.LoadSet();
        if (!status.ok()) {
            return status;
        }

        return Status::OK();
    };

    auto InitDB = [&](const std::string &db_id_str, const std::string &db_name) {
        DBMeta db_meta(db_id_str, db_name, kv_instance, meta_cache);

        std::vector<std::string> *table_id_strs_ptr = nullptr;
        std::vector<std::string> *table_names_ptr = nullptr;
        status = db_meta.GetTableIDs(table_id_strs_ptr, &table_names_ptr);
        if (!status.ok()) {
            return status;
        }
        size_t table_count = table_id_strs_ptr->size();
        for (size_t idx = 0; idx < table_count; ++idx) {
            const std::string &table_id_str = table_id_strs_ptr->at(idx);
            const std::string &table_name = table_names_ptr->at(idx);
            status = InitTable(table_id_str, table_name, db_meta);
            if (!status.ok()) {
                return status;
            }
        }
        return Status::OK();
    };

    size_t db_count = db_id_strs_ptr->size();
    for (size_t idx = 0; idx < db_count; ++idx) {
        const std::string &db_id_str = db_id_strs_ptr->at(idx);
        const std::string &db_name = db_names_ptr->at(idx);
        status = InitDB(db_id_str, db_name);
        if (!status.ok()) {
            return status;
        }
    }

    return Status::OK();
}

Status NewCatalog::MemIndexRecover(NewTxn *txn) {
    Status status;
    std::vector<std::string> *db_id_strs_ptr;
    std::vector<std::string> *db_names_ptr = nullptr;
    CatalogMeta catalog_meta(txn);
    status = catalog_meta.GetDBIDs(db_id_strs_ptr, &db_names_ptr);
    if (!status.ok()) {
        return status;
    }
    auto IndexRecoverTable = [&](TableMeta &table_meta) {
        std::vector<std::string> *index_id_strs_ptr = nullptr;
        std::vector<std::string> *index_name_strs_ptr = nullptr;
        status = table_meta.GetIndexIDs(index_id_strs_ptr, &index_name_strs_ptr);
        if (!status.ok()) {
            return status;
        }
        size_t index_count = index_id_strs_ptr->size();
        for (size_t idx = 0; idx < index_count; ++idx) {
            const std::string &index_id_str = index_id_strs_ptr->at(idx);
            const std::string &index_name_str = index_name_strs_ptr->at(idx);
            TableIndexMeta table_index_meta(index_id_str, index_name_str, table_meta);
            status = txn->RecoverMemIndex(table_index_meta);
            if (!status.ok()) {
                return status;
            }
        }
        return Status::OK();
    };
    auto IndexRecoverDB = [&](DBMeta &db_meta) {
        std::vector<std::string> *table_id_strs_ptr = nullptr;
        std::vector<std::string> *table_names_ptr = nullptr;
        status = db_meta.GetTableIDs(table_id_strs_ptr, &table_names_ptr);
        if (!status.ok()) {
            return status;
        }

        size_t table_count = table_id_strs_ptr->size();
        for (size_t idx = 0; idx < table_count; ++idx) {
            const std::string &table_id_str = table_id_strs_ptr->at(idx);
            const std::string &table_name = table_names_ptr->at(idx);
            TableMeta table_meta(db_meta.db_id_str(), table_id_str, table_name, txn);
            status = IndexRecoverTable(table_meta);
            if (!status.ok()) {
                return status;
            }
        }
        return Status::OK();
    };

    size_t db_count = db_id_strs_ptr->size();
    for (size_t idx = 0; idx < db_count; ++idx) {
        const std::string &db_id_str = db_id_strs_ptr->at(idx);
        const std::string &db_name = db_names_ptr->at(idx);

        DBMeta db_meta(db_id_str, db_name, txn);
        status = IndexRecoverDB(db_meta);
        if (!status.ok()) {
            return status;
        }
    }
    return Status::OK();
}

Status NewCatalog::GetAllMemIndexes(NewTxn *txn, std::vector<std::shared_ptr<MemIndex>> &mem_indexes, std::vector<MemIndexID> &mem_index_ids) {
    auto TraverseTableIndex =
        [&](TableIndexMeta &table_index_meta, const std::string &db_name, const std::string &table_name, const std::string &index_name) {
            auto [index_segment_ids_ptr, status] = table_index_meta.GetSegmentIndexIDs1();
            if (!status.ok()) {
                return status;
            }
            for (SegmentID segment_id : *index_segment_ids_ptr) {
                SegmentIndexMeta segment_index_meta(segment_id, table_index_meta);
                std::shared_ptr<MemIndex> mem_index = segment_index_meta.GetMemIndex();
                if (mem_index == nullptr || mem_index->IsDumping() ||
                    (mem_index->GetBaseMemIndex() == nullptr && mem_index->GetEMVBIndex() == nullptr)) {
                    continue;
                }
                mem_indexes.push_back(mem_index);
                mem_index_ids.push_back(MemIndexID{db_name, table_name, index_name, segment_id});
            }
            return Status::OK();
        };
    auto TraverseTable = [&](TableMeta &table_meta, const std::string &db_name, const std::string &table_name) {
        std::vector<std::string> *index_id_strs_ptr = nullptr;
        std::vector<std::string> *index_names_ptr = nullptr;
        Status status = table_meta.GetIndexIDs(index_id_strs_ptr, &index_names_ptr);
        if (!status.ok()) {
            return status;
        }
        for (size_t i = 0; i < index_id_strs_ptr->size(); ++i) {
            const std::string &index_id_str = (*index_id_strs_ptr)[i];
            const std::string &index_name = (*index_names_ptr)[i];
            TableIndexMeta table_index_meta(index_id_str, index_name, table_meta);
            status = TraverseTableIndex(table_index_meta, db_name, table_name, index_name);
            if (!status.ok()) {
                return status;
            }
        }
        return Status::OK();
    };
    auto TraverseDB = [&](DBMeta &db_meta, const std::string &db_name) {
        std::vector<std::string> *table_id_strs_ptr = nullptr;
        std::vector<std::string> *table_names_ptr = nullptr;
        Status status = db_meta.GetTableIDs(table_id_strs_ptr, &table_names_ptr);
        if (!status.ok()) {
            return status;
        }

        for (size_t i = 0; i < table_id_strs_ptr->size(); ++i) {
            const std::string &table_id_str = (*table_id_strs_ptr)[i];
            const std::string &table_name = (*table_names_ptr)[i];
            TableMeta table_meta(db_meta.db_id_str(), table_id_str, table_name, txn);
            status = TraverseTable(table_meta, db_name, table_name);
            if (!status.ok()) {
                return status;
            }
        }
        return Status::OK();
    };
    std::vector<std::string> *db_id_strs_ptr = nullptr;
    std::vector<std::string> *db_names_ptr = nullptr;
    CatalogMeta catalog_meta(txn);
    Status status = catalog_meta.GetDBIDs(db_id_strs_ptr, &db_names_ptr);
    if (!status.ok()) {
        return status;
    }
    for (size_t i = 0; i < db_id_strs_ptr->size(); ++i) {
        const std::string &db_id_str = (*db_id_strs_ptr)[i];
        const std::string &db_name = (*db_names_ptr)[i];
        DBMeta db_meta(db_id_str, db_name, txn);
        status = TraverseDB(db_meta, db_name);
        if (!status.ok()) {
            return status;
        }
    }
    return Status::OK();
}

Status NewCatalog::AddNewDB(NewTxn *txn,
                            const std::string &db_id_str,
                            TxnTimeStamp commit_ts,
                            const std::string &db_name,
                            const std::string *db_comment,
                            std::shared_ptr<DBMeta> &db_meta) {
    KVInstance *kv_instance = txn->kv_instance();

    std::string db_key = KeyEncode::CatalogDbKey(db_name, commit_ts);
    Status status = kv_instance->Put(db_key, db_id_str);
    if (!status.ok()) {
        return status;
    }

    db_meta = std::make_shared<DBMeta>(db_id_str, db_name, txn);
    status = db_meta->InitSet(db_comment);
    if (!status.ok()) {
        return status;
    }

    return Status::OK();
}

Status NewCatalog::CleanDB(DBMeta &db_meta, TxnTimeStamp begin_ts, UsageFlag usage_flag) {
    LOG_TRACE(fmt::format("CleanDB: cleaning db_id: {}", db_meta.db_id_str()));

    Status status;

    std::vector<std::string> *table_id_strs_ptr = nullptr;
    std::vector<std::string> *table_names_ptr = nullptr;
    status = db_meta.GetTableIDs(table_id_strs_ptr, &table_names_ptr);
    if (!status.ok()) {
        return status;
    }

    for (size_t i = 0; i < table_id_strs_ptr->size(); ++i) {
        const std::string &table_id_str = (*table_id_strs_ptr)[i];
        const std::string &table_name = (*table_names_ptr)[i];
        TableMeta table_meta(db_meta.db_id_str(), table_id_str, table_name, db_meta.kv_instance(), begin_ts, MAX_TIMESTAMP, db_meta.meta_cache());
        status = NewCatalog::CleanTable(table_meta, begin_ts, usage_flag);
        if (!status.ok()) {
            return status;
        }
    }

    status = db_meta.UninitSet(usage_flag);
    if (!status.ok()) {
        return status;
    }

    return Status::OK();
}

Status NewCatalog::AddNewTable(DBMeta &db_meta,
                               const std::string &table_id_str,
                               TxnTimeStamp begin_ts,
                               TxnTimeStamp commit_ts,
                               const std::shared_ptr<TableDef> &table_def,
                               std::shared_ptr<TableMeta> &table_meta) {
    // Create table a key value pair
    KVInstance *kv_instance = db_meta.kv_instance();
    const std::string &table_name = *table_def->table_name();
    std::string table_key = KeyEncode::CatalogTableKey(db_meta.db_id_str(), table_name, commit_ts);
    Status status = kv_instance->Put(table_key, table_id_str);
    if (!status.ok()) {
        return status;
    }

    table_meta = std::make_shared<TableMeta>(db_meta.db_id_str(), table_id_str, table_name, kv_instance, begin_ts, commit_ts, db_meta.meta_cache());
    status = table_meta->InitSet(table_def);
    if (!status.ok()) {
        return status;
    }
    return status;
}

Status NewCatalog::CleanTable(TableMeta &table_meta, TxnTimeStamp begin_ts, UsageFlag usage_flag) {
    LOG_TRACE(fmt::format("CleanTable: cleaning table_id: {}", table_meta.table_id_str()));

    Status status;

    std::vector<SegmentID> *segment_ids_ptr = nullptr;
    std::tie(segment_ids_ptr, status) = table_meta.GetSegmentIDs1();
    if (!status.ok()) {
        return status;
    }
    for (SegmentID segment_id : *segment_ids_ptr) {
        SegmentMeta segment_meta(segment_id, table_meta);
        status = NewCatalog::CleanSegment(segment_meta, begin_ts, usage_flag);
        if (!status.ok()) {
            return status;
        }
    }

    std::vector<std::string> *index_id_strs_ptr = nullptr;
    std::vector<std::string> *index_names_ptr = nullptr;
    status = table_meta.GetIndexIDs(index_id_strs_ptr, &index_names_ptr);
    if (!status.ok()) {
        return status;
    }
    for (size_t i = 0; i < index_id_strs_ptr->size(); ++i) {
        const std::string &index_id_str = (*index_id_strs_ptr)[i];
        const std::string &index_name_str = (*index_names_ptr)[i];
        TableIndexMeta table_index_meta(index_id_str, index_name_str, table_meta);
        status = NewCatalog::CleanTableIndex(table_index_meta, usage_flag);
        if (!status.ok()) {
            return status;
        }
    }

    status = table_meta.UninitSet(usage_flag);
    if (!status.ok()) {
        return status;
    }

    return Status::OK();
}

Status NewCatalog::AddNewTableIndex(TableMeta &table_meta,
                                    const std::string &index_id_str,
                                    TxnTimeStamp commit_ts,
                                    const std::shared_ptr<IndexBase> &index_base,
                                    std::shared_ptr<TableIndexMeta> &table_index_meta_ptr) {
    // Create index a key value pair
    KVInstance *kv_instance = table_meta.kv_instance();
    const std::string &index_name = *index_base->index_name_;
    std::string index_key = KeyEncode::CatalogIndexKey(table_meta.db_id_str(), table_meta.table_id_str(), index_name, commit_ts);
    Status status = kv_instance->Put(index_key, index_id_str);
    if (!status.ok()) {
        return status;
    }

    table_index_meta_ptr = std::make_shared<TableIndexMeta>(index_id_str, index_name, table_meta);
    status = table_index_meta_ptr->InitSet1(index_base, this);
    if (!status.ok()) {
        return status;
    }
    return Status::OK();
}

Status NewCatalog::CleanTableIndex(TableIndexMeta &table_index_meta, UsageFlag usage_flag) {
    LOG_TRACE(fmt::format("CleanTableIndex: cleaning table id: {}, index_id: {}",
                          table_index_meta.table_meta().table_id_str(),
                          table_index_meta.index_id_str()));

    auto [segment_ids_ptr, status] = table_index_meta.GetSegmentIndexIDs1();
    if (!status.ok()) {
        return status;
    }
    for (SegmentID segment_id : *segment_ids_ptr) {
        SegmentIndexMeta segment_index_meta(segment_id, table_index_meta);
        status = NewCatalog::CleanSegmentIndex(segment_index_meta, usage_flag);
        if (!status.ok()) {
            return status;
        }
    }

    status = table_index_meta.UninitSet1(usage_flag);
    if (!status.ok()) {
        return status;
    }

    return Status::OK();
}

Status
NewCatalog::AddNewSegmentWithID(TableMeta &table_meta, TxnTimeStamp commit_ts, std::optional<SegmentMeta> &segment_meta, SegmentID segment_id) {
    Status status = table_meta.AddSegmentWithID(commit_ts, segment_id);
    if (!status.ok()) {
        return status;
    }
    segment_meta.emplace(segment_id, table_meta);
    return segment_meta->InitSet();
}

Status NewCatalog::LoadFlushedSegment2(TableMeta &table_meta, const WalSegmentInfo &segment_info, TxnTimeStamp checkpoint_ts) {
    Status status = table_meta.AddSegmentWithID(checkpoint_ts, segment_info.segment_id_);
    if (!status.ok()) {
        return status;
    }

    SegmentMeta segment_meta(segment_info.segment_id_, table_meta);
    status = segment_meta.InitSet();
    if (!status.ok()) {
        return status;
    }
    for (const WalBlockInfo &block_info : segment_info.block_infos_) {
        status = NewCatalog::LoadFlushedBlock1(segment_meta, block_info, checkpoint_ts);
        if (!status.ok()) {
            return status;
        }
    }

    return Status::OK();
}

Status NewCatalog::CleanSegment(SegmentMeta &segment_meta, TxnTimeStamp commit_ts, UsageFlag usage_flag) {
    LOG_TRACE(fmt::format("CleanSegment: cleaning table: {}, segment_id: {}", segment_meta.table_meta().table_id_str(), segment_meta.segment_id()));
    auto [block_ids, status] = segment_meta.GetBlockIDs1();
    if (!status.ok()) {
        return status;
    }
    for (BlockID block_id : *block_ids) {
        BlockMeta block_meta(block_id, segment_meta);
        status = NewCatalog::CleanBlock(block_meta, usage_flag);
        if (!status.ok()) {
            return status;
        }
    }
    segment_meta.UninitSet(usage_flag, commit_ts);

    return Status::OK();
}

// Status NewCatalog::AddNewBlock(SegmentMeta &segment_meta, BlockID block_id, std::optional<BlockMeta> &block_meta) {
//     {
//         Status status = segment_meta.AddBlockID(block_id);
//         if (!status.ok()) {
//             return status;
//         }
//     }
//     block_meta.emplace(block_id, segment_meta);
//     {
//         Status status = block_meta->InitSet();
//         if (!status.ok()) {
//             return status;
//         }
//     }
//     size_t column_num = 0;
//     {
//         TableMeta &table_meta = segment_meta.table_meta();
//         auto [column_defs_ptr, status] = table_meta.GetColumnDefs();
//         if (!status.ok()) {
//             return status;
//         }
//         column_num = column_defs_ptr->size();
//     }
//     for (size_t column_idx = 0; column_idx < column_num; ++column_idx) {
//         [[maybe_unused]] std::optional<ColumnMeta> column_meta;
//         Status status = NewCatalog::AddNewBlockColumn(*block_meta, column_idx, column_meta);
//         if (!status.ok()) {
//             return status;
//         }
//     }
//     return Status::OK();
// }

Status NewCatalog::AddNewBlock1(SegmentMeta &segment_meta, TxnTimeStamp commit_ts, std::optional<BlockMeta> &block_meta) {
    Status status;

    BlockID block_id;
    std::tie(block_id, status) = segment_meta.AddBlockID1(commit_ts);
    if (!status.ok()) {
        return status;
    }
    block_meta.emplace(block_id, segment_meta);
    status = block_meta->InitOrLoadSet();
    if (!status.ok()) {
        return status;
    }
    std::shared_ptr<std::vector<std::shared_ptr<ColumnDef>>> column_defs_ptr;
    {
        TableMeta &table_meta = segment_meta.table_meta();
        std::tie(column_defs_ptr, status) = table_meta.GetColumnDefs();
        if (!status.ok()) {
            return status;
        }
    }

    for (size_t column_idx = 0; column_idx < column_defs_ptr->size(); ++column_idx) {
        std::shared_ptr<ColumnDef> &col_def = column_defs_ptr->at(column_idx);
        ColumnMeta column_meta(column_idx, *block_meta);
        [[maybe_unused]] FileWorkerManager *fileworker_mgr = InfinityContext::instance().storage()->fileworker_manager();
        status = column_meta.InitSet(col_def);
        if (!status.ok()) {
            return status;
        }
    }
    return Status::OK();
}

Status NewCatalog::LoadImportedOrCompactedSegment(TableMeta &table_meta, const WalSegmentInfo &segment_info, TxnTimeStamp commit_ts) {
    for (const WalBlockInfo &block_info : segment_info.block_infos_) {
        BlockID block_id = block_info.block_id_;
        SegmentMeta segment_meta(segment_info.segment_id_, table_meta);
        std::optional<BlockMeta> block_meta;
        block_meta.emplace(block_id, segment_meta);
        Status status = block_meta->InitOrLoadSet(commit_ts);
        if (!status.ok()) {
            return status;
        }

        std::shared_ptr<std::vector<std::shared_ptr<ColumnDef>>> column_defs_ptr;
        {
            TableMeta &table_meta = segment_meta.table_meta();
            std::tie(column_defs_ptr, status) = table_meta.GetColumnDefs();
            if (!status.ok()) {
                return status;
            }
        }
        for (const auto &column_def : *column_defs_ptr) {
            ColumnMeta column_meta(column_def->id(), *block_meta);
            status = column_meta.LoadSet();
            if (!status.ok()) {
                return status;
            }
        }
    }

    // Load segment index
    std::vector<std::string> *index_id_strs_ptr = nullptr;
    std::vector<std::string> *index_name_strs_ptr = nullptr;
    Status status = table_meta.GetIndexIDs(index_id_strs_ptr, &index_name_strs_ptr);
    if (!status.ok()) {
        return status;
    }
    size_t index_count = index_id_strs_ptr->size();
    for (size_t idx = 0; idx < index_count; ++idx) {
        const std::string &index_id_str = index_id_strs_ptr->at(idx);
        const std::string &index_name_str = index_name_strs_ptr->at(idx);
        TableIndexMeta table_index_meta(index_id_str, index_name_str, table_meta);
        SegmentIndexMeta segment_index_meta(segment_info.segment_id_, table_index_meta);
        status = segment_index_meta.LoadSet();
        if (!status.ok()) {
            return status;
        }

        auto [chunk_ids_ptr, chunk_status] = segment_index_meta.GetChunkIDs1();
        if (!chunk_status.ok()) {
            return status;
        }
        for (ChunkID chunk_id : *chunk_ids_ptr) {
            ChunkIndexMeta chunk_index_meta(chunk_id, segment_index_meta);
            status = chunk_index_meta.LoadSet();
            if (!status.ok()) {
                return status;
            }
        }
    }

    return Status::OK();
}

Status NewCatalog::AddNewBlockWithID(SegmentMeta &segment_meta, TxnTimeStamp commit_ts, std::optional<BlockMeta> &block_meta, BlockID block_id) {
    Status status = segment_meta.AddBlockWithID(commit_ts, block_id);
    if (!status.ok()) {
        return status;
    }
    block_meta.emplace(block_id, segment_meta);
    status = block_meta->InitOrLoadSet();
    if (!status.ok()) {
        return status;
    }
    std::shared_ptr<std::vector<std::shared_ptr<ColumnDef>>> column_defs_ptr;
    {
        TableMeta &table_meta = segment_meta.table_meta();
        std::tie(column_defs_ptr, status) = table_meta.GetColumnDefs();
        if (!status.ok()) {
            return status;
        }
    }

    for (size_t column_idx = 0; column_idx < column_defs_ptr->size(); ++column_idx) {
        std::shared_ptr<ColumnDef> &col_def = column_defs_ptr->at(column_idx);
        ColumnMeta column_meta(column_idx, *block_meta);
        status = column_meta.InitSet(col_def);
        if (!status.ok()) {
            return status;
        }
    }
    return Status::OK();
}

Status NewCatalog::LoadFlushedBlock1(SegmentMeta &segment_meta, const WalBlockInfo &block_info, TxnTimeStamp checkpoint_ts) {
    Status status;
    BlockID block_id = 0;
    std::tie(block_id, status) = segment_meta.AddBlockID1(checkpoint_ts);
    if (!status.ok()) {
        return status;
    }
    if (block_id != block_info.block_id_) {
        UnrecoverableError(fmt::format("Block id mismatch, expect: {}, actual: {}", block_info.block_id_, block_id));
    }

    BlockMeta block_meta(block_id, segment_meta);
    status = block_meta.InitOrLoadSet(checkpoint_ts);
    if (!status.ok()) {
        return status;
    }

    std::shared_ptr<std::vector<std::shared_ptr<ColumnDef>>> column_defs_ptr;
    {
        TableMeta &table_meta = segment_meta.table_meta();
        std::tie(column_defs_ptr, status) = table_meta.GetColumnDefs();
        if (!status.ok()) {
            return status;
        }
    }
    for (const auto &column_def : *column_defs_ptr) {
        ColumnMeta column_meta(column_def->id(), block_meta);
<<<<<<< HEAD
=======

>>>>>>> 2875eb02
        status = column_meta.LoadSet();
        if (!status.ok()) {
            return status;
        }
    }
    return Status::OK();
}

Status NewCatalog::CleanBlock(BlockMeta &block_meta, UsageFlag usage_flag) {
    LOG_TRACE(fmt::format("CleanBlock: cleaning table id: {}, segment_id: {}, block_id: {}",
                          block_meta.segment_meta().table_meta().table_id_str(),
                          block_meta.segment_meta().segment_id(),
                          block_meta.block_id()));
    block_meta.InitOrLoadSet();

    auto &table_meta = block_meta.segment_meta().table_meta();
    auto [column_defs_ptr, status] = table_meta.GetColumnDefs();
    if (!status.ok()) {
        return status;
    }

    for (const auto &column_def : *column_defs_ptr) {
        ColumnMeta column_meta(column_def->id(), block_meta);
        status = NewCatalog::CleanBlockColumn(column_meta, column_def, usage_flag);
        if (!status.ok()) {
            return status;
        }
    }
    block_meta.UninitSet(usage_flag);

    return Status::OK();
}

Status NewCatalog::AddNewBlockColumn(BlockMeta &block_meta,
                                     size_t column_idx,
                                     const std::shared_ptr<ColumnDef> &column_def,
                                     std::optional<ColumnMeta> &column_meta) {
    column_meta.emplace(column_idx, block_meta);
    {
        Status status = column_meta->InitSet(column_def);
        if (!status.ok()) {
            return status;
        }
    }
    return Status::OK();
}

<<<<<<< HEAD
Status
NewCatalog::AddNewBlockColumnForTransform(BlockMeta &block_meta, size_t column_idx, std::optional<ColumnMeta> &column_meta, TxnTimeStamp commit_ts) {
    auto &kv_instance = block_meta.kv_instance();
    column_meta.emplace(column_idx, block_meta);
    auto &segment_meta = block_meta.segment_meta();
    auto &table_meta = segment_meta.table_meta();
    std::string block_id_key = KeyEncode::CatalogTableSegmentBlockColumnKey(table_meta.db_id_str(),
                                                                            table_meta.table_id_str(),
                                                                            segment_meta.segment_id(),
                                                                            block_meta.block_id(),
                                                                            column_idx,
                                                                            commit_ts);
    std::string commit_ts_str = fmt::format("{}", commit_ts);
    Status status = kv_instance.Put(block_id_key, commit_ts_str);
    // {
    //     Status status = column_meta->InitSet();
    //     if (!status.ok()) {
    //         return status;
    //     }
    // }
    return Status::OK();
}

Status NewCatalog::CleanBlockColumn(ColumnMeta &column_meta, const std::shared_ptr<ColumnDef> &column_def, UsageFlag usage_flag) {
=======
Status NewCatalog::CleanBlockColumn(ColumnMeta &column_meta, const ColumnDef *column_def, UsageFlag usage_flag) {
>>>>>>> 2875eb02
    LOG_TRACE(fmt::format("CleanBlockColumn: cleaning table id: {}, segment_id: {}, block_id: {}, column_id: {}",
                          column_meta.block_meta().segment_meta().table_meta().table_id_str(),
                          column_meta.block_meta().segment_meta().segment_id(),
                          column_meta.block_meta().block_id(),
                          column_def->id()));
    column_meta.InitSet(column_def);
    auto status = column_meta.UninitSet(column_def, usage_flag);
    if (!status.ok()) {
        return status;
    }

    return Status::OK();
}

Status NewCatalog::AddNewSegmentIndex1(TableIndexMeta &table_index_meta,
                                       NewTxn *new_txn,
                                       SegmentID segment_id,
                                       std::optional<SegmentIndexMeta> &segment_index_meta) {
    Status status = table_index_meta.AddSegmentIndexID1(segment_id, new_txn);
    if (!status.ok()) {
        return status;
    }

    segment_index_meta.emplace(segment_id, table_index_meta);
    status = segment_index_meta->InitSet1();
    if (!status.ok()) {
        return status;
    }
    return Status::OK();
}

// TODO: add next_chunk_id to this logic
Status NewCatalog::RestoreNewSegmentIndex1(TableIndexMeta &table_index_meta,
                                           NewTxn *new_txn,
                                           SegmentID segment_id,
                                           std::optional<SegmentIndexMeta> &segment_index_meta,
                                           ChunkID next_chunk_id) {
    Status status = table_index_meta.AddSegmentIndexID1(segment_id, new_txn);
    if (!status.ok()) {
        return status;
    }

    segment_index_meta.emplace(segment_id, table_index_meta);
    status = segment_index_meta->InitSet(next_chunk_id);
    if (!status.ok()) {
        return status;
    }
    return Status::OK();
}

Status NewCatalog::CleanSegmentIndex(SegmentIndexMeta &segment_index_meta, UsageFlag usage_flag) {
    LOG_TRACE(fmt::format("CleanSegmentIndex: cleaning table id: {}, segment_id: {}, index_id: {}",
                          segment_index_meta.table_index_meta().table_meta().table_id_str(),
                          segment_index_meta.segment_id(),
                          segment_index_meta.table_index_meta().index_id_str()));
    if (usage_flag != UsageFlag::kTransform) {
        // Invalidate the fulltext index cache for this segment
        auto &table_meta = segment_index_meta.table_index_meta().table_meta();
        auto status = table_meta.InvalidateFtIndexCache();
        if (!status.ok()) {
            return status;
        }
    }

    auto [chunk_ids_ptr, status] = segment_index_meta.GetChunkIDs1();
    if (!status.ok()) {
        return status;
    }
    for (auto chunk_id : *chunk_ids_ptr) {
        ChunkIndexMeta chunk_index_meta(chunk_id, segment_index_meta);
        status = NewCatalog::CleanChunkIndex(chunk_index_meta, usage_flag);
        if (!status.ok()) {
            return status;
        }
    }

    status = segment_index_meta.UninitSet1(usage_flag);
    if (!status.ok()) {
        return status;
    }

    return Status::OK();
}

Status NewCatalog::AddNewChunkIndex1(SegmentIndexMeta &segment_index_meta,
                                     NewTxn *new_txn,
                                     ChunkID chunk_id,
                                     RowID base_row_id,
                                     size_t row_count,
                                     size_t term_count,
                                     const std::string &base_name,
                                     size_t index_size,
                                     std::optional<ChunkIndexMeta> &chunk_index_meta) {
    ChunkIndexMetaInfo chunk_info;
    chunk_info.base_name_ = base_name;
    chunk_info.base_row_id_ = base_row_id;
    chunk_info.row_cnt_ = row_count;
    chunk_info.term_cnt_ = term_count;
    chunk_info.index_size_ = index_size;
    {
        chunk_index_meta.emplace(chunk_id, segment_index_meta);
        auto status = chunk_index_meta->InitSet(chunk_info);
        if (!status.ok()) {
            return status;
        }
    }
    {
        auto status = segment_index_meta.AddChunkIndexID1(chunk_id, new_txn);
        if (!status.ok()) {
            return status;
        }
    }
    return Status::OK();
}

Status NewCatalog::RestoreNewChunkIndex1(SegmentIndexMeta &segment_index_meta,
                                         NewTxn *new_txn,
                                         ChunkID chunk_id,
                                         RowID base_row_id,
                                         size_t row_count,
                                         size_t term_count,
                                         const std::string &base_name,
                                         size_t index_size,
                                         std::optional<ChunkIndexMeta> &chunk_index_meta,
                                         bool is_link_files) {
    ChunkIndexMetaInfo chunk_info;
    chunk_info.base_name_ = base_name;
    chunk_info.base_row_id_ = base_row_id;
    chunk_info.row_cnt_ = row_count;
    chunk_info.term_cnt_ = term_count;
    chunk_info.index_size_ = index_size;
    {
        chunk_index_meta.emplace(chunk_id, segment_index_meta);
        Status status = chunk_index_meta->RestoreSetFromSnapshot(chunk_info);
        if (!status.ok()) {
            return status;
        }
    }
    if (!is_link_files) {
        Status status = segment_index_meta.AddChunkIndexID1(chunk_id, new_txn);
        if (!status.ok()) {
            return status;
        }
    }
    return Status::OK();
}

Status NewCatalog::LoadFlushedChunkIndex1(SegmentIndexMeta &segment_index_meta, const WalChunkIndexInfo &chunk_info, NewTxn *new_txn) {
    Status status;
    std::vector<ChunkID> *chunk_ids_ptr = nullptr;
    std::tie(chunk_ids_ptr, status) = segment_index_meta.GetChunkIDs1();
    if (!status.ok()) {
        return status;
    }

    if (std::find(chunk_ids_ptr->begin(), chunk_ids_ptr->end(), chunk_info.chunk_id_) == chunk_ids_ptr->end()) {
        status = segment_index_meta.AddChunkIndexID1(chunk_info.chunk_id_, new_txn);
        if (!status.ok()) {
            return status;
        }
    }

    ChunkIndexMeta chunk_index_meta(chunk_info.chunk_id_, segment_index_meta);
    ChunkIndexMetaInfo chunk_meta_info;
    {
        chunk_meta_info.base_name_ = chunk_info.base_name_;
        chunk_meta_info.base_row_id_ = chunk_info.base_rowid_;
        chunk_meta_info.row_cnt_ = chunk_info.row_count_;
        chunk_meta_info.term_cnt_ = chunk_info.term_count_;
        chunk_meta_info.index_size_ = 0;
    }
    status = chunk_index_meta.SetChunkInfo(chunk_meta_info);
    if (!status.ok()) {
        return status;
    }
    status = chunk_index_meta.LoadSet();
    if (!status.ok()) {
        return status;
    }
    return Status::OK();
}

Status NewCatalog::CleanChunkIndex(ChunkIndexMeta &chunk_index_meta, UsageFlag usage_flag) {
    LOG_TRACE(fmt::format("CleanChunkIndex: cleaning table id: {}, segment_id: {}, index_id: {}, chunk_id: {}",
                          chunk_index_meta.segment_index_meta().table_index_meta().table_meta().table_id_str(),
                          chunk_index_meta.segment_index_meta().segment_id(),
                          chunk_index_meta.segment_index_meta().table_index_meta().index_id_str(),
                          chunk_index_meta.chunk_id()));
    chunk_index_meta.LoadSet();
    auto status = chunk_index_meta.UninitSet(usage_flag);
    if (!status.ok()) {
        return status;
    }
    return Status::OK();
}

Status NewCatalog::GetColumnVector(ColumnMeta &column_meta,
                                   const std::shared_ptr<ColumnDef> &col_def,
                                   size_t row_count,
                                   const ColumnVectorMode &tipe,
                                   ColumnVector &column_vector) {
    std::shared_ptr<DataType> column_type = col_def->type();

    FileWorker *buffer_obj = nullptr;
    FileWorker *outline_buffer_obj = nullptr;
    Status status = column_meta.GetColumnBuffer(buffer_obj, outline_buffer_obj);
    if (!status.ok()) {
        return status;
    }

    column_vector = ColumnVector(column_type);
    // buffer_obj->file_worker()->ReadFromFile(true);
    column_vector.Initialize(buffer_obj, outline_buffer_obj, row_count, tipe);
    return Status::OK();
}

Status NewCatalog::GetBlockVisibleRange(BlockMeta &block_meta, TxnTimeStamp begin_ts, TxnTimeStamp commit_ts, NewTxnGetVisibleRangeState &state) {
    auto [version_buffer, status] = block_meta.GetVersionBuffer();
    if (!status.ok()) {
        return status;
    }

    std::shared_ptr<BlockLock> block_lock;
    {
        status = block_meta.GetBlockLock(block_lock);
        if (!status.ok()) {
            return status;
        }
    }
    state.Init(std::move(block_lock), std::move(version_buffer), begin_ts, commit_ts);
    return Status::OK();
}

Status NewCatalog::GetCreateTSVector(BlockMeta &block_meta, size_t offset, size_t size, ColumnVector &column_vector) {
    column_vector = ColumnVector(std::make_shared<DataType>(LogicalType::kBigInt));
    column_vector.Initialize(ColumnVectorType::kFlat, size);

    auto [version_buffer, status] = block_meta.GetVersionBuffer();
    if (!status.ok()) {
        return status;
    }
    std::shared_ptr<BlockLock> block_lock;
    status = block_meta.GetBlockLock(block_lock);
    if (!status.ok()) {
        return status;
    }

    const BlockVersion *block_version{};
    version_buffer->Read(block_version);
    {
        std::shared_lock<std::shared_mutex> lock(block_lock->mtx_);
        block_version->GetCreateTS(offset, size, column_vector);
    }
    return Status::OK();
}

Status NewCatalog::GetDeleteTSVector(BlockMeta &block_meta, size_t offset, size_t size, ColumnVector &column_vector) {
    column_vector = ColumnVector(std::make_shared<DataType>(LogicalType::kBigInt));
    column_vector.Initialize(ColumnVectorType::kFlat, size);

    auto [version_buffer, status] = block_meta.GetVersionBuffer();
    if (!status.ok()) {
        return status;
    }
    std::shared_ptr<BlockLock> block_lock;
    status = block_meta.GetBlockLock(block_lock);
    if (!status.ok()) {
        return status;
    }

    const BlockVersion * block_version{};
    version_buffer->Read(block_version);
    {
        std::shared_lock<std::shared_mutex> lock(block_lock->mtx_);
        block_version->GetDeleteTS(offset, size, column_vector);
    }
    return Status::OK();
}

Status NewCatalog::GetDBFilePaths(TxnTimeStamp begin_ts, TxnTimeStamp commit_ts, DBMeta &db_meta, std::vector<std::string> &file_paths) {
    std::vector<std::string> *table_id_strs_ptr = nullptr;
    std::vector<std::string> *table_names_ptr = nullptr;
    Status status = db_meta.GetTableIDs(table_id_strs_ptr, &table_names_ptr);
    if (!status.ok()) {
        return status;
    }

    size_t table_count = table_id_strs_ptr->size();
    for (size_t idx = 0; idx < table_count; ++idx) {
        const std::string &table_id_str = table_id_strs_ptr->at(idx);
        const std::string &table_name = table_names_ptr->at(idx);
        TableMeta table_meta(db_meta.db_id_str(), table_id_str, table_name, db_meta.kv_instance(), begin_ts, commit_ts, db_meta.meta_cache());
        status = GetTableFilePaths(begin_ts, table_meta, file_paths);
        if (!status.ok()) {
            return status;
        }
    }
    return Status::OK();
}

Status NewCatalog::GetTableFilePaths(TxnTimeStamp begin_ts,
                                     TableMeta &table_meta,
                                     std::vector<std::string> &file_paths,
                                     std::shared_ptr<ColumnDef> column_def) {
    std::vector<SegmentID> *segment_ids_ptr = nullptr;
    Status status;
    std::tie(segment_ids_ptr, status) = table_meta.GetSegmentIDs1();
    if (!status.ok()) {
        return status;
    }
    for (SegmentID segment_id : *segment_ids_ptr) {
        SegmentMeta segment_meta(segment_id, table_meta);
        status = GetSegmentFilePaths(begin_ts, segment_meta, file_paths, column_def);
        if (!status.ok()) {
            return status;
        }
    }
    std::vector<std::string> *index_id_strs_ptr = nullptr;

    std::vector<std::string> *index_name_strs_ptr = nullptr;
    status = table_meta.GetIndexIDs(index_id_strs_ptr, &index_name_strs_ptr);
    if (!status.ok()) {
        return status;
    }
    size_t index_count = index_id_strs_ptr->size();
    for (size_t idx = 0; idx < index_count; ++idx) {
        const std::string &index_id_str = index_id_strs_ptr->at(idx);
        const std::string &index_name_str = index_name_strs_ptr->at(idx);
        TableIndexMeta table_index_meta(index_id_str, index_name_str, table_meta);
        status = GetTableIndexFilePaths(table_index_meta, file_paths);
        if (!status.ok()) {
            return status;
        }
    }
    return Status::OK();
}

Status NewCatalog::GetSegmentFilePaths(TxnTimeStamp begin_ts,
                                       SegmentMeta &segment_meta,
                                       std::vector<std::string> &file_paths,
                                       std::shared_ptr<ColumnDef> column_def) {
    std::vector<BlockID> *block_ids_ptr = nullptr;
    Status status;
    std::tie(block_ids_ptr, status) = segment_meta.GetBlockIDs1();
    if (!status.ok()) {
        return status;
    }
    for (BlockID block_id : *block_ids_ptr) {
        BlockMeta block_meta(block_id, segment_meta);
        status = GetBlockFilePaths(block_meta, file_paths, column_def);
        if (!status.ok()) {
            return status;
        }
    }
    return Status::OK();
}

Status NewCatalog::GetBlockFilePaths(BlockMeta &block_meta, std::vector<std::string> &file_paths, std::shared_ptr<ColumnDef> column_def) {
    std::shared_ptr<std::vector<std::shared_ptr<ColumnDef>>> column_defs_ptr;
    Status status;
    std::tie(column_defs_ptr, status) = block_meta.segment_meta().table_meta().GetColumnDefs();
    if (!status.ok()) {
        return status;
    }
    if (column_def == nullptr) {
        for (const auto &column_def_ptr : *column_defs_ptr) {
            ColumnMeta column_meta(column_def_ptr->id(), block_meta);
            status = GetBlockColumnFilePaths(column_meta, file_paths);
            if (!status.ok()) {
                return status;
            }
        }
        std::vector<std::string> paths = block_meta.FilePaths();
        file_paths.insert(file_paths.end(), std::make_move_iterator(paths.begin()), std::make_move_iterator(paths.end()));
    } else {
        ColumnMeta column_meta(column_def->id(), block_meta);
        status = GetBlockColumnFilePaths(column_meta, file_paths);
        if (!status.ok()) {
            return status;
        }
    }
    return Status::OK();
}

Status NewCatalog::GetBlockColumnFilePaths(ColumnMeta &column_meta, std::vector<std::string> &file_paths) {
    Status status;
    std::vector<std::string> paths;
    status = column_meta.FilePaths(paths);
    if (!status.ok()) {
        return status;
    }
    file_paths.insert(file_paths.end(), std::make_move_iterator(paths.begin()), std::make_move_iterator(paths.end()));
    return Status::OK();
}

Status NewCatalog::GetColumnFilePaths(TxnTimeStamp begin_ts,
                                      TableMeta &table_meta,
                                      std::shared_ptr<ColumnDef> column_def,
                                      std::vector<std::string> &file_paths) {
    return NewCatalog::GetTableFilePaths(begin_ts, table_meta, file_paths, column_def);
}

Status NewCatalog::GetTableIndexFilePaths(TableIndexMeta &table_index_meta, std::vector<std::string> &file_paths) {

    auto [segment_ids_ptr, status] = table_index_meta.GetSegmentIndexIDs1();
    if (!status.ok()) {
        return status;
    }
    for (SegmentID segment_id : *segment_ids_ptr) {
        SegmentIndexMeta segment_index_meta(segment_id, table_index_meta);
        status = GetSegmentIndexFilepaths(segment_index_meta, file_paths);
        if (!status.ok()) {
            return status;
        }
    }
    return Status::OK();
}

Status NewCatalog::GetSegmentIndexFilepaths(SegmentIndexMeta &segment_index_meta, std::vector<std::string> &file_paths) {
    auto [chunk_ids_ptr, status] = segment_index_meta.GetChunkIDs1();
    if (!status.ok()) {
        return status;
    }
    for (ChunkID chunk_id : *chunk_ids_ptr) {
        ChunkIndexMeta chunk_index_meta(chunk_id, segment_index_meta);
        status = GetChunkIndexFilePaths(chunk_index_meta, file_paths);
        if (!status.ok()) {
            return status;
        }
    }
    return Status::OK();
}

Status NewCatalog::GetChunkIndexFilePaths(ChunkIndexMeta &chunk_index_meta, std::vector<std::string> &file_paths) {
    std::vector<std::string> paths;
    Status status = chunk_index_meta.FilePaths(paths);
    if (!status.ok()) {
        return status;
    }
    file_paths.insert(file_paths.end(), std::make_move_iterator(paths.begin()), std::make_move_iterator(paths.end()));
    return Status::OK();
}

Status NewCatalog::CheckColumnIfIndexed(TableMeta &table_meta, ColumnID column_id, bool &has_index) {
    std::vector<std::string> *index_id_strs_ptr = nullptr;

    std::vector<std::string> *index_name_strs_ptr = nullptr;
    Status status = table_meta.GetIndexIDs(index_id_strs_ptr, &index_name_strs_ptr);
    if (!status.ok()) {
        return status;
    }
    size_t index_count = index_id_strs_ptr->size();
    for (size_t idx = 0; idx < index_count; ++idx) {
        const std::string &index_id_str = index_id_strs_ptr->at(idx);
        const std::string &index_name_str = index_name_strs_ptr->at(idx);
        TableIndexMeta table_index_meta(index_id_str, index_name_str, table_meta);
        std::shared_ptr<IndexBase> index_base;
        std::tie(index_base, status) = table_index_meta.GetIndexBase();
        if (!status.ok()) {
            return status;
        }
        ColumnID column_id1 = 0;
        std::tie(column_id1, status) = table_meta.GetColumnIDByColumnName(index_base->column_name());
        if (!status.ok()) {
            return status;
        }
        if (column_id1 == column_id) {
            has_index = true;
            return Status::OK();
        }
    }
    has_index = false;
    return Status::OK();
}

Status NewCatalog::CheckTableIfDelete(TableMeta &table_meta, TxnTimeStamp begin_ts, bool &has_delete) {
    Status status;
    std::vector<SegmentID> *segment_ids_ptr = nullptr;
    std::tie(segment_ids_ptr, status) = table_meta.GetSegmentIDs1();
    if (!status.ok()) {
        return status;
    }
    for (SegmentID segment_id : *segment_ids_ptr) {
        SegmentMeta segment_meta(segment_id, table_meta);
        TxnTimeStamp first_delete_ts = 0;
        status = segment_meta.GetFirstDeleteTS(first_delete_ts);
        if (!status.ok()) {
            return status;
        }
        if (first_delete_ts < begin_ts) {
            has_delete = true;
            return Status::OK();
        }
    }
    has_delete = false;
    return Status::OK();
}

Status NewCatalog::SetBlockDeleteBitmask(BlockMeta &block_meta, TxnTimeStamp begin_ts, TxnTimeStamp commit_ts, Bitmask &bitmask) {
    NewTxnGetVisibleRangeState state;
    Status status = GetBlockVisibleRange(block_meta, begin_ts, commit_ts, state);
    if (!status.ok()) {
        return status;
    }
    std::pair<BlockOffset, BlockOffset> range;
    BlockOffset offset = 0;
    while (true) {
        bool has_next = state.Next(offset, range);
        if (!has_next) {
            break;
        }
        for (BlockOffset i = offset; i < range.first; ++i) {
            SegmentOffset off = block_meta.block_capacity() * block_meta.block_id() + i;
            bitmask.SetFalse(off);
        }
        offset = range.second;
    }
    for (BlockOffset i = offset; i < state.block_offset_end(); ++i) {
        bitmask.SetFalse(i);
    }

    return Status::OK();
}

Status NewCatalog::CheckSegmentRowsVisible(SegmentMeta &segment_meta, TxnTimeStamp begin_ts, TxnTimeStamp commit_ts, Bitmask &bitmask) {
    TxnTimeStamp first_delete_ts = 0;
    Status status = segment_meta.GetFirstDeleteTS(first_delete_ts);
    if (!status.ok()) {
        return status;
    }
    if (first_delete_ts > begin_ts) {
        return Status::OK();
    }
    std::vector<BlockID> *block_ids_ptr = nullptr;
    std::tie(block_ids_ptr, status) = segment_meta.GetBlockIDs1();
    if (!status.ok()) {
        return status;
    }
    for (BlockID block_id : *block_ids_ptr) {
        BlockMeta block_meta(block_id, segment_meta);
        status = NewCatalog::SetBlockDeleteBitmask(block_meta, begin_ts, commit_ts, bitmask);
        if (!status.ok()) {
            return status;
        }
    }
    return Status::OK();
}

std::shared_ptr<FunctionSet> NewCatalog::GetFunctionSetByName(NewCatalog *catalog, std::string function_name) {
    // Transfer the function to upper case.
    ToLower(function_name);

    if (!catalog->function_sets_.contains(function_name)) {
        Status status = Status::FunctionNotFound(function_name);
        RecoverableError(status);
    }
    return catalog->function_sets_[function_name];
}

void NewCatalog::AddFunctionSet(NewCatalog *catalog, const std::shared_ptr<FunctionSet> &function_set) {
    std::string name = function_set->name();
    ToLower(name);
    if (catalog->function_sets_.contains(name)) {
        UnrecoverableError(fmt::format("Trying to add duplicated function {} into catalog", name));
    }
    catalog->function_sets_.emplace(name, function_set);
}

void NewCatalog::AppendToScalarFunctionSet(NewCatalog *catalog, const std::shared_ptr<FunctionSet> &function_set) {
    std::string name = function_set->name();
    ToLower(name);
    if (!catalog->function_sets_.contains(name)) {
        UnrecoverableError(fmt::format("Trying to append to non-existent function {} in catalog", name));
    }
    auto target_scalar_function_set = std::dynamic_pointer_cast<ScalarFunctionSet>(catalog->function_sets_[name]);
    if (!target_scalar_function_set) {
        UnrecoverableError(fmt::format("Trying to append to non-scalar function {} in catalog", name));
    }
    auto source_function_set = std::dynamic_pointer_cast<ScalarFunctionSet>(function_set);
    if (!source_function_set) {
        UnrecoverableError(fmt::format("Trying to append non-scalar function to scalar function {} in catalog", name));
    }
    for (const auto &function : source_function_set->GetAllScalarFunctions()) {
        target_scalar_function_set->AddFunction(function);
    }
}

void NewCatalog::AddSpecialFunction(NewCatalog *catalog, const std::shared_ptr<SpecialFunction> &special_function) {
    std::string name = special_function->name();
    ToLower(name);
    if (catalog->special_functions_.contains(name)) {
        UnrecoverableError(fmt::format("Trying to add duplicated special function into catalog: {}", name));
    }
    catalog->special_functions_.emplace(name, special_function);
    switch (special_function->special_type()) {
        case SpecialType::kRowID:
        case SpecialType::kDistance:
        case SpecialType::kDistanceFactors:
        case SpecialType::kSimilarity:
        case SpecialType::kSimilarityFactors:
        case SpecialType::kScore:
        case SpecialType::kScoreFactors:
        case SpecialType::kFilterFullText: {
            return;
        }
        case SpecialType::kCreateTs:
        case SpecialType::kDeleteTs: {
            break;
        }
    }
    auto special_column_def = std::make_unique<ColumnDef>(special_function->extra_idx(),
                                                          std::make_shared<DataType>(special_function->data_type()),
                                                          special_function->name(),
                                                          std::set<ConstraintType>());
    catalog->special_columns_.emplace(name, std::move(special_column_def));
}

std::tuple<SpecialFunction *, Status> NewCatalog::GetSpecialFunctionByNameNoExcept(NewCatalog *catalog, std::string function_name) {
    ToLower(function_name);
    if (!catalog->special_functions_.contains(function_name)) {
        return {nullptr, Status::SpecialFunctionNotFound()};
    }
    return {catalog->special_functions_[function_name].get(), Status::OK()};
}

} // namespace infinity<|MERGE_RESOLUTION|>--- conflicted
+++ resolved
@@ -817,10 +817,6 @@
     }
     for (const auto &column_def : *column_defs_ptr) {
         ColumnMeta column_meta(column_def->id(), block_meta);
-<<<<<<< HEAD
-=======
-
->>>>>>> 2875eb02
         status = column_meta.LoadSet();
         if (!status.ok()) {
             return status;
@@ -868,34 +864,7 @@
     return Status::OK();
 }
 
-<<<<<<< HEAD
-Status
-NewCatalog::AddNewBlockColumnForTransform(BlockMeta &block_meta, size_t column_idx, std::optional<ColumnMeta> &column_meta, TxnTimeStamp commit_ts) {
-    auto &kv_instance = block_meta.kv_instance();
-    column_meta.emplace(column_idx, block_meta);
-    auto &segment_meta = block_meta.segment_meta();
-    auto &table_meta = segment_meta.table_meta();
-    std::string block_id_key = KeyEncode::CatalogTableSegmentBlockColumnKey(table_meta.db_id_str(),
-                                                                            table_meta.table_id_str(),
-                                                                            segment_meta.segment_id(),
-                                                                            block_meta.block_id(),
-                                                                            column_idx,
-                                                                            commit_ts);
-    std::string commit_ts_str = fmt::format("{}", commit_ts);
-    Status status = kv_instance.Put(block_id_key, commit_ts_str);
-    // {
-    //     Status status = column_meta->InitSet();
-    //     if (!status.ok()) {
-    //         return status;
-    //     }
-    // }
-    return Status::OK();
-}
-
 Status NewCatalog::CleanBlockColumn(ColumnMeta &column_meta, const std::shared_ptr<ColumnDef> &column_def, UsageFlag usage_flag) {
-=======
-Status NewCatalog::CleanBlockColumn(ColumnMeta &column_meta, const ColumnDef *column_def, UsageFlag usage_flag) {
->>>>>>> 2875eb02
     LOG_TRACE(fmt::format("CleanBlockColumn: cleaning table id: {}, segment_id: {}, block_id: {}, column_id: {}",
                           column_meta.block_meta().segment_meta().table_meta().table_id_str(),
                           column_meta.block_meta().segment_meta().segment_id(),
