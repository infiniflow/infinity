--- conflicted
+++ resolved
@@ -207,13 +207,8 @@
         return Status::OK();
     };
     auto InitTable = [&](const String &table_id_str, DBMeeta &db_meta) {
-<<<<<<< HEAD
         TableMeeta table_meta(db_meta.db_id_str(), table_id_str, kv_instance, UNCOMMIT_TS);
 
-=======
-        TableMeeta table_meta(db_meta.db_id_str(), table_id_str, kv_instance, checkpoint_ts, MAX_TIMESTAMP);
-        
->>>>>>> 77ff48fe
         Vector<SegmentID> *segment_ids_ptr = nullptr;
         std::tie(segment_ids_ptr, status) = table_meta.GetSegmentIDs1(kv_instance, checkpoint_ts, UNCOMMIT_TS);
         if (!status.ok()) {
@@ -897,10 +892,6 @@
     for (const auto &column_def : *column_defs_ptr) {
         //    const auto &[chunk_idx, chunk_offset] = block_info.outline_infos_[column_def->id()];
         ColumnMeta column_meta(column_def->id(), block_meta);
-        //    status = column_meta.SetChunkOffset(chunk_offset);
-        //    if (!status.ok()) {
-        //        return status;
-        //    }
 
         status = column_meta.LoadSet(kv_instance, begin_ts, commit_ts);
         if (!status.ok()) {
@@ -964,10 +955,10 @@
                           column_meta.block_meta().segment_meta().segment_id(),
                           column_meta.block_meta().block_id(),
                           column_def->id()));
-    column_meta.RestoreSet(column_def, kv_instance);
+    column_meta.RestoreSet(kv_instance, column_def);
     Status status;
 
-    status = column_meta.UninitSet(column_def, kv_instance, begin_ts, commit_ts, usage_flag);
+    status = column_meta.UninitSet(kv_instance, begin_ts, commit_ts, column_def, usage_flag);
     if (!status.ok()) {
         return status;
     }
@@ -993,34 +984,30 @@
     return Status::OK();
 }
 
-<<<<<<< HEAD
+// TODO: add next_chunk_id to this logic
+Status NewCatalog::RestoreNewSegmentIndex1(TableIndexMeeta &table_index_meta,
+                                           NewTxn *new_txn,
+                                           SegmentID segment_id,
+                                           Optional<SegmentIndexMeta> &segment_index_meta,
+                                           ChunkID next_chunk_id) {
+    Status status = table_index_meta.AddSegmentIndexID1(new_txn->kv_instance(), segment_id, new_txn);
+    if (!status.ok()) {
+        return status;
+    }
+
+    segment_index_meta.emplace(segment_id, table_index_meta);
+    status = segment_index_meta->RestoreSet(new_txn->kv_instance(), next_chunk_id);
+    if (!status.ok()) {
+        return status;
+    }
+    return Status::OK();
+}
+
 Status NewCatalog::CleanSegmentIndex(SegmentIndexMeta &segment_index_meta,
                                      KVInstance *kv_instance,
                                      TxnTimeStamp begin_ts,
                                      TxnTimeStamp commit_ts,
                                      UsageFlag usage_flag) {
-=======
-// TODO: add next_chunk_id to this logic
-Status NewCatalog::RestoreNewSegmentIndex1(TableIndexMeeta &table_index_meta,
-                                       NewTxn *new_txn,
-                                       SegmentID segment_id,
-                                       Optional<SegmentIndexMeta> &segment_index_meta,
-                                       ChunkID next_chunk_id) {
-    Status status = table_index_meta.AddSegmentIndexID1(segment_id, new_txn);
-    if (!status.ok()) {
-        return status;
-    }
-
-    segment_index_meta.emplace(segment_id, table_index_meta);
-    status = segment_index_meta->RestoreSet(next_chunk_id);
-    if (!status.ok()) {
-        return status;
-    }
-    return Status::OK();
-}
-
-Status NewCatalog::CleanSegmentIndex(SegmentIndexMeta &segment_index_meta, UsageFlag usage_flag) {
->>>>>>> 77ff48fe
     LOG_TRACE(fmt::format("CleanSegmentIndex: cleaning table id: {}, segment_id: {}, index_id: {}",
                           segment_index_meta.table_index_meta().table_meta().table_id_str(),
                           segment_index_meta.segment_id(),
@@ -1087,14 +1074,14 @@
 }
 
 Status NewCatalog::RestoreNewChunkIndex1(SegmentIndexMeta &segment_index_meta,
-                                     NewTxn *new_txn,
-                                     ChunkID chunk_id,
-                                     RowID base_row_id,
-                                     SizeT row_count,
-                                     const String &base_name,
-                                     SizeT index_size,
-                                     Optional<ChunkIndexMeta> &chunk_index_meta,
-                                     bool is_link_files) {
+                                         NewTxn *new_txn,
+                                         ChunkID chunk_id,
+                                         RowID base_row_id,
+                                         SizeT row_count,
+                                         const String &base_name,
+                                         SizeT index_size,
+                                         Optional<ChunkIndexMeta> &chunk_index_meta,
+                                         bool is_link_files) {
     ChunkIndexMetaInfo chunk_info;
     chunk_info.base_name_ = base_name;
     chunk_info.base_row_id_ = base_row_id;
@@ -1102,20 +1089,19 @@
     chunk_info.index_size_ = index_size;
     {
         chunk_index_meta.emplace(chunk_id, segment_index_meta);
-        Status status = chunk_index_meta->RestoreSetFromSnapshot(chunk_info);
+        Status status = chunk_index_meta->RestoreSetFromSnapshot(new_txn->kv_instance(), new_txn->BeginTS(), new_txn->CommitTS(), chunk_info);
         if (!status.ok()) {
             return status;
         }
     }
     if (!is_link_files) {
-        Status status = segment_index_meta.AddChunkIndexID1(chunk_id, new_txn);
-        if (!status.ok()) {
-            return status;
-        }
-    }
-    return Status::OK();
-}
-
+        Status status = segment_index_meta.AddChunkIndexID1(new_txn->kv_instance(), chunk_id, new_txn);
+        if (!status.ok()) {
+            return status;
+        }
+    }
+    return Status::OK();
+}
 
 Status NewCatalog::LoadFlushedChunkIndex1(SegmentIndexMeta &segment_index_meta, const WalChunkIndexInfo &chunk_info, NewTxn *new_txn) {
 
@@ -1507,7 +1493,7 @@
     for (SegmentID segment_id : *segment_ids_ptr) {
         SegmentMeta segment_meta(segment_id, table_meta);
         TxnTimeStamp first_delete_ts = 0;
-        status = segment_meta.GetFirstDeleteTS(kv_instance, first_delete_ts, begin_ts);
+        status = segment_meta.GetFirstDeleteTS(kv_instance, begin_ts, first_delete_ts);
         if (!status.ok()) {
             return status;
         }
@@ -1552,7 +1538,7 @@
                                            TxnTimeStamp commit_ts,
                                            Bitmask &bitmask) {
     TxnTimeStamp first_delete_ts = 0;
-    Status status = segment_meta.GetFirstDeleteTS(kv_instance, first_delete_ts, begin_ts);
+    Status status = segment_meta.GetFirstDeleteTS(kv_instance, begin_ts, first_delete_ts);
     if (!status.ok()) {
         return status;
     }
