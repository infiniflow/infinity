--- conflicted
+++ resolved
@@ -40,14 +40,11 @@
 import :mem_index;
 import :scalar_function_set;
 import :special_function;
-<<<<<<< HEAD
 import :meta_cache;
-=======
 import :utility;
 
 import std;
 import third_party;
->>>>>>> 7e0ac0a9
 
 import logical_type;
 import data_type;
@@ -124,13 +121,8 @@
 Status NewCatalog::InitCatalog(MetaCache *meta_cache, KVInstance *kv_instance, TxnTimeStamp checkpoint_ts) {
     Status status;
 
-<<<<<<< HEAD
-    Vector<String> *db_id_strs_ptr;
+    std::vector<std::string> *db_id_strs_ptr;
     CatalogMeta catalog_meta(kv_instance, meta_cache);
-=======
-    std::vector<std::string> *db_id_strs_ptr;
-    CatalogMeta catalog_meta(kv_instance);
->>>>>>> 7e0ac0a9
     status = catalog_meta.GetDBIDs(db_id_strs_ptr);
     if (!status.ok()) {
         return status;
@@ -246,13 +238,9 @@
 
         return Status::OK();
     };
-<<<<<<< HEAD
-    auto InitDB = [&](const String &db_id_str) {
+
+    auto InitDB = [&](const std::string &db_id_str) {
         DBMeeta db_meta(db_id_str, kv_instance, meta_cache);
-=======
-    auto InitDB = [&](const std::string &db_id_str) {
-        DBMeeta db_meta(db_id_str, kv_instance);
->>>>>>> 7e0ac0a9
 
         std::vector<std::string> *table_id_strs_ptr = nullptr;
         status = db_meta.GetTableIDs(table_id_strs_ptr);
@@ -306,13 +294,9 @@
         if (!status.ok()) {
             return status;
         }
-<<<<<<< HEAD
-        for (const String &table_id_str : *table_id_strs_ptr) {
+
+        for (const std::string &table_id_str : *table_id_strs_ptr) {
             TableMeeta table_meta(db_meta.db_id_str(), table_id_str, txn, nullptr);
-=======
-        for (const std::string &table_id_str : *table_id_strs_ptr) {
-            TableMeeta table_meta(db_meta.db_id_str(), table_id_str, txn);
->>>>>>> 7e0ac0a9
             status = IndexRecoverTable(table_meta);
             if (!status.ok()) {
                 return status;
@@ -359,13 +343,9 @@
         if (!status.ok()) {
             return status;
         }
-<<<<<<< HEAD
-        for (const String &table_id_str : *table_id_strs_ptr) {
+
+        for (const std::string &table_id_str : *table_id_strs_ptr) {
             TableMeeta table_meta(db_meta.db_id_str(), table_id_str, new_txn, nullptr);
-=======
-        for (const std::string &table_id_str : *table_id_strs_ptr) {
-            TableMeeta table_meta(db_meta.db_id_str(), table_id_str, new_txn);
->>>>>>> 7e0ac0a9
             status = IndexCommitTable(table_meta);
             if (!status.ok()) {
                 return status;
@@ -426,17 +406,11 @@
         if (!status.ok()) {
             return status;
         }
-<<<<<<< HEAD
-        for (SizeT i = 0; i < table_id_strs_ptr->size(); ++i) {
-            const String &table_id_str = (*table_id_strs_ptr)[i];
-            const String &table_name = (*table_names_ptr)[i];
-            TableMeeta table_meta(db_meta.db_id_str(), table_id_str, txn, nullptr);
-=======
+
         for (size_t i = 0; i < table_id_strs_ptr->size(); ++i) {
             const std::string &table_id_str = (*table_id_strs_ptr)[i];
             const std::string &table_name = (*table_names_ptr)[i];
-            TableMeeta table_meta(db_meta.db_id_str(), table_id_str, txn);
->>>>>>> 7e0ac0a9
+            TableMeeta table_meta(db_meta.db_id_str(), table_id_str, txn, nullptr);
             status = TraverseTable(table_meta, db_name, table_name);
             if (!status.ok()) {
                 return status;
@@ -625,40 +599,8 @@
     return Status::OK();
 }
 
-<<<<<<< HEAD
-Status NewCatalog::AddNewSegmentWithID(TableMeeta &table_meta, TxnTimeStamp commit_ts, Optional<SegmentMeta> &segment_meta, SegmentID segment_id) {
-=======
-// Status NewCatalog::AddNewSegment(TableMeeta &table_meta, SegmentID segment_id, std::optional<SegmentMeta> &segment_meta) {
-//     {
-//         Status status = table_meta.AddSegmentID(segment_id);
-//         if (!status.ok()) {
-//             return status;
-//         }
-//     }
-//     segment_meta.emplace(segment_id, table_meta);
-//     {
-//         Status status = segment_meta->InitSet();
-//         if (!status.ok()) {
-//             return status;
-//         }
-//     }
-//     return Status::OK();
-// }
-
-Status NewCatalog::AddNewSegment1(TableMeeta &table_meta, TxnTimeStamp commit_ts, std::optional<SegmentMeta> &segment_meta) {
-    Status status;
-    SegmentID segment_id = 0;
-    std::tie(segment_id, status) = table_meta.AddSegmentID1(commit_ts);
-    if (!status.ok()) {
-        return status;
-    }
-    segment_meta.emplace(segment_id, table_meta);
-    return segment_meta->InitSet();
-}
-
 Status
 NewCatalog::AddNewSegmentWithID(TableMeeta &table_meta, TxnTimeStamp commit_ts, std::optional<SegmentMeta> &segment_meta, SegmentID segment_id) {
->>>>>>> 7e0ac0a9
     Status status = table_meta.AddSegmentWithID(commit_ts, segment_id);
     if (!status.ok()) {
         return status;
@@ -784,12 +726,9 @@
             return status;
         }
     }
-<<<<<<< HEAD
-    for (SizeT column_idx = 0; column_idx < column_defs_ptr->size(); ++column_idx) {
-        SharedPtr<ColumnDef> &col_def = column_defs_ptr->at(column_idx);
-=======
+
     for (size_t column_idx = 0; column_idx < column_defs_ptr->size(); ++column_idx) {
->>>>>>> 7e0ac0a9
+        std::shared_ptr<ColumnDef> &col_def = column_defs_ptr->at(column_idx);
         ColumnMeta column_meta(column_idx, *block_meta);
         status = column_meta.InitSet(col_def);
         if (!status.ok()) {
@@ -876,12 +815,9 @@
             return status;
         }
     }
-<<<<<<< HEAD
-    for (SizeT column_idx = 0; column_idx < column_defs_ptr->size(); ++column_idx) {
-        SharedPtr<ColumnDef> &col_def = column_defs_ptr->at(column_idx);
-=======
+
     for (size_t column_idx = 0; column_idx < column_defs_ptr->size(); ++column_idx) {
->>>>>>> 7e0ac0a9
+        std::shared_ptr<ColumnDef> &col_def = column_defs_ptr->at(column_idx);
         ColumnMeta column_meta(column_idx, *block_meta);
         status = column_meta.InitSet(col_def);
         if (!status.ok()) {
@@ -988,12 +924,10 @@
     return Status::OK();
 }
 
-<<<<<<< HEAD
-Status
-NewCatalog::AddNewBlockColumn(BlockMeta &block_meta, SizeT column_idx, const SharedPtr<ColumnDef> &column_def, Optional<ColumnMeta> &column_meta) {
-=======
-Status NewCatalog::AddNewBlockColumn(BlockMeta &block_meta, size_t column_idx, std::optional<ColumnMeta> &column_meta) {
->>>>>>> 7e0ac0a9
+Status NewCatalog::AddNewBlockColumn(BlockMeta &block_meta,
+                                     size_t column_idx,
+                                     const std::shared_ptr<ColumnDef> &column_def,
+                                     std::optional<ColumnMeta> &column_meta) {
     column_meta.emplace(column_idx, block_meta);
     {
         Status status = column_meta->InitSet(column_def);
@@ -1228,37 +1162,13 @@
     return Status::OK();
 }
 
-<<<<<<< HEAD
 Status NewCatalog::GetColumnVector(ColumnMeta &column_meta,
-                                   const SharedPtr<ColumnDef> &col_def,
-                                   SizeT row_count,
+                                   const std::shared_ptr<ColumnDef> &col_def,
+                                   size_t row_count,
                                    const ColumnVectorMode &tipe,
                                    ColumnVector &column_vector) {
-    SharedPtr<DataType> column_type = col_def->type();
-=======
-Status NewCatalog::GetColumnVector(ColumnMeta &column_meta, size_t row_count, const ColumnVectorMode &tipe, ColumnVector &column_vector) {
-    std::shared_ptr<DataType> column_type{};
-    {
-        TableMeeta &table_meta = column_meta.block_meta().segment_meta().table_meta();
-        auto [column_defs_ptr, status] = table_meta.GetColumnDefs();
-        if (!status.ok()) {
-            return status;
-        }
-        //        ColumnDef *col_def = nullptr;
-        ColumnDef *col_def = (*column_defs_ptr)[column_meta.column_idx()].get();
-        column_type = col_def->type();
-        //        for (const auto &column_def_ptr : *column_defs_ptr) {
-        //            if (column_def_ptr->id() == i64(column_meta.column_idx())) {
-        //                column_type = column_def_ptr->type();
-        //                break;
-        //            }
-        //        }
-        //        if (column_type == nullptr) {
-        //            UnrecoverableError("Null ptr of column type");
-        //        }
-    }
-
->>>>>>> 7e0ac0a9
+    std::shared_ptr<DataType> column_type = col_def->type();
+
     BufferObj *buffer_obj = nullptr;
     BufferObj *outline_buffer_obj = nullptr;
     Status status = column_meta.GetColumnBuffer(buffer_obj, outline_buffer_obj);
