--- conflicted
+++ resolved
@@ -493,11 +493,7 @@
     }
 
     table_index_meta.emplace(index_id_str, table_meta);
-<<<<<<< HEAD
-    status = table_index_meta->InitSet(index_base, this);
-=======
-    status = table_index_meta->InitSet1(index_base);
->>>>>>> 3bc5a122
+    status = table_index_meta->InitSet1(index_base, this);
     if (!status.ok()) {
         return status;
     }
