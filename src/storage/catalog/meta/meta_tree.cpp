// Copyright(C) 2024 InfiniFlow, Inc. All rights reserved.
//
// Licensed under the Apache License, Version 2.0 (the "License");
// you may not use this file except in compliance with the License.
// You may obtain a copy of the License at
//
//     https://www.apache.org/licenses/LICENSE-2.0
//
// Unless required by applicable law or agreed to in writing, software
// distributed under the License is distributed on an "AS IS" BASIS,
// WITHOUT WARRANTIES OR CONDITIONS OF ANY KIND, either express or implied.
// See the License for the specific language governing permissions and
// limitations under the License.

module;

#include <filesystem>
#include <ranges>

module meta_tree;

import stl;
import third_party;
import infinity_context;
import infinity_exception;
import internal_types;
import default_values;
import logger;
import buffer_obj;
import storage;
import config;
import buffer_manager;
import block_version;
import buffer_handle;
import new_catalog;
import status;
import kv_code;
import catalog_cache;
import check_statement;
import kv_utility;
import kv_store;
import new_txn_manager;

namespace infinity {

SharedPtr<MetaTree> MetaTree::MakeMetaTree(Vector<SharedPtr<MetaKey>> &meta_keys) {
    SharedPtr<MetaTree> meta_tree = MakeShared<MetaTree>();
    // SizeT meta_count = meta_keys.size();
    auto new_end = meta_keys.end();
    // Get all dbs
    HashSet<String> db_names, db_ids;
    new_end = std::remove_if(meta_keys.begin(), new_end, [&](auto &meta_key) mutable {
        if (meta_key->type_ == MetaType::kDB) {
            auto db_key = static_cast<DBMetaKey *>(meta_key.get());
            auto db_object = MakeShared<MetaDBObject>(meta_key);
            meta_tree->db_map_.emplace(db_key->db_id_str_, db_object);

            // Check if duplicated
            if (db_names.contains(db_key->db_name_)) {
                String error_message = fmt::format("Duplicate db name: {}", db_key->ToString());
                UnrecoverableError(error_message);
            } else {
                db_names.emplace(db_key->db_name_);
            }

            if (db_ids.contains(db_key->db_id_str_)) {
                String error_message = fmt::format("Duplicate db id: {}", db_key->ToString());
                UnrecoverableError(error_message);
            } else {
                db_ids.emplace(db_key->db_id_str_);
            }
<<<<<<< HEAD
            return true;
=======
            case MetaType::kSystemTag: {
                auto system_tag_key = static_cast<SystemTagMetaKey *>(meta_key.get());
                meta_tree->system_tag_map_.emplace(system_tag_key->tag_name_, system_tag_key->value_);
                break;
            }
            default:
                break;
>>>>>>> 879cb4c6
        }
        return false;
    });

    // Get all tables and attach to the db
    new_end = std::remove_if(meta_keys.begin(), new_end, [&](auto &meta_key)  mutable{
        if (meta_key->type_ == MetaType::kTable) {
            auto table_key = static_cast<TableMetaKey *>(meta_key.get());
            auto table_object = MakeShared<MetaTableObject>(meta_key);

            auto iter = meta_tree->db_map_.find(table_key->db_id_str_);
            if (iter == meta_tree->db_map_.end()) {
                String error_message = fmt::format("DB not found for table: {}", table_key->ToString());
                LOG_WARN(error_message);
                // DB is dropped
                return true;
            }

            auto &table_map = iter->second->table_map_;
            if (table_map.contains(table_key->table_id_str_)) {
                String error_message = fmt::format("Duplicate table id: {}", table_key->ToString());
                UnrecoverableError(error_message);
            }
<<<<<<< HEAD

            table_map.emplace(table_key->table_id_str_, table_object);
            return true;
=======
            case MetaType::kDBTag: {
                auto db_tag_key = static_cast<DBTagMetaKey *>(meta_key.get());
                auto db_iter = meta_tree->db_map_.find(db_tag_key->db_id_str_);
                if (db_iter == meta_tree->db_map_.end()) {
                    String error_message = fmt::format("DB not found for tag: {}, idx: {}", db_tag_key->ToString(), idx);
                    LOG_WARN(error_message);
                    // DB is dropped
                    continue;
                }
                auto &db_object = db_iter->second;
                auto &tag_map = db_object->tag_map_;
                if (tag_map.contains(db_tag_key->tag_name_)) {
                    String error_message = fmt::format("Duplicate db tag: {}, idx: {}", db_tag_key->ToString(), idx);
                    UnrecoverableError(error_message);
                }
                tag_map.emplace(db_tag_key->tag_name_, meta_key);
                break;
            }
            default:
                break;
>>>>>>> 879cb4c6
        }
        return false;
    });

    // Get all table segments / table tag / table index / table column and attach them to the table
    new_end = std::remove_if(meta_keys.begin(), new_end, [&](auto &meta_key) mutable {
        switch (meta_key->type_) {
            case MetaType::kSegment: {
                auto segment_key = static_cast<SegmentMetaKey *>(meta_key.get());
                auto db_iter = meta_tree->db_map_.find(segment_key->db_id_str_);
                if (db_iter == meta_tree->db_map_.end()) {
                    String error_message = fmt::format("DB not found: {}", segment_key->ToString());
                    LOG_WARN(error_message);
                    // DB is dropped
                    return true;
                }

                auto &table_map = db_iter->second->table_map_;
                auto table_iter = table_map.find(segment_key->table_id_str_);
                if (table_iter == table_map.end()) {
                    String error_message = fmt::format("Table not found: {}", segment_key->ToString());
                    LOG_WARN(error_message);
<<<<<<< HEAD
                    // Table is dropped
                    return true;
=======
                    // The Table is dropped
                    continue;
>>>>>>> 879cb4c6
                }

                MetaTableObject *table_object = static_cast<MetaTableObject *>(table_iter->second.get());
                auto &segment_map = table_object->segment_map_;
                if (segment_map.contains(segment_key->segment_id_)) {
                    String error_message = fmt::format("Duplicate segment id: {}", segment_key->ToString());
                    UnrecoverableError(error_message);
                }

                auto segment_object = MakeShared<MetaSegmentObject>(meta_key);
                segment_map.emplace(segment_key->segment_id_, segment_object);
                return true;
            }
            case MetaType::kTableTag: {
                auto table_tag_key = static_cast<TableTagMetaKey *>(meta_key.get());
                auto db_iter = meta_tree->db_map_.find(table_tag_key->db_id_str_);
                if (db_iter == meta_tree->db_map_.end()) {
                    String error_message = fmt::format("DB not found: {}", table_tag_key->ToString());
                    LOG_WARN(error_message);
                    // DB is dropped
                    return true;
                }

                auto &table_map = db_iter->second->table_map_;
                auto table_iter = table_map.find(table_tag_key->table_id_str_);
                if (table_iter == table_map.end()) {
                    String error_message = fmt::format("Table not found: {}", table_tag_key->ToString());
                    LOG_WARN(error_message);
<<<<<<< HEAD
                    // Table is dropped
                    return true;
=======
                    // The Table is dropped
                    continue;
>>>>>>> 879cb4c6
                }
                MetaTableObject *table_object = static_cast<MetaTableObject *>(table_iter->second.get());
                auto &tag_map = table_object->tag_map_;
                tag_map.emplace(table_tag_key->tag_name_, meta_key);
                return true;
            }
            case MetaType::kTableIndex: {
                auto table_index_meta_key = static_cast<TableIndexMetaKey *>(meta_key.get());
                auto db_iter = meta_tree->db_map_.find(table_index_meta_key->db_id_str_);
                if (db_iter == meta_tree->db_map_.end()) {
                    String error_message = fmt::format("DB not found: {}", table_index_meta_key->ToString());
                    LOG_WARN(error_message);
                    // DB is dropped
                    return true;
                    ;
                }

                auto &table_map = db_iter->second->table_map_;
                auto table_iter = table_map.find(table_index_meta_key->table_id_str_);
                if (table_iter == table_map.end()) {
                    String error_message = fmt::format("Table not found: {}", table_index_meta_key->ToString());
                    LOG_WARN(error_message);
<<<<<<< HEAD
                    // Table is dropped
                    return true;
=======
                    // The Table is dropped
                    continue;
>>>>>>> 879cb4c6
                }

                auto table_index_object = MakeShared<MetaTableIndexObject>(meta_key);
                MetaTableObject *table_object = static_cast<MetaTableObject *>(table_iter->second.get());
                auto &index_map = table_object->index_map_;
                index_map.emplace(table_index_meta_key->index_id_str_, table_index_object);
                return true;
            }
            case MetaType::kTableColumn: {
                auto table_column_meta_key = static_cast<TableColumnMetaKey *>(meta_key.get());
                auto db_iter = meta_tree->db_map_.find(table_column_meta_key->db_id_str_);
                if (db_iter == meta_tree->db_map_.end()) {
                    String error_message = fmt::format("DB not found: {}", table_column_meta_key->ToString());
                    LOG_WARN(error_message);
                    // DB is dropped
                    return true;
                }

                auto &table_map = db_iter->second->table_map_;
                auto table_iter = table_map.find(table_column_meta_key->table_id_str_);
                if (table_iter == table_map.end()) {
                    String error_message = fmt::format("Table not found: {}", table_column_meta_key->ToString());
                    LOG_WARN(error_message);
<<<<<<< HEAD
                    // Table is dropped
                    return true;
=======
                    // The Table is dropped
                    continue;
>>>>>>> 879cb4c6
                }

                MetaTableObject *table_object = static_cast<MetaTableObject *>(table_iter->second.get());
                auto &column_map = table_object->column_map_;
                column_map.emplace(table_column_meta_key->column_name_, meta_key);
                return true;
            }
            default:
                break;
        }
        return false;
    });

    // Get all blocks and attach to segment
    new_end = std::remove_if(meta_keys.begin(), new_end, [&](auto &meta_key) mutable {
        switch (meta_key->type_) {
            case MetaType::kBlock: {
                auto block_key = static_cast<BlockMetaKey *>(meta_key.get());
                auto db_iter = meta_tree->db_map_.find(block_key->db_id_str_);
                if (db_iter == meta_tree->db_map_.end()) {
                    String error_message = fmt::format("DB not found: {}", block_key->ToString());
                    LOG_WARN(error_message);
                    // DB is dropped
                    return true;
                    ;
                }

                auto &table_map = db_iter->second->table_map_;
                auto table_iter = table_map.find(block_key->table_id_str_);
                if (table_iter == table_map.end()) {
                    String error_message = fmt::format("Table not found: {}", block_key->ToString());
                    LOG_WARN(error_message);
<<<<<<< HEAD
                    // Table is dropped
                    return true;
=======
                    // The Table is dropped
                    continue;
>>>>>>> 879cb4c6
                }

                MetaTableObject *table_object = static_cast<MetaTableObject *>(table_iter->second.get());
                auto &segment_map = table_object->segment_map_;
                auto segment_iter = segment_map.find(block_key->segment_id_);
                if (segment_iter == segment_map.end()) {
                    String error_message = fmt::format("Segment not found: {}", block_key->ToString());
                    LOG_WARN(error_message);
                    return true;
                }

                MetaSegmentObject *segment_object = static_cast<MetaSegmentObject *>(segment_iter->second.get());
                auto block_object = MakeShared<MetaBlockObject>(meta_key);
                auto &block_map = segment_object->block_map_;
                block_map.emplace(block_key->block_id_, block_object);
                return true;
            }
            case MetaType::kSegmentTag: {
                auto segment_tag = static_cast<SegmentTagMetaKey *>(meta_key.get());
                auto db_iter = meta_tree->db_map_.find(segment_tag->db_id_str_);
                if (db_iter == meta_tree->db_map_.end()) {
                    String error_message = fmt::format("DB not found: {}", segment_tag->ToString());
                    LOG_WARN(error_message);
                    // DB is dropped
                    return true;
                }

                auto &table_map = db_iter->second->table_map_;
                auto table_iter = table_map.find(segment_tag->table_id_str_);
                if (table_iter == table_map.end()) {
                    String error_message = fmt::format("Table not found: {}", segment_tag->ToString());
                    LOG_WARN(error_message);
<<<<<<< HEAD
                    // Table is dropped
                    return true;
=======
                    // The Table is dropped
                    continue;
>>>>>>> 879cb4c6
                }

                MetaTableObject *table_object = static_cast<MetaTableObject *>(table_iter->second.get());
                auto &segment_map = table_object->segment_map_;
                auto segment_iter = segment_map.find(segment_tag->segment_id_);
                if (segment_iter == segment_map.end()) {
                    String error_message = fmt::format("Segment not found: {}", segment_tag->ToString());
                    LOG_WARN(error_message);
                    return true;
                }

                MetaSegmentObject *segment_object = static_cast<MetaSegmentObject *>(segment_iter->second.get());
                auto &tag_map = segment_object->tag_map_;
                tag_map.emplace(segment_tag->tag_name_, meta_key);
                return true;
            }
            default:
                break;
        }
        return false;
    });

    // Get all block column / block tag and attach to blocks
    new_end = std::remove_if(meta_keys.begin(), new_end, [&](auto &meta_key) mutable {
        switch (meta_key->type_) {
            case MetaType::kBlockColumn: {
                auto block_key = static_cast<BlockMetaKey *>(meta_key.get());
                auto db_iter = meta_tree->db_map_.find(block_key->db_id_str_);
                if (db_iter == meta_tree->db_map_.end()) {
                    String error_message = fmt::format("DB not found: {}", block_key->ToString());
                    LOG_WARN(error_message);
                    // DB is dropped
                    return true;
                }

                auto &table_map = db_iter->second->table_map_;
                auto table_iter = table_map.find(block_key->table_id_str_);
                if (table_iter == table_map.end()) {
                    String error_message = fmt::format("Table not found: {}", block_key->ToString());
                    LOG_WARN(error_message);
<<<<<<< HEAD
                    // Table is dropped
                    return true;
=======
                    // The Table is dropped
                    continue;
>>>>>>> 879cb4c6
                }

                MetaTableObject *table_object = static_cast<MetaTableObject *>(table_iter->second.get());
                auto &segment_map = table_object->segment_map_;
                auto segment_iter = segment_map.find(block_key->segment_id_);
                if (segment_iter == segment_map.end()) {
                    String error_message = fmt::format("Segment not found: {}", block_key->ToString());
                    UnrecoverableError(error_message);
                }

                MetaSegmentObject *segment_object = static_cast<MetaSegmentObject *>(segment_iter->second.get());
                auto block_object = MakeShared<MetaBlockObject>(meta_key);
                auto &block_map = segment_object->block_map_;
                block_map.emplace(block_key->block_id_, block_object);
                return true;
            }
            case MetaType::kBlockTag: {
                auto block_tag = static_cast<BlockTagMetaKey *>(meta_key.get());
                auto db_iter = meta_tree->db_map_.find(block_tag->db_id_str_);
                if (db_iter == meta_tree->db_map_.end()) {
                    String error_message = fmt::format("DB not found: {}", block_tag->ToString());
                    LOG_WARN(error_message);
                    // DB is dropped
                    return true;
                }

                auto &table_map = db_iter->second->table_map_;
                auto table_iter = table_map.find(block_tag->table_id_str_);
                if (table_iter == table_map.end()) {
                    String error_message = fmt::format("Table not found: {}", block_tag->ToString());
                    LOG_WARN(error_message);
<<<<<<< HEAD
                    // Table is dropped
                    return true;
=======
                    // The Table is dropped
                    continue;
>>>>>>> 879cb4c6
                }

                MetaTableObject *table_object = static_cast<MetaTableObject *>(table_iter->second.get());
                auto &segment_map = table_object->segment_map_;
                auto segment_iter = segment_map.find(block_tag->segment_id_);
                if (segment_iter == segment_map.end()) {
<<<<<<< HEAD
                    String error_message = fmt::format("Segment not found: {}", block_tag->ToString());
                    UnrecoverableError(error_message);
=======
                    // Segment is compacted
                    String error_message = fmt::format("Segment not found, maybe is compacted: {}, idx: {}", block_tag->ToString(), idx);
                    LOG_WARN(error_message);
                    continue;
>>>>>>> 879cb4c6
                }

                MetaSegmentObject *segment_object = static_cast<MetaSegmentObject *>(segment_iter->second.get());
                auto &block_map = segment_object->block_map_;
                auto block_iter = block_map.find(block_tag->block_id_);
                if (block_iter == block_map.end()) {
                    String error_message = fmt::format("Block not found: {}", block_tag->ToString());
                    UnrecoverableError(error_message);
                }

                MetaBlockObject *block_object = static_cast<MetaBlockObject *>(block_iter->second.get());
                auto &tag_map = block_object->tag_map_;
                tag_map.emplace(block_tag->tag_name_, meta_key);
                return true;
            }
            default:
                break;
        }
        return false;
    });

<<<<<<< HEAD
    // Get all segment index and attach to table index
    new_end = std::remove_if(meta_keys.begin(), new_end, [&](auto &meta_key) mutable {
=======
    // Get all segment indexes and attach to table index
    for (SizeT idx = 0; idx < meta_count; ++idx) {
        const SharedPtr<MetaKey> &meta_key = meta_keys[idx];
>>>>>>> 879cb4c6
        switch (meta_key->type_) {
            case MetaType::kSegmentIndex: {
                auto segment_index_key = static_cast<SegmentIndexMetaKey *>(meta_key.get());
                auto db_iter = meta_tree->db_map_.find(segment_index_key->db_id_str_);
                if (db_iter == meta_tree->db_map_.end()) {
                    String error_message = fmt::format("DB not found: {}", segment_index_key->ToString());
                    LOG_WARN(error_message);
                    // DB is dropped
                    return true;
                }

                auto &table_map = db_iter->second->table_map_;
                auto table_iter = table_map.find(segment_index_key->table_id_str_);
                if (table_iter == table_map.end()) {
                    String error_message = fmt::format("Table not found: {}", segment_index_key->ToString());
                    LOG_WARN(error_message);
<<<<<<< HEAD
                    // Table is dropped
                    return true;
=======
                    // The Table is dropped
                    continue;
>>>>>>> 879cb4c6
                }

                MetaTableObject *table_object = static_cast<MetaTableObject *>(table_iter->second.get());
                auto &index_map = table_object->index_map_;
                auto table_index_iter = index_map.find(segment_index_key->index_id_str_);
                if (table_index_iter == index_map.end()) {
                    String error_message = fmt::format("Table index not found: {}", segment_index_key->ToString());
                    LOG_WARN(error_message);
                    // Table index is dropped
                    return true;
                }

                MetaTableIndexObject *table_index_object = static_cast<MetaTableIndexObject *>(table_index_iter->second.get());
                auto segment_index_object = MakeShared<MetaSegmentIndexObject>(meta_key);
                table_index_object->segment_map_.emplace(segment_index_key->segment_id_, segment_index_object);
                return true;
            }
            case MetaType::kTableIndexTag: {
                auto table_index_tag_key = static_cast<TableIndexTagMetaKey *>(meta_key.get());
                auto db_iter = meta_tree->db_map_.find(table_index_tag_key->db_id_str_);
                if (db_iter == meta_tree->db_map_.end()) {
                    String error_message = fmt::format("DB not found: {}", table_index_tag_key->ToString());
                    LOG_WARN(error_message);
                    // DB is dropped
                    return true;
                }

                auto &table_map = db_iter->second->table_map_;
                auto table_iter = table_map.find(table_index_tag_key->table_id_str_);
                if (table_iter == table_map.end()) {
                    String error_message = fmt::format("Table not found: {}", table_index_tag_key->ToString());
                    LOG_WARN(error_message);
<<<<<<< HEAD
                    // Table is dropped
                    return true;
=======
                    // The Table is dropped
                    continue;
>>>>>>> 879cb4c6
                }

                MetaTableObject *table_object = static_cast<MetaTableObject *>(table_iter->second.get());
                auto &index_map = table_object->index_map_;
                auto table_index_iter = index_map.find(table_index_tag_key->index_id_str_);
                if (table_index_iter == index_map.end()) {
                    String error_message = fmt::format("Table index not found: {}", table_index_tag_key->ToString());
                    LOG_WARN(error_message);
                    // Table index is dropped.
                    return true;
                }

                MetaTableIndexObject *table_index_object = static_cast<MetaTableIndexObject *>(table_index_iter->second.get());
                auto &tag_map = table_index_object->tag_map_;
                tag_map.emplace(table_index_tag_key->tag_name_, meta_key);
                return true;
            }
            default:
                break;
        }
        return false;
    });

<<<<<<< HEAD
    // Get all chunk index and attach to segment index
    new_end = std::remove_if(meta_keys.begin(), new_end, [&](auto &meta_key) mutable {
=======
    // Get all chunk indexes and attach to segment index
    for (SizeT idx = 0; idx < meta_count; ++idx) {
        const SharedPtr<MetaKey> &meta_key = meta_keys[idx];
>>>>>>> 879cb4c6
        switch (meta_key->type_) {
            case MetaType::kChunkIndex: {
                auto chunk_index_key = static_cast<ChunkIndexMetaKey *>(meta_key.get());
                auto db_iter = meta_tree->db_map_.find(chunk_index_key->db_id_str_);
                if (db_iter == meta_tree->db_map_.end()) {
                    String error_message = fmt::format("DB not found: {}", chunk_index_key->ToString());
                    LOG_WARN(error_message);
                    // DB is dropped
                    return true;
                }

                auto &table_map = db_iter->second->table_map_;
                auto table_iter = table_map.find(chunk_index_key->table_id_str_);
                if (table_iter == table_map.end()) {
                    String error_message = fmt::format("Table not found: {}", chunk_index_key->ToString());
                    LOG_WARN(error_message);
<<<<<<< HEAD
                    // Table is dropped
                    return true;
=======
                    // The Table is dropped
                    continue;
>>>>>>> 879cb4c6
                }

                MetaTableObject *table_object = static_cast<MetaTableObject *>(table_iter->second.get());
                auto &index_map = table_object->index_map_;
                auto table_index_iter = index_map.find(chunk_index_key->index_id_str_);
                if (table_index_iter == index_map.end()) {
                    String error_message = fmt::format("Table index not found: {}", chunk_index_key->ToString());
                    LOG_WARN(error_message);
<<<<<<< HEAD
                    // Table is dropped
                    return true;
=======
                    // The Table is dropped
                    continue;
>>>>>>> 879cb4c6
                }

                MetaTableIndexObject *table_index_object = static_cast<MetaTableIndexObject *>(table_index_iter->second.get());
                auto &segment_map = table_index_object->segment_map_;
                auto segment_index_iter = segment_map.find(chunk_index_key->segment_id_);
                if (segment_index_iter == segment_map.end()) {
                    String error_message = fmt::format("Segment index not found: {}", chunk_index_key->ToString());
                    LOG_WARN(error_message);
                    return true;
                }

                MetaSegmentIndexObject *segment_index_object = static_cast<MetaSegmentIndexObject *>(segment_index_iter->second.get());
                auto &chunk_map = segment_index_object->chunk_map_;
                chunk_map.emplace(chunk_index_key->chunk_id_, meta_key);
                return true;
            }
            default:
                break;
        }
        return false;
    });

    // Get all pm object stat
    new_end = std::remove_if(meta_keys.begin(), new_end, [&](auto &meta_key) mutable {
        switch (meta_key->type_) {
            case MetaType::kPmObject: {
                auto pm_obj_key = static_cast<PmObjectMetaKey *>(meta_key.get());
                auto pm_obj_iter = meta_tree->pm_object_map_.find(pm_obj_key->object_key_);
                if (pm_obj_iter != meta_tree->pm_object_map_.end()) {
                    String error_message = fmt::format("Duplicate pm object key: {}", pm_obj_key->ToString());
                    UnrecoverableError(error_message);
                }

                auto pm_object = MakeShared<MetaPmObject>(meta_key);
                meta_tree->pm_object_map_.emplace(pm_obj_key->object_key_, pm_object);
                return true;
            }
            default:
                break;
        }
        return false;
    });

    // Get pm object
    new_end = std::remove_if(meta_keys.begin(), new_end, [&](auto &meta_key) mutable {
        switch (meta_key->type_) {
            case MetaType::kPmPath: {
                auto pm_path_key = static_cast<PmPathMetaKey *>(meta_key.get());
                nlohmann::json pm_path_json = nlohmann::json::parse(pm_path_key->value_);
                String object_key = pm_path_json["obj_key"];
                if (object_key == "KEY_EMPTY") {
                    return true;
                }
                auto pm_obj_iter = meta_tree->pm_object_map_.find(object_key);
                if (pm_obj_iter == meta_tree->pm_object_map_.end()) {
                    String error_message = fmt::format("PM object not found: {}", pm_path_key->ToString());
                    UnrecoverableError(error_message);
                }

                pm_obj_iter->second->path_map_.emplace(pm_path_key->path_key_, meta_key);
                return true;
            }
            default:
                break;
        }
        return false;
    });

    return meta_tree;
}

nlohmann::json MetaTree::ToJson() const {
    nlohmann::json json_res;
    for (const auto &tag_pair : system_tag_map_) {
        json_res["system_tags"].push_back({{"tag_name", tag_pair.first}, {"value", tag_pair.second}});
    }

    for (const auto &db_pair : db_map_) {
        json_res["databases"].push_back(db_pair.second->ToJson());
    }
    for (const auto &pm : pm_object_map_) {
        json_res["objects"].push_back(pm.second->ToJson());
    }
    return json_res;
}

Vector<MetaTableObject *> MetaTree::ListTables() const {
    Vector<MetaTableObject *> tables;
    for (const auto &db_pair : db_map_) {
        for (const auto &table_pair : db_pair.second->table_map_) {
            tables.push_back(static_cast<MetaTableObject *>(table_pair.second.get()));
        }
    }
    return tables;
};

SharedPtr<SystemCache> MetaTree::RestoreSystemCache(Storage *storage_ptr) const {
    u64 next_db_id{0};
    auto tag_iter = system_tag_map_.find(NEXT_DATABASE_ID.data());
    if (tag_iter != system_tag_map_.end()) {
        try {
            next_db_id = std::stoull(tag_iter->second);
        } catch (const std::exception &e) {
            String error_message = fmt::format("Latest database id is invalid: {}, cause: {}", tag_iter->second, e.what());
            UnrecoverableError(error_message);
        }
    } else {
        String error_message = fmt::format("Can't find 'latest database id' in system tag");
        UnrecoverableError(error_message);
    }

    SharedPtr<SystemCache> system_cache = MakeShared<SystemCache>(next_db_id);
    for (const auto &db_pair : db_map_) {
        MetaDBObject *meta_db_object = static_cast<MetaDBObject *>(db_pair.second.get());
        SharedPtr<DbCache> db_cache = meta_db_object->RestoreDbCache(storage_ptr);
        system_cache->AddDbCacheNolock(db_cache);
    }
    return system_cache;
}

nlohmann::json MetaDBObject::ToJson() const {
    nlohmann::json json_res = meta_key_->ToJson();
    for (const auto &table_pair : table_map_) {
        json_res["tables"].push_back(table_pair.second->ToJson());
    }
    for (const auto &tag_pair : tag_map_) {
        json_res["tags"].push_back(tag_pair.second->ToJson());
    }
    return json_res;
}

SharedPtr<DbCache> MetaDBObject::RestoreDbCache(Storage *storage_ptr) const {
    auto db_key = static_cast<DBMetaKey *>(meta_key_.get());
    u64 db_id{0};
    try {
        db_id = std::stoull(db_key->db_id_str_);
    } catch (const std::exception &e) {
        String error_message = fmt::format("DB id is invalid: {}, cause: {}", db_key->db_id_str_, e.what());
        UnrecoverableError(error_message);
    }
    SharedPtr<DbCache> db_cache = MakeShared<DbCache>(db_id, db_key->db_name_, 0);
    for (const auto &table_pair : table_map_) {
        MetaTableObject *meta_table_object = static_cast<MetaTableObject *>(table_pair.second.get());
        SharedPtr<TableCache> table_cache = meta_table_object->RestoreTableCache(storage_ptr);
        db_cache->AddTableCacheNolock(table_cache);
    }

    return db_cache;
}

nlohmann::json MetaTableObject::ToJson() const {
    nlohmann::json json_res = meta_key_->ToJson();
    for (const auto &column_pair : column_map_) {
        json_res["columns"].push_back(column_pair.second->ToJson());
    }
    for (const auto &index_pair : index_map_) {
        json_res["indexes"].push_back(index_pair.second->ToJson());
    }

    for (const auto &tag_pair : tag_map_) {
        json_res["tags"].push_back(tag_pair.second->ToJson());
    }

    for (const auto &segment_pair : segment_map_) {
        json_res["segments"].push_back(segment_pair.second->ToJson());
    }
    return json_res;
}

const String &MetaTableObject::GetTableName() const {
    TableMetaKey *table_meta_key = static_cast<TableMetaKey *>(meta_key_.get());
    return table_meta_key->table_name_;
}

SegmentID MetaTableObject::GetNextSegmentID() const {
    Vector<SegmentID> segments;
    segments.reserve(segment_map_.size());
    for (const auto &segment_pair : segment_map_) {
        segments.push_back(segment_pair.first);
    }
    std::sort(segments.begin(), segments.end());
    SegmentID next_segment_id = segments.empty() ? 0 : segments.back() + 1;
    return next_segment_id;
}

SegmentID MetaTableObject::GetUnsealedSegmentID() const {
    auto meta_iter = tag_map_.find("unsealed_segment_id");
    if (meta_iter == tag_map_.end()) {
        SegmentID next_segment_id = this->GetNextSegmentID();
        String error_message =
            fmt::format("Can't find 'unsealed_segment_id' in table: {}, use next segment id: {}", meta_key_->ToString(), next_segment_id);
        LOG_WARN(error_message);
        return next_segment_id;
    }
    MetaKey *meta_key = meta_iter->second.get();
    TableTagMetaKey *table_tag_meta_key = static_cast<TableTagMetaKey *>(meta_key);

    SegmentID unsealed_segment_id{INVALID_SEGMENT_ID};
    try {
        unsealed_segment_id = std::stoull(table_tag_meta_key->value_);
    } catch (const std::exception &e) {
        String error_message = fmt::format("Unsealed segment id is invalid: {}, cause: {}", table_tag_meta_key->value_, e.what());
        UnrecoverableError(error_message);
    }
    return unsealed_segment_id;
}

SizeT MetaTableObject::GetCurrentSegmentRowCount(Storage *storage_ptr) const {
    if (segment_map_.empty()) {
        return 0;
    }
    SegmentID unsealed_segment_id = this->GetUnsealedSegmentID();
    auto seg_iter = segment_map_.find(unsealed_segment_id);
    if (seg_iter == segment_map_.end()) {
        String error_message = fmt::format("Can't find unsealed segment id: {}, table: {}", unsealed_segment_id, meta_key_->ToString());
        LOG_WARN(error_message);
        return 0;
    }
    auto segment_object = static_cast<MetaSegmentObject *>(seg_iter->second.get());
    SizeT block_count = segment_object->block_map_.size();
    if (block_count == 0) {
        return 0;
    }
    TableMetaKey *table_meta_key = static_cast<TableMetaKey *>(meta_key_.get());
    BlockID current_block_id = segment_object->GetCurrentBlockID();
    BufferManager *buffer_mgr_ptr = storage_ptr->buffer_manager();
    Config *config_ptr = storage_ptr->config();
    String version_filepath = fmt::format("{}/db_{}/tbl_{}/seg_{}/blk_{}/{}",
                                          config_ptr->DataDir(),
                                          table_meta_key->db_id_str_,
                                          table_meta_key->table_id_str_,
                                          unsealed_segment_id,
                                          current_block_id,
                                          BlockVersion::PATH);
    BufferObj *version_buffer = buffer_mgr_ptr->GetBufferObject(version_filepath);
    if (version_buffer == nullptr) {
        UnrecoverableError(fmt::format("Can't get version from: {}", version_filepath));
    }
    BufferHandle buffer_handle = version_buffer->Load();
    const auto *block_version = reinterpret_cast<const BlockVersion *>(buffer_handle.GetData());
    SizeT row_cnt = 0;
    {
        SharedPtr<BlockLock> block_lock{};
        NewCatalog *new_catalog = storage_ptr->new_catalog();
        String block_lock_key = KeyEncode::CatalogTableSegmentBlockTagKey(table_meta_key->db_id_str_,
                                                                          table_meta_key->table_id_str_,
                                                                          unsealed_segment_id,
                                                                          current_block_id,
                                                                          "lock");
        Status status = new_catalog->GetBlockLock(block_lock_key, block_lock);
        if (!status.ok()) {
            UnrecoverableError(status.message());
        }
        std::shared_lock lock(block_lock->mtx_);
        row_cnt = block_version->GetRowCount();
    }
    SizeT segment_row_count = (block_count - 1) * DEFAULT_BLOCK_CAPACITY + row_cnt;
    return segment_row_count;
}

SharedPtr<TableCache> MetaTableObject::RestoreTableCache(Storage *storage_ptr) const {
    auto table_key = static_cast<TableMetaKey *>(meta_key_.get());
    u64 db_id = 0;
    u64 table_id = 0;
    SegmentID unsealed_segment_id = 0;
    SegmentOffset unsealed_segment_offset = 0;
    SegmentID next_segment_id = 0;
    try {
        db_id = std::stoull(table_key->db_id_str_);
        table_id = std::stoull(table_key->table_id_str_);
        unsealed_segment_id = this->GetUnsealedSegmentID();
        unsealed_segment_offset = this->GetCurrentSegmentRowCount(storage_ptr);
        next_segment_id = this->GetNextSegmentID();
    } catch (const std::exception &e) {
        String error_message = fmt::format("DB id or table id is invalid: {}, cause: {}", table_key->ToString(), e.what());
        UnrecoverableError(error_message);
    }

    SharedPtr<TableCache> table_cache = nullptr;
    if (unsealed_segment_id == 0 and unsealed_segment_offset == 0) {
        table_cache = MakeShared<TableCache>(table_id, table_key->table_name_);
    } else {
        table_cache = MakeShared<TableCache>(table_id, unsealed_segment_id, unsealed_segment_offset, next_segment_id);
    }

    TxnTimeStamp current_ts = storage_ptr->new_txn_manager()->CurrentTS();
    KVStore *kv_store = storage_ptr->new_catalog()->kv_store();
    auto kv_instance_ptr = kv_store->GetInstance();
    for (const auto &segment_pair : segment_map_) {
        SegmentID segment_id = segment_pair.first;
        SharedPtr<SegmentCache> segment_cache = nullptr;
        if (segment_id == unsealed_segment_id) {
            table_cache->unsealed_segment_cache_ = MakeShared<SegmentCache>(segment_id, unsealed_segment_offset);
        } else {
            SizeT segment_row_count = infinity::GetSegmentRowCount(kv_instance_ptr.get(),
                                                                   table_key->db_id_str_,
                                                                   table_key->table_id_str_,
                                                                   segment_id,
                                                                   current_ts,
                                                                   MAX_TIMESTAMP);
            segment_cache = MakeShared<SegmentCache>(segment_id, segment_row_count);
        }
        table_cache->segment_cache_map_.emplace(segment_id, segment_cache);
    }

    for (const auto &index_pair : index_map_) {
        const String &index_name = index_pair.first;
        MetaTableIndexObject *table_index_obj = static_cast<MetaTableIndexObject *>(index_pair.second.get());
        TableIndexMetaKey *table_index_meta_key = static_cast<TableIndexMetaKey *>(table_index_obj->meta_key_.get());
        u64 index_id = std::stoull(table_index_meta_key->index_id_str_);
        SharedPtr<TableIndexCache> table_index_cache = MakeShared<TableIndexCache>(db_id, table_id, index_id, index_name);
        for (const auto &segment_index_pair : table_index_obj->segment_map_) {
            SegmentID segment_id = segment_index_pair.first;
            MetaSegmentIndexObject *segment_index_obj = static_cast<MetaSegmentIndexObject *>(segment_index_pair.second.get());
            SharedPtr<SegmentIndexCache> segment_index_cache = MakeShared<SegmentIndexCache>(segment_id);
            ChunkID max_chunk_id = 0;
            for (const auto &chunk_index_pair : segment_index_obj->chunk_map_) {
                ChunkID chunk_id = chunk_index_pair.first;
                if (chunk_id > max_chunk_id) {
                    max_chunk_id = chunk_id;
                }
            }
            segment_index_cache->next_chunk_id_ = max_chunk_id + 1;
            table_index_cache->segment_index_cache_map_.emplace(segment_id, segment_index_cache);
        }
        table_cache->index_cache_map_.emplace(index_id, table_index_cache);
    }

    return table_cache;
}

nlohmann::json MetaSegmentObject::ToJson() const {
    nlohmann::json json_res = meta_key_->ToJson();
    for (const auto &block_pair : block_map_) {
        json_res["blocks"].push_back(block_pair.second->ToJson());
    }
    for (const auto &tag_pair : tag_map_) {
        json_res["tags"].push_back(tag_pair.second->ToJson());
    }
    return json_res;
}

BlockID MetaSegmentObject::GetCurrentBlockID() const {
    Vector<BlockID> blocks;
    blocks.reserve(block_map_.size());
    for (const auto &block_pair : block_map_) {
        blocks.push_back(block_pair.first);
    }
    std::sort(blocks.begin(), blocks.end());
    BlockID current_block_id = blocks.empty() ? 0 : blocks.back();
    return current_block_id;
}

nlohmann::json MetaBlockObject::ToJson() const {
    nlohmann::json json_res = meta_key_->ToJson();
    for (const auto &column_pair : column_map_) {
        json_res["columns"].push_back(column_pair.second->ToJson());
    }
    for (const auto &tag_pair : tag_map_) {
        json_res["tags"].push_back(tag_pair.second->ToJson());
    }
    return json_res;
}

nlohmann::json MetaBlockColumnObject::ToJson() const {
    nlohmann::json json_res = meta_key_->ToJson();
    for (const auto &tag_pair : tag_map_) {
        json_res["tags"].push_back(tag_pair.second->ToJson());
    }
    return json_res;
}

nlohmann::json MetaTableIndexObject::ToJson() const {
    nlohmann::json json_res = meta_key_->ToJson();
    for (const auto &tag_pair : tag_map_) {
        json_res["tags"].push_back(tag_pair.second->ToJson());
    }
    for (const auto &segment_pair : segment_map_) {
        json_res["segments"].push_back(segment_pair.second->ToJson());
    }
    return json_res;
}

SharedPtr<TableIndexCache> MetaTableIndexObject::RestoreTableIndexCache(Storage *storage_ptr) const {
    auto table_index_key = static_cast<TableIndexMetaKey *>(meta_key_.get());
    u64 db_id{};
    u64 table_id{};
    u64 index_id{};
    try {
        db_id = std::stoull(table_index_key->db_id_str_);
        table_id = std::stoull(table_index_key->table_id_str_);
        index_id = std::stoull(table_index_key->index_id_str_);
    } catch (const std::exception &e) {
        String error_message = fmt::format("DB id or table id is invalid: {}, cause: {}", table_index_key->ToString(), e.what());
        UnrecoverableError(error_message);
    }
    SharedPtr<TableIndexCache> table_index_cache = MakeShared<TableIndexCache>(db_id, table_id, index_id, table_index_key->index_name_);
    return table_index_cache;
}

nlohmann::json MetaSegmentIndexObject::ToJson() const {
    nlohmann::json json_res = meta_key_->ToJson();
    for (const auto &chunk_pair : chunk_map_) {
        json_res["chunks"].push_back(chunk_pair.second->ToJson());
    }
    return json_res;
}

nlohmann::json MetaChunkIndexObject::ToJson() const {
    nlohmann::json json_res = meta_key_->ToJson();
    for (const auto &tag_pair : tag_map_) {
        json_res["tags"].push_back(tag_pair.second->ToJson());
    }
    return json_res;
}

nlohmann::json MetaPmObject::ToJson() const {
    nlohmann::json json_res = meta_key_->ToJson();
    for (const auto &path_pair : path_map_) {
        json_res["paths"].push_back(path_pair.second->ToJson());
    }
    return json_res;
}

bool MetaTree::PathFilter(std::string_view path, CheckStmtType tag, Optional<String> db_table_str) {
    switch (tag) {
        case CheckStmtType::kSystem: {
            return true;
        }
        case CheckStmtType::kTable: {
            auto table_str = fmt::format("{}", db_table_str.value());
            return path.find(table_str) != String::npos;
        }
        case CheckStmtType::kInvalid: {
            UnrecoverableError("Invalid entity tag");
        }
        default:
            return false;
    }
    return true;
}

HashSet<String> MetaTree::GetMetaPathSet() {
    HashSet<String> meta_path_set;
    for (auto &pm_obj : pm_object_map_ | std::views::values) {
        for (auto &path : pm_obj->path_map_ | std::views::keys) {
            // We don't need to check for duplicate paths since meta_tree has already done that.
            meta_path_set.emplace(path);
        }
    }

    return meta_path_set;
}

HashSet<String> MetaTree::GetDataVfsPathSet() {
    HashSet<String> data_path_set;
    const auto *pm = InfinityContext::instance().storage()->buffer_manager()->persistence_manager();
    for (auto files = pm->GetAllFiles(); const auto &path : files | std::views::keys) {
        data_path_set.emplace(path);
    }
    return data_path_set;
}

HashSet<String> MetaTree::GetDataVfsOffPathSet() {
    HashSet<String> data_path_set;
    auto data_dir = InfinityContext::instance().config()->DataDir();
    for (const auto &entry : std::filesystem::recursive_directory_iterator{data_dir}) {
        if (std::filesystem::is_regular_file(entry)) {
            data_path_set.emplace(entry.path().string());
        }
    }
    return data_path_set;
}

Pair<Vector<String>, Vector<String>> MetaTree::CheckMetaDataMapping(bool is_vfs, CheckStmtType tag, Optional<String> db_table_str) {
    auto meta_path_set = this->GetMetaPathSet();
    auto data_path_set = is_vfs ? this->GetDataVfsPathSet() : this->GetDataVfsOffPathSet();

    meta_path_set.merge(data_path_set);

    Pair<Vector<String>, Vector<String>> mismatch_entries_pair;
    auto &[meta_mismatch_entry, data_mismatch_entry] = mismatch_entries_pair;

    for (auto &path : meta_path_set) {
        if (PathFilter(path, tag, db_table_str) && !data_path_set.contains(path)) {
            meta_mismatch_entry.emplace_back(path);
        }
    }

    for (auto &path : data_path_set) {
        if (PathFilter(path, tag, db_table_str) && !meta_path_set.contains(path)) {
            data_mismatch_entry.emplace_back(path);
        }
    }

    return mismatch_entries_pair;
}

} // namespace infinity<|MERGE_RESOLUTION|>--- conflicted
+++ resolved
@@ -50,64 +50,63 @@
     // Get all dbs
     HashSet<String> db_names, db_ids;
     new_end = std::remove_if(meta_keys.begin(), new_end, [&](auto &meta_key) mutable {
-        if (meta_key->type_ == MetaType::kDB) {
-            auto db_key = static_cast<DBMetaKey *>(meta_key.get());
-            auto db_object = MakeShared<MetaDBObject>(meta_key);
-            meta_tree->db_map_.emplace(db_key->db_id_str_, db_object);
-
-            // Check if duplicated
-            if (db_names.contains(db_key->db_name_)) {
-                String error_message = fmt::format("Duplicate db name: {}", db_key->ToString());
-                UnrecoverableError(error_message);
-            } else {
-                db_names.emplace(db_key->db_name_);
-            }
-
-            if (db_ids.contains(db_key->db_id_str_)) {
-                String error_message = fmt::format("Duplicate db id: {}", db_key->ToString());
-                UnrecoverableError(error_message);
-            } else {
-                db_ids.emplace(db_key->db_id_str_);
-            }
-<<<<<<< HEAD
-            return true;
-=======
+        switch (meta_key->type_) {
+            case MetaType::kDB: {
+                auto db_key = static_cast<DBMetaKey *>(meta_key.get());
+                auto db_object = MakeShared<MetaDBObject>(meta_key);
+                meta_tree->db_map_.emplace(db_key->db_id_str_, db_object);
+
+                // Check if duplicated
+                if (db_names.contains(db_key->db_name_)) {
+                    String error_message = fmt::format("Duplicate db name: {}, idx: {}", db_key->ToString(), idx);
+                    UnrecoverableError(error_message);
+                } else {
+                    db_names.emplace(db_key->db_name_);
+                }
+
+                if (db_ids.contains(db_key->db_id_str_)) {
+                    String error_message = fmt::format("Duplicate db id: {}, idx: {}", db_key->ToString(), idx);
+                    UnrecoverableError(error_message);
+                } else {
+                    db_ids.emplace(db_key->db_id_str_);
+                }
+                return true;
+            }
             case MetaType::kSystemTag: {
                 auto system_tag_key = static_cast<SystemTagMetaKey *>(meta_key.get());
                 meta_tree->system_tag_map_.emplace(system_tag_key->tag_name_, system_tag_key->value_);
-                break;
+                return true;
             }
             default:
                 break;
->>>>>>> 879cb4c6
         }
         return false;
     });
 
     // Get all tables and attach to the db
     new_end = std::remove_if(meta_keys.begin(), new_end, [&](auto &meta_key)  mutable{
-        if (meta_key->type_ == MetaType::kTable) {
-            auto table_key = static_cast<TableMetaKey *>(meta_key.get());
-            auto table_object = MakeShared<MetaTableObject>(meta_key);
-
-            auto iter = meta_tree->db_map_.find(table_key->db_id_str_);
-            if (iter == meta_tree->db_map_.end()) {
-                String error_message = fmt::format("DB not found for table: {}", table_key->ToString());
-                LOG_WARN(error_message);
-                // DB is dropped
-                return true;
-            }
-
-            auto &table_map = iter->second->table_map_;
-            if (table_map.contains(table_key->table_id_str_)) {
-                String error_message = fmt::format("Duplicate table id: {}", table_key->ToString());
-                UnrecoverableError(error_message);
-            }
-<<<<<<< HEAD
-
-            table_map.emplace(table_key->table_id_str_, table_object);
-            return true;
-=======
+        switch (meta_key->type_) {
+            case MetaType::kTable: {
+                auto table_key = static_cast<TableMetaKey *>(meta_key.get());
+                auto table_object = MakeShared<MetaTableObject>(meta_key);
+
+                auto iter = meta_tree->db_map_.find(table_key->db_id_str_);
+                if (iter == meta_tree->db_map_.end()) {
+                    String error_message = fmt::format("DB not found for table: {}, idx: {}", table_key->ToString(), idx);
+                    LOG_WARN(error_message);
+                    // DB is dropped
+                    return true;
+                }
+
+                auto &table_map = iter->second->table_map_;
+                if (table_map.contains(table_key->table_id_str_)) {
+                    String error_message = fmt::format("Duplicate table id: {}, idx: {}", table_key->ToString(), idx);
+                    UnrecoverableError(error_message);
+                }
+
+                table_map.emplace(table_key->table_id_str_, table_object);
+                return true;
+            }
             case MetaType::kDBTag: {
                 auto db_tag_key = static_cast<DBTagMetaKey *>(meta_key.get());
                 auto db_iter = meta_tree->db_map_.find(db_tag_key->db_id_str_);
@@ -115,7 +114,7 @@
                     String error_message = fmt::format("DB not found for tag: {}, idx: {}", db_tag_key->ToString(), idx);
                     LOG_WARN(error_message);
                     // DB is dropped
-                    continue;
+                    return true;
                 }
                 auto &db_object = db_iter->second;
                 auto &tag_map = db_object->tag_map_;
@@ -124,11 +123,10 @@
                     UnrecoverableError(error_message);
                 }
                 tag_map.emplace(db_tag_key->tag_name_, meta_key);
-                break;
+                return true;
             }
             default:
                 break;
->>>>>>> 879cb4c6
         }
         return false;
     });
@@ -151,13 +149,8 @@
                 if (table_iter == table_map.end()) {
                     String error_message = fmt::format("Table not found: {}", segment_key->ToString());
                     LOG_WARN(error_message);
-<<<<<<< HEAD
-                    // Table is dropped
-                    return true;
-=======
                     // The Table is dropped
-                    continue;
->>>>>>> 879cb4c6
+                    return true;
                 }
 
                 MetaTableObject *table_object = static_cast<MetaTableObject *>(table_iter->second.get());
@@ -186,13 +179,8 @@
                 if (table_iter == table_map.end()) {
                     String error_message = fmt::format("Table not found: {}", table_tag_key->ToString());
                     LOG_WARN(error_message);
-<<<<<<< HEAD
-                    // Table is dropped
-                    return true;
-=======
                     // The Table is dropped
-                    continue;
->>>>>>> 879cb4c6
+                    return true;
                 }
                 MetaTableObject *table_object = static_cast<MetaTableObject *>(table_iter->second.get());
                 auto &tag_map = table_object->tag_map_;
@@ -207,7 +195,6 @@
                     LOG_WARN(error_message);
                     // DB is dropped
                     return true;
-                    ;
                 }
 
                 auto &table_map = db_iter->second->table_map_;
@@ -215,13 +202,8 @@
                 if (table_iter == table_map.end()) {
                     String error_message = fmt::format("Table not found: {}", table_index_meta_key->ToString());
                     LOG_WARN(error_message);
-<<<<<<< HEAD
-                    // Table is dropped
-                    return true;
-=======
                     // The Table is dropped
-                    continue;
->>>>>>> 879cb4c6
+                    return true;
                 }
 
                 auto table_index_object = MakeShared<MetaTableIndexObject>(meta_key);
@@ -245,13 +227,8 @@
                 if (table_iter == table_map.end()) {
                     String error_message = fmt::format("Table not found: {}", table_column_meta_key->ToString());
                     LOG_WARN(error_message);
-<<<<<<< HEAD
-                    // Table is dropped
-                    return true;
-=======
                     // The Table is dropped
-                    continue;
->>>>>>> 879cb4c6
+                    return true;
                 }
 
                 MetaTableObject *table_object = static_cast<MetaTableObject *>(table_iter->second.get());
@@ -276,7 +253,6 @@
                     LOG_WARN(error_message);
                     // DB is dropped
                     return true;
-                    ;
                 }
 
                 auto &table_map = db_iter->second->table_map_;
@@ -284,13 +260,8 @@
                 if (table_iter == table_map.end()) {
                     String error_message = fmt::format("Table not found: {}", block_key->ToString());
                     LOG_WARN(error_message);
-<<<<<<< HEAD
-                    // Table is dropped
-                    return true;
-=======
                     // The Table is dropped
-                    continue;
->>>>>>> 879cb4c6
+                    return true;
                 }
 
                 MetaTableObject *table_object = static_cast<MetaTableObject *>(table_iter->second.get());
@@ -323,13 +294,8 @@
                 if (table_iter == table_map.end()) {
                     String error_message = fmt::format("Table not found: {}", segment_tag->ToString());
                     LOG_WARN(error_message);
-<<<<<<< HEAD
-                    // Table is dropped
-                    return true;
-=======
                     // The Table is dropped
-                    continue;
->>>>>>> 879cb4c6
+                    return true;
                 }
 
                 MetaTableObject *table_object = static_cast<MetaTableObject *>(table_iter->second.get());
@@ -370,13 +336,8 @@
                 if (table_iter == table_map.end()) {
                     String error_message = fmt::format("Table not found: {}", block_key->ToString());
                     LOG_WARN(error_message);
-<<<<<<< HEAD
-                    // Table is dropped
-                    return true;
-=======
                     // The Table is dropped
-                    continue;
->>>>>>> 879cb4c6
+                    return true;
                 }
 
                 MetaTableObject *table_object = static_cast<MetaTableObject *>(table_iter->second.get());
@@ -408,28 +369,18 @@
                 if (table_iter == table_map.end()) {
                     String error_message = fmt::format("Table not found: {}", block_tag->ToString());
                     LOG_WARN(error_message);
-<<<<<<< HEAD
-                    // Table is dropped
-                    return true;
-=======
                     // The Table is dropped
-                    continue;
->>>>>>> 879cb4c6
+                    return true;
                 }
 
                 MetaTableObject *table_object = static_cast<MetaTableObject *>(table_iter->second.get());
                 auto &segment_map = table_object->segment_map_;
                 auto segment_iter = segment_map.find(block_tag->segment_id_);
                 if (segment_iter == segment_map.end()) {
-<<<<<<< HEAD
+                    // Segment is compacted
                     String error_message = fmt::format("Segment not found: {}", block_tag->ToString());
-                    UnrecoverableError(error_message);
-=======
-                    // Segment is compacted
-                    String error_message = fmt::format("Segment not found, maybe is compacted: {}, idx: {}", block_tag->ToString(), idx);
-                    LOG_WARN(error_message);
-                    continue;
->>>>>>> 879cb4c6
+                    LOG_WARN(error_message);
+                    return true;
                 }
 
                 MetaSegmentObject *segment_object = static_cast<MetaSegmentObject *>(segment_iter->second.get());
@@ -451,14 +402,8 @@
         return false;
     });
 
-<<<<<<< HEAD
-    // Get all segment index and attach to table index
+    // Get all segment indexes and attach to table index
     new_end = std::remove_if(meta_keys.begin(), new_end, [&](auto &meta_key) mutable {
-=======
-    // Get all segment indexes and attach to table index
-    for (SizeT idx = 0; idx < meta_count; ++idx) {
-        const SharedPtr<MetaKey> &meta_key = meta_keys[idx];
->>>>>>> 879cb4c6
         switch (meta_key->type_) {
             case MetaType::kSegmentIndex: {
                 auto segment_index_key = static_cast<SegmentIndexMetaKey *>(meta_key.get());
@@ -475,13 +420,8 @@
                 if (table_iter == table_map.end()) {
                     String error_message = fmt::format("Table not found: {}", segment_index_key->ToString());
                     LOG_WARN(error_message);
-<<<<<<< HEAD
                     // Table is dropped
                     return true;
-=======
-                    // The Table is dropped
-                    continue;
->>>>>>> 879cb4c6
                 }
 
                 MetaTableObject *table_object = static_cast<MetaTableObject *>(table_iter->second.get());
@@ -514,13 +454,8 @@
                 if (table_iter == table_map.end()) {
                     String error_message = fmt::format("Table not found: {}", table_index_tag_key->ToString());
                     LOG_WARN(error_message);
-<<<<<<< HEAD
                     // Table is dropped
                     return true;
-=======
-                    // The Table is dropped
-                    continue;
->>>>>>> 879cb4c6
                 }
 
                 MetaTableObject *table_object = static_cast<MetaTableObject *>(table_iter->second.get());
@@ -544,14 +479,8 @@
         return false;
     });
 
-<<<<<<< HEAD
-    // Get all chunk index and attach to segment index
+    // Get all chunk indexes and attach to segment index
     new_end = std::remove_if(meta_keys.begin(), new_end, [&](auto &meta_key) mutable {
-=======
-    // Get all chunk indexes and attach to segment index
-    for (SizeT idx = 0; idx < meta_count; ++idx) {
-        const SharedPtr<MetaKey> &meta_key = meta_keys[idx];
->>>>>>> 879cb4c6
         switch (meta_key->type_) {
             case MetaType::kChunkIndex: {
                 auto chunk_index_key = static_cast<ChunkIndexMetaKey *>(meta_key.get());
@@ -568,13 +497,8 @@
                 if (table_iter == table_map.end()) {
                     String error_message = fmt::format("Table not found: {}", chunk_index_key->ToString());
                     LOG_WARN(error_message);
-<<<<<<< HEAD
-                    // Table is dropped
-                    return true;
-=======
                     // The Table is dropped
-                    continue;
->>>>>>> 879cb4c6
+                    return true;
                 }
 
                 MetaTableObject *table_object = static_cast<MetaTableObject *>(table_iter->second.get());
@@ -583,13 +507,8 @@
                 if (table_index_iter == index_map.end()) {
                     String error_message = fmt::format("Table index not found: {}", chunk_index_key->ToString());
                     LOG_WARN(error_message);
-<<<<<<< HEAD
-                    // Table is dropped
-                    return true;
-=======
                     // The Table is dropped
-                    continue;
->>>>>>> 879cb4c6
+                    return true;
                 }
 
                 MetaTableIndexObject *table_index_object = static_cast<MetaTableIndexObject *>(table_index_iter->second.get());
