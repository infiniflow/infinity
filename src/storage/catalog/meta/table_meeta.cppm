--- conflicted
+++ resolved
@@ -123,16 +123,15 @@
 
     Status SetNextIndexID(const String &index_id_str);
 
-<<<<<<< HEAD
     Tuple<SharedPtr<TableSnapshotInfo>, Status> MapMetaToSnapShotInfo(const String &db_name, const String &table_name);
 
 
     Status RestoreFromSnapshot(WalCmdRestoreTableSnapshot *restore_table_snapshot_cmd, bool is_link_files = false);
 
     Status SetBeginTS(TxnTimeStamp begin_ts);
-=======
+
     Tuple<SizeT,Status> GetTableRowCount();
->>>>>>> 189e0cd6
+
 
 private:
     Status LoadComment();
