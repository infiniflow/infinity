// Copyright(C) 2024 InfiniFlow, Inc. All rights reserved.
//
// Licensed under the Apache License, Version 2.0 (the "License");
// you may not use this file except in compliance with the License.
// You may obtain a copy of the License at
//
//     https://www.apache.org/licenses/LICENSE-2.0
//
// Unless required by applicable law or agreed to in writing, software
// distributed under the License is distributed on an "AS IS" BASIS,
// WITHOUT WARRANTIES OR CONDITIONS OF ANY KIND, either express or implied.
// See the License for the specific language governing permissions and
// limitations under the License.

module;

#include "type/complex/row_id.h"

export module table_meeta;

import stl;
import status;
import column_def;
import new_catalog;
import base_meta;

namespace infinity {

class KVInstance;
class TableDef;
class TableInfo;
class TableIndexReaderCache;
class NewTxn;
// struct SegmentUpdateTS;
struct TableDetail;

export class TableMeeta : public BaseMeta {
public:
    // TableMeeta(const String &db_id_str, const String &table_id_str, KVInstance &kv_instance, TxnTimeStamp begin_ts, UsageEnum usage);
    TableMeeta(const String &db_id_str, const String &table_id_str, KVInstance *kv_instance, TxnTimeStamp begin_ts, TxnTimeStamp commit_ts);

    TableMeeta(const String &db_id_str, const String &table_id_str, NewTxn *txn);

    TxnTimeStamp begin_ts() const { return begin_ts_; }
    TxnTimeStamp commit_ts() const { return commit_ts_; }

    KVInstance *kv_instance() const { return kv_instance_; }

    const String &table_id_str() const { return table_id_str_; }
    const String &db_id_str() const { return db_id_str_; }

    Status GetComment(TableInfo &table_info);

    Status GetIndexIDs(Vector<String> *&index_id_strs, Vector<String> **index_names = nullptr);

    Status GetIndexID(const String &index_name, String &index_key, String &index_id_str, TxnTimeStamp &create_index_ts);

    Status InitSet(SharedPtr<TableDef> table_def);

    Status LoadSet();

    Status UninitSet(UsageFlag usage_flag);

    // Status GetNextSegmentID(SegmentID &next_segment_id) {
    //     if (!next_segment_id_) {
    //         Status status = LoadNextSegmentID();
    //         if (!status.ok()) {
    //             return status;
    //         }
    //     }
    //     next_segment_id = *next_segment_id_;
    //     return Status::OK();
    // }

    // Status SetNextSegmentID(SegmentID next_segment_id);

    Status GetUnsealedSegmentID(SegmentID &unsealed_segment_id);

    Status SetUnsealedSegmentID(SegmentID unsealed_segment_id);

    Status DelUnsealedSegmentID();

    // Status SetSegmentIDs(const Vector<SegmentID> &segment_ids);

    Status RemoveSegmentIDs1(const Vector<SegmentID> &segment_ids);

    // Status AddSegmentID(SegmentID segment_id);

    Pair<SegmentID, Status> AddSegmentID1(TxnTimeStamp commit_ts);
    Status AddSegmentWithID(TxnTimeStamp commit_ts, SegmentID segment_id);

    Status CommitSegment(SegmentID segment_id, TxnTimeStamp commit_ts);

    Tuple<ColumnID, Status> GetColumnIDByColumnName(const String &column_name);
    Tuple<String, Status> GetColumnKeyByColumnName(const String &column_name) const;
    SharedPtr<String> GetTableDir();
    // Tuple<SharedPtr<Vector<SegmentID>>, Status> GetSegmentIndexIDs1();

    Tuple<Vector<SegmentID> *, Status> GetSegmentIDs1();
    Status CheckSegments(const Vector<SegmentID> &segment_ids);

    Tuple<SharedPtr<Vector<SharedPtr<ColumnDef>>>, Status> GetColumnDefs();
    Tuple<SharedPtr<ColumnDef>, Status> GetColumnDefByColumnName(const String &column_name, SizeT *column_idx = nullptr);
    Tuple<SharedPtr<ColumnDef>, Status> GetColumnDefByColumnID(const SizeT &column_idx);

    Status GetTableInfo(TableInfo &table_info);

    Status GetTableDetail(KVInstance *kv_instance, TxnTimeStamp begin_ts, TxnTimeStamp commit_ts, TableDetail &table_detail);

    Pair<String, String> GetDBTableName() const { return MakePair(db_name_, table_name_); }
    void SetDBTableName(const String &db_name, const String &table_name) {
        db_name_ = db_name;
        table_name_ = table_name;
    }

    Status AddColumn(const ColumnDef &column_def);

    Status AddFtIndexCache(SharedPtr<TableIndexReaderCache> ft_index_cache);

    Status GetFtIndexCache(SharedPtr<TableIndexReaderCache> &ft_index_cache);

    Status RemoveFtIndexCache();

    Status InvalidateFtIndexCache();

    Status GetNextColumnID(ColumnID &next_column_id);

    Status SetNextColumnID(ColumnID next_column_id);

<<<<<<< HEAD
    Status UpdateFulltextSegmentTS(TxnTimeStamp ts, SegmentUpdateTS &segment_update_ts);
=======
    Status GetNextRowID(RowID &next_row_id);
>>>>>>> e061e77b

    Tuple<String, Status> GetNextIndexID();

    Status SetNextIndexID(const String &index_id_str);

private:
    Status LoadComment();

    Status LoadColumnDefs();

    // Status LoadSegmentIDs();

    Status LoadSegmentIDs1();

    Status LoadIndexIDs();

    // Status LoadNextSegmentID();

    Status LoadUnsealedSegmentID();

    Status LoadNextColumnID();

    String GetTableTag(const String &tag) const;

private:
    std::mutex mtx_;

    TxnTimeStamp begin_ts_ = 0;
    TxnTimeStamp commit_ts_;
    NewTxn *txn_{};
    KVInstance *kv_instance_{};
    String db_id_str_;
    String table_id_str_;
    String db_name_{};
    String table_name_{};

    Optional<String> comment_;
    Optional<Vector<SharedPtr<ColumnDef>>> column_defs_;
    // Optional<Vector<SegmentID>> segment_ids_;
    Optional<Vector<SegmentID>> segment_ids1_;

    Optional<Vector<String>> index_id_strs_;
    Optional<Vector<String>> index_names_;
    Optional<SegmentID> next_segment_id_;
    Optional<SegmentID> unsealed_segment_id_;
    Optional<ColumnID> next_column_id_;
};

} // namespace infinity<|MERGE_RESOLUTION|>--- conflicted
+++ resolved
@@ -127,11 +127,7 @@
 
     Status SetNextColumnID(ColumnID next_column_id);
 
-<<<<<<< HEAD
     Status UpdateFulltextSegmentTS(TxnTimeStamp ts, SegmentUpdateTS &segment_update_ts);
-=======
-    Status GetNextRowID(RowID &next_row_id);
->>>>>>> e061e77b
 
     Tuple<String, Status> GetNextIndexID();
 
