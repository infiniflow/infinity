--- conflicted
+++ resolved
@@ -19,16 +19,10 @@
 import :stl;
 import :status;
 import column_def;
-<<<<<<< HEAD
-import new_catalog;
-import snapshot_info;
-import wal_entry;
-=======
 import :new_catalog;
 import :snapshot_info;
 import row_id;
 import :wal_entry;
->>>>>>> c9a7b438
 
 namespace infinity {
 
@@ -123,11 +117,7 @@
 
     Status SetNextColumnID(ColumnID next_column_id);
     
-<<<<<<< HEAD
-    Status UpdateFulltextSegmentTS(TxnTimeStamp ts, SegmentUpdateTS &segment_update_ts);
 
-=======
->>>>>>> c9a7b438
     Status GetNextRowID(RowID &next_row_id);
 
     Tuple<String, Status> GetNextIndexID();
@@ -141,12 +131,9 @@
 
     Status SetBeginTS(TxnTimeStamp begin_ts);
 
-<<<<<<< HEAD
-=======
     Tuple<SizeT,Status> GetTableRowCount();
 
 
->>>>>>> c9a7b438
 private:
     Status LoadComment();
 
