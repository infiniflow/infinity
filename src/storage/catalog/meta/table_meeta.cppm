// Copyright(C) 2024 InfiniFlow, Inc. All rights reserved.
//
// Licensed under the Apache License, Version 2.0 (the "License");
// you may not use this file except in compliance with the License.
// You may obtain a copy of the License at
//
//     https://www.apache.org/licenses/LICENSE-2.0
//
// Unless required by applicable law or agreed to in writing, software
// distributed under the License is distributed on an "AS IS" BASIS,
// WITHOUT WARRANTIES OR CONDITIONS OF ANY KIND, either express or implied.
// See the License for the specific language governing permissions and
// limitations under the License.

module;

export module infinity_core:table_meeta;

import :stl;
import :status;
import column_def;
import :new_catalog;
import :snapshot_info;
import row_id;
import :wal_entry;

namespace infinity {

class KVInstance;
class TableDef;
struct TableInfo;
class TableIndexReaderCache;
class NewTxn;
// struct SegmentUpdateTS;
struct TableDetail;

export class TableMeeta {
public:
    // TableMeeta(const String &db_id_str, const String &table_id_str, KVInstance &kv_instance, TxnTimeStamp begin_ts, UsageEnum usage);
    TableMeeta(const String &db_id_str, const String &table_id_str, KVInstance *kv_instance, TxnTimeStamp begin_ts, TxnTimeStamp commit_ts);

    TableMeeta(const String &db_id_str, const String &table_id_str, NewTxn *txn);

    TxnTimeStamp begin_ts() const { return begin_ts_; }
    TxnTimeStamp commit_ts() const { return commit_ts_; }
    

    /**
     * Get the table creation timestamp from KV instance
     * @return Tuple containing the create timestamp and status
     * @note This parses the actual key in KV store to get the creation timestamp
     */
    Tuple<TxnTimeStamp, Status> GetCreateTimestampFromKV(const String &table_name) ;

    KVInstance *kv_instance() const { return kv_instance_; }

    const String &table_id_str() const { return table_id_str_; }
    const String &db_id_str() const { return db_id_str_; }

    Status GetComment(TableInfo &table_info);

    Status GetIndexIDs(Vector<String> *&index_id_strs, Vector<String> **index_names = nullptr);

    Status GetIndexID(const String &index_name, String &index_key, String &index_id_str, TxnTimeStamp &create_index_ts);

    Status InitSet(SharedPtr<TableDef> table_def);

    Status LoadSet();

    Status UninitSet(UsageFlag usage_flag);

    Status GetUnsealedSegmentID(SegmentID &unsealed_segment_id);

    Status SetUnsealedSegmentID(SegmentID unsealed_segment_id);

    Status DelUnsealedSegmentID();

    Status RemoveSegmentIDs1(const Vector<SegmentID> &segment_ids);

    Pair<SegmentID, Status> AddSegmentID1(TxnTimeStamp commit_ts);
    Status AddSegmentWithID(TxnTimeStamp commit_ts, SegmentID segment_id);

    Status CommitSegment(SegmentID segment_id, TxnTimeStamp commit_ts);

    Tuple<ColumnID, Status> GetColumnIDByColumnName(const String &column_name);
    Tuple<String, Status> GetColumnKeyByColumnName(const String &column_name) const;
    SharedPtr<String> GetTableDir();

    Tuple<Vector<SegmentID> *, Status> GetSegmentIDs1();
    Status CheckSegments(const Vector<SegmentID> &segment_ids);

    Tuple<SharedPtr<Vector<SharedPtr<ColumnDef>>>, Status> GetColumnDefs();
    Tuple<SharedPtr<ColumnDef>, Status> GetColumnDefByColumnName(const String &column_name, SizeT *column_idx = nullptr);
    Tuple<SharedPtr<ColumnDef>, Status> GetColumnDefByColumnID(const SizeT &column_idx);

    Status GetTableInfo(TableInfo &table_info);

    Status GetTableDetail(TableDetail &table_detail);

    Pair<String, String> GetDBTableName() const { return MakePair(db_name_, table_name_); }
    void SetDBTableName(const String &db_name, const String &table_name) {
        db_name_ = db_name;
        table_name_ = table_name;
    }

    Status AddColumn(const ColumnDef &column_def);

    Status AddFtIndexCache(SharedPtr<TableIndexReaderCache> ft_index_cache);

    Status GetFtIndexCache(SharedPtr<TableIndexReaderCache> &ft_index_cache);

    Status RemoveFtIndexCache();

    Status InvalidateFtIndexCache();

    Status GetNextColumnID(ColumnID &next_column_id);

    Status SetNextColumnID(ColumnID next_column_id);
    
    Status GetNextRowID(RowID &next_row_id);

    Tuple<String, Status> GetNextIndexID();

    Status SetNextIndexID(const String &index_id_str);

    Tuple<SharedPtr<TableSnapshotInfo>, Status> MapMetaToSnapShotInfo(const String &db_name, const String &table_name);


    Status RestoreFromSnapshot(WalCmdRestoreTableSnapshot *restore_table_snapshot_cmd, bool is_link_files = false);

    Status SetBeginTS(TxnTimeStamp begin_ts);

<<<<<<< HEAD
=======
    Tuple<SizeT,Status> GetTableRowCount();


>>>>>>> 5c991572
private:
    Status LoadComment();

    Status LoadColumnDefs();

    Status LoadSegmentIDs1();

    Status LoadIndexIDs();

    Status LoadUnsealedSegmentID();

    Status LoadNextColumnID();

    String GetTableTag(const String &tag) const;

private:
    std::mutex mtx_;

    TxnTimeStamp begin_ts_ = 0;
    TxnTimeStamp commit_ts_;
    NewTxn *txn_{};
    KVInstance *kv_instance_{};
    String db_id_str_;
    String table_id_str_;
    String db_name_{};
    String table_name_{};

    Optional<String> comment_;
    Optional<Vector<SharedPtr<ColumnDef>>> column_defs_;
    // Optional<Vector<SegmentID>> segment_ids_;
    Optional<Vector<SegmentID>> segment_ids1_;

    Optional<Vector<String>> index_id_strs_;
    Optional<Vector<String>> index_names_;
    Optional<SegmentID> next_segment_id_;
    Optional<SegmentID> unsealed_segment_id_;
    Optional<ColumnID> next_column_id_;
};

} // namespace infinity<|MERGE_RESOLUTION|>--- conflicted
+++ resolved
@@ -130,12 +130,9 @@
 
     Status SetBeginTS(TxnTimeStamp begin_ts);
 
-<<<<<<< HEAD
-=======
     Tuple<SizeT,Status> GetTableRowCount();
 
 
->>>>>>> 5c991572
 private:
     Status LoadComment();
 
