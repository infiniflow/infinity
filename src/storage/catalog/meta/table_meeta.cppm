// Copyright(C) 2024 InfiniFlow, Inc. All rights reserved.
//
// Licensed under the Apache License, Version 2.0 (the "License");
// you may not use this file except in compliance with the License.
// You may obtain a copy of the License at
//
//     https://www.apache.org/licenses/LICENSE-2.0
//
// Unless required by applicable law or agreed to in writing, software
// distributed under the License is distributed on an "AS IS" BASIS,
// WITHOUT WARRANTIES OR CONDITIONS OF ANY KIND, either express or implied.
// See the License for the specific language governing permissions and
// limitations under the License.

module;

export module infinity_core:table_meeta;

import :stl;
import :status;
import column_def;
import :new_catalog;
<<<<<<< HEAD
import :base_meta;
=======
import :snapshot_info;
>>>>>>> 77ff48fe
import row_id;
import :wal_entry;

namespace infinity {

class KVInstance;
class TableDef;
struct TableInfo;
class TableIndexReaderCache;
class NewTxn;
// struct SegmentUpdateTS;
struct TableDetail;

export class TableMeeta : public BaseMeta {
public:
    TableMeeta(const String &db_id_str, const String &table_id_str, KVInstance *kv_instance, TxnTimeStamp commit_ts);

    TableMeeta(const String &db_id_str, const String &table_id_str, NewTxn *txn);

    TxnTimeStamp commit_ts() const { return commit_ts_; }
    

    /**
     * Get the table creation timestamp from KV instance
     * @return Tuple containing the create timestamp and status
     * @note This parses the actual key in KV store to get the creation timestamp
     */
    Tuple<TxnTimeStamp, Status> GetCreateTimestampFromKV(const String &table_name) ;

    KVInstance *kv_instance() const { return kv_instance_; }

    const String &table_id_str() const { return table_id_str_; }
    const String &db_id_str() const { return db_id_str_; }

    Status GetComment(KVInstance *kv_instance, TableInfo &table_info);

    Status GetIndexIDs(KVInstance *kv_instance, TxnTimeStamp begin_ts, Vector<String> *&index_id_strs, Vector<String> **index_names = nullptr);

    Status GetIndexID(KVInstance *kv_instance,
                      TxnTimeStamp begin_ts,
                      TxnTimeStamp commit_ts,
                      const String &index_name,
                      String &index_key,
                      String &index_id_str,
                      TxnTimeStamp &create_index_ts);

    Status InitSet(KVInstance *kv_instance, TxnTimeStamp commit_ts, SharedPtr<TableDef> table_def);

    Status LoadSet(KVInstance *kv_instance, TxnTimeStamp begin_ts);

    Status UninitSet(KVInstance *kv_instance, TxnTimeStamp begin_ts, TxnTimeStamp commit_ts, UsageFlag usage_flag);

    Status GetUnsealedSegmentID(KVInstance *kv_instance, SegmentID &unsealed_segment_id);

    Status SetUnsealedSegmentID(KVInstance *kv_instance, SegmentID unsealed_segment_id);

    Status DelUnsealedSegmentID(KVInstance *kv_instance);

    Status RemoveSegmentIDs1(KVInstance *kv_instance, TxnTimeStamp begin_ts, const Vector<SegmentID> &segment_ids);

    Pair<SegmentID, Status> AddSegmentID1(KVInstance *kv_instance, TxnTimeStamp begin_ts, TxnTimeStamp commit_ts);
    Status AddSegmentWithID(KVInstance *kv_instance, TxnTimeStamp commit_ts, SegmentID segment_id);

    Status CommitSegment(KVInstance *kv_instance, SegmentID segment_id, TxnTimeStamp commit_ts);

    Tuple<ColumnID, Status>
    GetColumnIDByColumnName(KVInstance *kv_instance, TxnTimeStamp begin_ts, TxnTimeStamp commit_ts, const String &column_name);
    Tuple<String, Status>
    GetColumnKeyByColumnName(KVInstance *kv_instance, TxnTimeStamp begin_ts, TxnTimeStamp commit_ts, const String &column_name) const;

    SharedPtr<String> GetTableDir();

    Tuple<Vector<SegmentID> *, Status> GetSegmentIDs1(KVInstance *kv_instance, TxnTimeStamp begin_ts, TxnTimeStamp commit_ts);
    Status CheckSegments(KVInstance *kv_instance, TxnTimeStamp begin_ts, const Vector<SegmentID> &segment_ids);

    Tuple<SharedPtr<Vector<SharedPtr<ColumnDef>>>, Status> GetColumnDefs(KVInstance *kv_instance, TxnTimeStamp begin_ts, TxnTimeStamp commit_ts);
    Tuple<SharedPtr<ColumnDef>, Status> GetColumnDefByColumnName(KVInstance *kv_instance,
                                                                 TxnTimeStamp begin_ts,
                                                                 TxnTimeStamp commit_ts,
                                                                 const String &column_name,
                                                                 SizeT *column_idx = nullptr);
    Tuple<SharedPtr<ColumnDef>, Status>
    GetColumnDefByColumnID(KVInstance *kv_instance, TxnTimeStamp begin_ts, TxnTimeStamp commit_ts, const SizeT &column_idx);

    Status GetTableInfo(KVInstance *kv_instance, TxnTimeStamp begin_ts, TxnTimeStamp commit_ts, TableInfo &table_info);

    Status GetTableDetail(KVInstance *kv_instance, TxnTimeStamp begin_ts, TxnTimeStamp commit_ts, TableDetail &table_detail);

    Pair<String, String> GetDBTableName() const;
    void SetDBTableName(const String &db_name, const String &table_name);

    Status AddColumn(KVInstance *kv_instance, TxnTimeStamp commit_ts, const ColumnDef &column_def);

    Status AddFtIndexCache(SharedPtr<TableIndexReaderCache> ft_index_cache);

    Status GetFtIndexCache(SharedPtr<TableIndexReaderCache> &ft_index_cache);

    Status RemoveFtIndexCache();

    Status InvalidateFtIndexCache();

    Status GetNextColumnID(KVInstance *kv_instance, ColumnID &next_column_id);

<<<<<<< HEAD
    Status SetNextColumnID(KVInstance *kv_instance, ColumnID next_column_id);

    Status UpdateFulltextSegmentTS(TxnTimeStamp ts, SegmentUpdateTS &segment_update_ts);
=======
    Status SetNextColumnID(ColumnID next_column_id);
    
    Status GetNextRowID(RowID &next_row_id);
>>>>>>> 77ff48fe

    Tuple<String, Status> GetNextIndexID(KVInstance *kv_instance);

    Status SetNextIndexID(KVInstance *kv_instance, const String &index_id_str);

<<<<<<< HEAD
    Tuple<SizeT,Status> GetTableRowCount(KVInstance *kv_instance, TxnTimeStamp begin_ts, TxnTimeStamp commit_ts);
=======
    Tuple<SharedPtr<TableSnapshotInfo>, Status> MapMetaToSnapShotInfo(const String &db_name, const String &table_name);


    Status RestoreFromSnapshot(WalCmdRestoreTableSnapshot *restore_table_snapshot_cmd, bool is_link_files = false);

    Status SetBeginTS(TxnTimeStamp begin_ts);

    Tuple<SizeT,Status> GetTableRowCount();
>>>>>>> 77ff48fe


private:
    Status LoadComment(KVInstance *kv_instance);

    Status LoadColumnDefs(KVInstance *kv_instance, TxnTimeStamp begin_ts, TxnTimeStamp commit_ts);

    Status LoadIndexIDs(KVInstance *kv_instance, TxnTimeStamp begin_ts);

    Status LoadUnsealedSegmentID(KVInstance *kv_instance);

    Status LoadNextColumnID(KVInstance *kv_instance);

    String GetTableTag(const String &tag) const;

private:
    std::mutex mtx_;

    TxnTimeStamp commit_ts_;
    NewTxn *txn_{};
    KVInstance *kv_instance_{};
    String db_id_str_;
    String table_id_str_;
    String db_name_{};
    String table_name_{};

    Optional<String> comment_;
    Optional<Vector<SharedPtr<ColumnDef>>> column_defs_;
    // Optional<Vector<SegmentID>> segment_ids_;
    Optional<Vector<SegmentID>> segment_ids1_;

    Optional<Vector<String>> index_id_strs_;
    Optional<Vector<String>> index_names_;
    Optional<SegmentID> next_segment_id_;
    Optional<SegmentID> unsealed_segment_id_;
    Optional<ColumnID> next_column_id_;
};

} // namespace infinity<|MERGE_RESOLUTION|>--- conflicted
+++ resolved
@@ -20,11 +20,8 @@
 import :status;
 import column_def;
 import :new_catalog;
-<<<<<<< HEAD
 import :base_meta;
-=======
 import :snapshot_info;
->>>>>>> 77ff48fe
 import row_id;
 import :wal_entry;
 
@@ -45,14 +42,6 @@
     TableMeeta(const String &db_id_str, const String &table_id_str, NewTxn *txn);
 
     TxnTimeStamp commit_ts() const { return commit_ts_; }
-    
-
-    /**
-     * Get the table creation timestamp from KV instance
-     * @return Tuple containing the create timestamp and status
-     * @note This parses the actual key in KV store to get the creation timestamp
-     */
-    Tuple<TxnTimeStamp, Status> GetCreateTimestampFromKV(const String &table_name) ;
 
     KVInstance *kv_instance() const { return kv_instance_; }
 
@@ -128,33 +117,24 @@
 
     Status GetNextColumnID(KVInstance *kv_instance, ColumnID &next_column_id);
 
-<<<<<<< HEAD
     Status SetNextColumnID(KVInstance *kv_instance, ColumnID next_column_id);
 
     Status UpdateFulltextSegmentTS(TxnTimeStamp ts, SegmentUpdateTS &segment_update_ts);
-=======
-    Status SetNextColumnID(ColumnID next_column_id);
-    
-    Status GetNextRowID(RowID &next_row_id);
->>>>>>> 77ff48fe
 
     Tuple<String, Status> GetNextIndexID(KVInstance *kv_instance);
 
     Status SetNextIndexID(KVInstance *kv_instance, const String &index_id_str);
 
-<<<<<<< HEAD
-    Tuple<SizeT,Status> GetTableRowCount(KVInstance *kv_instance, TxnTimeStamp begin_ts, TxnTimeStamp commit_ts);
-=======
-    Tuple<SharedPtr<TableSnapshotInfo>, Status> MapMetaToSnapShotInfo(const String &db_name, const String &table_name);
+    Tuple<SharedPtr<TableSnapshotInfo>, Status>
+    MapMetaToSnapShotInfo(const String &db_name, const String &table_name, KVInstance *kv_instance, TxnTimeStamp begin_ts, TxnTimeStamp commit_ts);
 
+    Status RestoreFromSnapshot(KVInstance *kv_instance,
+                               TxnTimeStamp begin_ts,
+                               TxnTimeStamp commit_ts,
+                               WalCmdRestoreTableSnapshot *restore_table_snapshot_cmd,
+                               bool is_link_files = false);
 
-    Status RestoreFromSnapshot(WalCmdRestoreTableSnapshot *restore_table_snapshot_cmd, bool is_link_files = false);
-
-    Status SetBeginTS(TxnTimeStamp begin_ts);
-
-    Tuple<SizeT,Status> GetTableRowCount();
->>>>>>> 77ff48fe
-
+    Tuple<SizeT, Status> GetTableRowCount(KVInstance *kv_instance, TxnTimeStamp begin_ts, TxnTimeStamp commit_ts);
 
 private:
     Status LoadComment(KVInstance *kv_instance);
