--- conflicted
+++ resolved
@@ -41,16 +41,13 @@
 
     void ToJson(nlohmann::json &json) const;
 
-<<<<<<< HEAD
     void FromJson(const nlohmann::json &json);
 
     nlohmann::json Serialize();
 
     static SharedPtr<ChunkIndexMetaInfo> Deserialize(const nlohmann::json &chunk_index_json);
-=======
     void FromJson(std::string_view json_str);
 
->>>>>>> 9d780b53
     static String IndexFileName(ChunkID chunk_id) { return fmt::format("chunk_{}.idx", chunk_id); }
 };
 
