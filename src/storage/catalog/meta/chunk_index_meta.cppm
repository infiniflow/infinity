--- conflicted
+++ resolved
@@ -22,7 +22,6 @@
 import :third_party;
 import :new_catalog;
 import :base_meta;
-
 
 namespace infinity {
 export struct ChunkIndexSnapshotInfo;
@@ -68,13 +67,9 @@
 
     Status RestoreSet(KVInstance *kv_instance, TxnTimeStamp begin_ts, TxnTimeStamp commit_ts);
 
-<<<<<<< HEAD
     Status UninitSet(KVInstance *kv_instance, TxnTimeStamp begin_ts, UsageFlag usage_flag);
-=======
-    Status RestoreSetFromSnapshot(const ChunkIndexMetaInfo &chunk_info);
 
-    Status UninitSet(UsageFlag usage_flag);
->>>>>>> 77ff48fe
+    Status RestoreSetFromSnapshot(KVInstance *kv_instance, TxnTimeStamp begin_ts, TxnTimeStamp commit_ts, const ChunkIndexMetaInfo &chunk_info);
 
     Status SetChunkInfo(KVInstance *kv_instance, const ChunkIndexMetaInfo &chunk_info);
 
@@ -82,7 +77,7 @@
 
     Status FilePaths(KVInstance *kv_instance, TxnTimeStamp begin_ts, Vector<String> &paths);
 
-    Tuple<SharedPtr<ChunkIndexSnapshotInfo>, Status> MapMetaToSnapShotInfo(ChunkID chunk_id);
+    Tuple<SharedPtr<ChunkIndexSnapshotInfo>, Status> MapMetaToSnapShotInfo(KVInstance* kv_instance, ChunkID chunk_id);
 
 private:
     Status LoadChunkInfo(KVInstance *kv_instance);
@@ -90,8 +85,6 @@
     Status LoadIndexBuffer(KVInstance *kv_instance, TxnTimeStamp begin_ts);
 
     String GetChunkIndexTag(const String &tag) const;
-
-
 
 private:
     mutable std::mutex mtx_;
