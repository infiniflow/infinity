// Copyright(C) 2024 InfiniFlow, Inc. All rights reserved.
//
// Licensed under the Apache License, Version 2.0 (the "License");
// you may not use this file except in compliance with the License.
// You may obtain a copy of the License at
//
//     https://www.apache.org/licenses/LICENSE-2.0
//
// Unless required by applicable law or agreed to in writing, software
// distributed under the License is distributed on an "AS IS" BASIS,
// WITHOUT WARRANTIES OR CONDITIONS OF ANY KIND, either express or implied.
// See the License for the specific language governing permissions and
// limitations under the License.

module;

export module infinity_core:column_meta;

import :stl;
import :status;
import :new_catalog;
import column_def;
<<<<<<< HEAD
import :base_meta;
=======
import :snapshot_info;
>>>>>>> 77ff48fe

namespace infinity {

class BlockMeta;
class KVInstance;
class BufferObj;
// class ColumnDef;

export class ColumnMeta : public BaseMeta {
public:
    ColumnMeta(SizeT column_idx, BlockMeta &block_meta);

    BlockMeta &block_meta() const { return block_meta_; }

    SizeT column_idx() const { return column_idx_; }

    Status GetChunkOffset(SizeT &chunk_offset, KVInstance *kv_instance);

    Status SetChunkOffset(SizeT chunk_offset, KVInstance *kv_instance);

    Status InitSet(KVInstance *kv_instance, TxnTimeStamp begin_ts, TxnTimeStamp commit_ts);

    Status LoadSet(KVInstance *kv_instance, TxnTimeStamp begin_ts, TxnTimeStamp commit_ts);

    Status RestoreSet(const ColumnDef *column_def, KVInstance *kv_instance);

    Status UninitSet(const ColumnDef *column_def, KVInstance *kv_instance, TxnTimeStamp begin_ts, TxnTimeStamp commit_ts, UsageFlag usage_flag);

    Status
    GetColumnBuffer(KVInstance *kv_instance, TxnTimeStamp begin_ts, TxnTimeStamp commit_ts, BufferObj *&column_buffer, BufferObj *&outline_buffer);

    Tuple<SharedPtr<ColumnDef>, Status> GetColumnDef(KVInstance *kv_instance, TxnTimeStamp begin_ts, TxnTimeStamp commit_ts) const;

    Tuple<SizeT, Status> GetColumnSize(KVInstance *kv_instance, TxnTimeStamp begin_ts, TxnTimeStamp commit_ts, SizeT row_cnt) const;

    Status FilePaths(KVInstance *kv_instance, TxnTimeStamp begin_ts, TxnTimeStamp commit_ts, Vector<String> &paths);

    Tuple<SharedPtr<BlockColumnSnapshotInfo>, Status> MapMetaToSnapShotInfo();

    Status RestoreFromSnapshot(ColumnID column_id);

private:
    Status GetColumnBuffer(KVInstance *kv_instance,
                           TxnTimeStamp begin_ts,
                           TxnTimeStamp commit_ts,
                           BufferObj *&column_buffer,
                           BufferObj *&outline_buffer,
                           const ColumnDef *column_def);

    Status LoadChunkOffset(KVInstance *kv_instance);

    Status LoadColumnBuffer(KVInstance *kv_instance, TxnTimeStamp begin_ts, TxnTimeStamp commit_ts, const ColumnDef *col_def);

    String GetColumnTag(const String &tag) const;

private:
    BlockMeta &block_meta_;
    SizeT column_idx_;

    Optional<SizeT> chunk_offset_;

    BufferObj *column_buffer_ = nullptr;
    BufferObj *outline_buffer_ = nullptr;
};

} // namespace infinity<|MERGE_RESOLUTION|>--- conflicted
+++ resolved
@@ -20,11 +20,8 @@
 import :status;
 import :new_catalog;
 import column_def;
-<<<<<<< HEAD
 import :base_meta;
-=======
 import :snapshot_info;
->>>>>>> 77ff48fe
 
 namespace infinity {
 
@@ -41,17 +38,13 @@
 
     SizeT column_idx() const { return column_idx_; }
 
-    Status GetChunkOffset(SizeT &chunk_offset, KVInstance *kv_instance);
-
-    Status SetChunkOffset(SizeT chunk_offset, KVInstance *kv_instance);
-
     Status InitSet(KVInstance *kv_instance, TxnTimeStamp begin_ts, TxnTimeStamp commit_ts);
 
     Status LoadSet(KVInstance *kv_instance, TxnTimeStamp begin_ts, TxnTimeStamp commit_ts);
 
-    Status RestoreSet(const ColumnDef *column_def, KVInstance *kv_instance);
+    Status RestoreSet(KVInstance *kv_instance, const ColumnDef *column_def);
 
-    Status UninitSet(const ColumnDef *column_def, KVInstance *kv_instance, TxnTimeStamp begin_ts, TxnTimeStamp commit_ts, UsageFlag usage_flag);
+    Status UninitSet(KVInstance *kv_instance, TxnTimeStamp begin_ts, TxnTimeStamp commit_ts, const ColumnDef *column_def, UsageFlag usage_flag);
 
     Status
     GetColumnBuffer(KVInstance *kv_instance, TxnTimeStamp begin_ts, TxnTimeStamp commit_ts, BufferObj *&column_buffer, BufferObj *&outline_buffer);
@@ -62,9 +55,9 @@
 
     Status FilePaths(KVInstance *kv_instance, TxnTimeStamp begin_ts, TxnTimeStamp commit_ts, Vector<String> &paths);
 
-    Tuple<SharedPtr<BlockColumnSnapshotInfo>, Status> MapMetaToSnapShotInfo();
+    Tuple<SharedPtr<BlockColumnSnapshotInfo>, Status> MapMetaToSnapShotInfo(KVInstance *kv_instance, TxnTimeStamp begin_ts, TxnTimeStamp commit_ts);
 
-    Status RestoreFromSnapshot(ColumnID column_id);
+    Status RestoreFromSnapshot(KVInstance *kv_instance, TxnTimeStamp begin_ts, TxnTimeStamp commit_ts, ColumnID column_id);
 
 private:
     Status GetColumnBuffer(KVInstance *kv_instance,
