// Copyright(C) 2024 InfiniFlow, Inc. All rights reserved.
//
// Licensed under the Apache License, Version 2.0 (the "License");
// you may not use this file except in compliance with the License.
// You may obtain a copy of the License at
//
//     https://www.apache.org/licenses/LICENSE-2.0
//
// Unless required by applicable law or agreed to in writing, software
// distributed under the License is distributed on an "AS IS" BASIS,
// WITHOUT WARRANTIES OR CONDITIONS OF ANY KIND, either express or implied.
// See the License for the specific language governing permissions and
// limitations under the License.

module;

#include <string>

module table_index_meeta;

import kv_store;
import table_meeta;
import kv_code;
import third_party;
import logger;
import index_base;
import meta_info;
import create_index_info;
import new_catalog;
import infinity_context;
import new_txn;
import txn_state;
import infinity_exception;
import utility;
import kv_utility;
import snapshot_info;
import segment_index_meta;

namespace infinity {

TableIndexMeeta::TableIndexMeeta(String index_id_str, TableMeeta &table_meta)
    : kv_instance_(*table_meta.kv_instance()), table_meta_(table_meta), index_id_str_(std::move(index_id_str)) {}

TableIndexMeeta::~TableIndexMeeta() = default;

Tuple<SharedPtr<IndexBase>, Status> TableIndexMeeta::GetIndexBase() {
    if (!index_def_) {
        index_def_ =
            infinity::GetTableIndexDef(&kv_instance_, table_meta_.db_id_str(), table_meta_.table_id_str(), index_id_str_, table_meta_.begin_ts());
    }
    return {index_def_, Status::OK()};
}

Status TableIndexMeeta::SetIndexBase(const SharedPtr<IndexBase> &index_base) {
    String index_def_key = GetTableIndexTag("index_base");
    Status status = kv_instance_.Put(index_def_key, index_base->Serialize().dump());
    if (!status.ok()) {
        return status;
    }
    return Status::OK();
}

SharedPtr<String> TableIndexMeeta::GetTableIndexDir() {
    return MakeShared<String>(fmt::format("db_{}/tbl_{}/idx_{}", table_meta_.db_id_str(), table_meta_.GetTableDir()->c_str(), index_id_str_));
}

Tuple<SharedPtr<ColumnDef>, Status> TableIndexMeeta::GetColumnDef() {
    auto [index_base, status] = GetIndexBase();
    if (!status.ok()) {
        return {nullptr, status};
    }

    return table_meta_.GetColumnDefByColumnName(index_base->column_name());
}

Tuple<Vector<SegmentID> *, Status> TableIndexMeeta::GetSegmentIndexIDs1() {
    if (!segment_ids_) {
        segment_ids_ = infinity::GetTableIndexSegments(&kv_instance_,
                                                       table_meta_.db_id_str(),
                                                       table_meta_.table_id_str(),
                                                       index_id_str_,
                                                       table_meta_.begin_ts());
    }
    return {&*segment_ids_, Status::OK()};
}

bool TableIndexMeeta::HasSegmentIndexID(SegmentID segment_id) {
    auto [segment_ids_ptr, status] = GetSegmentIndexIDs1();
    if (!status.ok()) {
        return false;
    }
    auto iter = std::find(segment_ids_ptr->begin(), segment_ids_ptr->end(), segment_id);
    if (iter == segment_ids_ptr->end()) {
        return false;
    }
    return true;
}

Status TableIndexMeeta::SetSegmentIDs(const Vector<SegmentID> &segment_ids) {
    String segment_ids_key = GetTableIndexTag("segment_ids");
    String segment_ids_str = nlohmann::json(segment_ids).dump();
    Status status = kv_instance_.Put(segment_ids_key, segment_ids_str);
    if (!status.ok()) {
        return status;
    }
    return Status::OK();
}

Status TableIndexMeeta::AddSegmentID(SegmentID segment_id) {
    if (!segment_ids_) {
        Status status = LoadSegmentIDs();
        if (!status.ok()) {
            return status;
        }
    }
    segment_ids_->push_back(segment_id);
    Status status = SetSegmentIDs(*segment_ids_);
    if (!status.ok()) {
        return status;
    }
    return Status::OK();
}

Status TableIndexMeeta::AddSegmentIndexID1(SegmentID segment_id, NewTxn *new_txn) {

    String segment_id_key = KeyEncode::CatalogIdxSegmentKey(table_meta_.db_id_str(), table_meta_.table_id_str(), index_id_str_, segment_id);
    String commit_ts_str;
    switch (new_txn->GetTxnState()) {
        case TxnState::kStarted: {
            commit_ts_str = "-1"; // Wait for commit
            new_txn->AddMetaKeyForCommit(segment_id_key);
            break;
        }
        case TxnState::kCommitting:
        case TxnState::kCommitted: {
            commit_ts_str = fmt::format("{}", new_txn->CommitTS());
            break;
        }
        default: {
            UnrecoverableError(fmt::format("Invalid transaction state: {}", TxnState2Str(new_txn->GetTxnState())));
        }
    }
    if (!segment_ids_) {
        segment_ids_ = Vector<SegmentID>();
    }
    segment_ids_->push_back(segment_id);
    return kv_instance_.Put(segment_id_key, commit_ts_str);
}

Status TableIndexMeeta::RemoveSegmentIndexIDs(const Vector<SegmentID> &segment_ids) {

    for (SegmentID segment_id : segment_ids) {
        String segment_id_key = KeyEncode::CatalogIdxSegmentKey(table_meta_.db_id_str(), table_meta_.table_id_str(), index_id_str_, segment_id);
        Status status = kv_instance_.Delete(segment_id_key);
        if (!status.ok()) {
            return status;
        }
    }
    return Status::OK();
}

Status TableIndexMeeta::GetSegmentUpdateTS(SharedPtr<SegmentUpdateTS> &segment_update_ts) {
    if (segment_update_ts_) {
        segment_update_ts = segment_update_ts_;
        return Status::OK();
    }
    String segment_update_ts_key = GetTableIndexTag("segment_update_ts");
    NewCatalog *new_catalog = InfinityContext::instance().storage()->new_catalog();
    Status status = new_catalog->GetSegmentUpdateTS(segment_update_ts_key, segment_update_ts);
    if (!status.ok()) {
        return status;
    }
    segment_update_ts_ = segment_update_ts;
    return Status::OK();
}

Status TableIndexMeeta::UpdateFulltextSegmentTS(TxnTimeStamp ts) {
    SharedPtr<SegmentUpdateTS> segment_update_ts;
    Status status = GetSegmentUpdateTS(segment_update_ts);
    if (!status.ok()) {
        return status;
    }
    status = table_meta_.UpdateFulltextSegmentTS(ts, *segment_update_ts);
    if (!status.ok()) {
        return status;
    }
    return Status::OK();
}

Status TableIndexMeeta::InitSet1(const SharedPtr<IndexBase> &index_base, NewCatalog *new_catalog) {
    {
        Status status = SetIndexBase(index_base);
        if (!status.ok()) {
            return status;
        }
    }
    if (index_base->index_type_ == IndexType::kFullText) {
        String segment_update_ts_key = GetTableIndexTag("segment_update_ts");
        auto segment_update_ts = MakeShared<SegmentUpdateTS>();
        Status status = new_catalog->AddSegmentUpdateTS(segment_update_ts_key, segment_update_ts);
        if (!status.ok()) {
            return status;
        }
    }
    return Status::OK();
}

Status TableIndexMeeta::UninitSet1(UsageFlag usage_flag) {
    Status status;

    SharedPtr<IndexBase> index_base;
    std::tie(index_base, status) = GetIndexBase();
    if (!status.ok()) {
        return status;
    }
    if (usage_flag == UsageFlag::kOther) {
        if (index_base->index_type_ == IndexType::kFullText) {
            status = table_meta_.RemoveFtIndexCache();
            if (!status.ok() && status.code() != ErrorCode::kCatalogError) {
                return status;
            }

            NewCatalog *new_catalog = InfinityContext::instance().storage()->new_catalog();
            String segment_update_ts_key = GetTableIndexTag("segment_update_ts");
            new_catalog->DropSegmentUpdateTSByKey(segment_update_ts_key);
        }
    }

    // Remove all segment index ids
    String segment_id_prefix = KeyEncode::CatalogIdxSegmentKeyPrefix(table_meta_.db_id_str(), table_meta_.table_id_str(), index_id_str_);
    auto iter = kv_instance_.GetIterator();
    iter->Seek(segment_id_prefix);
    while (iter->Valid() && iter->Key().starts_with(segment_id_prefix)) {
        kv_instance_.Delete(iter->Key().ToString());
        iter->Next();
    }

    // Remove index definition
    String index_def_key = GetTableIndexTag("index_base");
    status = kv_instance_.Delete(index_def_key);
    if (!status.ok()) {
        return status;
    }

    return Status::OK();
}

Status TableIndexMeeta::LoadSegmentIDs() {
    String segment_ids_key = GetTableIndexTag("segment_ids");
    String segment_ids_str;
    Status status = kv_instance_.Get(segment_ids_key, segment_ids_str);
    if (!status.ok()) {
        return status;
    }
    Vector<SegmentID> segment_ids = nlohmann::json::parse(segment_ids_str).get<Vector<SegmentID>>();
    segment_ids_ = segment_ids;
    return Status::OK();
}

String TableIndexMeeta::GetTableIndexTag(const String &tag) const {
    return KeyEncode::CatalogIndexTagKey(table_meta_.db_id_str(), table_meta_.table_id_str(), index_id_str_, tag);
}

String TableIndexMeeta::FtIndexCacheTag() const { return GetTableIndexTag("ft_cache"); }

Status TableIndexMeeta::GetTableIndexInfo(TableIndexInfo &table_index_info) {
    Status status;
    if (!segment_ids_) {
        segment_ids_ = infinity::GetTableIndexSegments(&kv_instance_,
                                                       table_meta_.db_id_str(),
                                                       table_meta_.table_id_str(),
                                                       index_id_str_,
                                                       table_meta_.begin_ts());
    }
    if (!index_def_) {
        index_def_ =
            infinity::GetTableIndexDef(&kv_instance_, table_meta_.db_id_str(), table_meta_.table_id_str(), index_id_str_, table_meta_.begin_ts());
    }

    SharedPtr<ColumnDef> column_def = nullptr;
    std::tie(column_def, status) = table_meta_.GetColumnDefByColumnName(index_def_->column_names_[0]);
    if (!status.ok()) {
        return status;
    }

    table_index_info.index_name_ = index_def_->index_name_;
    table_index_info.index_entry_dir_ = GetTableIndexDir();
    table_index_info.segment_index_count_ = segment_ids_.value().size();
    table_index_info.index_comment_ = MakeShared<String>(*index_def_->index_comment_);
    table_index_info.index_type_ = MakeShared<String>(IndexInfo::IndexTypeToString(index_def_->index_type_));
    table_index_info.index_other_params_ = MakeShared<String>(index_def_->BuildOtherParamsString());
    table_index_info.index_column_names_ = MakeShared<String>(column_def->name_);
    table_index_info.index_column_ids_ = MakeShared<String>(std::to_string(column_def->id_));

    return Status::OK();
}

<<<<<<< HEAD
Tuple<SharedPtr<TableIndexSnapshotInfo>, Status> TableIndexMeeta::MapMetaToSnapShotInfo() {
    SharedPtr<TableIndexSnapshotInfo> table_index_snapshot_info = MakeShared<TableIndexSnapshotInfo>();
    table_index_snapshot_info->index_dir_ = GetTableIndexDir();
    table_index_snapshot_info->index_id_str_ = MakeShared<String>(index_id_str_);
    auto [index_base, status] = GetIndexBase();
    if (!status.ok()) {
        return {nullptr, status};
    }
    table_index_snapshot_info->index_base_ = index_base;
    if (!segment_ids_) {
        segment_ids_ = infinity::GetTableIndexSegments(&kv_instance_,
                                                       table_meta_.db_id_str(),
                                                       table_meta_.table_id_str(),
                                                       index_id_str_,
                                                       table_meta_.begin_ts());
    }
    for (const auto &segment_id : *segment_ids_) {
        SegmentIndexMeta segment_index_meta(segment_id, *this);
        auto [segment_index_snapshot, segment_index_status] = segment_index_meta.MapMetaToSnapShotInfo();
        if (!segment_index_status.ok()) {
            return {nullptr, segment_index_status};
        }
        table_index_snapshot_info->segment_index_snapshots_.emplace_back(segment_index_snapshot);
    }
    return {table_index_snapshot_info, Status::OK()};
=======
Status TableIndexMeeta::SetSecondaryIndexCardinality(SecondaryIndexCardinality cardinality) {
    String cardinality_key = GetTableIndexTag("cardinality");
    u8 cardinality_value = static_cast<u8>(cardinality);
    Status status = kv_instance_.Put(cardinality_key, String(reinterpret_cast<const char *>(&cardinality_value), sizeof(cardinality_value)));
    if (!status.ok()) {
        return status;
    }
    return Status::OK();
}

Tuple<SecondaryIndexCardinality, Status> TableIndexMeeta::GetSecondaryIndexCardinality() {
    String cardinality_key = GetTableIndexTag("cardinality");
    String cardinality_value_str;
    Status status = kv_instance_.Get(cardinality_key, cardinality_value_str);
    if (!status.ok()) {
        // Default to HighCardinality if not set
        return {SecondaryIndexCardinality::kHighCardinality, Status::OK()};
    }

    if (cardinality_value_str.size() != sizeof(u8)) {
        return {SecondaryIndexCardinality::kInvalid, Status::InvalidIndexParam("Invalid cardinality data")};
    }

    u8 cardinality_value = *reinterpret_cast<const u8 *>(cardinality_value_str.data());
    SecondaryIndexCardinality cardinality = static_cast<SecondaryIndexCardinality>(cardinality_value);

    if (cardinality != SecondaryIndexCardinality::kHighCardinality && cardinality != SecondaryIndexCardinality::kLowCardinality) {
        return {SecondaryIndexCardinality::kInvalid, Status::InvalidIndexParam("Invalid cardinality value")};
    }

    return {cardinality, Status::OK()};
>>>>>>> 51ff4ff1
}

} // namespace infinity<|MERGE_RESOLUTION|>--- conflicted
+++ resolved
@@ -295,7 +295,6 @@
     return Status::OK();
 }
 
-<<<<<<< HEAD
 Tuple<SharedPtr<TableIndexSnapshotInfo>, Status> TableIndexMeeta::MapMetaToSnapShotInfo() {
     SharedPtr<TableIndexSnapshotInfo> table_index_snapshot_info = MakeShared<TableIndexSnapshotInfo>();
     table_index_snapshot_info->index_dir_ = GetTableIndexDir();
@@ -321,7 +320,8 @@
         table_index_snapshot_info->segment_index_snapshots_.emplace_back(segment_index_snapshot);
     }
     return {table_index_snapshot_info, Status::OK()};
-=======
+}
+
 Status TableIndexMeeta::SetSecondaryIndexCardinality(SecondaryIndexCardinality cardinality) {
     String cardinality_key = GetTableIndexTag("cardinality");
     u8 cardinality_value = static_cast<u8>(cardinality);
@@ -353,7 +353,6 @@
     }
 
     return {cardinality, Status::OK()};
->>>>>>> 51ff4ff1
 }
 
 } // namespace infinity