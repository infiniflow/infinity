// Copyright(C) 2025 InfiniFlow, Inc. All rights reserved.
//
// Licensed under the Apache License, Version 2.0 (the "License");
// you may not use this file except in compliance with the License.
// You may obtain a copy of the License at
//
//     https://www.apache.org/licenses/LICENSE-2.0
//
// Unless required by applicable law or agreed to in writing, software
// distributed under the License is distributed on an "AS IS" BASIS,
// WITHOUT WARRANTIES OR CONDITIONS OF ANY KIND, either express or implied.
// See the License for the specific language governing permissions and
// limitations under the License.

module;

export module meta_tree;

import stl;
import meta_type;
import meta_key;
import third_party;
import internal_types;

namespace infinity {

class Storage;
class SystemCache;
class DbCache;
class TableCache;
class TableIndexCache;

export struct MetaObject {
    MetaObject(MetaType type, const SharedPtr<MetaKey> &meta_key) : type_(type), meta_key_(meta_key) {}
    virtual ~MetaObject() = default;
    virtual nlohmann::json ToJson() const = 0;

    MetaType type_{MetaType::kInvalid};
    SharedPtr<MetaKey> meta_key_{nullptr};
};

export struct MetaDBObject final : public MetaObject {
    MetaDBObject(const SharedPtr<MetaKey> &meta_key) : MetaObject(MetaType::kDB, meta_key) {}
    nlohmann::json ToJson() const final;

    SharedPtr<DbCache> RestoreDbCache(Storage *storage_ptr) const;

    Map<String, SharedPtr<MetaObject>> table_map_;
    Map<String, SharedPtr<MetaKey>> tag_map_;
};

export struct MetaTableObject final : public MetaObject {
    MetaTableObject(const SharedPtr<MetaKey> &meta_key) : MetaObject(MetaType::kTable, meta_key) {}
    nlohmann::json ToJson() const final;

    const String &GetTableName() const;
    SegmentID GetNextSegmentID() const;
    SegmentID GetUnsealedSegmentID() const;
    SizeT GetCurrentSegmentRowCount(Storage *storage_ptr) const;
<<<<<<< HEAD
=======
    SharedPtr<TableCache> RestoreTableCache(Storage *storage_ptr) const;
>>>>>>> e87849ff

    Map<String, SharedPtr<MetaKey>> column_map_;
    Map<SegmentID, SharedPtr<MetaObject>> segment_map_;
    Map<String, SharedPtr<MetaKey>> tag_map_;
    Map<String, SharedPtr<MetaObject>> index_map_;
};

export struct MetaSegmentObject final : public MetaObject {
    MetaSegmentObject(const SharedPtr<MetaKey> &meta_key) : MetaObject(MetaType::kSegment, meta_key) {}
    nlohmann::json ToJson() const final;

    BlockID GetCurrentBlockID() const;

    Map<BlockID, SharedPtr<MetaObject>> block_map_;
    Map<String, SharedPtr<MetaKey>> tag_map_;
};

export struct MetaBlockObject final : public MetaObject {
    MetaBlockObject(const SharedPtr<MetaKey> &meta_key) : MetaObject(MetaType::kBlock, meta_key) {}
    nlohmann::json ToJson() const final;

    Map<ColumnID, SharedPtr<MetaKey>> column_map_;
    Map<String, SharedPtr<MetaKey>> tag_map_;
};

export struct MetaBlockColumnObject final : public MetaObject {
    MetaBlockColumnObject(const SharedPtr<MetaKey> &meta_key) : MetaObject(MetaType::kBlockColumn, meta_key) {}
    nlohmann::json ToJson() const final;

    Map<String, SharedPtr<MetaKey>> tag_map_;
};

export struct MetaTableIndexObject final : public MetaObject {
    MetaTableIndexObject(const SharedPtr<MetaKey> &meta_key) : MetaObject(MetaType::kTableIndex, meta_key) {}
    nlohmann::json ToJson() const final;
    SharedPtr<TableIndexCache> RestoreTableIndexCache(Storage *storage_ptr) const;

    Map<String, SharedPtr<MetaKey>> tag_map_;
    Map<SegmentID, SharedPtr<MetaObject>> segment_map_;
};

export struct MetaSegmentIndexObject final : public MetaObject {
    MetaSegmentIndexObject(const SharedPtr<MetaKey> &meta_key) : MetaObject(MetaType::kSegmentIndex, meta_key) {}
    nlohmann::json ToJson() const final;

    Map<ChunkID, SharedPtr<MetaKey>> chunk_map_{};
};

export struct MetaChunkIndexObject final : public MetaObject {
    MetaChunkIndexObject(const SharedPtr<MetaKey> &meta_key) : MetaObject(MetaType::kChunkIndex, meta_key) {}
    nlohmann::json ToJson() const final;

    Map<String, SharedPtr<MetaKey>> tag_map_{};
};

export struct MetaPmObject final : public MetaObject {
    MetaPmObject(const SharedPtr<MetaKey> &meta_key) : MetaObject(MetaType::kPmObject, meta_key) {}
    nlohmann::json ToJson() const final;

    SharedPtr<MetaKey> object_{};
    Map<String, SharedPtr<MetaKey>> path_map_{};
};

export enum class EntityTag {
    kInvalid,
    kSystem,
    kTable,
};

export struct MetaTree {
    static SharedPtr<MetaTree> MakeMetaTree(const Vector<SharedPtr<MetaKey>> &meta_keys);

public:
    static bool PathFilter(std::string_view path, EntityTag tag, Optional<String> db_table_str);
    HashSet<String> GetMetaPathSet();
    static HashSet<String> GetDataVfsPathSet();
    static HashSet<String> GetDataVfsOffPathSet();
    Pair<Vector<String>, Vector<String>> CheckMetaDataMapping(bool is_vfs, EntityTag tag, Optional<String> db_table_str);

    Vector<MetaTableObject *> ListTables() const;
    SharedPtr<SystemCache> RestoreSystemCache(Storage *storage_ptr) const;

    nlohmann::json ToJson() const;

    Map<String, String> system_tag_map_{};
    Map<String, SharedPtr<MetaDBObject>> db_map_{};
    Map<String, SharedPtr<MetaPmObject>> pm_object_map_{};
};

} // namespace infinity<|MERGE_RESOLUTION|>--- conflicted
+++ resolved
@@ -57,10 +57,7 @@
     SegmentID GetNextSegmentID() const;
     SegmentID GetUnsealedSegmentID() const;
     SizeT GetCurrentSegmentRowCount(Storage *storage_ptr) const;
-<<<<<<< HEAD
-=======
     SharedPtr<TableCache> RestoreTableCache(Storage *storage_ptr) const;
->>>>>>> e87849ff
 
     Map<String, SharedPtr<MetaKey>> column_map_;
     Map<SegmentID, SharedPtr<MetaObject>> segment_map_;
