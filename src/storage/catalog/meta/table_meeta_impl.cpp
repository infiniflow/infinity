// Copyright(C) 2024 InfiniFlow, Inc. All rights reserved.
//
// Licensed under the Apache License, Version 2.0 (the "License");
// you may not use this file except in compliance with the License.
// You may obtain a copy of the License at
//
//     https://www.apache.org/licenses/LICENSE-2.0
//
// Unless required by applicable law or agreed to in writing, software
// distributed under the License is distributed on an "AS IS" BASIS,
// WITHOUT WARRANTIES OR CONDITIONS OF ANY KIND, either express or implied.
// See the License for the specific language governing permissions and
// limitations under the License.

module;

#include <memory>
#include <string>

module infinity_core:table_meeta.impl;

import :table_meeta;
import :status;
import :kv_code;
import :kv_store;
import column_def;
import :third_party;
import :default_values;
import :logger;
import :table_def;
import :infinity_exception;
import :meta_info;
import :infinity_context;
import :storage;
import :new_catalog;
import :table_index_meeta;
import create_index_info;
import :segment_meta;
import :block_meta;
import :kv_utility;
import :column_index_reader;
import :new_txn;
import row_id;

namespace infinity {

TableMeeta::TableMeeta(const String &db_id_str, const String &table_id_str, KVInstance *kv_instance, TxnTimeStamp begin_ts, TxnTimeStamp commit_ts)
    : begin_ts_(begin_ts), commit_ts_(commit_ts), kv_instance_(kv_instance), db_id_str_(db_id_str), table_id_str_(table_id_str) {}

TableMeeta::TableMeeta(const String &db_id_str, const String &table_id_str, NewTxn *txn)
    : txn_(txn), db_id_str_(db_id_str), table_id_str_(table_id_str) {
    if (txn == nullptr) {
        UnrecoverableError("Null txn pointer");
    }
    begin_ts_ = txn->BeginTS();
    commit_ts_ = txn->CommitTS();
    kv_instance_ = txn->kv_instance();
}

Status TableMeeta::GetComment(TableInfo &table_info) {
    if (!comment_) {
        Status status = LoadComment();
        if (!status.ok()) {
            return status;
        }
    }
    table_info.table_comment_ = MakeShared<String>(*comment_);
    return Status::OK();
}

Status TableMeeta::GetIndexIDs(Vector<String> *&index_id_strs, Vector<String> **index_names) {
    if (!index_id_strs_ || !index_names_) {
        Status status = LoadIndexIDs();
        if (!status.ok()) {
            return status;
        }
    }
    index_id_strs = &index_id_strs_.value();
    if (index_names) {
        *index_names = &index_names_.value();
    }
    return Status::OK();
}

Status TableMeeta::GetIndexID(const String &index_name, String &index_key, String &index_id_str, TxnTimeStamp &create_index_ts) {
    String index_key_prefix = KeyEncode::CatalogIndexPrefix(db_id_str_, table_id_str_, index_name);
    auto iter2 = kv_instance_->GetIterator();
    iter2->Seek(index_key_prefix);

    Vector<Pair<String, String>> index_kvs;
    while (iter2->Valid() && iter2->Key().starts_with(index_key_prefix)) {
        index_kvs.emplace_back(iter2->Key().ToString(), iter2->Value().ToString());
        iter2->Next();
    }

    if (index_kvs.empty()) {
        return Status::IndexNotExist(index_name);
    }

    SizeT max_visible_index_index = std::numeric_limits<SizeT>::max();
    TxnTimeStamp max_commit_ts = 0;
    for (SizeT i = 0; i < index_kvs.size(); ++i) {
        TxnTimeStamp commit_ts = infinity::GetTimestampFromKey(index_kvs[i].first);
        if ((commit_ts <= begin_ts_ || (txn_ != nullptr && txn_->IsReplay() && commit_ts == commit_ts_)) && commit_ts > max_commit_ts) {
            max_commit_ts = commit_ts;
            max_visible_index_index = i;
        }
    }

    if (max_visible_index_index == std::numeric_limits<SizeT>::max()) {
        return Status::IndexNotExist(index_name);
    }

    index_id_str = index_kvs[max_visible_index_index].second;
    index_key = index_kvs[max_visible_index_index].first;

    String drop_index_ts{};
    kv_instance_->Get(KeyEncode::DropTableIndexKey(db_id_str_, table_id_str_, index_name, max_commit_ts, index_id_str), drop_index_ts);

    if (!drop_index_ts.empty() && std::stoull(drop_index_ts) <= begin_ts_) {
        return Status::IndexNotExist(index_name);
    }

    create_index_ts = max_commit_ts;
    return Status::OK();
}


Tuple<SharedPtr<ColumnDef>, Status> TableMeeta::GetColumnDefByColumnName(const String &column_name, SizeT *column_idx_ptr) {
    if (!column_defs_) {
        Status status = LoadColumnDefs();
        if (!status.ok()) {
            return {nullptr, status};
        }
    }
    for (SizeT column_idx = 0; column_idx < column_defs_->size(); ++column_idx) {
        if ((*column_defs_)[column_idx]->name() == column_name) {
            if (column_idx_ptr) {
                *column_idx_ptr = column_idx;
            }
            return {(*column_defs_)[column_idx], Status::OK()};
        }
    }
    return {nullptr, Status::ColumnNotExist(column_name)};
}

Tuple<SharedPtr<ColumnDef>, Status> TableMeeta::GetColumnDefByColumnID(const SizeT &column_idx) {
    if (!column_defs_) {
        Status status = LoadColumnDefs();
        if (!status.ok()) {
            return {nullptr, status};
        }
    }
    if (column_idx >= column_defs_->size()) {
        return {nullptr, Status::ColumnNotExist(column_idx)};
    }
    return {(*column_defs_)[column_idx], Status::OK()};
}

// Status TableMeeta::SetSegmentIDs(const Vector<SegmentID> &segment_ids) {
//     segment_ids_ = segment_ids;
//     String segment_ids_key = GetTableTag("segment_ids");
//     String segment_ids_str = nlohmann::json(segment_ids).dump();
//     Status status = kv_instance_.Put(segment_ids_key, segment_ids_str);
//     if (!status.ok()) {
//         LOG_ERROR(fmt::format("Fail to set segment ids to kv store, key: {}, cause: {}", segment_ids_key, status.message()));
//         return status;
//     }
//     return Status::OK();
// }

Status TableMeeta::RemoveSegmentIDs1(const Vector<SegmentID> &segment_ids) {
    HashSet<SegmentID> segment_ids_set(segment_ids.begin(), segment_ids.end());

    String segment_id_prefix = KeyEncode::CatalogTableSegmentKeyPrefix(db_id_str_, table_id_str_);
    auto iter = kv_instance_->GetIterator();
    iter->Seek(segment_id_prefix);
    Vector<String> delete_keys;
    while (iter->Valid() && iter->Key().starts_with(segment_id_prefix)) {
        TxnTimeStamp commit_ts = std::stoull(iter->Value().ToString());
        SegmentID segment_id = std::stoull(iter->Key().ToString().substr(segment_id_prefix.size()));
        if (segment_ids_set.contains(segment_id)) {
            if (commit_ts > begin_ts_ and commit_ts != std::numeric_limits<TxnTimeStamp>::max()) {
                UnrecoverableError(
                    fmt::format("Segment id: {} is not allowed to be removed. commit_ts: {}, begin_ts: {}", segment_id, commit_ts, begin_ts_));
            }
            // the key is committed before the txn or the key isn't committed
            delete_keys.push_back(iter->Key().ToString());
        }
        iter->Next();
    }
    for (const String &key : delete_keys) {
        Status status = kv_instance_->Delete(key);
        if (!status.ok()) {
            return status;
        }
    }

    if (segment_ids1_) {
        for (auto iter = segment_ids1_->begin(); iter != segment_ids1_->end();) {
            if (segment_ids_set.contains(*iter)) {
                iter = segment_ids1_->erase(iter);
            } else {
                ++iter;
            }
        }
    }

    return Status::OK();
}

Pair<SegmentID, Status> TableMeeta::AddSegmentID1(TxnTimeStamp commit_ts) {
    Status status;

    SegmentID segment_id = 0;
    {
        Vector<SegmentID> *segment_ids_ptr = nullptr;
        std::tie(segment_ids_ptr, status) = GetSegmentIDs1();
        if (!status.ok()) {
            return {0, status};
        }
        segment_id = segment_ids_ptr->empty() ? 0 : segment_ids_ptr->back() + 1;
        segment_ids1_->push_back(segment_id);
    }

    String segment_id_key = KeyEncode::CatalogTableSegmentKey(db_id_str_, table_id_str_, segment_id);
    String commit_ts_str = fmt::format("{}", commit_ts);
    status = kv_instance_->Put(segment_id_key, commit_ts_str);
    if (!status.ok()) {
        return {0, status};
    }
    return {segment_id, Status::OK()};
}

Status TableMeeta::AddSegmentWithID(TxnTimeStamp commit_ts, SegmentID segment_id) {
    String segment_id_key = KeyEncode::CatalogTableSegmentKey(db_id_str_, table_id_str_, segment_id);
    String commit_ts_str = fmt::format("{}", commit_ts);
    return kv_instance_->Put(segment_id_key, commit_ts_str);
}

Status TableMeeta::CommitSegment(SegmentID segment_id, TxnTimeStamp commit_ts) {
    String segment_id_key = KeyEncode::CatalogTableSegmentKey(db_id_str_, table_id_str_, segment_id);
    String commit_ts_str = fmt::format("{}", commit_ts);
    Status status = kv_instance_->Put(segment_id_key, commit_ts_str);
    if (!status.ok()) {
        return status;
    }
    return Status::OK();
}

Status TableMeeta::InitSet(SharedPtr<TableDef> table_def) {
    Status status;

    // Create table comment;
    if (table_def->table_comment() != nullptr and !table_def->table_comment()->empty()) {
        String &table_comment = *table_def->table_comment();
        String table_comment_key = GetTableTag("comment");
        status = kv_instance_->Put(table_comment_key, table_comment);
        if (!status.ok()) {
            return status;
        }
    }

    // Create table column id;
    SizeT column_size = table_def->column_count();
    status = SetNextColumnID(column_size);
    if (!status.ok()) {
        return status;
    }

    // Create the next segment id;
    String table_latest_segment_id_key = GetTableTag("next_segment_id");
    status = kv_instance_->Put(table_latest_segment_id_key, "0");
    if (!status.ok()) {
        return status;
    }

    // Create next index id;
    String next_index_id_key = GetTableTag(NEXT_INDEX_ID.data());
    status = kv_instance_->Put(next_index_id_key, "0");
    if (!status.ok()) {
        return status;
    }

    // {
    //     // Create segment ids
    //     String table_segment_ids_key = GetTableTag("segment_ids");
    //     String table_segment_ids_str = nlohmann::json::array().dump();
    //     Status status = kv_instance_.Put(table_segment_ids_key, table_segment_ids_str);
    //     if (!status.ok()) {
    //         return status;
    //     }
    // }

    for (const auto &column : table_def->columns()) {
        String column_key = KeyEncode::TableColumnKey(db_id_str_, table_id_str_, column->name(), commit_ts_);
        status = kv_instance_->Put(column_key, column->ToJson().dump());
        if (!status.ok()) {
            return status;
        }
    }

    return Status::OK();
}

Status TableMeeta::LoadSet() {
    Vector<String> *index_id_strs_ptr = nullptr;
    Status status = GetIndexIDs(index_id_strs_ptr);
    if (!status.ok()) {
        return status;
    }
    LOG_DEBUG(fmt::format("LoadSet for table: {} with number of indexes: {}", table_id_str_, index_id_strs_ptr->size()));
    for (const String &index_id_str : *index_id_strs_ptr) {
        TableIndexMeeta table_index_meta(index_id_str, *this);
        auto [index_def, status] = table_index_meta.GetIndexBase();
        if (!status.ok()) {
            return status;
        }
        if (index_def->index_type_ == IndexType::kFullText) {
            NewCatalog *new_catalog = InfinityContext::instance().storage()->new_catalog();
            String ft_index_cache_key = GetTableTag("ft_index_cache");
            auto ft_index_cache = MakeShared<TableIndexReaderCache>(db_id_str_, table_id_str_);
            status = new_catalog->AddFtIndexCache(std::move(ft_index_cache_key), std::move(ft_index_cache));
            LOG_DEBUG(fmt::format("Add ft index cache for table: {}, commit ts: {}", table_id_str_, commit_ts_));
            if (!status.ok()) {
                return status;
            }
            break;
        }
    }
    return Status::OK();
}

Status TableMeeta::UninitSet(UsageFlag usage_flag) {
    Status status;

    // Create next index id;
    String next_index_id_key = GetTableTag(NEXT_INDEX_ID.data());
    status = kv_instance_->Delete(next_index_id_key);
    if (!status.ok()) {
        return status;
    }

    // delete table segment id;
    String table_latest_segment_id_key = GetTableTag("next_segment_id");
    status = kv_instance_->Delete(table_latest_segment_id_key);
    if (!status.ok()) {
        return status;
    }

    // Delete table column id;
    String table_latest_column_id_key = GetTableTag(NEXT_COLUMN_ID.data());
    status = kv_instance_->Delete(table_latest_column_id_key);
    if (!status.ok()) {
        return status;
    }

    // Delete table comment
    String table_comment_key = GetTableTag("comment");
    status = kv_instance_->Delete(table_comment_key);
    if (!status.ok()) {
        return status;
    }

    // String segment_ids_key = GetTableTag("segment_ids");
    // status = kv_instance_.Delete(segment_ids_key);
    // if (!status.ok()) {
    //     return status;
    // }
    {
        Vector<SegmentID> *segment_ids_ptr = nullptr;
        std::tie(segment_ids_ptr, status) = GetSegmentIDs1();
        if (!status.ok()) {
            return status;
        }
        status = RemoveSegmentIDs1(*segment_ids_ptr);
        if (!status.ok()) {
            return status;
        }
    }

    String unsealed_seg_id_key = GetTableTag("unsealed_segment_id");
    status = kv_instance_->Delete(unsealed_seg_id_key);
    if (!status.ok()) {
        if (status.code() != ErrorCode::kNotFound) {
            return status;
        }
    }

    String table_column_prefix = KeyEncode::TableColumnPrefix(db_id_str_, table_id_str_);
    auto iter2 = kv_instance_->GetIterator();
    iter2->Seek(table_column_prefix);

    while (iter2->Valid() && iter2->Key().starts_with(table_column_prefix)) {
        String table_column_key = iter2->Key().ToString();
        status = kv_instance_->Delete(table_column_key);
        if (!status.ok()) {
            return status;
        }
        iter2->Next();
    }

    String index_prefix = KeyEncode::CatalogTableIndexPrefix(db_id_str_, table_id_str_);
    auto iter = kv_instance_->GetIterator();
    iter->Seek(index_prefix);

    while (iter->Valid() && iter->Key().starts_with(index_prefix)) {
        String index_key = iter->Key().ToString();
        status = kv_instance_->Delete(index_key);
        if (!status.ok()) {
            return status;
        }
        iter->Next();
    }

    if (usage_flag == UsageFlag::kOther) {
        status = RemoveFtIndexCache();
        if (!status.ok()) {
            if (status.code() != ErrorCode::kCatalogError) {
                return status;
            }
        }
    }

    return Status::OK();
}

Status TableMeeta::GetTableInfo(TableInfo &table_info) {
    Status status;

    table_info.table_full_dir_ =
        MakeShared<String>(fmt::format("{}/db_{}/tbl_{}", InfinityContext::instance().config()->DataDir(), db_id_str_, table_id_str_));

    SharedPtr<Vector<SharedPtr<ColumnDef>>> column_defs;
    std::tie(column_defs, status) = this->GetColumnDefs();
    if (!status.ok()) {
        return status;
    }
    table_info.column_defs_ = *column_defs;
    std::sort(table_info.column_defs_.begin(), table_info.column_defs_.end(), [](const SharedPtr<ColumnDef> &a, const SharedPtr<ColumnDef> &b) {
        return a->id_ < b->id_;
    });
    table_info.column_count_ = table_info.column_defs_.size();

    table_info.db_id_ = db_id_str_;
    table_info.table_id_ = table_id_str_;

    Vector<SegmentID> *segment_ids_ptr = nullptr;
    std::tie(segment_ids_ptr, status) = GetSegmentIDs1();
    if (!status.ok()) {
        return status;
    }
    table_info.segment_count_ = segment_ids_ptr->size();
    return Status::OK();
}

Status TableMeeta::GetTableDetail(TableDetail &table_detail) {
    TableInfo table_info;
    Status status = GetTableInfo(table_info);
    if (!status.ok()) {
        return status;
    }
    status = GetComment(table_info);
    if (!status.ok()) {
        return status;
    }
    table_detail.db_name_ = MakeShared<String>(db_name_);
    table_detail.table_name_ = MakeShared<String>(table_name_);
    table_detail.table_comment_ = table_info.table_comment_;
    table_detail.column_count_ = table_info.column_count_;
    table_detail.row_count_ = table_info.row_count_;

    Vector<SegmentID> *segment_ids_ptr = nullptr;
    std::tie(segment_ids_ptr, status) = GetSegmentIDs1();
    if (!status.ok()) {
        return status;
    }
    SizeT block_count = 0;
    for (SegmentID segment_id : *segment_ids_ptr) {
        SegmentMeta segment_meta(segment_id, *this);
        Vector<BlockID> *block_ids_ptr = nullptr;
        std::tie(block_ids_ptr, status) = segment_meta.GetBlockIDs1();
        if (!status.ok()) {
            return status;
        }
        block_count += block_ids_ptr->size();
    }
    table_detail.block_count_ = block_count;
    table_detail.block_capacity_ = DEFAULT_BLOCK_CAPACITY;
    table_detail.segment_count_ = segment_ids_ptr->size();
    table_detail.segment_capacity_ = DEFAULT_SEGMENT_CAPACITY;

    return Status::OK();
}

Status TableMeeta::AddColumn(const ColumnDef &column_def) {
    String column_key = KeyEncode::TableColumnKey(db_id_str_, table_id_str_, column_def.name(), commit_ts_);
    String column_name_value;
    Status status = kv_instance_->Put(column_key, column_def.ToJson().dump());
    return status;
}

Status TableMeeta::AddFtIndexCache(SharedPtr<TableIndexReaderCache> ft_index_cache) {
    String ft_index_cache_key = GetTableTag("ft_index_cache");
    NewCatalog *new_catalog = InfinityContext::instance().storage()->new_catalog();
    Status status = new_catalog->AddFtIndexCache(std::move(ft_index_cache_key), std::move(ft_index_cache));
    if (!status.ok()) {
        return status;
    }
    return Status::OK();
}

Status TableMeeta::GetFtIndexCache(SharedPtr<TableIndexReaderCache> &ft_index_cache) {
    String ft_index_cache_key = GetTableTag("ft_index_cache");
    NewCatalog *new_catalog = InfinityContext::instance().storage()->new_catalog();

    ft_index_cache = MakeShared<TableIndexReaderCache>(db_id_str_, table_id_str_);
    Status status = new_catalog->GetFtIndexCache(ft_index_cache_key, ft_index_cache);
    if (!status.ok()) {
        return status;
    }
    return Status::OK();
}

Status TableMeeta::RemoveFtIndexCache() {
    String ft_index_cache_key = GetTableTag("ft_index_cache");
    NewCatalog *new_catalog = InfinityContext::instance().storage()->new_catalog();
    Status status = new_catalog->DropFtIndexCacheByFtIndexCacheKey(ft_index_cache_key);
    if (!status.ok()) {
        return status;
    }
    return Status::OK();
}

Status TableMeeta::InvalidateFtIndexCache() {
    String ft_index_cache_key = GetTableTag("ft_index_cache");
    NewCatalog *new_catalog = InfinityContext::instance().storage()->new_catalog();
    SharedPtr<TableIndexReaderCache> ft_index_cache = MakeShared<TableIndexReaderCache>(db_id_str_, table_id_str_);
    Status status = new_catalog->GetFtIndexCache(ft_index_cache_key, ft_index_cache);
    if (!status.ok()) {
        if (status.code() == ErrorCode::kCatalogError) {
            return Status::OK();
        }
        return status;
    }
    ft_index_cache->Invalidate();
    return Status::OK();
}

Status TableMeeta::GetNextColumnID(ColumnID &next_column_id) {
    if (!next_column_id_) {
        Status status = LoadNextColumnID();
        if (!status.ok()) {
            return status;
        }
    }
    next_column_id = *next_column_id_;
    return Status::OK();
}

Status TableMeeta::SetNextColumnID(ColumnID next_column_id) {
    String table_latest_column_id_key = GetTableTag(NEXT_COLUMN_ID.data());
    String next_column_id_str = fmt::format("{}", next_column_id);
    Status status = kv_instance_->Put(table_latest_column_id_key, next_column_id_str);
    if (!status.ok()) {
        return status;
    }
    next_column_id_ = next_column_id;
    return Status::OK();
}

Status TableMeeta::LoadComment() {
    String table_comment_key = GetTableTag("comment");
    String table_comment;
    Status status = kv_instance_->Get(table_comment_key, table_comment);
    if (!status.ok() && status.code() != ErrorCode::kNotFound) { // not found is ok
        LOG_ERROR(fmt::format("Fail to get table comment from kv store, key: {}, cause: {}", table_comment_key, status.message()));
        return status;
    }
    comment_ = std::move(table_comment);
    return Status::OK();
}

Status TableMeeta::LoadColumnDefs() {
    Vector<SharedPtr<ColumnDef>> column_defs;
    Map<String, Vector<Pair<String, String>>> column_kvs_map;
    String column_prefix = KeyEncode::TableColumnPrefix(db_id_str_, table_id_str_);
    auto iter = kv_instance_->GetIterator();
    iter->Seek(column_prefix);
    while (iter->Valid() && iter->Key().starts_with(column_prefix)) {
        String column_key = iter->Key().ToString();
        String column_value = iter->Value().ToString();
        size_t start = column_prefix.size();
        size_t end = column_key.find('|', start);
        String column_name = column_key.substr(start, end - start);
        column_kvs_map[column_name].emplace_back(column_key, column_value);
        iter->Next();
    }

    for (const auto &[column_name, column_kv] : column_kvs_map) {
        SizeT max_visible_column_index = std::numeric_limits<SizeT>::max();
        TxnTimeStamp max_commit_ts = 0;
        for (SizeT i = 0; i < column_kv.size(); ++i) {
            String commit_ts_str = GetLastPartOfKey(column_kv[i].first, '|');
            TxnTimeStamp commit_ts = std::stoull(commit_ts_str);
            if ((commit_ts <= begin_ts_ || commit_ts == commit_ts_) && commit_ts > max_commit_ts) {
                {
                    max_commit_ts = commit_ts;
                    max_visible_column_index = i;
                }
            }
        }

        if (max_visible_column_index != std::numeric_limits<SizeT>::max()) {
            String drop_column_ts{};
            const String &column_value = column_kv[max_visible_column_index].second;
            kv_instance_->Get(KeyEncode::DropTableColumnKey(db_id_str_, table_id_str_, column_name, max_commit_ts), drop_column_ts);

            if (drop_column_ts.empty() || std::stoull(drop_column_ts) > begin_ts_) {
                auto column_def = ColumnDef::FromJson(column_value);
                column_defs.push_back(column_def);
            }
        }
    }
    std::sort(column_defs.begin(), column_defs.end(), [](const SharedPtr<ColumnDef> &a, const SharedPtr<ColumnDef> &b) { return a->id_ < b->id_; });
    column_defs_ = std::move(column_defs);

    return Status::OK();
}

Status TableMeeta::LoadSegmentIDs1() {
    segment_ids1_ = infinity::GetTableSegments(kv_instance_, db_id_str_, table_id_str_, begin_ts_, commit_ts_);
    return Status::OK();
}

Status TableMeeta::LoadIndexIDs() {
    Vector<String> index_id_strs;
    Vector<String> index_names;
    Map<String, Vector<Pair<String, String>>> index_kvs_map;
    String index_prefix = KeyEncode::CatalogTableIndexPrefix(db_id_str_, table_id_str_);
    auto iter = kv_instance_->GetIterator();
    iter->Seek(index_prefix);
    while (iter->Valid() && iter->Key().starts_with(index_prefix)) {
        String index_key = iter->Key().ToString();
        String index_id = iter->Value().ToString();
        size_t start = index_prefix.size();
        size_t end = index_key.find('|', start);
        String index_name = index_key.substr(start, end - start);
        index_kvs_map[index_name].emplace_back(index_key, index_id);
        iter->Next();
    }

    for (const auto &[index_name, index_kv] : index_kvs_map) {
        SizeT max_visible_index_index = std::numeric_limits<SizeT>::max();
        TxnTimeStamp max_commit_ts = 0;
        for (SizeT i = 0; i < index_kv.size(); ++i) {
            String commit_ts_str = GetLastPartOfKey(index_kv[i].first, '|');
            TxnTimeStamp commit_ts = std::stoull(commit_ts_str);
            if (commit_ts <= begin_ts_ && commit_ts > max_commit_ts) {
                max_commit_ts = commit_ts;
                max_visible_index_index = i;
            }
        }

        if (max_visible_index_index != std::numeric_limits<SizeT>::max()) {
            String drop_index_ts{};
            const String &index_id = index_kv[max_visible_index_index].second;
            kv_instance_->Get(KeyEncode::DropTableIndexKey(db_id_str_, table_id_str_, index_name, max_commit_ts, index_id), drop_index_ts);

            if (drop_index_ts.empty() || std::stoull(drop_index_ts) > begin_ts_) {
                index_id_strs.push_back(index_id);
                index_names.push_back(index_name);
            }
        }
    }

    index_id_strs_ = std::move(index_id_strs);
    index_names_ = std::move(index_names);
    return Status::OK();
}

// Status TableMeeta::LoadNextSegmentID() {
//     String next_seg_id_key = GetTableTag("next_segment_id");
//     String next_seg_id_str;
//     Status status = kv_instance_.Get(next_seg_id_key, next_seg_id_str);
//     if (!status.ok()) {
//         LOG_ERROR(fmt::format("Fail to get next segment id from kv store, key: {}, cause: {}", next_seg_id_key, status.message()));
//         return status;
//     }
//     next_segment_id_ = std::stoull(next_seg_id_str);
//     return Status::OK();
// }

Status TableMeeta::LoadUnsealedSegmentID() {
    String unsealed_seg_id_key = GetTableTag("unsealed_segment_id");
    String unsealed_seg_id_str;
    Status status = kv_instance_->Get(unsealed_seg_id_key, unsealed_seg_id_str);
    if (!status.ok()) {
        LOG_DEBUG(fmt::format("Fail to get unsealed segment id from kv store, key: {}, cause: {}", unsealed_seg_id_key, status.message()));
        return status;
    }
    unsealed_segment_id_ = std::stoull(unsealed_seg_id_str);
    return Status::OK();
}

Status TableMeeta::LoadNextColumnID() {
    String table_latest_column_id_key = GetTableTag(NEXT_COLUMN_ID.data());
    String next_column_id_str;
    Status status = kv_instance_->Get(table_latest_column_id_key, next_column_id_str);
    if (!status.ok()) {
        LOG_ERROR(fmt::format("Fail to get next column id from kv store, key: {}, cause: {}", table_latest_column_id_key, status.message()));
        return status;
    }
    next_column_id_ = std::stoull(next_column_id_str);
    return Status::OK();
}

String TableMeeta::GetTableTag(const String &tag) const { return KeyEncode::CatalogTableTagKey(db_id_str_, table_id_str_, tag); }

// Status TableMeeta::SetNextSegmentID(SegmentID next_segment_id) {
//     next_segment_id_ = next_segment_id;
//     String next_id_key = GetTableTag("next_segment_id");
//     String next_id_str = fmt::format("{}", next_segment_id);
//     Status status = kv_instance_.Put(next_id_key, next_id_str);
//     if (!status.ok()) {
//         LOG_ERROR(fmt::format("Fail to set next segment id from kv store, key: {}:{}, cause: {}", next_id_key, next_id_str, status.message()));
//         return status;
//     }
//     return Status::OK();
// }

Status TableMeeta::GetUnsealedSegmentID(SegmentID &unsealed_segment_id) {
    if (!unsealed_segment_id_) {
        Status status = LoadUnsealedSegmentID();
        if (!status.ok()) {
            return status;
        }
    }
    unsealed_segment_id = *unsealed_segment_id_;
    return Status::OK();
}

Status TableMeeta::SetUnsealedSegmentID(SegmentID unsealed_segment_id) {
    unsealed_segment_id_ = unsealed_segment_id;
    String unsealed_id_key = GetTableTag("unsealed_segment_id");
    String unsealed_id_str = fmt::format("{}", unsealed_segment_id);
    Status status = kv_instance_->Put(unsealed_id_key, unsealed_id_str);
    if (!status.ok()) {
        LOG_ERROR(fmt::format("Fail to set unsealed segment id from kv store, {}:{}, cause: {}", unsealed_id_key, unsealed_id_str, status.message()));
        return status;
    }
    return Status::OK();
}

Status TableMeeta::DelUnsealedSegmentID() {
    String unsealed_id_key = GetTableTag("unsealed_segment_id");
    Status status = kv_instance_->Delete(unsealed_id_key);
    return status;
}

Tuple<ColumnID, Status> TableMeeta::GetColumnIDByColumnName(const String &column_name) {
    Status status;
    SharedPtr<ColumnDef> column_def = nullptr;
    std::tie(column_def, status) = GetColumnDefByColumnName(column_name);
    if (!status.ok()) {
        return {INVALID_COLUMN_ID, status};
    }

    return {column_def->id_, Status::OK()};
}

Tuple<String, Status> TableMeeta::GetColumnKeyByColumnName(const String &column_name) const {
    Vector<SharedPtr<ColumnDef>> column_defs;
    String column_prefix = KeyEncode::TableColumnPrefix(db_id_str_, table_id_str_, column_name);
    auto iter = kv_instance_->GetIterator();
    iter->Seek(column_prefix);

    Vector<Pair<String, String>> column_kvs;
    while (iter->Valid() && iter->Key().starts_with(column_prefix)) {
        column_kvs.emplace_back(iter->Key().ToString(), iter->Value().ToString());
        iter->Next();
    }

    if (column_kvs.empty()) {
        return {"", Status::ColumnNotExist(column_name)};
    }

    SizeT max_visible_column_index = std::numeric_limits<SizeT>::max();
    TxnTimeStamp max_commit_ts = 0;
    for (SizeT i = 0; i < column_kvs.size(); ++i) {
        TxnTimeStamp commit_ts = infinity::GetTimestampFromKey(column_kvs[i].first);
        if ((commit_ts <= begin_ts_ || commit_ts == commit_ts_) && commit_ts > max_commit_ts) {
            max_commit_ts = commit_ts;
            max_visible_column_index = i;
        }
    }

    if (max_visible_column_index == std::numeric_limits<SizeT>::max()) {
        return {"", Status::ColumnNotExist(column_name)};
    }

    String drop_column_ts{};
    kv_instance_->Get(KeyEncode::DropTableColumnKey(db_id_str_, table_id_str_, column_name, max_commit_ts), drop_column_ts);
    if (!drop_column_ts.empty() && std::stoull(drop_column_ts) <= begin_ts_) {
        return {"", Status::ColumnNotExist(column_name)};
    }

    return {column_kvs[max_visible_column_index].first, Status::OK()};
}

SharedPtr<String> TableMeeta::GetTableDir() { return {MakeShared<String>(table_id_str_)}; }

Tuple<Vector<SegmentID> *, Status> TableMeeta::GetSegmentIDs1() {
    std::lock_guard<std::mutex> lock(mtx_);
    if (!segment_ids1_) {
        segment_ids1_ = infinity::GetTableSegments(kv_instance_, db_id_str_, table_id_str_, begin_ts_, commit_ts_);
    }
    return {&*segment_ids1_, Status::OK()};
}

Status TableMeeta::CheckSegments(const Vector<SegmentID> &segment_ids) {
    for (SegmentID segment_id : segment_ids) {
        String segment_key = KeyEncode::CatalogTableSegmentKey(db_id_str_, table_id_str_, segment_id);
        String commit_ts_str;
        Status status = kv_instance_->Get(segment_key, commit_ts_str);
        if (!status.ok()) {
            return status;
        }

        String drop_segment_ts{};
        kv_instance_->Get(KeyEncode::DropSegmentKey(db_id_str_, table_id_str_, segment_id), drop_segment_ts);
        if (!drop_segment_ts.empty() && std::stoull(drop_segment_ts) <= begin_ts_) {
            return Status::SegmentNotExist(segment_id);
        }
    }
    return Status::OK();
}

Tuple<SharedPtr<Vector<SharedPtr<ColumnDef>>>, Status> TableMeeta::GetColumnDefs() {
    std::unique_lock<std::mutex> lock(mtx_);

    if (!column_defs_) {
        auto status = LoadColumnDefs();
        if (!status.ok()) {
            return {nullptr, status};
        }
    }
    return {MakeShared<Vector<SharedPtr<ColumnDef>>>(column_defs_.value()), Status::OK()};
}

Status TableMeeta::GetNextRowID(RowID &next_row_id) {
    SegmentID unsealed_segment_id = 0;
    Status status = GetUnsealedSegmentID(unsealed_segment_id);
    if (!status.ok()) {
        if (status.code() != ErrorCode::kNotFound) {
            return status;
        }
        Vector<SegmentID> *segment_ids_ptr = nullptr;
        std::tie(segment_ids_ptr, status) = GetSegmentIDs1();
        if (!status.ok()) {
            return status;
        }
        SegmentID segment_id = segment_ids_ptr->empty() ? 0 : segment_ids_ptr->back() + 1;
        next_row_id = RowID(segment_id, 0);
        return Status::OK();
    }

    SegmentMeta segment_meta(unsealed_segment_id, *this);
    SizeT seg_row_cnt = 0;
    std::tie(seg_row_cnt, status) = segment_meta.GetRowCnt1();
    if (!status.ok()) {
        return status;
    }
    next_row_id = RowID(unsealed_segment_id, seg_row_cnt);
    return Status::OK();
}

Tuple<String, Status> TableMeeta::GetNextIndexID() {
    String next_index_id_key = GetTableTag(NEXT_INDEX_ID.data());
    String next_index_id_str;
    Status status = kv_instance_->Get(next_index_id_key, next_index_id_str);
    if (!status.ok()) {
        LOG_ERROR(fmt::format("Fail to get next index id from kv store, key: {}, cause: {}", next_index_id_key, status.message()));
        return {"", status};
    }
    String next_index_id = fmt::format("{}", std::stoull(next_index_id_str) + 1);
    status = kv_instance_->Put(next_index_id_key, next_index_id);
    if (!status.ok()) {
        LOG_ERROR(
            fmt::format("Fail to set next index id to kv store, key: {}, value: {}, cause: {}", next_index_id_key, next_index_id, status.message()));
        return {"", status};
    }
    return {next_index_id, Status::OK()};
}

Status TableMeeta::SetNextIndexID(const String &index_id_str) {
    String next_index_id_key = GetTableTag(NEXT_INDEX_ID.data());
    Status status = kv_instance_->Put(next_index_id_key, index_id_str);
    if (!status.ok()) {
        LOG_ERROR(
            fmt::format("Fail to set next index id to kv store, key: {}, value: {}, cause: {}", next_index_id_key, index_id_str, status.message()));
        return status;
    }
    return Status::OK();
}

Tuple<SharedPtr<TableSnapshotInfo>, Status> TableMeeta::MapMetaToSnapShotInfo(const String &db_name, const String &table_name){
    // TxnTimeStamp txn_id_{};

    // TxnTimeStamp max_commit_ts_{};
    // String table_entry_dir_{};
    // ColumnID next_column_id_{};
    // SegmentID unsealed_id_{};
    // SegmentID next_segment_id_{};
    // SizeT row_count_{};
    // Vector<SharedPtr<ColumnDef>> columns_{};
    // Map<SegmentID, SharedPtr<SegmentSnapshotInfo>> segment_snapshots_{};
    // Map<String, SharedPtr<TableIndexSnapshotInfo>> table_index_snapshots_{};
    SharedPtr<TableSnapshotInfo> table_snapshot_info = MakeShared<TableSnapshotInfo>();
    // Get comment
        // TableInfo table_info;
        // Status status = GetComm(table_info);
    // if (!status.ok()) {
    //     return {nullptr, status};
    // }
    table_snapshot_info->table_name_ = table_name;
    table_snapshot_info->db_name_ = db_name;
    table_snapshot_info->db_id_str_ = db_id_str_;
    table_snapshot_info->table_id_str_ = table_id_str_;
    // table_snapshot_info->table_comment_ = table_info.comment_;

    // TODO: remove these two fields and figure out why they are here in the first place
    // table_snapshot_info->begin_ts_ = begin_ts_;
    // table_snapshot_info->commit_ts_ = commit_ts_;

    // table_snapshot_info->create_ts_ = table_info.create_ts_;
    

    // Get unsealed segment id
    SegmentID unsealed_segment_id = 0;
    Status status = GetUnsealedSegmentID(unsealed_segment_id);
    // if (!status.ok()) {
    //     return {nullptr, status};
    // }
    table_snapshot_info->unsealed_id_ = unsealed_segment_id;

    // Get next column id
    ColumnID next_column_id = 0;
    status = GetNextColumnID(next_column_id);
    // if (!status.ok()) {
    //     return {nullptr, status};
    // }
    table_snapshot_info->next_column_id_ = next_column_id;


    // Get column defs
    SharedPtr<Vector<SharedPtr<ColumnDef>>> column_defs;
    std::tie(column_defs, status) = this->GetColumnDefs();
    if (!status.ok()) {
        return {nullptr, status};
    }
    table_snapshot_info->columns_ = *column_defs;
    std::sort(table_snapshot_info->columns_.begin(), table_snapshot_info->columns_.end(), [](const SharedPtr<ColumnDef> &a, const SharedPtr<ColumnDef> &b) {
        return a->id_ < b->id_;
    });

    // Get segment ids
    Vector<SegmentID> *segment_ids_ptr = nullptr;
    std::tie(segment_ids_ptr, status) = GetSegmentIDs1();
    // if (!status.ok()) {
    //     return {nullptr, status};
    // }
    for (SegmentID segment_id : *segment_ids_ptr) {
        SegmentMeta segment_meta(segment_id, *this);
        auto [segment_snapshot, segment_status] = segment_meta.MapMetaToSnapShotInfo();
        if (!segment_status.ok()) {
            return {nullptr, segment_status};
        }
        table_snapshot_info->segment_snapshots_.emplace(segment_id, segment_snapshot);
    }

    // Get index ids
    if (!index_id_strs_) {
        status = LoadIndexIDs();
        if (!status.ok()) {
            return {nullptr, status};
        }
    }
    for (const String &index_id : *index_id_strs_) {
        TableIndexMeeta table_index_meta(index_id, *this);
        auto [table_index_snapshot, table_index_status] = table_index_meta.MapMetaToSnapShotInfo();
        if (!table_index_status.ok()) {
            return {nullptr, table_index_status};
        }
        table_snapshot_info->table_index_snapshots_.emplace(index_id, table_index_snapshot);
    }

    return {table_snapshot_info, Status::OK()};
}

Status TableMeeta::RestoreFromSnapshot(WalCmdRestoreTableSnapshot *restore_table_snapshot_cmd,bool is_link_files) {
    for (const WalSegmentInfoV2 &segment_info : restore_table_snapshot_cmd->segment_infos_) {
        if (!is_link_files) {
            Status status = AddSegmentWithID(commit_ts(), segment_info.segment_id_);
            if (!status.ok()) {
                return status;
            }
        }
        SegmentMeta segment_meta(segment_info.segment_id_, *this);
        Status status = segment_meta.RestoreFromSnapshot(segment_info, is_link_files);
        if (!status.ok()) {
            return status;
        }
    }
    return Status::OK();
}

Status TableMeeta::SetBeginTS(TxnTimeStamp begin_ts) {
    begin_ts_ = begin_ts;
    return Status::OK();
}


<<<<<<< HEAD
=======

Tuple<SizeT, Status> TableMeeta::GetTableRowCount() {
    Status status{};
    SizeT row_count{};
    auto [segment_ids, seg_status] = GetSegmentIDs1();
    for (auto &segment_id : *segment_ids) {
        SegmentMeta segment_meta(segment_id, *this);
        Vector<BlockID> *block_ids_ptr = nullptr;
        std::tie(block_ids_ptr, status) = segment_meta.GetBlockIDs1();
        if (!status.ok()) {
            return {row_count, status};
        }

        for (auto &block_id : *block_ids_ptr) {
            BlockMeta block_meta(block_id, segment_meta);
            NewTxnGetVisibleRangeState state;
            status = NewCatalog::GetBlockVisibleRange(block_meta, begin_ts_, commit_ts_, state);
            if (!status.ok()) {
                return {row_count, status};
            }

            Pair<BlockOffset, BlockOffset> range;
            BlockOffset offset = 0;
            while (state.Next(offset, range)) {
                row_count += (range.second - range.first);
                offset = range.second;
            }
        }
    }
    return {row_count, Status::OK()};
}


>>>>>>> 5c991572
} // namespace infinity<|MERGE_RESOLUTION|>--- conflicted
+++ resolved
@@ -126,6 +126,7 @@
 }
 
 
+
 Tuple<SharedPtr<ColumnDef>, Status> TableMeeta::GetColumnDefByColumnName(const String &column_name, SizeT *column_idx_ptr) {
     if (!column_defs_) {
         Status status = LoadColumnDefs();
@@ -1021,40 +1022,4 @@
 }
 
 
-<<<<<<< HEAD
-=======
-
-Tuple<SizeT, Status> TableMeeta::GetTableRowCount() {
-    Status status{};
-    SizeT row_count{};
-    auto [segment_ids, seg_status] = GetSegmentIDs1();
-    for (auto &segment_id : *segment_ids) {
-        SegmentMeta segment_meta(segment_id, *this);
-        Vector<BlockID> *block_ids_ptr = nullptr;
-        std::tie(block_ids_ptr, status) = segment_meta.GetBlockIDs1();
-        if (!status.ok()) {
-            return {row_count, status};
-        }
-
-        for (auto &block_id : *block_ids_ptr) {
-            BlockMeta block_meta(block_id, segment_meta);
-            NewTxnGetVisibleRangeState state;
-            status = NewCatalog::GetBlockVisibleRange(block_meta, begin_ts_, commit_ts_, state);
-            if (!status.ok()) {
-                return {row_count, status};
-            }
-
-            Pair<BlockOffset, BlockOffset> range;
-            BlockOffset offset = 0;
-            while (state.Next(offset, range)) {
-                row_count += (range.second - range.first);
-                offset = range.second;
-            }
-        }
-    }
-    return {row_count, Status::OK()};
-}
-
-
->>>>>>> 5c991572
 } // namespace infinity