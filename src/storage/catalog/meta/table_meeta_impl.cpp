// Copyright(C) 2024 InfiniFlow, Inc. All rights reserved.
//
// Licensed under the Apache License, Version 2.0 (the "License");
// you may not use this file except in compliance with the License.
// You may obtain a copy of the License at
//
//     https://www.apache.org/licenses/LICENSE-2.0
//
// Unless required by applicable law or agreed to in writing, software
// distributed under the License is distributed on an "AS IS" BASIS,
// WITHOUT WARRANTIES OR CONDITIONS OF ANY KIND, either express or implied.
// See the License for the specific language governing permissions and
// limitations under the License.

module;

#include <memory>
#include <string>

module infinity_core:table_meeta.impl;

import :table_meeta;
import :status;
import :kv_code;
import :kv_store;
import column_def;
import :third_party;
import :default_values;
import :logger;
import :table_def;
import :infinity_exception;
import :meta_info;
import :infinity_context;
import :storage;
import :new_catalog;
import :table_index_meeta;
import create_index_info;
import :segment_meta;
import :block_meta;
import :kv_utility;
import :column_index_reader;
import :new_txn;
import row_id;

namespace infinity {

TableMeeta::TableMeeta(const String &db_id_str, const String &table_id_str, KVInstance *kv_instance, TxnTimeStamp begin_ts, TxnTimeStamp commit_ts)
    : begin_ts_(begin_ts), commit_ts_(commit_ts), kv_instance_(kv_instance), db_id_str_(db_id_str), table_id_str_(table_id_str) {}

TableMeeta::TableMeeta(const String &db_id_str, const String &table_id_str, NewTxn *txn)
    : txn_(txn), db_id_str_(db_id_str), table_id_str_(table_id_str) {
    if (txn == nullptr) {
        UnrecoverableError("Null txn pointer");
    }
    begin_ts_ = txn->BeginTS();
    commit_ts_ = txn->CommitTS();
    kv_instance_ = txn->kv_instance();
}

Status TableMeeta::GetComment(TableInfo &table_info) {
    if (!comment_) {
        Status status = LoadComment();
        if (!status.ok()) {
            return status;
        }
    }
    table_info.table_comment_ = MakeShared<String>(*comment_);
    return Status::OK();
}

Status TableMeeta::GetIndexIDs(Vector<String> *&index_id_strs, Vector<String> **index_names) {
    if (!index_id_strs_ || !index_names_) {
        Status status = LoadIndexIDs();
        if (!status.ok()) {
            return status;
        }
    }
    index_id_strs = &index_id_strs_.value();
    if (index_names) {
        *index_names = &index_names_.value();
    }
    return Status::OK();
}

Status TableMeeta::GetIndexID(const String &index_name, String &index_key, String &index_id_str, TxnTimeStamp &create_index_ts) {
    String index_key_prefix = KeyEncode::CatalogIndexPrefix(db_id_str_, table_id_str_, index_name);
    auto iter2 = kv_instance_->GetIterator();
    iter2->Seek(index_key_prefix);

    Vector<Pair<String, String>> index_kvs;
    while (iter2->Valid() && iter2->Key().starts_with(index_key_prefix)) {
        index_kvs.emplace_back(iter2->Key().ToString(), iter2->Value().ToString());
        iter2->Next();
    }

    if (index_kvs.empty()) {
        return Status::IndexNotExist(index_name);
    }

    SizeT max_visible_index_index = std::numeric_limits<SizeT>::max();
    TxnTimeStamp max_commit_ts = 0;
    for (SizeT i = 0; i < index_kvs.size(); ++i) {
        TxnTimeStamp commit_ts = infinity::GetTimestampFromKey(index_kvs[i].first);
        if ((commit_ts <= begin_ts_ || (txn_ != nullptr && txn_->IsReplay() && commit_ts == commit_ts_)) && commit_ts > max_commit_ts) {
            max_commit_ts = commit_ts;
            max_visible_index_index = i;
        }
    }

    if (max_visible_index_index == std::numeric_limits<SizeT>::max()) {
        return Status::IndexNotExist(index_name);
    }

    index_id_str = index_kvs[max_visible_index_index].second;
    index_key = index_kvs[max_visible_index_index].first;

    String drop_index_ts{};
    kv_instance_->Get(KeyEncode::DropTableIndexKey(db_id_str_, table_id_str_, index_name, max_commit_ts, index_id_str), drop_index_ts);

    if (!drop_index_ts.empty() && std::stoull(drop_index_ts) <= begin_ts_) {
        return Status::IndexNotExist(index_name);
    }

    create_index_ts = max_commit_ts;
    return Status::OK();
}

<<<<<<< HEAD


=======
>>>>>>> 7847904a
Tuple<SharedPtr<ColumnDef>, Status> TableMeeta::GetColumnDefByColumnName(const String &column_name, SizeT *column_idx_ptr) {
    if (!column_defs_) {
        Status status = LoadColumnDefs();
        if (!status.ok()) {
            return {nullptr, status};
        }
    }
    for (SizeT column_idx = 0; column_idx < column_defs_->size(); ++column_idx) {
        if ((*column_defs_)[column_idx]->name() == column_name) {
            if (column_idx_ptr) {
                *column_idx_ptr = column_idx;
            }
            return {(*column_defs_)[column_idx], Status::OK()};
        }
    }
    return {nullptr, Status::ColumnNotExist(column_name)};
}

Tuple<SharedPtr<ColumnDef>, Status> TableMeeta::GetColumnDefByColumnID(const SizeT &column_idx) {
    if (!column_defs_) {
        Status status = LoadColumnDefs();
        if (!status.ok()) {
            return {nullptr, status};
        }
    }
    if (column_idx >= column_defs_->size()) {
        return {nullptr, Status::ColumnNotExist(column_idx)};
    }
    return {(*column_defs_)[column_idx], Status::OK()};
}

// Status TableMeeta::SetSegmentIDs(const Vector<SegmentID> &segment_ids) {
//     segment_ids_ = segment_ids;
//     String segment_ids_key = GetTableTag("segment_ids");
//     String segment_ids_str = nlohmann::json(segment_ids).dump();
//     Status status = kv_instance_.Put(segment_ids_key, segment_ids_str);
//     if (!status.ok()) {
//         LOG_ERROR(fmt::format("Fail to set segment ids to kv store, key: {}, cause: {}", segment_ids_key, status.message()));
//         return status;
//     }
//     return Status::OK();
// }

Status TableMeeta::RemoveSegmentIDs1(const Vector<SegmentID> &segment_ids) {
    HashSet<SegmentID> segment_ids_set(segment_ids.begin(), segment_ids.end());

    String segment_id_prefix = KeyEncode::CatalogTableSegmentKeyPrefix(db_id_str_, table_id_str_);
    auto iter = kv_instance_->GetIterator();
    iter->Seek(segment_id_prefix);
    Vector<String> delete_keys;
    while (iter->Valid() && iter->Key().starts_with(segment_id_prefix)) {
        TxnTimeStamp commit_ts = std::stoull(iter->Value().ToString());
        SegmentID segment_id = std::stoull(iter->Key().ToString().substr(segment_id_prefix.size()));
        if (segment_ids_set.contains(segment_id)) {
            if (commit_ts > begin_ts_ and commit_ts != std::numeric_limits<TxnTimeStamp>::max()) {
                UnrecoverableError(
                    fmt::format("Segment id: {} is not allowed to be removed. commit_ts: {}, begin_ts: {}", segment_id, commit_ts, begin_ts_));
            }
            // the key is committed before the txn or the key isn't committed
            delete_keys.push_back(iter->Key().ToString());
        }
        iter->Next();
    }
    for (const String &key : delete_keys) {
        Status status = kv_instance_->Delete(key);
        if (!status.ok()) {
            return status;
        }
    }

    if (segment_ids1_) {
        for (auto iter = segment_ids1_->begin(); iter != segment_ids1_->end();) {
            if (segment_ids_set.contains(*iter)) {
                iter = segment_ids1_->erase(iter);
            } else {
                ++iter;
            }
        }
    }

    return Status::OK();
}

Pair<SegmentID, Status> TableMeeta::AddSegmentID1(TxnTimeStamp commit_ts) {
    Status status;

    SegmentID segment_id = 0;
    {
        Vector<SegmentID> *segment_ids_ptr = nullptr;
        std::tie(segment_ids_ptr, status) = GetSegmentIDs1();
        if (!status.ok()) {
            return {0, status};
        }
        segment_id = segment_ids_ptr->empty() ? 0 : segment_ids_ptr->back() + 1;
        segment_ids1_->push_back(segment_id);
    }

    String segment_id_key = KeyEncode::CatalogTableSegmentKey(db_id_str_, table_id_str_, segment_id);
    String commit_ts_str = fmt::format("{}", commit_ts);
    status = kv_instance_->Put(segment_id_key, commit_ts_str);
    if (!status.ok()) {
        return {0, status};
    }
    return {segment_id, Status::OK()};
}

Status TableMeeta::AddSegmentWithID(TxnTimeStamp commit_ts, SegmentID segment_id) {
    String segment_id_key = KeyEncode::CatalogTableSegmentKey(db_id_str_, table_id_str_, segment_id);
    String commit_ts_str = fmt::format("{}", commit_ts);
    return kv_instance_->Put(segment_id_key, commit_ts_str);
}

Status TableMeeta::CommitSegment(SegmentID segment_id, TxnTimeStamp commit_ts) {
    String segment_id_key = KeyEncode::CatalogTableSegmentKey(db_id_str_, table_id_str_, segment_id);
    String commit_ts_str = fmt::format("{}", commit_ts);
    Status status = kv_instance_->Put(segment_id_key, commit_ts_str);
    if (!status.ok()) {
        return status;
    }
    return Status::OK();
}

Status TableMeeta::InitSet(SharedPtr<TableDef> table_def) {
    Status status;

    // Create table comment;
    if (table_def->table_comment() != nullptr and !table_def->table_comment()->empty()) {
        String &table_comment = *table_def->table_comment();
        String table_comment_key = GetTableTag("comment");
        status = kv_instance_->Put(table_comment_key, table_comment);
        if (!status.ok()) {
            return status;
        }
    }

    // Create table column id;
    SizeT column_size = table_def->column_count();
    status = SetNextColumnID(column_size);
    if (!status.ok()) {
        return status;
    }

    // Create the next segment id;
    String table_latest_segment_id_key = GetTableTag("next_segment_id");
    status = kv_instance_->Put(table_latest_segment_id_key, "0");
    if (!status.ok()) {
        return status;
    }

    // Create next index id;
    String next_index_id_key = GetTableTag(NEXT_INDEX_ID.data());
    status = kv_instance_->Put(next_index_id_key, "0");
    if (!status.ok()) {
        return status;
    }

    // {
    //     // Create segment ids
    //     String table_segment_ids_key = GetTableTag("segment_ids");
    //     String table_segment_ids_str = nlohmann::json::array().dump();
    //     Status status = kv_instance_.Put(table_segment_ids_key, table_segment_ids_str);
    //     if (!status.ok()) {
    //         return status;
    //     }
    // }

    for (const auto &column : table_def->columns()) {
        String column_key = KeyEncode::TableColumnKey(db_id_str_, table_id_str_, column->name(), commit_ts_);
        status = kv_instance_->Put(column_key, column->ToJson().dump());
        if (!status.ok()) {
            return status;
        }
    }

    return Status::OK();
}

Status TableMeeta::LoadSet() {
    Vector<String> *index_id_strs_ptr = nullptr;
    Status status = GetIndexIDs(index_id_strs_ptr);
    if (!status.ok()) {
        return status;
    }
    LOG_DEBUG(fmt::format("LoadSet for table: {} with number of indexes: {}", table_id_str_, index_id_strs_ptr->size()));
    for (const String &index_id_str : *index_id_strs_ptr) {
        TableIndexMeeta table_index_meta(index_id_str, *this);
        auto [index_def, status] = table_index_meta.GetIndexBase();
        if (!status.ok()) {
            return status;
        }
        if (index_def->index_type_ == IndexType::kFullText) {
            NewCatalog *new_catalog = InfinityContext::instance().storage()->new_catalog();
            String ft_index_cache_key = GetTableTag("ft_index_cache");
            auto ft_index_cache = MakeShared<TableIndexReaderCache>(db_id_str_, table_id_str_);
            status = new_catalog->AddFtIndexCache(std::move(ft_index_cache_key), std::move(ft_index_cache));
            LOG_DEBUG(fmt::format("Add ft index cache for table: {}, commit ts: {}", table_id_str_, commit_ts_));
            if (!status.ok()) {
                return status;
            }
            break;
        }
    }
    return Status::OK();
}

Status TableMeeta::UninitSet(UsageFlag usage_flag) {
    Status status;

    // Create next index id;
    String next_index_id_key = GetTableTag(NEXT_INDEX_ID.data());
    status = kv_instance_->Delete(next_index_id_key);
    if (!status.ok()) {
        return status;
    }

    // delete table segment id;
    String table_latest_segment_id_key = GetTableTag("next_segment_id");
    status = kv_instance_->Delete(table_latest_segment_id_key);
    if (!status.ok()) {
        return status;
    }

    // Delete table column id;
    String table_latest_column_id_key = GetTableTag(NEXT_COLUMN_ID.data());
    status = kv_instance_->Delete(table_latest_column_id_key);
    if (!status.ok()) {
        return status;
    }

    // Delete table comment
    String table_comment_key = GetTableTag("comment");
    status = kv_instance_->Delete(table_comment_key);
    if (!status.ok()) {
        return status;
    }

    // String segment_ids_key = GetTableTag("segment_ids");
    // status = kv_instance_.Delete(segment_ids_key);
    // if (!status.ok()) {
    //     return status;
    // }
    {
        Vector<SegmentID> *segment_ids_ptr = nullptr;
        std::tie(segment_ids_ptr, status) = GetSegmentIDs1();
        if (!status.ok()) {
            return status;
        }
        status = RemoveSegmentIDs1(*segment_ids_ptr);
        if (!status.ok()) {
            return status;
        }
    }

    String unsealed_seg_id_key = GetTableTag("unsealed_segment_id");
    status = kv_instance_->Delete(unsealed_seg_id_key);
    if (!status.ok()) {
        if (status.code() != ErrorCode::kNotFound) {
            return status;
        }
    }

    String table_column_prefix = KeyEncode::TableColumnPrefix(db_id_str_, table_id_str_);
    auto iter2 = kv_instance_->GetIterator();
    iter2->Seek(table_column_prefix);

    while (iter2->Valid() && iter2->Key().starts_with(table_column_prefix)) {
        String table_column_key = iter2->Key().ToString();
        status = kv_instance_->Delete(table_column_key);
        if (!status.ok()) {
            return status;
        }
        iter2->Next();
    }

    String index_prefix = KeyEncode::CatalogTableIndexPrefix(db_id_str_, table_id_str_);
    auto iter = kv_instance_->GetIterator();
    iter->Seek(index_prefix);

    while (iter->Valid() && iter->Key().starts_with(index_prefix)) {
        String index_key = iter->Key().ToString();
        status = kv_instance_->Delete(index_key);
        if (!status.ok()) {
            return status;
        }
        iter->Next();
    }

    if (usage_flag == UsageFlag::kOther) {
        status = RemoveFtIndexCache();
        if (!status.ok()) {
            if (status.code() != ErrorCode::kCatalogError) {
                return status;
            }
        }
    }

    return Status::OK();
}

Status TableMeeta::GetTableInfo(TableInfo &table_info) {
    Status status;

    table_info.table_full_dir_ =
        MakeShared<String>(fmt::format("{}/db_{}/tbl_{}", InfinityContext::instance().config()->DataDir(), db_id_str_, table_id_str_));

    SharedPtr<Vector<SharedPtr<ColumnDef>>> column_defs;
    std::tie(column_defs, status) = this->GetColumnDefs();
    if (!status.ok()) {
        return status;
    }
    table_info.column_defs_ = *column_defs;
    std::sort(table_info.column_defs_.begin(), table_info.column_defs_.end(), [](const SharedPtr<ColumnDef> &a, const SharedPtr<ColumnDef> &b) {
        return a->id_ < b->id_;
    });
    table_info.column_count_ = table_info.column_defs_.size();

    table_info.db_id_ = db_id_str_;
    table_info.table_id_ = table_id_str_;

    Vector<SegmentID> *segment_ids_ptr = nullptr;
    std::tie(segment_ids_ptr, status) = GetSegmentIDs1();
    if (!status.ok()) {
        return status;
    }
    table_info.segment_count_ = segment_ids_ptr->size();
    return Status::OK();
}

Status TableMeeta::GetTableDetail(TableDetail &table_detail) {
    TableInfo table_info;
    Status status = GetTableInfo(table_info);
    if (!status.ok()) {
        return status;
    }
    status = GetComment(table_info);
    if (!status.ok()) {
        return status;
    }
    table_detail.db_name_ = MakeShared<String>(db_name_);
    table_detail.table_name_ = MakeShared<String>(table_name_);
    table_detail.table_comment_ = table_info.table_comment_;
    table_detail.column_count_ = table_info.column_count_;
    table_detail.row_count_ = table_info.row_count_;

    Vector<SegmentID> *segment_ids_ptr = nullptr;
    std::tie(segment_ids_ptr, status) = GetSegmentIDs1();
    if (!status.ok()) {
        return status;
    }
    SizeT block_count = 0;
    for (SegmentID segment_id : *segment_ids_ptr) {
        SegmentMeta segment_meta(segment_id, *this);
        Vector<BlockID> *block_ids_ptr = nullptr;
        std::tie(block_ids_ptr, status) = segment_meta.GetBlockIDs1();
        if (!status.ok()) {
            return status;
        }
        block_count += block_ids_ptr->size();
    }
    table_detail.block_count_ = block_count;
    table_detail.block_capacity_ = DEFAULT_BLOCK_CAPACITY;
    table_detail.segment_count_ = segment_ids_ptr->size();
    table_detail.segment_capacity_ = DEFAULT_SEGMENT_CAPACITY;

    return Status::OK();
}

Status TableMeeta::AddColumn(const ColumnDef &column_def) {
    String column_key = KeyEncode::TableColumnKey(db_id_str_, table_id_str_, column_def.name(), commit_ts_);
    String column_name_value;
    Status status = kv_instance_->Put(column_key, column_def.ToJson().dump());
    return status;
}

Status TableMeeta::AddFtIndexCache(SharedPtr<TableIndexReaderCache> ft_index_cache) {
    String ft_index_cache_key = GetTableTag("ft_index_cache");
    NewCatalog *new_catalog = InfinityContext::instance().storage()->new_catalog();
    Status status = new_catalog->AddFtIndexCache(std::move(ft_index_cache_key), std::move(ft_index_cache));
    if (!status.ok()) {
        return status;
    }
    return Status::OK();
}

Status TableMeeta::GetFtIndexCache(SharedPtr<TableIndexReaderCache> &ft_index_cache) {
    String ft_index_cache_key = GetTableTag("ft_index_cache");
    NewCatalog *new_catalog = InfinityContext::instance().storage()->new_catalog();

    ft_index_cache = MakeShared<TableIndexReaderCache>(db_id_str_, table_id_str_);
    Status status = new_catalog->GetFtIndexCache(ft_index_cache_key, ft_index_cache);
    if (!status.ok()) {
        return status;
    }
    return Status::OK();
}

Status TableMeeta::RemoveFtIndexCache() {
    String ft_index_cache_key = GetTableTag("ft_index_cache");
    NewCatalog *new_catalog = InfinityContext::instance().storage()->new_catalog();
    Status status = new_catalog->DropFtIndexCacheByFtIndexCacheKey(ft_index_cache_key);
    if (!status.ok()) {
        return status;
    }
    return Status::OK();
}

Status TableMeeta::InvalidateFtIndexCache() {
    String ft_index_cache_key = GetTableTag("ft_index_cache");
    NewCatalog *new_catalog = InfinityContext::instance().storage()->new_catalog();
    SharedPtr<TableIndexReaderCache> ft_index_cache = MakeShared<TableIndexReaderCache>(db_id_str_, table_id_str_);
    Status status = new_catalog->GetFtIndexCache(ft_index_cache_key, ft_index_cache);
    if (!status.ok()) {
        if (status.code() == ErrorCode::kCatalogError) {
            return Status::OK();
        }
        return status;
    }
    ft_index_cache->Invalidate();
    return Status::OK();
}

Status TableMeeta::GetNextColumnID(ColumnID &next_column_id) {
    if (!next_column_id_) {
        Status status = LoadNextColumnID();
        if (!status.ok()) {
            return status;
        }
    }
    next_column_id = *next_column_id_;
    return Status::OK();
}

Status TableMeeta::SetNextColumnID(ColumnID next_column_id) {
    String table_latest_column_id_key = GetTableTag(NEXT_COLUMN_ID.data());
    String next_column_id_str = fmt::format("{}", next_column_id);
    Status status = kv_instance_->Put(table_latest_column_id_key, next_column_id_str);
    if (!status.ok()) {
        return status;
    }
    next_column_id_ = next_column_id;
    return Status::OK();
}

Status TableMeeta::LoadComment() {
    String table_comment_key = GetTableTag("comment");
    String table_comment;
    Status status = kv_instance_->Get(table_comment_key, table_comment);
    if (!status.ok() && status.code() != ErrorCode::kNotFound) { // not found is ok
        LOG_ERROR(fmt::format("Fail to get table comment from kv store, key: {}, cause: {}", table_comment_key, status.message()));
        return status;
    }
    comment_ = std::move(table_comment);
    return Status::OK();
}

Status TableMeeta::LoadColumnDefs() {
    Vector<SharedPtr<ColumnDef>> column_defs;
    Map<String, Vector<Pair<String, String>>> column_kvs_map;
    String column_prefix = KeyEncode::TableColumnPrefix(db_id_str_, table_id_str_);
    auto iter = kv_instance_->GetIterator();
    iter->Seek(column_prefix);
    while (iter->Valid() && iter->Key().starts_with(column_prefix)) {
        String column_key = iter->Key().ToString();
        String column_value = iter->Value().ToString();
        size_t start = column_prefix.size();
        size_t end = column_key.find('|', start);
        String column_name = column_key.substr(start, end - start);
        column_kvs_map[column_name].emplace_back(column_key, column_value);
        iter->Next();
    }

    for (const auto &[column_name, column_kv] : column_kvs_map) {
        SizeT max_visible_column_index = std::numeric_limits<SizeT>::max();
        TxnTimeStamp max_commit_ts = 0;
        for (SizeT i = 0; i < column_kv.size(); ++i) {
            String commit_ts_str = GetLastPartOfKey(column_kv[i].first, '|');
            TxnTimeStamp commit_ts = std::stoull(commit_ts_str);
            if ((commit_ts <= begin_ts_ || commit_ts == commit_ts_) && commit_ts > max_commit_ts) {
                {
                    max_commit_ts = commit_ts;
                    max_visible_column_index = i;
                }
            }
        }

        if (max_visible_column_index != std::numeric_limits<SizeT>::max()) {
            String drop_column_ts{};
            const String &column_value = column_kv[max_visible_column_index].second;
            kv_instance_->Get(KeyEncode::DropTableColumnKey(db_id_str_, table_id_str_, column_name, max_commit_ts), drop_column_ts);

            if (drop_column_ts.empty() || std::stoull(drop_column_ts) > begin_ts_) {
                auto column_def = ColumnDef::FromJson(column_value);
                column_defs.push_back(column_def);
            }
        }
    }
    std::sort(column_defs.begin(), column_defs.end(), [](const SharedPtr<ColumnDef> &a, const SharedPtr<ColumnDef> &b) { return a->id_ < b->id_; });
    column_defs_ = std::move(column_defs);

    return Status::OK();
}

Status TableMeeta::LoadSegmentIDs1() {
    segment_ids1_ = infinity::GetTableSegments(kv_instance_, db_id_str_, table_id_str_, begin_ts_, commit_ts_);
    return Status::OK();
}

Status TableMeeta::LoadIndexIDs() {
    Vector<String> index_id_strs;
    Vector<String> index_names;
    Map<String, Vector<Pair<String, String>>> index_kvs_map;
    String index_prefix = KeyEncode::CatalogTableIndexPrefix(db_id_str_, table_id_str_);
    auto iter = kv_instance_->GetIterator();
    iter->Seek(index_prefix);
    while (iter->Valid() && iter->Key().starts_with(index_prefix)) {
        String index_key = iter->Key().ToString();
        String index_id = iter->Value().ToString();
        size_t start = index_prefix.size();
        size_t end = index_key.find('|', start);
        String index_name = index_key.substr(start, end - start);
        index_kvs_map[index_name].emplace_back(index_key, index_id);
        iter->Next();
    }

    for (const auto &[index_name, index_kv] : index_kvs_map) {
        SizeT max_visible_index_index = std::numeric_limits<SizeT>::max();
        TxnTimeStamp max_commit_ts = 0;
        for (SizeT i = 0; i < index_kv.size(); ++i) {
            String commit_ts_str = GetLastPartOfKey(index_kv[i].first, '|');
            TxnTimeStamp commit_ts = std::stoull(commit_ts_str);
            if (commit_ts <= begin_ts_ && commit_ts > max_commit_ts) {
                max_commit_ts = commit_ts;
                max_visible_index_index = i;
            }
        }

        if (max_visible_index_index != std::numeric_limits<SizeT>::max()) {
            String drop_index_ts{};
            const String &index_id = index_kv[max_visible_index_index].second;
            kv_instance_->Get(KeyEncode::DropTableIndexKey(db_id_str_, table_id_str_, index_name, max_commit_ts, index_id), drop_index_ts);

            if (drop_index_ts.empty() || std::stoull(drop_index_ts) > begin_ts_) {
                index_id_strs.push_back(index_id);
                index_names.push_back(index_name);
            }
        }
    }

    index_id_strs_ = std::move(index_id_strs);
    index_names_ = std::move(index_names);
    return Status::OK();
}

// Status TableMeeta::LoadNextSegmentID() {
//     String next_seg_id_key = GetTableTag("next_segment_id");
//     String next_seg_id_str;
//     Status status = kv_instance_.Get(next_seg_id_key, next_seg_id_str);
//     if (!status.ok()) {
//         LOG_ERROR(fmt::format("Fail to get next segment id from kv store, key: {}, cause: {}", next_seg_id_key, status.message()));
//         return status;
//     }
//     next_segment_id_ = std::stoull(next_seg_id_str);
//     return Status::OK();
// }

Status TableMeeta::LoadUnsealedSegmentID() {
    String unsealed_seg_id_key = GetTableTag("unsealed_segment_id");
    String unsealed_seg_id_str;
    Status status = kv_instance_->Get(unsealed_seg_id_key, unsealed_seg_id_str);
    if (!status.ok()) {
        LOG_DEBUG(fmt::format("Fail to get unsealed segment id from kv store, key: {}, cause: {}", unsealed_seg_id_key, status.message()));
        return status;
    }
    unsealed_segment_id_ = std::stoull(unsealed_seg_id_str);
    return Status::OK();
}

Status TableMeeta::LoadNextColumnID() {
    String table_latest_column_id_key = GetTableTag(NEXT_COLUMN_ID.data());
    String next_column_id_str;
    Status status = kv_instance_->Get(table_latest_column_id_key, next_column_id_str);
    if (!status.ok()) {
        LOG_ERROR(fmt::format("Fail to get next column id from kv store, key: {}, cause: {}", table_latest_column_id_key, status.message()));
        return status;
    }
    next_column_id_ = std::stoull(next_column_id_str);
    return Status::OK();
}

String TableMeeta::GetTableTag(const String &tag) const { return KeyEncode::CatalogTableTagKey(db_id_str_, table_id_str_, tag); }

// Status TableMeeta::SetNextSegmentID(SegmentID next_segment_id) {
//     next_segment_id_ = next_segment_id;
//     String next_id_key = GetTableTag("next_segment_id");
//     String next_id_str = fmt::format("{}", next_segment_id);
//     Status status = kv_instance_.Put(next_id_key, next_id_str);
//     if (!status.ok()) {
//         LOG_ERROR(fmt::format("Fail to set next segment id from kv store, key: {}:{}, cause: {}", next_id_key, next_id_str, status.message()));
//         return status;
//     }
//     return Status::OK();
// }

Status TableMeeta::GetUnsealedSegmentID(SegmentID &unsealed_segment_id) {
    if (!unsealed_segment_id_) {
        Status status = LoadUnsealedSegmentID();
        if (!status.ok()) {
            return status;
        }
    }
    unsealed_segment_id = *unsealed_segment_id_;
    return Status::OK();
}

Status TableMeeta::SetUnsealedSegmentID(SegmentID unsealed_segment_id) {
    unsealed_segment_id_ = unsealed_segment_id;
    String unsealed_id_key = GetTableTag("unsealed_segment_id");
    String unsealed_id_str = fmt::format("{}", unsealed_segment_id);
    Status status = kv_instance_->Put(unsealed_id_key, unsealed_id_str);
    if (!status.ok()) {
        LOG_ERROR(fmt::format("Fail to set unsealed segment id from kv store, {}:{}, cause: {}", unsealed_id_key, unsealed_id_str, status.message()));
        return status;
    }
    return Status::OK();
}

Status TableMeeta::DelUnsealedSegmentID() {
    String unsealed_id_key = GetTableTag("unsealed_segment_id");
    Status status = kv_instance_->Delete(unsealed_id_key);
    return status;
}

Tuple<ColumnID, Status> TableMeeta::GetColumnIDByColumnName(const String &column_name) {
    Status status;
    SharedPtr<ColumnDef> column_def = nullptr;
    std::tie(column_def, status) = GetColumnDefByColumnName(column_name);
    if (!status.ok()) {
        return {INVALID_COLUMN_ID, status};
    }

    return {column_def->id_, Status::OK()};
}

Tuple<String, Status> TableMeeta::GetColumnKeyByColumnName(const String &column_name) const {
    Vector<SharedPtr<ColumnDef>> column_defs;
    String column_prefix = KeyEncode::TableColumnPrefix(db_id_str_, table_id_str_, column_name);
    auto iter = kv_instance_->GetIterator();
    iter->Seek(column_prefix);

    Vector<Pair<String, String>> column_kvs;
    while (iter->Valid() && iter->Key().starts_with(column_prefix)) {
        column_kvs.emplace_back(iter->Key().ToString(), iter->Value().ToString());
        iter->Next();
    }

    if (column_kvs.empty()) {
        return {"", Status::ColumnNotExist(column_name)};
    }

    SizeT max_visible_column_index = std::numeric_limits<SizeT>::max();
    TxnTimeStamp max_commit_ts = 0;
    for (SizeT i = 0; i < column_kvs.size(); ++i) {
        TxnTimeStamp commit_ts = infinity::GetTimestampFromKey(column_kvs[i].first);
        if ((commit_ts <= begin_ts_ || commit_ts == commit_ts_) && commit_ts > max_commit_ts) {
            max_commit_ts = commit_ts;
            max_visible_column_index = i;
        }
    }

    if (max_visible_column_index == std::numeric_limits<SizeT>::max()) {
        return {"", Status::ColumnNotExist(column_name)};
    }

    String drop_column_ts{};
    kv_instance_->Get(KeyEncode::DropTableColumnKey(db_id_str_, table_id_str_, column_name, max_commit_ts), drop_column_ts);
    if (!drop_column_ts.empty() && std::stoull(drop_column_ts) <= begin_ts_) {
        return {"", Status::ColumnNotExist(column_name)};
    }

    return {column_kvs[max_visible_column_index].first, Status::OK()};
}

SharedPtr<String> TableMeeta::GetTableDir() { return {MakeShared<String>(table_id_str_)}; }

Tuple<Vector<SegmentID> *, Status> TableMeeta::GetSegmentIDs1() {
    std::lock_guard<std::mutex> lock(mtx_);
    if (!segment_ids1_) {
        segment_ids1_ = infinity::GetTableSegments(kv_instance_, db_id_str_, table_id_str_, begin_ts_, commit_ts_);
    }
    return {&*segment_ids1_, Status::OK()};
}

Status TableMeeta::CheckSegments(const Vector<SegmentID> &segment_ids) {
    for (SegmentID segment_id : segment_ids) {
        String segment_key = KeyEncode::CatalogTableSegmentKey(db_id_str_, table_id_str_, segment_id);
        String commit_ts_str;
        Status status = kv_instance_->Get(segment_key, commit_ts_str);
        if (!status.ok()) {
            return status;
        }

        String drop_segment_ts{};
        kv_instance_->Get(KeyEncode::DropSegmentKey(db_id_str_, table_id_str_, segment_id), drop_segment_ts);
        if (!drop_segment_ts.empty() && std::stoull(drop_segment_ts) <= begin_ts_) {
            return Status::SegmentNotExist(segment_id);
        }
    }
    return Status::OK();
}

Tuple<SharedPtr<Vector<SharedPtr<ColumnDef>>>, Status> TableMeeta::GetColumnDefs() {
    std::unique_lock<std::mutex> lock(mtx_);

    if (!column_defs_) {
        auto status = LoadColumnDefs();
        if (!status.ok()) {
            return {nullptr, status};
        }
    }
    return {MakeShared<Vector<SharedPtr<ColumnDef>>>(column_defs_.value()), Status::OK()};
}

Status TableMeeta::GetNextRowID(RowID &next_row_id) {
    SegmentID unsealed_segment_id = 0;
    Status status = GetUnsealedSegmentID(unsealed_segment_id);
    if (!status.ok()) {
        if (status.code() != ErrorCode::kNotFound) {
            return status;
        }
        Vector<SegmentID> *segment_ids_ptr = nullptr;
        std::tie(segment_ids_ptr, status) = GetSegmentIDs1();
        if (!status.ok()) {
            return status;
        }
        SegmentID segment_id = segment_ids_ptr->empty() ? 0 : segment_ids_ptr->back() + 1;
        next_row_id = RowID(segment_id, 0);
        return Status::OK();
    }

    SegmentMeta segment_meta(unsealed_segment_id, *this);
    SizeT seg_row_cnt = 0;
    std::tie(seg_row_cnt, status) = segment_meta.GetRowCnt1();
    if (!status.ok()) {
        return status;
    }
    next_row_id = RowID(unsealed_segment_id, seg_row_cnt);
    return Status::OK();
}

Tuple<String, Status> TableMeeta::GetNextIndexID() {
    String next_index_id_key = GetTableTag(NEXT_INDEX_ID.data());
    String next_index_id_str;
    Status status = kv_instance_->Get(next_index_id_key, next_index_id_str);
    if (!status.ok()) {
        LOG_ERROR(fmt::format("Fail to get next index id from kv store, key: {}, cause: {}", next_index_id_key, status.message()));
        return {"", status};
    }
    String next_index_id = fmt::format("{}", std::stoull(next_index_id_str) + 1);
    status = kv_instance_->Put(next_index_id_key, next_index_id);
    if (!status.ok()) {
        LOG_ERROR(
            fmt::format("Fail to set next index id to kv store, key: {}, value: {}, cause: {}", next_index_id_key, next_index_id, status.message()));
        return {"", status};
    }
    return {next_index_id, Status::OK()};
}

Status TableMeeta::SetNextIndexID(const String &index_id_str) {
    String next_index_id_key = GetTableTag(NEXT_INDEX_ID.data());
    Status status = kv_instance_->Put(next_index_id_key, index_id_str);
    if (!status.ok()) {
        LOG_ERROR(
            fmt::format("Fail to set next index id to kv store, key: {}, value: {}, cause: {}", next_index_id_key, index_id_str, status.message()));
        return status;
    }
    return Status::OK();
}

Tuple<SharedPtr<TableSnapshotInfo>, Status> TableMeeta::MapMetaToSnapShotInfo(const String &db_name, const String &table_name) {
    // TxnTimeStamp txn_id_{};

    // TxnTimeStamp max_commit_ts_{};
    // String table_entry_dir_{};
    // ColumnID next_column_id_{};
    // SegmentID unsealed_id_{};
    // SegmentID next_segment_id_{};
    // SizeT row_count_{};
    // Vector<SharedPtr<ColumnDef>> columns_{};
    // Map<SegmentID, SharedPtr<SegmentSnapshotInfo>> segment_snapshots_{};
    // Map<String, SharedPtr<TableIndexSnapshotInfo>> table_index_snapshots_{};
    SharedPtr<TableSnapshotInfo> table_snapshot_info = MakeShared<TableSnapshotInfo>();
    // Get comment
    // TableInfo table_info;
    // Status status = GetComm(table_info);
    // if (!status.ok()) {
    //     return {nullptr, status};
    // }
    table_snapshot_info->table_name_ = table_name;
    table_snapshot_info->db_name_ = db_name;
    table_snapshot_info->db_id_str_ = db_id_str_;
    table_snapshot_info->table_id_str_ = table_id_str_;
    // table_snapshot_info->table_comment_ = table_info.comment_;

    // TODO: remove these two fields and figure out why they are here in the first place
    // table_snapshot_info->begin_ts_ = begin_ts_;
    // table_snapshot_info->commit_ts_ = commit_ts_;

    // table_snapshot_info->create_ts_ = table_info.create_ts_;

    // Get unsealed segment id
    SegmentID unsealed_segment_id = 0;
    Status status = GetUnsealedSegmentID(unsealed_segment_id);
    // if (!status.ok()) {
    //     return {nullptr, status};
    // }
    table_snapshot_info->unsealed_id_ = unsealed_segment_id;

    // Get next column id
    ColumnID next_column_id = 0;
    status = GetNextColumnID(next_column_id);
    // if (!status.ok()) {
    //     return {nullptr, status};
    // }
    table_snapshot_info->next_column_id_ = next_column_id;

    // Get column defs
    SharedPtr<Vector<SharedPtr<ColumnDef>>> column_defs;
    std::tie(column_defs, status) = this->GetColumnDefs();
    if (!status.ok()) {
        return {nullptr, status};
    }
    table_snapshot_info->columns_ = *column_defs;
    std::sort(table_snapshot_info->columns_.begin(),
              table_snapshot_info->columns_.end(),
              [](const SharedPtr<ColumnDef> &a, const SharedPtr<ColumnDef> &b) { return a->id_ < b->id_; });

    // Get segment ids
    Vector<SegmentID> *segment_ids_ptr = nullptr;
    std::tie(segment_ids_ptr, status) = GetSegmentIDs1();
    // if (!status.ok()) {
    //     return {nullptr, status};
    // }
    for (SegmentID segment_id : *segment_ids_ptr) {
        SegmentMeta segment_meta(segment_id, *this);
        auto [segment_snapshot, segment_status] = segment_meta.MapMetaToSnapShotInfo();
        if (!segment_status.ok()) {
            return {nullptr, segment_status};
        }
        table_snapshot_info->segment_snapshots_.emplace(segment_id, segment_snapshot);
    }

    // Get index ids
    if (!index_id_strs_) {
        status = LoadIndexIDs();
        if (!status.ok()) {
            return {nullptr, status};
        }
    }
    for (const String &index_id : *index_id_strs_) {
        TableIndexMeeta table_index_meta(index_id, *this);
        auto [table_index_snapshot, table_index_status] = table_index_meta.MapMetaToSnapShotInfo();
        if (!table_index_status.ok()) {
            return {nullptr, table_index_status};
        }
        table_snapshot_info->table_index_snapshots_.emplace(index_id, table_index_snapshot);
    }

    return {table_snapshot_info, Status::OK()};
}

Status TableMeeta::RestoreFromSnapshot(WalCmdRestoreTableSnapshot *restore_table_snapshot_cmd, bool is_link_files) {
    for (const WalSegmentInfoV2 &segment_info : restore_table_snapshot_cmd->segment_infos_) {
        if (!is_link_files) {
            Status status = AddSegmentWithID(commit_ts(), segment_info.segment_id_);
            if (!status.ok()) {
                return status;
            }
        }
        SegmentMeta segment_meta(segment_info.segment_id_, *this);
        Status status = segment_meta.RestoreFromSnapshot(segment_info, is_link_files);
        if (!status.ok()) {
            return status;
        }
    }
    return Status::OK();
}

Status TableMeeta::SetBeginTS(TxnTimeStamp begin_ts) {
    begin_ts_ = begin_ts;
    return Status::OK();
}

Tuple<SizeT, Status> TableMeeta::GetTableRowCount() {
    Status status{};
    SizeT row_count{};
    auto [segment_ids, seg_status] = GetSegmentIDs1();
    for (auto &segment_id : *segment_ids) {
        SegmentMeta segment_meta(segment_id, *this);
        Vector<BlockID> *block_ids_ptr = nullptr;
        std::tie(block_ids_ptr, status) = segment_meta.GetBlockIDs1();
        if (!status.ok()) {
            return {row_count, status};
        }

        for (auto &block_id : *block_ids_ptr) {
            BlockMeta block_meta(block_id, segment_meta);
            NewTxnGetVisibleRangeState state;
            status = NewCatalog::GetBlockVisibleRange(block_meta, begin_ts_, commit_ts_, state);
            if (!status.ok()) {
                return {row_count, status};
            }

            Pair<BlockOffset, BlockOffset> range;
            BlockOffset offset = 0;
            while (state.Next(offset, range)) {
                row_count += (range.second - range.first);
                offset = range.second;
            }
        }
    }
    return {row_count, Status::OK()};
}

} // namespace infinity<|MERGE_RESOLUTION|>--- conflicted
+++ resolved
@@ -125,11 +125,6 @@
     return Status::OK();
 }
 
-<<<<<<< HEAD
-
-
-=======
->>>>>>> 7847904a
 Tuple<SharedPtr<ColumnDef>, Status> TableMeeta::GetColumnDefByColumnName(const String &column_name, SizeT *column_idx_ptr) {
     if (!column_defs_) {
         Status status = LoadColumnDefs();
