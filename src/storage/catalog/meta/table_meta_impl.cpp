--- conflicted
+++ resolved
@@ -319,13 +319,8 @@
             return status;
         }
         if (index_def->index_type_ == IndexType::kFullText) {
-<<<<<<< HEAD
-            LOG_DEBUG(fmt::format("Add ft index cache for table: {}, commit ts: {}", table_id_str_, commit_ts_));
-            auto ft_index_cache = std::make_shared<TableIndexReaderCache>(db_id_str_, table_id_str_, table_name_);
-=======
             auto ft_index_cache = std::make_shared<TableIndexReaderCache>(db_id_str_, table_id_str_, table_name_);
             LOG_DEBUG(fmt::format("Add ft index cache for table: {}, commit ts: {}", table_id_str_, commit_ts_));
->>>>>>> 334a5033
             status = AddFtIndexCache(std::move(ft_index_cache));
             if (!status.ok()) {
                 return status;
@@ -908,8 +903,6 @@
     return {column_defs_, Status::OK()};
 }
 
-<<<<<<< HEAD
-=======
 // Status TableMeta::GetNextRowID(RowID &next_row_id) {
 //     SegmentID unsealed_segment_id = 0;
 //     Status status = GetUnsealedSegmentID(unsealed_segment_id);
@@ -937,7 +930,6 @@
 //     return Status::OK();
 // }
 
->>>>>>> 334a5033
 std::tuple<std::string, Status> TableMeta::GetNextIndexID() {
     std::string next_index_id_key = GetTableTag(NEXT_INDEX_ID.data());
     std::string next_index_id_str;
