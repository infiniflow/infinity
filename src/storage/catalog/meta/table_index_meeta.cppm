// Copyright(C) 2024 InfiniFlow, Inc. All rights reserved.
//
// Licensed under the Apache License, Version 2.0 (the "License");
// you may not use this file except in compliance with the License.
// You may obtain a copy of the License at
//
//     https://www.apache.org/licenses/LICENSE-2.0
//
// Unless required by applicable law or agreed to in writing, software
// distributed under the License is distributed on an "AS IS" BASIS,
// WITHOUT WARRANTIES OR CONDITIONS OF ANY KIND, either express or implied.
// See the License for the specific language governing permissions and
// limitations under the License.

module;

export module infinity_core:table_index_meeta;

import :stl;
import :status;
import column_def;
<<<<<<< HEAD
import meta_info;
import new_catalog;
import base_meta;
=======
import :meta_info;
import :new_catalog;
>>>>>>> 3ea446be

namespace infinity {

class KVInstance;
class TableMeeta;
class IndexBase;
// struct SegmentUpdateTS;
// class NewCatalog;
class NewTxn;
// enum class UsageFlag;

// Enum for secondary index cardinality
export enum class SecondaryIndexCardinality : u8 { kHighCardinality = 0, kLowCardinality = 1, kInvalid = 255 };

export class TableIndexMeeta : public BaseMeta {
public:
    TableIndexMeeta(String index_id_str, TableMeeta &table_meta);

    ~TableIndexMeeta();

    TableMeeta &table_meta() const { return table_meta_; }

    const String &index_id_str() const { return index_id_str_; }

    Tuple<SharedPtr<IndexBase>, Status> GetIndexBase(KVInstance *kv_instance);

    Status SetIndexBase(KVInstance *kv_instance, const SharedPtr<IndexBase> &index_base);

    SharedPtr<String> GetTableIndexDir();

    Tuple<SharedPtr<ColumnDef>, Status> GetColumnDef(KVInstance *kv_instance, TxnTimeStamp begin_ts, TxnTimeStamp commit_ts);

    Status GetTableIndexInfo(KVInstance *kv_instance, TxnTimeStamp begin_ts, TxnTimeStamp commit_ts, TableIndexInfo &table_index_info);

    Tuple<Vector<SegmentID> *, Status> GetSegmentIndexIDs1(KVInstance *kv_instance);

    bool HasSegmentIndexID(KVInstance *kv_instance, SegmentID segment_id);

    Status AddSegmentIndexID1(KVInstance *kv_instance, SegmentID segment_id, NewTxn *new_txn);

    Status RemoveSegmentIndexIDs(KVInstance *kv_instance, const Vector<SegmentID> &segment_ids);

private:
    Status GetSegmentUpdateTS(SharedPtr<SegmentUpdateTS> &segment_update_ts);

public:
    Status InitSet1(KVInstance *kv_instance, const SharedPtr<IndexBase> &index_base, NewCatalog *new_catalog);

    Status UninitSet1(KVInstance *kv_instance, UsageFlag usage_flag);

private:
    Status LoadSegmentIDs(KVInstance *kv_instance);

    String GetTableIndexTag(const String &tag) const;

public:
    // Methods for secondary index cardinality
    Tuple<SecondaryIndexCardinality, Status> GetSecondaryIndexCardinality(KVInstance *kv_instance);

private:
    mutable std::mutex mtx_;

    TableMeeta &table_meta_;
    String index_id_str_;

    SharedPtr<IndexBase> index_def_;
    Optional<Vector<SegmentID>> segment_ids_;
    SharedPtr<SegmentUpdateTS> segment_update_ts_;
};

} // namespace infinity<|MERGE_RESOLUTION|>--- conflicted
+++ resolved
@@ -19,14 +19,9 @@
 import :stl;
 import :status;
 import column_def;
-<<<<<<< HEAD
-import meta_info;
-import new_catalog;
-import base_meta;
-=======
 import :meta_info;
 import :new_catalog;
->>>>>>> 3ea446be
+import :base_meta;
 
 namespace infinity {
 
