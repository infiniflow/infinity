// Copyright(C) 2024 InfiniFlow, Inc. All rights reserved.
//
// Licensed under the Apache License, Version 2.0 (the "License");
// you may not use this file except in compliance with the License.
// You may obtain a copy of the License at
//
//     https://www.apache.org/licenses/LICENSE-2.0
//
// Unless required by applicable law or agreed to in writing, software
// distributed under the License is distributed on an "AS IS" BASIS,
// WITHOUT WARRANTIES OR CONDITIONS OF ANY KIND, either express or implied.
// See the License for the specific language governing permissions and
// limitations under the License.

module;

export module table_index_meeta;

import stl;
import status;
import column_def;
import meta_info;

namespace infinity {

class KVInstance;
class TableMeeta;
class IndexBase;
struct SegmentUpdateTS;
<<<<<<< HEAD
class NewCatalog;
=======
class NewTxn;
>>>>>>> 3bc5a122

export class TableIndexMeeta {
public:
    TableIndexMeeta(String index_id_str, TableMeeta &table_meta);

    ~TableIndexMeeta();

    KVInstance &kv_instance() const { return kv_instance_; }

    TableMeeta &table_meta() const { return table_meta_; }

    const String &index_id_str() const { return index_id_str_; }

    Tuple<SharedPtr<IndexBase>, Status> GetIndexBase();

    Status SetIndexBase(const SharedPtr<IndexBase> &index_base);

    SharedPtr<String> GetTableIndexDir();

    Tuple<SharedPtr<ColumnDef>, Status> GetColumnDef();

    Status GetTableIndexInfo(TableIndexInfo &table_index_info);

    Tuple<Vector<SegmentID> *, Status> GetSegmentIDs();

    Tuple<Vector<SegmentID> *, Status> GetSegmentIndexIDs1();

    Status SetSegmentIDs(const Vector<SegmentID> &segment_ids);

    Status AddSegmentID(SegmentID segment_id);

    Status AddSegmentIndexID1(SegmentID segment_id, NewTxn *new_txn);

    Status RemoveSegmentIndexIDs(const Vector<SegmentID> &segment_ids);

private:
    Status GetSegmentUpdateTS(SharedPtr<SegmentUpdateTS> &segment_update_ts);

public:
    Status UpdateFulltextSegmentTS(TxnTimeStamp ts);

    Status InitSet(const SharedPtr<IndexBase> &index_base, NewCatalog *new_catalog);

    Status InitSet1(const SharedPtr<IndexBase> &index_base);

    Status UninitSet();

    Status UninitSet1();

private:
    Status LoadIndexDef();

    Status LoadSegmentIDs();

    Status LoadSegmentIDs1();

    String GetTableIndexTag(const String &tag) const;

public:
    String FtIndexCacheTag() const;

private:
    KVInstance &kv_instance_;
    TableMeeta &table_meta_;
    String index_id_str_;

    SharedPtr<IndexBase> index_def_;
    Optional<Vector<SegmentID>> segment_ids_;
    SharedPtr<SegmentUpdateTS> segment_update_ts_;
};

} // namespace infinity<|MERGE_RESOLUTION|>--- conflicted
+++ resolved
@@ -27,11 +27,8 @@
 class TableMeeta;
 class IndexBase;
 struct SegmentUpdateTS;
-<<<<<<< HEAD
 class NewCatalog;
-=======
 class NewTxn;
->>>>>>> 3bc5a122
 
 export class TableIndexMeeta {
 public:
@@ -75,7 +72,7 @@
 
     Status InitSet(const SharedPtr<IndexBase> &index_base, NewCatalog *new_catalog);
 
-    Status InitSet1(const SharedPtr<IndexBase> &index_base);
+    Status InitSet1(const SharedPtr<IndexBase> &index_base, NewCatalog *new_catalog);
 
     Status UninitSet();
 
