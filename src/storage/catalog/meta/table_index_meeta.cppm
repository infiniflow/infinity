--- conflicted
+++ resolved
@@ -19,14 +19,9 @@
 import :stl;
 import :status;
 import column_def;
-<<<<<<< HEAD
-import meta_info;
-import new_catalog;
-import snapshot_info;
-=======
 import :meta_info;
 import :new_catalog;
->>>>>>> d9d2936e
+import :snapshot_info;
 
 namespace infinity {
 
