--- conflicted
+++ resolved
@@ -68,16 +68,6 @@
         return Status::DBNotExist(db_name);
     }
 
-<<<<<<< HEAD
-    if (!error_db_keys.empty()) {
-        error_db_keys.push_back(db_key);
-        // join error_db_keys
-        String error_db_keys_str =
-            std::accumulate(std::next(error_db_keys.begin()), error_db_keys.end(), error_db_keys.front(), [](String a, String b) {
-                return fmt::format("{}, {}", a, b);
-            });
-        UnrecoverableError(fmt::format("Found multiple database keys: {}", error_db_keys_str));
-=======
     db_key = db_kvs[max_visible_db_index].first;
     db_id = db_kvs[max_visible_db_index].second;
 
@@ -86,7 +76,6 @@
 
     if (!drop_db_ts.empty() && std::stoull(drop_db_ts) <= read_ts_) {
         return Status::DBNotExist(db_name);
->>>>>>> fd13e4c9
     }
 
     return Status::OK();
