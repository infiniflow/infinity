--- conflicted
+++ resolved
@@ -16,20 +16,12 @@
 
 export module infinity_core:block_meta;
 
-<<<<<<< HEAD
-import stl;
-import status;
-import default_values;
-import meta_info;
-import new_catalog;
-import base_meta;
-=======
 import :stl;
 import :status;
 import :default_values;
 import :meta_info;
 import :new_catalog;
->>>>>>> 3ea446be
+import :base_meta;
 
 namespace infinity {
 
