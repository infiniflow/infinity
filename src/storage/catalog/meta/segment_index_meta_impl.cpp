// Copyright(C) 2024 InfiniFlow, Inc. All rights reserved.
//
// Licensed under the Apache License, Version 2.0 (the "License");
// you may not use this file except in compliance with the License.
// You may obtain a copy of the License at
//
//     https://www.apache.org/licenses/LICENSE-2.0
//
// Unless required by applicable law or agreed to in writing, software
// distributed under the License is distributed on an "AS IS" BASIS,
// WITHOUT WARRANTIES OR CONDITIONS OF ANY KIND, either express or implied.
// See the License for the specific language governing permissions and
// limitations under the License.

module;

#include <memory>
#include <string>

module infinity_core:segment_index_meta.impl;

import :segment_index_meta;
import :kv_code;
import :kv_store;
import :table_index_meeta;
import :table_meeta;
import :third_party;
import :infinity_context;
import :new_catalog;
import :mem_index;
import :index_base;
import create_index_info;

import :meta_info;
import :chunk_index_meta;
import :new_txn;
import :txn_state;
import :infinity_exception;
import :utility;
import :memory_indexer;
import :logger;
import :meta_type;

namespace infinity {

SegmentIndexMeta::SegmentIndexMeta(SegmentID segment_id, TableIndexMeeta &table_index_meta)
    : BaseMeta(MetaType::kSegmentIndex), table_index_meta_(table_index_meta), segment_id_(segment_id) {}

SegmentIndexMeta::~SegmentIndexMeta() = default;

Status SegmentIndexMeta::GetNextChunkID(KVInstance *kv_instance, ChunkID &chunk_id) {
    std::lock_guard<std::mutex> lock(mtx_);
    if (!next_chunk_id_) {
        Status status = LoadNextChunkID(kv_instance);
        if (!status.ok()) {
            return status;
        }
    }
    chunk_id = *next_chunk_id_;
    return Status::OK();
}

Tuple<Vector<ChunkID> *, Status> SegmentIndexMeta::GetChunkIDs1(KVInstance *kv_instance, TxnTimeStamp begin_ts, TxnTimeStamp commit_ts) {
    if (!chunk_ids_) {
        auto status = LoadChunkIDs1(kv_instance, begin_ts, commit_ts);
        if (!status.ok()) {
            return {nullptr, status};
        }
    }
    return {&*chunk_ids_, Status::OK()};
}

Status SegmentIndexMeta::GetFtInfo(KVInstance *kv_instance, SharedPtr<SegmentIndexFtInfo> &ft_info) {
    if (!ft_info_) {
        Status status = LoadFtInfo(kv_instance);
        if (!status.ok()) {
            return status;
        }
    }
    ft_info = ft_info_;
    return Status::OK();
}

Status SegmentIndexMeta::RemoveChunkIDs(KVInstance *kv_instance, const Vector<ChunkID> &chunk_ids) {
    TableMeeta &table_meta = table_index_meta_.table_meta();
    for (ChunkID chunk_id : chunk_ids) {
        String chunk_id_key =
            KeyEncode::CatalogIdxChunkKey(table_meta.db_id_str(), table_meta.table_id_str(), table_index_meta_.index_id_str(), segment_id_, chunk_id);
        Status status = kv_instance->Delete(chunk_id_key);
        if (!status.ok()) {
            return status;
        }

        for (auto it = chunk_ids_->begin(); it != chunk_ids_->end(); ++it) {
            if (*it == chunk_id) {
                chunk_ids_->erase(it);
                break;
            }
        }
    }
    return Status::OK();
}

Status SegmentIndexMeta::AddChunkIndexID1(KVInstance *kv_instance, ChunkID chunk_id, NewTxn *new_txn) {

    TableMeeta &table_meta = table_index_meta_.table_meta();
    String chunk_id_key =
        KeyEncode::CatalogIdxChunkKey(table_meta.db_id_str(), table_meta.table_id_str(), table_index_meta_.index_id_str(), segment_id_, chunk_id);
    String commit_ts_str;
    switch (new_txn->GetTxnState()) {
        case TxnState::kStarted: {
            commit_ts_str = "-1"; // Wait for commit
            new_txn->AddMetaKeyForCommit(chunk_id_key);
            break;
        }
        case TxnState::kCommitting:
        case TxnState::kCommitted: {
            commit_ts_str = fmt::format("{}", new_txn->CommitTS());
            break;
        }
        default: {
            UnrecoverableError(fmt::format("Invalid transaction state: {}", TxnState2Str(new_txn->GetTxnState())));
        }
    }
    if (!chunk_ids_) {
        chunk_ids_ = Vector<ChunkID>();
    }
    chunk_ids_->push_back(chunk_id);
    return kv_instance->Put(chunk_id_key, commit_ts_str);
}

Status SegmentIndexMeta::SetNextChunkID(KVInstance *kv_instance, ChunkID chunk_id) {
    next_chunk_id_ = chunk_id;
    String next_chunk_id_key = GetSegmentIndexTag("next_chunk_id");
    String next_chunk_id_str = std::to_string(chunk_id);
    Status status = kv_instance->Put(next_chunk_id_key, next_chunk_id_str);
    if (!status.ok()) {
        return status;
    }
    return Status::OK();
}

Status SegmentIndexMeta::UpdateFtInfo(KVInstance *kv_instance, u64 column_len_sum, u32 column_len_cnt) {
    if (!ft_info_) {
        Status status = LoadFtInfo(kv_instance);
        if (!status.ok()) {
            return status;
        }
    }
    ft_info_->ft_column_len_sum_ += column_len_sum;
    ft_info_->ft_column_len_cnt_ += column_len_cnt;

    String ft_info_key = GetSegmentIndexTag("ft_info");
    Vector<u64> sum_cnt = {ft_info_->ft_column_len_sum_, ft_info_->ft_column_len_cnt_};
    String ft_info_str = nlohmann::json(sum_cnt).dump();
    Status status = kv_instance->Put(ft_info_key, ft_info_str);
    LOG_INFO(fmt::format("UpdateFtInfo: column_len_sum={}, column_len_cnt={}, ft_info_key={}, ft_info_str={}",
                         column_len_sum,
                         column_len_cnt,
                         ft_info_key,
                         ft_info_str));
    return status;
}

Status SegmentIndexMeta::InitSet1(KVInstance *kv_instance) {
    {
        Status status = SetNextChunkID(kv_instance, 0);
        if (!status.ok()) {
            return status;
        }
    }
    return Status::OK();
}

<<<<<<< HEAD
Status SegmentIndexMeta::LoadSet(KVInstance *kv_instance, TxnTimeStamp begin_ts) {
=======
Status SegmentIndexMeta::RestoreSet(const ChunkID &next_chunk_id) {
   {
        Status status = SetNextChunkID(next_chunk_id);
        if (!status.ok()) {
            return status;
        }
    }
    return Status::OK();
}

Status SegmentIndexMeta::LoadSet() {
    // {
    //     String mem_index_key = GetSegmentIndexTag("mem_index");
    //     NewCatalog *new_catalog = InfinityContext::instance().storage()->new_catalog();
    //     Status status = new_catalog->AddMemIndex(std::move(mem_index_key), MakeShared<MemIndex>());
    //     if (!status.ok()) {
    //         return status;
    //     }
    // }
    // {
    //     Status status = SetNoMemIndex();
    //     if (!status.ok()) {
    //         return status;
    //     }
    // }
>>>>>>> 77ff48fe
    {
        auto [index_base, status] = table_index_meta_.GetIndexBase(kv_instance);
        if (!status.ok()) {
            return status;
        }
    }
    return Status::OK();
}

Status SegmentIndexMeta::UninitSet1(KVInstance *kv_instance, UsageFlag usage_flag) {
    {
        // Remove all chunk ids
        TableMeeta &table_meta = table_index_meta_.table_meta();
        String chunk_id_prefix =
            KeyEncode::CatalogIdxChunkPrefix(table_meta.db_id_str(), table_meta.table_id_str(), table_index_meta_.index_id_str(), segment_id_);
        auto iter = kv_instance->GetIterator();
        iter->Seek(chunk_id_prefix);
        while (iter->Valid() && iter->Key().starts_with(chunk_id_prefix)) {
            kv_instance->Delete(iter->Key().ToString());
            iter->Next();
        }
        chunk_ids_.reset();
    }
    {
        // Remove next chunk id
        String next_chunk_id_key = GetSegmentIndexTag("next_chunk_id");
        Status status = kv_instance->Delete(next_chunk_id_key);
        if (!status.ok()) {
            return status;
        }
        next_chunk_id_.reset();
    }
    if (usage_flag == UsageFlag::kOther) {
        // Clear mem index
        SharedPtr<MemIndex> mem_index = GetMemIndex();
        if (mem_index != nullptr) {
            mem_index->ClearMemIndex();
        }

        // Remove mem index
        String mem_index_key = GetSegmentIndexTag("mem_index");
        NewCatalog *new_catalog = InfinityContext::instance().storage()->new_catalog();
        Status status = new_catalog->DropMemIndexByMemIndexKey(mem_index_key);
        if (!status.ok()) {
            return status;
        }
    }
    {
        // Remove ft_info tag
        String ft_info_key = GetSegmentIndexTag("ft_info");
        Status status = kv_instance->Delete(ft_info_key);
        if (!status.ok()) {
            return status;
        }
        ft_info_.reset();
    }
    return Status::OK();
}

SharedPtr<MemIndex> SegmentIndexMeta::GetMemIndex() {
    String mem_index_key = GetSegmentIndexTag("mem_index");
    NewCatalog *new_catalog = InfinityContext::instance().storage()->new_catalog();
    return new_catalog->GetMemIndex(mem_index_key);
}

SharedPtr<MemIndex> SegmentIndexMeta::PopMemIndex() {
    String mem_index_key = GetSegmentIndexTag("mem_index");
    NewCatalog *new_catalog = InfinityContext::instance().storage()->new_catalog();
    return new_catalog->PopMemIndex(mem_index_key);
}

bool SegmentIndexMeta::HasMemIndex() {
    String mem_index_key = GetSegmentIndexTag("mem_index");
    NewCatalog *new_catalog = InfinityContext::instance().storage()->new_catalog();
    return new_catalog->HasMemIndex(mem_index_key);
}

Status SegmentIndexMeta::LoadChunkIDs1(KVInstance *kv_instance, TxnTimeStamp begin_ts, TxnTimeStamp commit_ts) {
    chunk_ids_ = Vector<ChunkID>();
    Vector<ChunkID> &chunk_ids = *chunk_ids_;

    TableMeeta &table_meta = table_index_meta_.table_meta();
    String chunk_id_prefix =
        KeyEncode::CatalogIdxChunkPrefix(table_meta.db_id_str(), table_meta.table_id_str(), table_index_meta_.index_id_str(), segment_id_);
    auto iter = kv_instance->GetIterator();
    iter->Seek(chunk_id_prefix);
    while (iter->Valid() && iter->Key().starts_with(chunk_id_prefix)) {
        String key = iter->Key().ToString();
        auto [chunk_id, is_chunk_id] = ExtractU64FromStringSuffix(key, chunk_id_prefix.size());
        if (is_chunk_id) {
            TxnTimeStamp chunk_commit_ts = std::stoull(iter->Value().ToString());
            if (chunk_commit_ts > begin_ts && chunk_commit_ts != commit_ts && chunk_commit_ts != std::numeric_limits<TxnTimeStamp>::max()) {
                iter->Next();
                continue;
            }
            // the key is committed before the txn or the key isn't committed
            chunk_ids.push_back(chunk_id);
        }
        iter->Next();
    }

    std::sort(chunk_ids.begin(), chunk_ids.end());
    return Status::OK();
}

Status SegmentIndexMeta::LoadNextChunkID(KVInstance *kv_instance) {
    String next_chunk_id_key = GetSegmentIndexTag("next_chunk_id");
    String next_chunk_id_str;
    Status status = kv_instance->Get(next_chunk_id_key, next_chunk_id_str);
    if (!status.ok()) {
        return status;
    }
    next_chunk_id_ = std::stoull(next_chunk_id_str);
    return Status::OK();
}

Status SegmentIndexMeta::LoadFtInfo(KVInstance *kv_instance) {
    if (!ft_info_) {
        ft_info_ = MakeShared<SegmentIndexFtInfo>(0, 0);
    }
    String ft_info_key = GetSegmentIndexTag("ft_info");
    String ft_info_str;
    Status status = kv_instance->Get(ft_info_key, ft_info_str);
    if (!status.ok()) {
        if (status.code() == ErrorCode::kNotFound) {
            return Status::OK();
        }
        return status;
    }
    simdjson::padded_string json_str(ft_info_str);
    simdjson::parser parser;
    simdjson::document doc = parser.iterate(json_str);
    Vector<u64> sum_cnt = doc.get<Vector<u64>>();
    ft_info_->ft_column_len_sum_ = sum_cnt[0];
    ft_info_->ft_column_len_cnt_ = sum_cnt[1];
    return Status::OK();
}

String SegmentIndexMeta::GetSegmentIndexTag(const String &tag) {
    const TableMeeta &table_meta = table_index_meta_.table_meta();
    return KeyEncode::CatalogIdxSegmentTagKey(table_meta.db_id_str(), table_meta.table_id_str(), table_index_meta_.index_id_str(), segment_id_, tag);
}

SharedPtr<String> SegmentIndexMeta::GetSegmentIndexDir() const {
    SharedPtr<String> table_index_dir = table_index_meta_.GetTableIndexDir();
    if (!table_index_dir) {
        return nullptr;
    }
    return MakeShared<String>(fmt::format("{}/seg_{}", *table_index_dir, segment_id_));
}

SharedPtr<SegmentIndexInfo> SegmentIndexMeta::GetSegmentIndexInfo(KVInstance *kv_instance, TxnTimeStamp begin_ts, TxnTimeStamp commit_ts) {
    SharedPtr<IndexBase> index_def;
    Status status;
    std::tie(index_def, status) = table_index_meta_.GetIndexBase(kv_instance);
    if (!status.ok()) {
        return nullptr;
    }
    if (!chunk_ids_) {
        Status status = LoadChunkIDs1(kv_instance, begin_ts, commit_ts);
        if (!status.ok()) {
            return nullptr;
        }
    }
    Vector<String> segment_index_files;
    for (auto &chunk_id : *chunk_ids_) {
        ChunkIndexMeta chunk_index_meta(chunk_id, *this);
        Vector<String> chunk_index_files;
        status = chunk_index_meta.FilePaths(kv_instance, begin_ts, chunk_index_files);
        if (!status.ok()) {
            return nullptr;
        }
        segment_index_files.insert(segment_index_files.end(), chunk_index_files.begin(), chunk_index_files.end());
    }

    SharedPtr<SegmentIndexInfo> segment_index_info = MakeShared<SegmentIndexInfo>();
    segment_index_info->segment_id_ = segment_id_;
    segment_index_info->index_type_ = index_def->index_type_;
    segment_index_info->index_dir_ = GetSegmentIndexDir();
    segment_index_info->chunk_count_ = chunk_ids_.value().size();
    segment_index_info->files_ = std::move(segment_index_files);
    return segment_index_info;
}

Tuple<SharedPtr<SegmentIndexSnapshotInfo>, Status> SegmentIndexMeta::MapMetaToSnapShotInfo() {
    SharedPtr<SegmentIndexSnapshotInfo> segment_index_snapshot_info = MakeShared<SegmentIndexSnapshotInfo>();
    segment_index_snapshot_info->segment_id_ = segment_id_;
    auto [chunk_ids, status] = GetChunkIDs1();
    if (!status.ok()) {
        return {nullptr, status};
    }   
    for (auto &chunk_id : *chunk_ids) {
        ChunkIndexMeta chunk_index_meta(chunk_id, *this);
        auto [chunk_index_snapshot, chunk_index_status] = chunk_index_meta.MapMetaToSnapShotInfo(chunk_id);
        if (!chunk_index_status.ok()) {
            return {nullptr, chunk_index_status};
        }
        segment_index_snapshot_info->chunk_index_snapshots_.push_back(chunk_index_snapshot);
    }
    return {segment_index_snapshot_info, Status::OK()};
}

} // namespace infinity<|MERGE_RESOLUTION|>--- conflicted
+++ resolved
@@ -172,37 +172,19 @@
     return Status::OK();
 }
 
-<<<<<<< HEAD
 Status SegmentIndexMeta::LoadSet(KVInstance *kv_instance, TxnTimeStamp begin_ts) {
-=======
-Status SegmentIndexMeta::RestoreSet(const ChunkID &next_chunk_id) {
-   {
-        Status status = SetNextChunkID(next_chunk_id);
-        if (!status.ok()) {
-            return status;
-        }
-    }
-    return Status::OK();
-}
-
-Status SegmentIndexMeta::LoadSet() {
-    // {
-    //     String mem_index_key = GetSegmentIndexTag("mem_index");
-    //     NewCatalog *new_catalog = InfinityContext::instance().storage()->new_catalog();
-    //     Status status = new_catalog->AddMemIndex(std::move(mem_index_key), MakeShared<MemIndex>());
-    //     if (!status.ok()) {
-    //         return status;
-    //     }
-    // }
-    // {
-    //     Status status = SetNoMemIndex();
-    //     if (!status.ok()) {
-    //         return status;
-    //     }
-    // }
->>>>>>> 77ff48fe
     {
         auto [index_base, status] = table_index_meta_.GetIndexBase(kv_instance);
+        if (!status.ok()) {
+            return status;
+        }
+    }
+    return Status::OK();
+}
+
+Status SegmentIndexMeta::RestoreSet(KVInstance *kv_instance, const ChunkID &next_chunk_id) {
+    {
+        Status status = SetNextChunkID(kv_instance, next_chunk_id);
         if (!status.ok()) {
             return status;
         }
@@ -385,16 +367,17 @@
     return segment_index_info;
 }
 
-Tuple<SharedPtr<SegmentIndexSnapshotInfo>, Status> SegmentIndexMeta::MapMetaToSnapShotInfo() {
+Tuple<SharedPtr<SegmentIndexSnapshotInfo>, Status>
+SegmentIndexMeta::MapMetaToSnapShotInfo(KVInstance *kv_instance, TxnTimeStamp begin_ts, TxnTimeStamp commit_ts) {
     SharedPtr<SegmentIndexSnapshotInfo> segment_index_snapshot_info = MakeShared<SegmentIndexSnapshotInfo>();
     segment_index_snapshot_info->segment_id_ = segment_id_;
-    auto [chunk_ids, status] = GetChunkIDs1();
+    auto [chunk_ids, status] = GetChunkIDs1(kv_instance, begin_ts, commit_ts);
     if (!status.ok()) {
         return {nullptr, status};
-    }   
+    }
     for (auto &chunk_id : *chunk_ids) {
         ChunkIndexMeta chunk_index_meta(chunk_id, *this);
-        auto [chunk_index_snapshot, chunk_index_status] = chunk_index_meta.MapMetaToSnapShotInfo(chunk_id);
+        auto [chunk_index_snapshot, chunk_index_status] = chunk_index_meta.MapMetaToSnapShotInfo(kv_instance, chunk_id);
         if (!chunk_index_status.ok()) {
             return {nullptr, chunk_index_status};
         }
