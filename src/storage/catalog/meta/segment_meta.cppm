--- conflicted
+++ resolved
@@ -20,12 +20,9 @@
 import :status;
 import :default_values;
 import :new_catalog;
-<<<<<<< HEAD
 import :base_meta;
-=======
 import :snapshot_info;
 import :wal_entry;
->>>>>>> 77ff48fe
 
 namespace infinity {
 
@@ -62,16 +59,8 @@
 public:
     SegmentMeta(SegmentID segment_id, TableMeeta &table_meta);
 
-<<<<<<< HEAD
-=======
-    TxnTimeStamp begin_ts() const { return begin_ts_; }
-    TxnTimeStamp commit_ts() const { return commit_ts_; }
+    TxnTimeStamp GetCreateTimestampFromKV(KVInstance *kv_instance) const;
 
-    TxnTimeStamp GetCreateTimestampFromKV() const;
-
-    KVInstance &kv_instance() { return kv_instance_; }
-
->>>>>>> 77ff48fe
     TableMeeta &table_meta() { return table_meta_; }
 
     SegmentID segment_id() const { return segment_id_; }
@@ -95,7 +84,7 @@
 
     Tuple<SizeT, Status> GetRowCnt1(KVInstance *kv_instance, TxnTimeStamp begin_ts, TxnTimeStamp commit_ts);
 
-    Status GetFirstDeleteTS(KVInstance *kv_instance, TxnTimeStamp &first_delete_ts, TxnTimeStamp begin_ts);
+    Status GetFirstDeleteTS(KVInstance *kv_instance, TxnTimeStamp begin_ts, TxnTimeStamp &first_delete_ts);
 
     Tuple<SharedPtr<SegmentInfo>, Status> GetSegmentInfo(KVInstance *kv_instance, TxnTimeStamp begin_ts, TxnTimeStamp commit_ts);
 
@@ -103,11 +92,11 @@
 
     Status SetFastRoughFilter(KVInstance *kv_instance, SharedPtr<FastRoughFilter> fast_rough_filter);
 
-    Tuple<SharedPtr<SegmentSnapshotInfo>, Status> MapMetaToSnapShotInfo();
+    Tuple<SharedPtr<SegmentSnapshotInfo>, Status> MapMetaToSnapShotInfo(KVInstance *kv_instance, TxnTimeStamp begin_ts, TxnTimeStamp commit_ts);
 
-    Status RestoreSet();
+    Status RestoreSet(KVInstance *kv_instance);
 
-    Status RestoreFromSnapshot(const WalSegmentInfoV2 &segment_info, bool is_link_files = false);
+    Status RestoreFromSnapshot(KVInstance *kv_instance, TxnTimeStamp begin_ts, TxnTimeStamp commit_ts, const WalSegmentInfoV2 &segment_info, bool is_link_files = false);
 
 private:
     Status LoadFirstDeleteTS(KVInstance *kv_instance);
