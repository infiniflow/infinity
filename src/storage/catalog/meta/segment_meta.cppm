// Copyright(C) 2024 InfiniFlow, Inc. All rights reserved.
//
// Licensed under the Apache License, Version 2.0 (the "License");
// you may not use this file except in compliance with the License.
// You may obtain a copy of the License at
//
//     https://www.apache.org/licenses/LICENSE-2.0
//
// Unless required by applicable law or agreed to in writing, software
// distributed under the License is distributed on an "AS IS" BASIS,
// WITHOUT WARRANTIES OR CONDITIONS OF ANY KIND, either express or implied.
// See the License for the specific language governing permissions and
// limitations under the License.

module;

export module infinity_core:segment_meta;

<<<<<<< HEAD
import stl;
import status;
import default_values;
import new_catalog;
import snapshot_info;
import wal_entry;
=======
import :stl;
import :status;
import :default_values;
import :new_catalog;
>>>>>>> d9d2936e

namespace infinity {

class KVInstance;
// class ColumnDef;
class TableMeeta;
export struct SegmentInfo;
class FastRoughFilter;

export enum class SegmentStatus : u8 {
    kUnsealed,
    kSealed,
    kCompacting,
    kNoDelete,
    kDeprecated,
};

export String ToString(SegmentStatus segment_status) {
    switch (segment_status) {
        case SegmentStatus::kUnsealed:
            return "Unsealed";
        case SegmentStatus::kSealed:
            return "Sealed";
        case SegmentStatus::kCompacting:
            return "Compacting";
        case SegmentStatus::kNoDelete:
            return "NoDelete";
        case SegmentStatus::kDeprecated:
            return "Deprecated";
    }
}

export class SegmentMeta {
public:
    SegmentMeta(SegmentID segment_id, TableMeeta &table_meta);

    TxnTimeStamp begin_ts() const { return begin_ts_; }
    TxnTimeStamp commit_ts() const { return commit_ts_; }

    TxnTimeStamp GetCreateTimestampFromKV() const;

    KVInstance &kv_instance() { return kv_instance_; }

    TableMeeta &table_meta() { return table_meta_; }

    SegmentID segment_id() const { return segment_id_; }

    SizeT segment_capacity() const { return DEFAULT_SEGMENT_CAPACITY; }

    // Status SetBlockIDs(const Vector<BlockID> &block_ids);

    Status SetNextBlockID(BlockID next_block_id);

    // Status SetRowCnt(SizeT row_cnt);

    Status SetFirstDeleteTS(TxnTimeStamp first_delete_ts);

    Status InitSet();

    Status UninitSet(UsageFlag usage_flag);

    Status UninitSet(UsageFlag usage_flag, TxnTimeStamp begin_ts);

    // New
    Status Init();

    Pair<BlockID, Status> AddBlockID1(TxnTimeStamp commit_ts);
    Status AddBlockWithID(TxnTimeStamp commit_ts, BlockID block_id);

    Status CommitBlock(BlockID block_id, TxnTimeStamp commit_ts);

    Tuple<SharedPtr<String>, Status> GetSegmentDir();
    // Tuple<SharedPtr<Vector<BlockID>>, Status> GetBlockIDs();

    Tuple<Vector<BlockID> *, Status> GetBlockIDs1();
    Tuple<Vector<BlockID> *, Status> GetBlockIDs1(TxnTimeStamp commit_ts);

    // Tuple<SizeT, Status> GetRowCnt();
    Tuple<SizeT, Status> GetRowCnt1();
    Tuple<BlockID, Status> GetNextBlockID();

    Status GetFirstDeleteTS(TxnTimeStamp &first_delete_ts);

    Tuple<SharedPtr<SegmentInfo>, Status> GetSegmentInfo();

    Status GetFastRoughFilter(SharedPtr<FastRoughFilter> &fast_rough_filter);

    Status SetFastRoughFilter(SharedPtr<FastRoughFilter> fast_rough_filter);

    Tuple<SharedPtr<SegmentSnapshotInfo>, Status> MapMetaToSnapShotInfo();

    Status RestoreSet();

    Status RestoreFromSnapshot(const WalSegmentInfoV2 &segment_info, bool is_link_files = false);

private:
    // Status LoadBlockIDs();

    Status LoadBlockIDs1();

    Status LoadNextBlockID();

    Status LoadFirstDeleteTS();

    // Status LoadRowCnt();

    String GetSegmentTag(const String &tag) const;

private:
    TxnTimeStamp begin_ts_;
    TxnTimeStamp commit_ts_;
    KVInstance &kv_instance_;
    TableMeeta &table_meta_;
    SegmentID segment_id_;
    Optional<String> segment_dir_; // TODO: check if it is no longer in use

    // SharedPtr<Vector<BlockID>> block_ids_;
    Optional<BlockID> next_block_id_;
    // Optional<SizeT> row_cnt_;

    Optional<Vector<BlockID>> block_ids1_;
    Optional<SizeT> row_cnt_;

    Optional<TxnTimeStamp> first_delete_ts_;
    SharedPtr<FastRoughFilter> fast_rough_filter_;

    std::mutex mtx_;
};

} // namespace infinity<|MERGE_RESOLUTION|>--- conflicted
+++ resolved
@@ -16,19 +16,12 @@
 
 export module infinity_core:segment_meta;
 
-<<<<<<< HEAD
-import stl;
-import status;
-import default_values;
-import new_catalog;
-import snapshot_info;
-import wal_entry;
-=======
 import :stl;
 import :status;
 import :default_values;
 import :new_catalog;
->>>>>>> d9d2936e
+import :snapshot_info;
+import :wal_entry;
 
 namespace infinity {
 
