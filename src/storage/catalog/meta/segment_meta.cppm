// Copyright(C) 2024 InfiniFlow, Inc. All rights reserved.
//
// Licensed under the Apache License, Version 2.0 (the "License");
// you may not use this file except in compliance with the License.
// You may obtain a copy of the License at
//
//     https://www.apache.org/licenses/LICENSE-2.0
//
// Unless required by applicable law or agreed to in writing, software
// distributed under the License is distributed on an "AS IS" BASIS,
// WITHOUT WARRANTIES OR CONDITIONS OF ANY KIND, either express or implied.
// See the License for the specific language governing permissions and
// limitations under the License.

module;

export module infinity_core:segment_meta;

<<<<<<< HEAD
import stl;
import status;
import default_values;
import new_catalog;
import base_meta;
=======
import :stl;
import :status;
import :default_values;
import :new_catalog;
>>>>>>> 3ea446be

namespace infinity {

class KVInstance;
// class ColumnDef;
class TableMeeta;
export struct SegmentInfo;
class FastRoughFilter;

export enum class SegmentStatus : u8 {
    kUnsealed,
    kSealed,
    kCompacting,
    kNoDelete,
    kDeprecated,
};

export String ToString(SegmentStatus segment_status) {
    switch (segment_status) {
        case SegmentStatus::kUnsealed:
            return "Unsealed";
        case SegmentStatus::kSealed:
            return "Sealed";
        case SegmentStatus::kCompacting:
            return "Compacting";
        case SegmentStatus::kNoDelete:
            return "NoDelete";
        case SegmentStatus::kDeprecated:
            return "Deprecated";
    }
}

export class SegmentMeta : public BaseMeta {
public:
    SegmentMeta(SegmentID segment_id, TableMeeta &table_meta);

    TableMeeta &table_meta() { return table_meta_; }

    SegmentID segment_id() const { return segment_id_; }

    SizeT segment_capacity() const { return DEFAULT_SEGMENT_CAPACITY; }

    Status SetFirstDeleteTS(KVInstance *kv_instance, TxnTimeStamp first_delete_ts);

    Status InitSet(KVInstance *kv_instance);

    Status UninitSet(UsageFlag usage_flag, KVInstance *kv_instance, TxnTimeStamp begin_ts);

    Pair<BlockID, Status> AddBlockID1(KVInstance *kv_instance, TxnTimeStamp begin_ts, TxnTimeStamp commit_ts);
    Status AddBlockWithID(KVInstance *kv_instance, TxnTimeStamp commit_ts, BlockID block_id);

    Status CommitBlock(KVInstance *kv_instance, BlockID block_id, TxnTimeStamp commit_ts);

    Tuple<SharedPtr<String>, Status> GetSegmentDir(KVInstance *kv_instance);

    Tuple<Vector<BlockID> *, Status> GetBlockIDs1(KVInstance *kv_instance, TxnTimeStamp begin_ts, TxnTimeStamp commit_ts);

    Tuple<SizeT, Status> GetRowCnt1(KVInstance *kv_instance, TxnTimeStamp begin_ts, TxnTimeStamp commit_ts);

    Status GetFirstDeleteTS(KVInstance *kv_instance, TxnTimeStamp &first_delete_ts, TxnTimeStamp begin_ts);

    Tuple<SharedPtr<SegmentInfo>, Status> GetSegmentInfo(KVInstance *kv_instance, TxnTimeStamp begin_ts, TxnTimeStamp commit_ts);

    Status GetFastRoughFilter(KVInstance *kv_instance, SharedPtr<FastRoughFilter> &fast_rough_filter);

    Status SetFastRoughFilter(KVInstance *kv_instance, SharedPtr<FastRoughFilter> fast_rough_filter);

private:
    Status LoadFirstDeleteTS(KVInstance *kv_instance);

    String GetSegmentTag(const String &tag) const;

private:
    TableMeeta &table_meta_;
    SegmentID segment_id_;
    Optional<String> segment_dir_;

    Optional<BlockID> next_block_id_;

    Optional<Vector<BlockID>> block_ids1_;
    Optional<SizeT> row_cnt_;

    Optional<TxnTimeStamp> first_delete_ts_;
    SharedPtr<FastRoughFilter> fast_rough_filter_;

    std::mutex mtx_;
};

} // namespace infinity<|MERGE_RESOLUTION|>--- conflicted
+++ resolved
@@ -16,18 +16,11 @@
 
 export module infinity_core:segment_meta;
 
-<<<<<<< HEAD
-import stl;
-import status;
-import default_values;
-import new_catalog;
-import base_meta;
-=======
 import :stl;
 import :status;
 import :default_values;
 import :new_catalog;
->>>>>>> 3ea446be
+import :base_meta;
 
 namespace infinity {
 
