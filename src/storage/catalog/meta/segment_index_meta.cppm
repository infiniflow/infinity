--- conflicted
+++ resolved
@@ -21,11 +21,8 @@
 import :third_party;
 import :meta_info;
 import :new_catalog;
-<<<<<<< HEAD
 import :base_meta;
-=======
 import :snapshot_info;
->>>>>>> 77ff48fe
 
 namespace infinity {
 
@@ -63,25 +60,9 @@
 
     Status LoadSet(KVInstance *kv_instance, TxnTimeStamp begin_ts);
 
-<<<<<<< HEAD
+    Status RestoreSet(KVInstance *kv_instance, const ChunkID &next_chunk_id);
+
     Status UninitSet1(KVInstance *kv_instance, UsageFlag usage_flag);
-=======
-    Status UpdateFtInfo(u64 column_len_sum, u32 column_len_cnt);
-
-    Status SetNoMemIndex();
-
-    Status InitSet();
-
-    Status InitSet1();
-
-    Status RestoreSet(const ChunkID &next_chunk_id);
-
-    Status LoadSet();
-
-    Status UninitSet(UsageFlag usage_flag);
-
-    Status UninitSet1(UsageFlag usage_flag);
->>>>>>> 77ff48fe
 
     SharedPtr<MemIndex> GetMemIndex();
     SharedPtr<MemIndex> PopMemIndex();
@@ -91,7 +72,7 @@
 
     SharedPtr<SegmentIndexInfo> GetSegmentIndexInfo(KVInstance *kv_instance, TxnTimeStamp begin_ts, TxnTimeStamp commit_ts);
 
-    Tuple<SharedPtr<SegmentIndexSnapshotInfo>, Status> MapMetaToSnapShotInfo();
+    Tuple<SharedPtr<SegmentIndexSnapshotInfo>, Status> MapMetaToSnapShotInfo(KVInstance *, TxnTimeStamp begin_ts, TxnTimeStamp commit_ts);
 
 private:
     Status LoadChunkIDs1(KVInstance *kv_instance, TxnTimeStamp begin_ts, TxnTimeStamp commit_ts);
