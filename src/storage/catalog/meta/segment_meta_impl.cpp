--- conflicted
+++ resolved
@@ -33,11 +33,8 @@
 import :fast_rough_filter;
 import column_def;
 import :kv_utility;
-<<<<<<< HEAD
 import :meta_type;
-=======
 import :snapshot_info;
->>>>>>> 77ff48fe
 
 namespace infinity {
 
@@ -65,43 +62,21 @@
     return Status::OK();
 }
 
-<<<<<<< HEAD
-Status SegmentMeta::UninitSet(UsageFlag usage_flag, KVInstance *kv_instance, TxnTimeStamp begin_ts) {
-=======
 // called when restore segment from snapshot with segment meta
 // restore segment meta from snapshot with segment meta
-Status SegmentMeta::RestoreSet() {
-
-    {
-        Status status;
-        status = SetNextBlockID(next_block_id_.value_or(0));
-        if (!status.ok()) {
-            return status;
-        }
-    }
-
-    {
-        Status status = SetFirstDeleteTS(first_delete_ts_.value_or(UNCOMMIT_TS));
-        if (!status.ok()) {
-            return status;
-        }
-    }
-
-
-    return Status::OK();
-}
-
-Status SegmentMeta::UninitSet(UsageFlag usage_flag) { return UninitSet(usage_flag, begin_ts_); }
-
-Status SegmentMeta::UninitSet(UsageFlag usage_flag, TxnTimeStamp begin_ts) {
-    // {
-    //     String block_ids_key = GetSegmentTag("block_ids");
-    //     Status status = kv_instance_.Delete(block_ids_key);
-    //     if (!status.ok()) {
-    //         return status;
-    //     }
-    // }
->>>>>>> 77ff48fe
+Status SegmentMeta::RestoreSet(KVInstance *kv_instance) {
+
+    {
+        Status status = SetFirstDeleteTS(kv_instance, first_delete_ts_.value_or(UNCOMMIT_TS));
+        if (!status.ok()) {
+            return status;
+        }
+    }
+
+    return Status::OK();
+}
+
+Status SegmentMeta::UninitSet(UsageFlag usage_flag, KVInstance *kv_instance, TxnTimeStamp begin_ts) {
     {
         String block_id_prefix = KeyEncode::CatalogTableSegmentBlockKeyPrefix(table_meta_.db_id_str(), table_meta_.table_id_str(), segment_id_);
         auto iter = kv_instance->GetIterator();
@@ -163,84 +138,17 @@
     return KeyEncode::CatalogTableSegmentTagKey(table_meta_.db_id_str(), table_meta_.table_id_str(), segment_id_, tag);
 }
 
-<<<<<<< HEAD
-Status SegmentMeta::AddBlockWithID(KVInstance *kv_instance, TxnTimeStamp commit_ts, BlockID block_id) {
-=======
-TxnTimeStamp SegmentMeta::GetCreateTimestampFromKV() const {
+TxnTimeStamp SegmentMeta::GetCreateTimestampFromKV(KVInstance *kv_instance) const {
     String segment_key = KeyEncode::CatalogTableSegmentKey(table_meta_.db_id_str(), table_meta_.table_id_str(), segment_id_);
     String create_ts_str;
-    Status status = kv_instance_.Get(segment_key, create_ts_str);
+    Status status = kv_instance->Get(segment_key, create_ts_str);
     if (!status.ok()) {
         return 0;
     }
     return std::stoull(create_ts_str);
 }
 
-Status SegmentMeta::Init() {
-    // {
-    //     table_meta_.AddSegmentID(segment_id_);
-    // }
-    {
-        String latest_block_id_key = GetSegmentTag(String(NEXT_BLOCK_ID));
-        String latest_block_id_str;
-        Status status = kv_instance_.Get(latest_block_id_key, latest_block_id_str);
-        if (!status.ok()) {
-            if (status.code() != ErrorCode::kNotFound) {
-                return status;
-            }
-            status = kv_instance_.Put(latest_block_id_key, "0");
-            if (!status.ok()) {
-                return status;
-            }
-        }
-    }
-    // {
-    //     String block_ids_key = GetSegmentTag("block_ids");
-    //     String block_ids_str = nlohmann::json::array().dump();
-    //     Status status = kv_instance_.Put(block_ids_key, block_ids_str);
-    //     if (!status.ok()) {
-    //         return status;
-    //     }
-    // }
-    {
-
-        String row_cnt_key = GetSegmentTag("row_cnt");
-        String row_cnt_str;
-        Status status = kv_instance_.Get(row_cnt_key, row_cnt_str);
-        if (!status.ok()) {
-            if (status.code() != ErrorCode::kNotFound) {
-                return status;
-            }
-            status = kv_instance_.Put(row_cnt_key, "0");
-            if (!status.ok()) {
-                return status;
-            }
-        }
-    }
-    return Status::OK();
-}
-
-// Status SegmentMeta::AddBlockID(BlockID block_id) {
-//     if (block_ids_ == nullptr) {
-//         Status status = LoadBlockIDs();
-//         if (!status.ok()) {
-//             return status;
-//         }
-//     }
-
-//     block_ids_->push_back(block_id);
-//     String block_ids_key = GetSegmentTag("block_ids");
-//     String block_ids_str = nlohmann::json(*block_ids_).dump();
-//     Status status = kv_instance_.Put(block_ids_key, block_ids_str);
-//     if (!status.ok()) {
-//         LOG_ERROR(fmt::format("Fail to add block_id: {} to key: {}", block_id, block_ids_key));
-//         return status;
-//     }
-//     return Status::OK();
-// }
-
-Status SegmentMeta::AddBlockWithID(TxnTimeStamp commit_ts, BlockID block_id) {
->>>>>>> 77ff48fe
+Status SegmentMeta::AddBlockWithID(KVInstance *kv_instance, TxnTimeStamp commit_ts, BlockID block_id) {
     Status status;
     String block_id_key = KeyEncode::CatalogTableSegmentBlockKey(table_meta_.db_id_str(), table_meta_.table_id_str(), segment_id_, block_id);
     String commit_ts_str = fmt::format("{}", commit_ts);
@@ -306,25 +214,13 @@
 Tuple<SizeT, Status> SegmentMeta::GetRowCnt1(KVInstance *kv_instance, TxnTimeStamp begin_ts, TxnTimeStamp commit_ts) {
     std::lock_guard<std::mutex> lock(mtx_);
     if (row_cnt_) {
-        LOG_TRACE(fmt::format("SegmentMeta::GetRowCnt1 cached result: segment={}, row_count={}", 
-                             segment_id_, *row_cnt_));
+        LOG_TRACE(fmt::format("SegmentMeta::GetRowCnt1 cached result: segment={}, row_count={}", segment_id_, *row_cnt_));
         return {*row_cnt_, Status::OK()};
     }
-    
-    LOG_INFO(fmt::format("SegmentMeta::GetRowCnt1 called: segment={}, begin_ts={}, commit_ts={}", 
-                        segment_id_, begin_ts_, commit_ts_));
-    
+
     Status status;
 #if 1
-<<<<<<< HEAD
     row_cnt_ = infinity::GetSegmentRowCount(kv_instance, table_meta_.db_id_str(), table_meta_.table_id_str(), segment_id_, begin_ts, commit_ts);
-=======
-    row_cnt_ = infinity::GetSegmentRowCount(&kv_instance_, table_meta_.db_id_str(), table_meta_.table_id_str(), segment_id_, begin_ts_, commit_ts_);
-    
-    LOG_INFO(fmt::format("SegmentMeta::GetRowCnt1 result: segment={}, row_count={}", 
-                        segment_id_, *row_cnt_));
-    
->>>>>>> 77ff48fe
     return {*row_cnt_, Status::OK()};
 #else
     SizeT row_cnt = 0;
@@ -348,7 +244,7 @@
 #endif
 }
 
-Status SegmentMeta::GetFirstDeleteTS(KVInstance *kv_instance, TxnTimeStamp &first_delete_ts, TxnTimeStamp begin_ts) {
+Status SegmentMeta::GetFirstDeleteTS(KVInstance *kv_instance, TxnTimeStamp begin_ts, TxnTimeStamp &first_delete_ts) {
     std::lock_guard<std::mutex> lock(mtx_);
     if (!first_delete_ts_) {
         Status status = LoadFirstDeleteTS(kv_instance);
@@ -443,7 +339,8 @@
     return Status::OK();
 }
 
-Tuple<SharedPtr<SegmentSnapshotInfo>, Status> SegmentMeta::MapMetaToSnapShotInfo(){
+Tuple<SharedPtr<SegmentSnapshotInfo>, Status>
+SegmentMeta::MapMetaToSnapShotInfo(KVInstance *kv_instance, TxnTimeStamp begin_ts, TxnTimeStamp commit_ts) {
 
     SharedPtr<SegmentSnapshotInfo> segment_snapshot_info = MakeShared<SegmentSnapshotInfo>();
     Status status;
@@ -454,26 +351,26 @@
     // }
     // segment_snapshot_info->segment_dir_ = *segment_dir_ptr;
     segment_snapshot_info->segment_id_ = segment_id_;
-    segment_snapshot_info->create_ts_ = GetCreateTimestampFromKV();
-    status = GetFirstDeleteTS(segment_snapshot_info->first_delete_ts_);
-    if (!status.ok()) {
-        return {nullptr, status};
-    }
-
-    std::tie(segment_snapshot_info->row_count_, status) = GetRowCnt1();
+    segment_snapshot_info->create_ts_ = GetCreateTimestampFromKV(kv_instance);
+    status = GetFirstDeleteTS(kv_instance, begin_ts, segment_snapshot_info->first_delete_ts_);
+    if (!status.ok()) {
+        return {nullptr, status};
+    }
+
+    std::tie(segment_snapshot_info->row_count_, status) = GetRowCnt1(kv_instance, begin_ts, commit_ts);
     if (!status.ok()) {
         return {nullptr, status};
     }
 
     Vector<BlockID> *block_ids_ptr = nullptr;
-    std::tie(block_ids_ptr, status) = GetBlockIDs1();
+    std::tie(block_ids_ptr, status) = GetBlockIDs1(kv_instance, begin_ts, commit_ts);
     if (!status.ok()) {
         return {nullptr, status};
     }
 
     for (BlockID block_id : *block_ids_ptr) {
         BlockMeta block_meta(block_id, *this);
-        auto [block_snapshot, block_status] = block_meta.MapMetaToSnapShotInfo();
+        auto [block_snapshot, block_status] = block_meta.MapMetaToSnapShotInfo(kv_instance, begin_ts, commit_ts);
         if (!block_status.ok()) {
             return {nullptr, block_status};
         }
@@ -483,31 +380,28 @@
     return {std::move(segment_snapshot_info), Status::OK()};
 }
 
-Status SegmentMeta::RestoreFromSnapshot(const WalSegmentInfoV2 &segment_info, bool is_link_files){
+Status SegmentMeta::RestoreFromSnapshot(KVInstance *kv_instance, TxnTimeStamp begin_ts, TxnTimeStamp commit_ts, const WalSegmentInfoV2 &segment_info, bool is_link_files) {
     if (!is_link_files) {
-        Status status = RestoreSet();
+        Status status = RestoreSet(kv_instance);
         if (!status.ok()) {
             return status;
         }
     }
     for (const BlockID &block_id : segment_info.block_ids_) {
         if (!is_link_files) {
-            Status status = AddBlockWithID(commit_ts(), block_id);
+            Status status = AddBlockWithID(kv_instance, commit_ts, block_id);
             if (!status.ok()) {
                 return status;
             }
         }
         BlockMeta block_meta(block_id, *this);
-        Status status = block_meta.RestoreFromSnapshot();
-        if (!status.ok()) {
-            return status;
-        }
-    }
-
-    return Status::OK();
-}
-
-
-
+        Status status = block_meta.RestoreFromSnapshot(kv_instance, begin_ts, commit_ts);
+        if (!status.ok()) {
+            return status;
+        }
+    }
+
+    return Status::OK();
+}
 
 } // namespace infinity