// Copyright(C) 2025 InfiniFlow, Inc. All rights reserved.
//
// Licensed under the Apache License, Version 2.0 (the "License");
// you may not use this file except in compliance with the License.
// You may obtain a copy of the License at
//
//     https://www.apache.org/licenses/LICENSE-2.0
//
// Unless required by applicable law or agreed to in writing, software
// distributed under the License is distributed on an "AS IS" BASIS,
// WITHOUT WARRANTIES OR CONDITIONS OF ANY KIND, either express or implied.
// See the License for the specific language governing permissions and
// limitations under the License.

module infinity_core:kv_code.impl;

import :kv_code;
import :infinity_exception;

import std;
import third_party;

import column_def;

namespace infinity {

std::string KeyDb::ToString() const { return fmt::format("db|{}|{}", db_name_, ts_); }

std::string KeyDbTag::ToString() const { return fmt::format("db|{}|{}", db_id_, tag_name_); }

std::string KeyTable::ToString() const { return fmt::format("tbl|{}|{}|{}", db_id_, table_name_, ts_); }

std::string KeyIndex::ToString() const { return fmt::format("tbl|{}|{}|{}", db_id_, table_id_, index_name_); }

std::string KeyIndexTag::ToString() const { return fmt::format("idx|{}|{}|{}|{}", db_id_, table_id_, index_id_, tag_name_); }

std::string KeyEncode::CatalogDbKey(const std::string &db_name, TxnTimeStamp ts) { return fmt::format("catalog|db|{}|{}", db_name, ts); }

std::string KeyEncode::CatalogDbPrefix(const std::string &db_name) { return fmt::format("catalog|db|{}|", db_name); }

std::string KeyEncode::CatalogDbTagKey(const std::string &db_id, const std::string &tag_name) { return fmt::format("db|{}|{}", db_id, tag_name); }

std::string KeyEncode::CatalogDbTagPrefix(const std::string &db_id, const std::string &tag_name) { return fmt::format("db|{}|{}|", db_id, tag_name); }

std::string KeyEncode::CatalogTableKey(const std::string &db_id, const std::string &table_name, TxnTimeStamp ts) {
    return fmt::format("catalog|tbl|{}|{}|{}", db_id, table_name, ts);
}

std::string KeyEncode::CatalogTablePrefix(const std::string &db_id, const std::string &table_name) {
    return fmt::format("catalog|tbl|{}|{}|", db_id, table_name);
}
std::string KeyEncode::CatalogDbTablePrefix(const std::string &db_id) { return fmt::format("catalog|tbl|{}|", db_id); }

std::string KeyEncode::CatalogTableTagKey(const std::string &db_id, const std::string &table_id, const std::string &tag_name) {
    return fmt::format("tbl|{}|{}|{}", db_id, table_id, tag_name);
}

std::string KeyEncode::CatalogIndexKey(const std::string &db_id, const std::string &table_id, const std::string &index_name, TxnTimeStamp ts) {
    return fmt::format("catalog|idx|{}|{}|{}|{}", db_id, table_id, index_name, ts);
}
std::string KeyEncode::CatalogIndexPrefix(const std::string &db_id, const std::string &table_id, const std::string &index_name) {
    return fmt::format("catalog|idx|{}|{}|{}|", db_id, table_id, index_name);
}
std::string KeyEncode::CatalogTableIndexPrefix(const std::string &db_id, const std::string &table_id) {
    return fmt::format("catalog|idx|{}|{}|", db_id, table_id);
}

std::string
KeyEncode::CatalogIndexTagKey(const std::string &db_id, const std::string &table_id, const std::string &index_id, const std::string &tag_name) {
    return fmt::format("idx|{}|{}|{}|{}", db_id, table_id, index_id, tag_name);
}

std::string
KeyEncode::CatalogIdxSegmentKey(const std::string &db_id, const std::string &table_id, const std::string &index_id, SegmentID segment_id) {
    return fmt::format("idx_seg|{}|{}|{}|{}", db_id, table_id, index_id, segment_id);
}

std::string KeyEncode::CatalogIdxSegmentKeyPrefix(const std::string &db_id, const std::string &table_id, const std::string &index_id) {
    return fmt::format("idx_seg|{}|{}|{}|", db_id, table_id, index_id);
}

std::string KeyEncode::CatalogIdxSegmentTagKey(const std::string &db_id,
                                               const std::string &table_id,
                                               const std::string &index_id,
                                               SegmentID segment_id,
                                               const std::string &tag_name) {
    return fmt::format("idx_seg|{}|{}|{}|{}|{}", db_id, table_id, index_id, segment_id, tag_name);
}

std::string KeyEncode::CatalogIdxChunkKey(const std::string &db_id,
                                          const std::string &table_id,
                                          const std::string &index_id,
                                          SegmentID segment_id,
                                          ChunkID chunk_id) {
    return fmt::format("idx_chunk|{}|{}|{}|{}|{}", db_id, table_id, index_id, segment_id, chunk_id);
}

std::string
KeyEncode::CatalogIdxChunkPrefix(const std::string &db_id, const std::string &table_id, const std::string &index_id, SegmentID segment_id) {
    return fmt::format("idx_chunk|{}|{}|{}|{}|", db_id, table_id, index_id, segment_id);
}

std::string KeyEncode::CatalogIdxChunkTagKey(const std::string &db_id,
                                             const std::string &table_id,
                                             const std::string &index_id,
                                             SegmentID segment_id,
                                             ChunkID chunk_id,
                                             const std::string &tag_name) {
    return fmt::format("idx_chunk|{}|{}|{}|{}|{}|{}", db_id, table_id, index_id, segment_id, chunk_id, tag_name);
}

std::string KeyEncode::TableColumnKey(const std::string &db_id, const std::string &table_id, const std::string &column_name, TxnTimeStamp ts) {
    return fmt::format("tbl|col|{}|{}|{}|{}", db_id, table_id, column_name, ts);
}

std::string KeyEncode::TableColumnPrefix(const std::string &db_id, const std::string &table_id) {
    return fmt::format("tbl|col|{}|{}|", db_id, table_id);
}

std::string KeyEncode::TableColumnPrefix(const std::string &db_id, const std::string &table_id, const std::string &column_name) {
    return fmt::format("tbl|col|{}|{}|{}", db_id, table_id, column_name);
}

std::string
KeyEncode::TableColumnTagKey(const std::string &db_id, const std::string &table_id, const std::string &column_id, const std::string &tag_name) {
    return fmt::format("col|{}|{}|{}|{}", db_id, table_id, column_id, tag_name);
}

std::string KeyEncode::CatalogTableSegmentKey(const std::string &db_id, const std::string &table_id, SegmentID segment_id) {
    return fmt::format("catalog|seg|{}|{}|{}", db_id, table_id, segment_id);
}
std::string KeyEncode::CatalogTableSegmentKeyPrefix(const std::string &db_id, const std::string &table_id) {
    return fmt::format("catalog|seg|{}|{}|", db_id, table_id);
}
std::string
KeyEncode::CatalogTableSegmentTagKey(const std::string &db_id, const std::string &table_id, SegmentID segment_id, const std::string &tag_name) {
    return fmt::format("seg|{}|{}|{}|{}", db_id, table_id, segment_id, tag_name);
}
std::string KeyEncode::CatalogTableSegmentBlockKey(const std::string &db_id, const std::string &table_id, SegmentID segment_id, BlockID block_id) {
    return fmt::format("catalog|blk|{}|{}|{}|{}", db_id, table_id, segment_id, block_id);
}
std::string KeyEncode::CatalogTableSegmentBlockKeyPrefix(const std::string &db_id, const std::string &table_id, SegmentID segment_id) {
    return fmt::format("catalog|blk|{}|{}|{}|", db_id, table_id, segment_id);
}
std::string KeyEncode::CatalogTableSegmentBlockTagKey(const std::string &db_id,
                                                      const std::string &table_id,
                                                      SegmentID segment_id,
                                                      BlockID block_id,
                                                      const std::string &tag_name) {
    return fmt::format("blk|{}|{}|{}|{}|{}", db_id, table_id, segment_id, block_id, tag_name);
}
<<<<<<< HEAD
std::string KeyEncode::CatalogTableSegmentBlockColumnKey(const std::string &db_id,
                                                         const std::string &table_id,
                                                         SegmentID segment_id,
                                                         BlockID block_id,
                                                         ColumnID column_id,
                                                         TxnTimeStamp ts) {
    return fmt::format("catalog|blk_col|{}|{}|{}|{}|{}|{}", db_id, table_id, segment_id, block_id, column_id, ts);
}
std::string KeyEncode::CatalogTableSegmentBlockColumnKeyPrefix(const std::string &db_id,
                                                          const std::string &table_id,
                                                          SegmentID segment_id,
                                                          BlockID block_id/*,
                                                          ColumnID column_id*/) {
    return fmt::format("catalog|blk_col|{}|{}|{}|{}|", db_id, table_id, segment_id, block_id);
=======
std::string KeyEncode::CatalogTableSegmentBlockColumnTagKey(const std::string &db_id,
                                                            const std::string &table_id,
                                                            SegmentID segment_id,
                                                            BlockID block_id,
                                                            ColumnID column_id,
                                                            const std::string &tag_name) {
    return fmt::format("blk_col|{}|{}|{}|{}|{}|{}", db_id, table_id, segment_id, block_id, column_id, tag_name);
>>>>>>> 2875eb02
}

std::string KeyEncode::DatabaseKey(const std::string &db_name, TxnTimeStamp ts) { return fmt::format("db|{}|{}", db_name, ts); }
std::string KeyEncode::DatabasePrefix(const std::string &db_name) { return fmt::format("db|{}|", db_name); }

std::string KeyEncode::TableKey(const std::string &db_name, const std::string &tbl_name, TxnTimeStamp ts) {
    return fmt::format("tbl|{}|{}|{}", db_name, tbl_name, ts);
}
std::string KeyEncode::TableKeyPrefix(const std::string &db_name, const std::string &tbl_name) {
    return fmt::format("tbl|{}|{}|", db_name, tbl_name);
}

std::string KeyEncode::TableSegmentKey(const std::string &db_name, const std::string &tbl_name, SegmentID segment_id, TxnTimeStamp ts) {
    return fmt::format("seg|{}|{}|{}|{}", db_name, tbl_name, segment_id, ts);
}
std::string KeyEncode::TableSegmentKeyPrefix(const std::string &db_name, const std::string &tbl_name, SegmentID segment_id) {
    return fmt::format("seg|{}|{}|{}|", db_name, tbl_name, segment_id);
}

std::string
KeyEncode::TableSegmentBlockKey(const std::string &db_name, const std::string &tbl_name, SegmentID segment_id, BlockID block_id, TxnTimeStamp ts) {
    return fmt::format("blk|{}|{}|{}|{}|{}", db_name, tbl_name, segment_id, block_id, ts);
}
std::string KeyEncode::TableSegmentBlockKeyPrefix(const std::string &db_name, const std::string &tbl_name, SegmentID segment_id, BlockID block_id) {
    return fmt::format("blk|{}|{}|{}|{}|", db_name, tbl_name, segment_id, block_id);
}

std::string KeyEncode::TableSegmentBlockColumnKey(const std::string &db_name,
                                                  const std::string &tbl_name,
                                                  SegmentID segment_id,
                                                  BlockID block_id,
                                                  ColumnID column_id,
                                                  TxnTimeStamp ts) {
    return fmt::format("col|{}|{}|{}|{}|{}|{}", db_name, tbl_name, segment_id, block_id, column_id, ts);
}
std::string KeyEncode::TableSegmentBlockColumnKeyPrefix(const std::string &db_name,
                                                        const std::string &tbl_name,
                                                        SegmentID segment_id,
                                                        BlockID block_id,
                                                        ColumnID column_id) {
    return fmt::format("col|{}|{}|{}|{}|{}|", db_name, tbl_name, segment_id, block_id, column_id);
}

std::string KeyEncode::TableIndexKey(const std::string &db_name, const std::string &tbl_name, const std::string &index_name, TxnTimeStamp ts) {
    return fmt::format("idx|{}|{}|{}|{}", db_name, tbl_name, index_name, ts);
}
std::string KeyEncode::TableIndexKeyPrefix(const std::string &db_name, const std::string &tbl_name, const std::string &index_name) {
    return fmt::format("idx|{}|{}|{}|", db_name, tbl_name, index_name);
}

std::string KeyEncode::TableIndexSegmentKey(const std::string &db_name,
                                            const std::string &tbl_name,
                                            const std::string &index_name,
                                            SegmentID segment_id,
                                            TxnTimeStamp ts) {
    return fmt::format("idx_seg|{}|{}|{}|{}|{}", db_name, tbl_name, index_name, segment_id, ts);
}

std::string KeyEncode::TableIndexSegmentKeyPrefix(const std::string &db_name, const std::string &tbl_name, const std::string &index_name) {
    return fmt::format("idx_seg|{}|{}|{}|", db_name, tbl_name, index_name);
}

std::string KeyEncode::TableIndexChunkKey(const std::string &db_name,
                                          const std::string &tbl_name,
                                          const std::string &index_name,
                                          SegmentID segment_id,
                                          ChunkID chunk_id,
                                          TxnTimeStamp ts) {
    return fmt::format("idx_chunk|{}|{}|{}|{}|{}|{}", db_name, tbl_name, index_name, segment_id, chunk_id, ts);
}
std::string KeyEncode::TableIndexChunkKeyPrefix(const std::string &db_name, const std::string &tbl_name, const std::string &index_name) {
    return fmt::format("idx_chunk|{}|{}|{}|", db_name, tbl_name, index_name);
}

std::string KeyEncode::PMObjectPrefix() { return "pm|object|"; }

std::string KeyEncode::PMObjectStatPrefix() { return "pm|object_stat|"; }

std::string KeyEncode::PMObjectKey(std::string_view key) { return fmt::format("pm|object|{}", key); }

std::string KeyEncode::PMObjectStatKey(const std::string &key) { return fmt::format("pm|object_stat|{}", key); }

std::string KeyEncode::DropDBKey(const std::string &db_name, const TxnTimeStamp &commit_ts, const std::string &db_id_str) {
    return fmt::format("drop|db|{}/{}/{}", db_name, commit_ts, db_id_str);
}

std::string
KeyEncode::DropTableKey(const std::string &db_id_str, const std::string &table_name, const std::string &table_id_str, TxnTimeStamp create_ts) {
    return fmt::format("drop|tbl|{}/{}/{}/{}", db_id_str, table_name, create_ts, table_id_str);
}

std::string
KeyEncode::RenameTableKey(const std::string &db_id_str, const std::string &table_name, const std::string &table_id_str, TxnTimeStamp create_ts) {
    return fmt::format("drop|tbl_name|{}/{}/{}/{}", db_id_str, table_name, create_ts, table_id_str);
}

std::string KeyEncode::DropSegmentKey(const std::string &db_id_str, const std::string &table_id_str, SegmentID segment_id) {
    return fmt::format("drop|seg|{}/{}/{}", db_id_str, table_id_str, segment_id);
}

std::string
KeyEncode::DropTableColumnKey(const std::string &db_id_str, const std::string &table_id_str, const std::string &column_name, TxnTimeStamp create_ts) {
    return fmt::format("drop|tbl_col|{}/{}/{}/{}", db_id_str, table_id_str, column_name, create_ts);
}

std::string KeyEncode::DropBlockColumnKey(const std::string &db_id_str,
                                          const std::string &table_id_str,
                                          SegmentID segment_id,
                                          BlockID block_id,
                                          const std::shared_ptr<ColumnDef> &column_def) {
    return fmt::format("drop|blk_col|{}/{}/{}/{}/{}", db_id_str, table_id_str, segment_id, block_id, column_def->ToJson().dump());
}

std::string KeyEncode::DropTableIndexKey(const std::string &db_id_str,
                                         const std::string &table_id_str,
                                         const std::string &index_name,
                                         const TxnTimeStamp &commit_ts,
                                         const std::string &index_id_str) {
    return fmt::format("drop|idx|{}/{}/{}/{}/{}", db_id_str, table_id_str, index_name, commit_ts, index_id_str);
}

std::string
KeyEncode::DropSegmentIndexKey(const std::string &db_id_str, const std::string &table_id_str, const std::string &index_id_str, SegmentID segment_id) {
    return fmt::format("drop|idx_seg|{}/{}/{}/{}", db_id_str, table_id_str, index_id_str, segment_id);
}

std::string KeyEncode::DropChunkIndexKey(const std::string &db_id_str,
                                         const std::string &table_id_str,
                                         const std::string &index_id_str,
                                         SegmentID segment_id,
                                         ChunkID chunk_id) {
    return fmt::format("drop|idx_chunk|{}/{}/{}/{}/{}", db_id_str, table_id_str, index_id_str, segment_id, chunk_id);
}

} // namespace infinity<|MERGE_RESOLUTION|>--- conflicted
+++ resolved
@@ -149,22 +149,6 @@
                                                       const std::string &tag_name) {
     return fmt::format("blk|{}|{}|{}|{}|{}", db_id, table_id, segment_id, block_id, tag_name);
 }
-<<<<<<< HEAD
-std::string KeyEncode::CatalogTableSegmentBlockColumnKey(const std::string &db_id,
-                                                         const std::string &table_id,
-                                                         SegmentID segment_id,
-                                                         BlockID block_id,
-                                                         ColumnID column_id,
-                                                         TxnTimeStamp ts) {
-    return fmt::format("catalog|blk_col|{}|{}|{}|{}|{}|{}", db_id, table_id, segment_id, block_id, column_id, ts);
-}
-std::string KeyEncode::CatalogTableSegmentBlockColumnKeyPrefix(const std::string &db_id,
-                                                          const std::string &table_id,
-                                                          SegmentID segment_id,
-                                                          BlockID block_id/*,
-                                                          ColumnID column_id*/) {
-    return fmt::format("catalog|blk_col|{}|{}|{}|{}|", db_id, table_id, segment_id, block_id);
-=======
 std::string KeyEncode::CatalogTableSegmentBlockColumnTagKey(const std::string &db_id,
                                                             const std::string &table_id,
                                                             SegmentID segment_id,
@@ -172,7 +156,6 @@
                                                             ColumnID column_id,
                                                             const std::string &tag_name) {
     return fmt::format("blk_col|{}|{}|{}|{}|{}|{}", db_id, table_id, segment_id, block_id, column_id, tag_name);
->>>>>>> 2875eb02
 }
 
 std::string KeyEncode::DatabaseKey(const std::string &db_name, TxnTimeStamp ts) { return fmt::format("db|{}|{}", db_name, ts); }
