// Copyright(C) 2023 InfiniFlow, Inc. All rights reserved.
//
// Licensed under the Apache License, Version 2.0 (the "License");
// you may not use this file except in compliance with the License.
// You may obtain a copy of the License at
//
//     https://www.apache.org/licenses/LICENSE-2.0
//
// Unless required by applicable law or agreed to in writing, software
// distributed under the License is distributed on an "AS IS" BASIS,
// WITHOUT WARRANTIES OR CONDITIONS OF ANY KIND, either express or implied.
// See the License for the specific language governing permissions and
// limitations under the License.

module;

import stl;
import table_entry_type;
import column_def;
import default_values;

export module meta_info;

namespace infinity {

export struct DatabaseInfo {
    SharedPtr<String> db_name_{};
    SharedPtr<String> db_entry_dir_{};
    SharedPtr<String> absolute_db_path_{};
    SharedPtr<String> db_comment_{};
    i64 table_count_{};
};

export struct TableInfo {
    SharedPtr<String> db_name_{};
    SharedPtr<String> table_name_{};
    SharedPtr<String> table_comment_{};
    SharedPtr<String> table_full_dir_{};
    i64 column_count_{};
    i64 segment_count_{};
    i64 row_count_{};
    TableEntryType table_entry_type_{TableEntryType::kTableEntry};
    TxnTimeStamp max_commit_ts_{UNCOMMIT_TS};
    Vector<SharedPtr<ColumnDef>> column_defs_{};

public:
    u64 GetColumnIdByName(const String &column_name) const;
    const ColumnDef *GetColumnDefByID(ColumnID column_id) const;
    const ColumnDef *GetColumnDefByIdx(SizeT idx) const;
<<<<<<< HEAD
//    const ColumnDef *GetColumnDefByName(const String &column_name) const;
//    SizeT GetColumnIdxByID(ColumnID column_id) const;
=======
    const ColumnDef *GetColumnDefByName(const String &column_name) const;
    SizeT GetColumnIdxByID(ColumnID column_id) const;
>>>>>>> b13f775a
};

export struct TableIndexInfo {
    SharedPtr<String> index_name_{};
    SharedPtr<String> index_comment_{};
    SharedPtr<String> index_entry_dir_{};
    i64 segment_index_count_{};
    SharedPtr<String> index_type_{};
    SharedPtr<String> index_other_params_{};
    SharedPtr<String> index_column_ids_{};
    SharedPtr<String> index_column_names_{};
};

export struct BlockInfo {
    BlockID block_id_;
    SharedPtr<String> block_dir_{};
    i64 row_count_{};
    i64 row_capacity_{};
    i64 checkpoint_row_count_{};
    i64 column_count_{};
    TxnTimeStamp checkpoint_ts_{};
    SizeT storage_size_{};
    Vector<String> files_{};
};

export struct TableDetail {
    SharedPtr<String> db_name_{};
    SharedPtr<String> table_name_{};
    SharedPtr<String> table_comment_{};
    TableEntryType table_entry_type_;
    i64 column_count_{};
    i64 row_count_{};
    i64 block_count_{};
    i64 block_capacity_{};
    i64 segment_count_{};
    i64 segment_capacity_{};
};

export struct ViewDetail {
    SharedPtr<String> db_name_{};
    SharedPtr<String> view_name_{};
    i64 column_count_{};
};

} // namespace infinity<|MERGE_RESOLUTION|>--- conflicted
+++ resolved
@@ -47,13 +47,8 @@
     u64 GetColumnIdByName(const String &column_name) const;
     const ColumnDef *GetColumnDefByID(ColumnID column_id) const;
     const ColumnDef *GetColumnDefByIdx(SizeT idx) const;
-<<<<<<< HEAD
-//    const ColumnDef *GetColumnDefByName(const String &column_name) const;
-//    SizeT GetColumnIdxByID(ColumnID column_id) const;
-=======
     const ColumnDef *GetColumnDefByName(const String &column_name) const;
     SizeT GetColumnIdxByID(ColumnID column_id) const;
->>>>>>> b13f775a
 };
 
 export struct TableIndexInfo {
