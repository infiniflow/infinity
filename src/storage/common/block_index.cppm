--- conflicted
+++ resolved
@@ -16,14 +16,9 @@
 
 export module infinity_core:block_index;
 
-<<<<<<< HEAD
-import stl;
-import global_block_id;
-import default_values;
-=======
 import :stl;
 import :global_block_id;
->>>>>>> 3ea446be
+import :default_values;
 
 namespace infinity {
 
