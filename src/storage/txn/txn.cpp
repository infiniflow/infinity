// Copyright(C) 2023 InfiniFlow, Inc. All rights reserved.
//
// Licensed under the Apache License, Version 2.0 (the "License");
// you may not use this file except in compliance with the License.
// You may obtain a copy of the License at
//
//     https://www.apache.org/licenses/LICENSE-2.0
//
// Unless required by applicable law or agreed to in writing, software
// distributed under the License is distributed on an "AS IS" BASIS,
// WITHOUT WARRANTIES OR CONDITIONS OF ANY KIND, either express or implied.
// See the License for the specific language governing permissions and
// limitations under the License.

module;

#include <string>
#include <vector>

import stl;

import infinity_exception;

import txn_manager;
import wal_entry;
import third_party;
import logger;
import data_block;
import txn_store;
import txn_state;
import parser;
import meta_state;
import buffer_manager;
import data_access_state;

import base_entry;
import segment_entry;
import block_entry;
import table_collection_meta;
import table_collection_entry;
import table_collection_detail;
import table_collection_type;
import new_catalog;
import database_detail;
import status;
import table_def;
import index_def;
import index_def_meta;
import index_def_entry;

module txn;

namespace infinity {

Txn::Txn(TxnManager *txn_mgr, NewCatalog *catalog, u32 txn_id)
    : txn_mgr_(txn_mgr), catalog_(catalog), txn_id_(txn_id), wal_entry_(MakeShared<WalEntry>()) {}

Status Txn::GetTableEntry(const String &db_name, const String &table_name, TableCollectionEntry *&table_entry) {
    if (db_name_.empty()) {
        db_name_ = db_name;
    } else {
        if (!IsEqual(db_name_, db_name)) {
            UniquePtr<String> err_msg = MakeUnique<String>(Format("Attempt to get table {} from another database {}", db_name, table_name));
            LOG_ERROR(*err_msg);
            return Status(ErrorCode::kNotFound, Move(err_msg));
        }
    }

    auto table_iter = txn_table_entries_.find(table_name);
    if (table_iter == txn_table_entries_.end()) {
        // not found the table in cached entries
        BaseEntry *base_table_entry{};
        Status status = this->GetTableByName(db_name, table_name, base_table_entry);
        if (!status.ok()) {
            return status;
        }

        table_entry = (TableCollectionEntry *)base_table_entry;
        txn_table_entries_[table_name] = reinterpret_cast<BaseEntry *>(table_entry);
    } else {
        table_entry = (TableCollectionEntry *)table_iter->second;
    }

    return Status::OK();
}

Status Txn::Append(const String &db_name, const String &table_name, const SharedPtr<DataBlock> &input_block) {
    TableCollectionEntry *table_entry{nullptr};
    Status status = GetTableEntry(db_name, table_name, table_entry);
    if (!status.ok()) {
        return status;
    }

    TxnTableStore *table_store{nullptr};
    if (txn_tables_store_.find(table_name) == txn_tables_store_.end()) {
        txn_tables_store_[table_name] = MakeUnique<TxnTableStore>(table_entry, this);
    }
    table_store = txn_tables_store_[table_name].get();

    wal_entry_->cmds.push_back(MakeShared<WalCmdAppend>(db_name, table_name, input_block));
    UniquePtr<String> err_msg = table_store->Append(input_block);
    if (err_msg.get() != nullptr) {
        return Status(ErrorCode::kError, Move(err_msg));
    }
    return Status::OK();
}

Status Txn::Delete(const String &db_name, const String &table_name, const Vector<RowID> &row_ids) {
    TableCollectionEntry *table_entry{nullptr};
    Status status = GetTableEntry(db_name, table_name, table_entry);
    if (!status.ok()) {
        return status;
    }

    TxnTableStore *table_store{nullptr};
    if (txn_tables_store_.find(table_name) == txn_tables_store_.end()) {
        txn_tables_store_[table_name] = MakeUnique<TxnTableStore>(table_entry, this);
    }
    table_store = txn_tables_store_[table_name].get();

    wal_entry_->cmds.push_back(MakeShared<WalCmdDelete>(db_name, table_name, row_ids));
    UniquePtr<String> err_msg = table_store->Delete(row_ids);
    if (err_msg.get() != nullptr) {
        return Status(ErrorCode::kError, Move(err_msg));
    }
    return Status::OK();
}

void Txn::GetMetaTableState(MetaTableState *meta_table_state, const String &db_name, const String &table_name, const Vector<ColumnID> &columns) {
    auto txn_table_iter = txn_tables_store_.find(table_name);
    if (txn_table_iter != txn_tables_store_.end()) {
        Vector<SharedPtr<DataBlock>> &local_blocks = txn_table_iter->second->blocks_;
        meta_table_state->local_blocks_.reserve(local_blocks.size());
        SizeT block_count = local_blocks.size();
        for (SizeT idx = 0; idx < block_count; ++idx) {
            const auto &data_block = local_blocks[idx];
            MetaLocalDataState data_block_state;
            data_block_state.data_block_ = data_block.get();
            SizeT column_count = columns.size();
            for (SizeT col_idx = 0; col_idx < column_count; ++col_idx) {
                const auto &column_id = columns[col_idx];
                MetaColumnVectorState column_vector_state;
                column_vector_state.column_vector_ = data_block->column_vectors[column_id].get();
                data_block_state.column_vector_map_[column_id] = column_vector_state;
            }
            meta_table_state->local_blocks_.emplace_back(data_block_state);
        }
    }

    TableCollectionEntry *table_entry{nullptr};
    Status status = GetTableEntry(db_name, table_name, table_entry);
    if (!status.ok()) {
        Error<TransactionException>(status.message());
    }

    return GetMetaTableState(meta_table_state, table_entry, columns);
}

void Txn::GetMetaTableState(MetaTableState *meta_table_state, const TableCollectionEntry *table_collection_entry, const Vector<ColumnID> &columns) {
    u64 max_segment_id = TableCollectionEntry::GetMaxSegmentID(table_collection_entry);
    for (u64 segment_id = 0; segment_id < max_segment_id; ++segment_id) {
        SegmentEntry *segment_entry_ptr = TableCollectionEntry::GetSegmentByID(table_collection_entry, segment_id);

        MetaSegmentState segment_state;
        segment_state.segment_entry_ = segment_entry_ptr;

        u16 max_block_id = SegmentEntry::GetMaxBlockID(segment_entry_ptr);
        for (u16 block_id = 0; block_id < max_block_id; ++block_id) {
            BlockEntry *block_entry_ptr = SegmentEntry::GetBlockEntryByID(segment_entry_ptr, block_id);

            MetaBlockState block_state;
            block_state.block_entry_ = block_entry_ptr;

            SizeT column_count = columns.size();
            for (SizeT col_idx = 0; col_idx < column_count; ++col_idx) {
                const auto &column_id = columns[col_idx];
                MetaBlockColumnState column_data_state;
                column_data_state.block_column_ = BlockEntry::GetColumnDataByID(block_entry_ptr, column_id);
                block_state.column_data_map_[column_id] = column_data_state;
            }

            segment_state.block_map_[block_id] = block_state;
        }

        meta_table_state->segment_map_[segment_id] = segment_state;
    }
}

TxnTableStore *Txn::GetTxnTableStore(TableCollectionEntry *table_entry) {
    UniqueLock<Mutex> lk(lock_);
    auto txn_table_iter = txn_tables_store_.find(*table_entry->table_collection_name_);
    if (txn_table_iter != txn_tables_store_.end()) {
        return txn_table_iter->second.get();
    }
    txn_tables_store_[*table_entry->table_collection_name_] = MakeUnique<TxnTableStore>(table_entry, this);
    TxnTableStore *txn_table_store = txn_tables_store_[*table_entry->table_collection_name_].get();
    return txn_table_store;
}

BufferManager *Txn::GetBufferMgr() const { return this->txn_mgr_->GetBufferMgr(); }

Status Txn::CreateDatabase(const String &db_name, ConflictType conflict_type, BaseEntry *&base_entry) {

    TxnState txn_state = txn_context_.GetTxnState();

    if (txn_state != TxnState::kStarted) {
        Error<TransactionException>("Transaction isn't started.");
    }

    TxnTimeStamp begin_ts = txn_context_.GetBeginTS();

    Status status = NewCatalog::CreateDatabase(catalog_, db_name, this->txn_id_, begin_ts, txn_mgr_, base_entry);
    if (!status.ok()) {
        return status;
    }

    if (base_entry->entry_type_ != EntryType::kDatabase) {
        Error<TransactionException>("Entry type should be table entry.");
    }

    auto *db_entry = static_cast<DBEntry *>(base_entry);
    txn_dbs_.insert(db_entry);
    db_names_.insert(db_name);
    wal_entry_->cmds.push_back(MakeShared<WalCmdCreateDatabase>(db_name));
    return Status::OK();
}

Status Txn::DropDatabase(const String &db_name, ConflictType conflict_type, BaseEntry *&base_entry) {

    TxnState txn_state = txn_context_.GetTxnState();

    if (txn_state != TxnState::kStarted) {
        Error<TransactionException>("Transaction isn't started.");
    }

    TxnTimeStamp begin_ts = txn_context_.GetBeginTS();

    Status status = NewCatalog::DropDatabase(catalog_, db_name, txn_id_, begin_ts, txn_mgr_, base_entry);
    if (!status.ok()) {
        return status;
    }

    DBEntry *dropped_db_entry = static_cast<DBEntry *>(base_entry);

    if (txn_dbs_.contains(dropped_db_entry)) {
        txn_dbs_.erase(dropped_db_entry);
    } else {
        txn_dbs_.insert(dropped_db_entry);
    }

    if (db_names_.contains(db_name)) {
        db_names_.erase(db_name);
    } else {
        db_names_.insert(db_name);
    }
    wal_entry_->cmds.push_back(MakeShared<WalCmdDropDatabase>(db_name));
    return Status::OK();
}

Status Txn::GetDatabase(const String &db_name, BaseEntry *&new_db_entry) {
    TxnState txn_state = txn_context_.GetTxnState();

    if (txn_state != TxnState::kStarted) {
        Error<TransactionException>("Transaction isn't started.");
    }

    TxnTimeStamp begin_ts = txn_context_.GetBeginTS();

    return NewCatalog::GetDatabase(catalog_, db_name, this->txn_id_, begin_ts, new_db_entry);
}

Vector<DatabaseDetail> Txn::ListDatabases() {
    Vector<DatabaseDetail> res;

    Vector<DBEntry *> db_entries = NewCatalog::Databases(catalog_, txn_id_, txn_context_.GetBeginTS());
    SizeT db_count = db_entries.size();
    for (SizeT idx = 0; idx < db_count; ++idx) {
        DBEntry *db_entry = db_entries[idx];
        res.emplace_back(DatabaseDetail{db_entry->db_name_});
    }

    return res;
}

Status Txn::GetTableCollections(const String &db_name, Vector<TableCollectionDetail> &output_table_array) {
    BaseEntry *base_entry{nullptr};
    Status status = GetDatabase(db_name, base_entry);
    if (!status.ok()) {
        return status;
    }

    DBEntry *db_entry = (DBEntry *)base_entry;
    return DBEntry::GetTableCollectionsDetail(db_entry, txn_id_, txn_context_.GetBeginTS(), output_table_array);
}

Status Txn::CreateTable(const String &db_name, const SharedPtr<TableDef> &table_def, ConflictType conflict_type, BaseEntry *&new_table_entry) {
    TxnState txn_state = txn_context_.GetTxnState();

    if (txn_state != TxnState::kStarted) {
        Error<TransactionException>("Transaction isn't started.");
    }

    TxnTimeStamp begin_ts = txn_context_.GetBeginTS();

    BaseEntry *base_db_entry{nullptr};
    Status status = NewCatalog::GetDatabase(catalog_, db_name, this->txn_id_, begin_ts, base_db_entry);
    if (!status.ok()) {
        // Error
        return status;
    }

    DBEntry *db_entry = (DBEntry *)base_db_entry;

    status = DBEntry::CreateTableCollection(db_entry,
                                            TableCollectionType::kTableEntry,
                                            table_def->table_name(),
                                            table_def->columns(),
                                            txn_id_,
                                            begin_ts,
                                            txn_mgr_,
                                            new_table_entry);

    if (new_table_entry == nullptr) {
        if(status.ok()) {
            UniquePtr<String> err_msg = MakeUnique<String>("TODO: CreateTableCollectionFailed");
            LOG_ERROR(*err_msg);
            return Status(ErrorCode::kError, Move(err_msg));
        } else {
            return status;
        }
    }

    if (new_table_entry->entry_type_ != EntryType::kTable) {
        Error<TransactionException>("Entry type should be table entry.");
    }

    auto *table_entry = static_cast<TableCollectionEntry *>(new_table_entry);
    txn_tables_.insert(table_entry);
    wal_entry_->cmds.push_back(MakeShared<WalCmdCreateTable>(db_name, table_def));
    return Status::OK();
}

Status Txn::CreateIndex(const String &db_name, const String &table_name, SharedPtr<IndexDef> index_def, ConflictType conflict_type) {
    TxnState txn_state = txn_context_.GetTxnState();

    if (txn_state != TxnState::kStarted) {
        Error<TransactionException>("Transaction is not started");
    }
    TxnTimeStamp begin_ts = txn_context_.GetBeginTS();

    TableCollectionEntry *table_entry{nullptr};
    Status table_status = GetTableEntry(db_name, table_name, table_entry);
    if (!table_status.ok()) {
        return table_status;
    }

    BaseEntry *base_entry{nullptr};
    Status index_status = TableCollectionEntry::CreateIndex(table_entry, index_def, conflict_type, txn_id_, begin_ts, txn_mgr_, base_entry);

    if (!index_status.ok()) {
        return index_status;
    }

    if (index_status.ok() && base_entry == nullptr && conflict_type == ConflictType::kIgnore) {
        return index_status;
    }

    if (base_entry->entry_type_ != EntryType::kIndexDef) {
        Error<TransactionException>("Invalid index type");
    }
    auto index_def_entry = static_cast<IndexDefEntry *>(base_entry);
    txn_indexes_.emplace(*index_def->index_name_, index_def_entry);

    TxnTableStore *table_store{nullptr};
    if (txn_tables_store_.find(table_name) == txn_tables_store_.end()) {
        txn_tables_store_[table_name] = MakeUnique<TxnTableStore>(table_entry, this);
    }
    table_store = txn_tables_store_[table_name].get();

    TableCollectionEntry::CreateIndexFile(table_entry, table_store, index_def_entry, begin_ts, GetBufferMgr());

    wal_entry_->cmds.push_back(MakeShared<WalCmdCreateIndex>(db_name, table_name, index_def));
    return index_status;
}

Status Txn::DropTableCollectionByName(const String &db_name, const String &table_name, ConflictType conflict_type, BaseEntry *&drop_table_entry) {
    TxnState txn_state = txn_context_.GetTxnState();

    if (txn_state != TxnState::kStarted) {
        Error<TransactionException>("Transaction isn't started.");
    }

    TxnTimeStamp begin_ts = txn_context_.GetBeginTS();

    BaseEntry *base_db_entry{nullptr};
    Status status = NewCatalog::GetDatabase(catalog_, db_name, this->txn_id_, begin_ts, base_db_entry);
    if (!status.ok()) {
        // Error
        return status;
    }

    DBEntry *db_entry = (DBEntry *)base_db_entry;

    status = DBEntry::DropTableCollection(db_entry, table_name, conflict_type, txn_id_, begin_ts, txn_mgr_, drop_table_entry);

    if (drop_table_entry == nullptr) {
        return status;
    }

    TableCollectionEntry *dropped_table_entry = static_cast<TableCollectionEntry *>(drop_table_entry);

    if (txn_tables_.contains(dropped_table_entry)) {
        txn_tables_.erase(dropped_table_entry);
    } else {
        txn_tables_.insert(dropped_table_entry);
    }

    wal_entry_->cmds.push_back(MakeShared<WalCmdDropTable>(db_name, table_name));
    return Status::OK();
}

Status Txn::DropIndexByName(const String &db_name, const String &table_name, const String &index_name, ConflictType conflict_type) {
    TxnState txn_state = txn_context_.GetTxnState();
    if (txn_state != TxnState::kStarted) {
        Error<TransactionException>("Transaction is not started");
    }

    TxnTimeStamp begin_ts = txn_context_.GetBeginTS();
    TableCollectionEntry *table_entry{nullptr};
    Status table_status = GetTableEntry(db_name, table_name, table_entry);
    if (!table_status.ok()) {
        return table_status;
    }

    BaseEntry *base_entry{nullptr};
    Status index_status = TableCollectionEntry::DropIndex(table_entry, index_name, conflict_type, txn_id_, begin_ts, txn_mgr_, base_entry);
    if (!index_status.ok()) {
        return index_status;
    }

    if (index_status.ok() && base_entry == nullptr && conflict_type == ConflictType::kIgnore) {
        return index_status;
    }

    if (auto iter = txn_indexes_.find(index_name); iter != txn_indexes_.end()) {
        txn_indexes_.erase(iter);
    } else {
        txn_indexes_.emplace(index_name, static_cast<IndexDefEntry *>(base_entry));
    }

    wal_entry_->cmds.push_back(MakeShared<WalCmdDropIndex>(db_name, table_name, index_name));
    return index_status;
}

Status Txn::GetTableByName(const String &db_name, const String &table_name, BaseEntry *&new_table_entry) {
    TxnState txn_state = txn_context_.GetTxnState();

    if (txn_state != TxnState::kStarted) {
        Error<TransactionException>("Transaction isn't started.");
    }

    TxnTimeStamp begin_ts = txn_context_.GetBeginTS();

    // Check the db entries
    BaseEntry *base_db_entry{nullptr};
    Status status = NewCatalog::GetDatabase(catalog_, db_name, this->txn_id_, begin_ts, base_db_entry);
    if (!status.ok()) {
        // Error
        return status;
    }

    // Check the table entries
    auto db_entry = (DBEntry *)base_db_entry;

    return DBEntry::GetTableCollection(db_entry, table_name, txn_id_, begin_ts, new_table_entry);
}

Status Txn::CreateCollection(const String &db_name, const String &collection_name, ConflictType conflict_type, BaseEntry *&collection_entry) {
    Error<TransactionException>("Not Implemented");
    return Status(ErrorCode::kNotImplemented, "Not Implemented");
}

Status Txn::GetCollectionByName(const String &db_name, const String &table_name, BaseEntry *&collection_entry) {
    Error<TransactionException>("Not Implemented");
    return Status(ErrorCode::kNotImplemented, "Not Implemented");
}

Status Txn::CreateView(const String &db_name, const String &view_name, ConflictType conflict_type, BaseEntry *&view_entry) {
    Error<TransactionException>("Not Implemented");
    return Status(ErrorCode::kNotImplemented, "Not Implemented");
}

Status Txn::DropViewByName(const String &db_name, const String &view_name, ConflictType conflict_type, BaseEntry *&view_entry) {
    Error<TransactionException>("Not Implemented");
    return Status(ErrorCode::kNotImplemented, "Not Implemented");
}

Status Txn::GetViewByName(const String &db_name, const String &view_name, BaseEntry *&view_entry) {
    Error<TransactionException>("Not Implemented");
    return Status(ErrorCode::kNotImplemented, "Not Implemented");
}

Vector<BaseEntry *> Txn::GetViews(const String &db_name) {
    Error<TransactionException>("Not Implemented");
    return Vector<BaseEntry *>();
}

void Txn::Begin() { txn_context_.BeginCommit(txn_mgr_->GetTimestamp()); }

<<<<<<< HEAD
void Txn::Commit() {
=======
TxnTimeStamp Txn::Commit() {
>>>>>>> f336c80f
    TxnTimeStamp commit_ts = txn_mgr_->GetTimestamp(true);
    txn_context_.SetTxnCommitting(commit_ts);
    // TODO: serializability validation. ASSUMES always valid for now.
    bool valid = true;
    if (!valid) {
        txn_mgr_->Invalidate(commit_ts);
        txn_context_.SetTxnRollbacked();
        return commit_ts;
    }

    if (wal_entry_->cmds.empty()) {
        // Don't need to write empty WalEntry (read-only transactions).
        txn_mgr_->Invalidate(commit_ts);
        txn_context_.SetTxnCommitted();
        return commit_ts;
    }
    // Put wal entry to the manager in the same order as commit_ts.
    wal_entry_->txn_id = txn_id_;
    wal_entry_->commit_ts = commit_ts;
    txn_mgr_->PutWalEntry(wal_entry_);

    // Wait until CommitTxnBottom is done.
    UniqueLock<Mutex> lk(lock_);
    cond_var_.wait(lk, [this] { return done_bottom_; });
<<<<<<< HEAD
=======
    return commit_ts;
>>>>>>> f336c80f
}

void Txn::CommitBottom() {

    // prepare to commit txn local data into table
    for (const auto &name_table_pair : txn_tables_store_) {
        TxnTableStore *table_local_store = name_table_pair.second.get();
        table_local_store->PrepareCommit();
    }

    txn_context_.SetTxnCommitted();

    // Commit the prepared data
    for (const auto &name_table_pair : txn_tables_store_) {
        TxnTableStore *table_local_store = name_table_pair.second.get();
        table_local_store->Commit();
    }

    TxnTimeStamp commit_ts = txn_context_.GetCommitTS();

    // Commit databases to memory catalog
    for (auto *db_entry : txn_dbs_) {
        db_entry->Commit(commit_ts);
    }

    // Commit tables to memory catalog
    for (auto *table_entry : txn_tables_) {
        table_entry->Commit(commit_ts);
    }

    //  Commit indexes in catalog
    for (const auto &[index_name, index_def_entry] : txn_indexes_) {
        index_def_entry->Commit(commit_ts);
    }
    LOG_TRACE(Format("Txn: {} is committed.", txn_id_));

    // Notify the top half
    UniqueLock<Mutex> lk(lock_);
    done_bottom_ = true;
    cond_var_.notify_one();
}

void Txn::CancelCommitBottom() {
    txn_context_.SetTxnRollbacked();
    UniqueLock<Mutex> lk(lock_);
    done_bottom_ = true;
    cond_var_.notify_one();
}

// Dangerous! only used during replaying wal.
void Txn::FakeCommit(TxnTimeStamp commit_ts) {
    txn_context_.begin_ts_ = commit_ts;
    txn_context_.commit_ts_ = commit_ts;
    txn_context_.state_ = TxnState::kCommitted;
}

void Txn::Rollback() {
    TxnTimeStamp abort_ts = txn_mgr_->GetTimestamp();
    txn_context_.SetTxnRollbacking(abort_ts);

    for (const auto &base_entry : txn_tables_) {
        auto *table_entry = (TableCollectionEntry *)(base_entry);
        TableCollectionMeta *table_meta = TableCollectionEntry::GetTableMeta(table_entry);
        DBEntry *db_entry = TableCollectionEntry::GetDBEntry(table_entry);
        DBEntry::RemoveTableCollectionEntry(db_entry, *table_meta->table_collection_name_, txn_id_, txn_mgr_);
    }

    for (const auto &[index_name, index_def_entry] : txn_indexes_) {
        IndexDefMeta *index_def_meta = index_def_entry->index_def_meta_;
        TableCollectionEntry *table_entry = index_def_meta->table_collection_entry_;
        TableCollectionEntry::RemoveIndexEntry(table_entry, index_name, txn_id_, txn_mgr_);
    }

    for (const auto &db_name : db_names_) {
        NewCatalog::RemoveDBEntry(catalog_, db_name, this->txn_id_, txn_mgr_);
    }

    // Rollback the prepared data
    for (const auto &name_table_pair : txn_tables_store_) {
        TxnTableStore *table_local_store = name_table_pair.second.get();
        table_local_store->Rollback();
    }

    txn_context_.SetTxnRollbacked();

    LOG_TRACE(Format("Txn: {} is dropped.", txn_id_));
}

void Txn::AddWalCmd(const SharedPtr<WalCmd> &cmd) { wal_entry_->cmds.push_back(cmd); }

void Txn::Checkpoint(const TxnTimeStamp max_commit_ts, bool is_full_checkpoint) {
    String dir_name = *txn_mgr_->GetBufferMgr()->BaseDir().get() + "/catalog";
    String catalog_path = NewCatalog::SaveAsFile(catalog_, dir_name, max_commit_ts, is_full_checkpoint);
    wal_entry_->cmds.push_back(MakeShared<WalCmdCheckpoint>(max_commit_ts, is_full_checkpoint, catalog_path));
}
} // namespace infinity<|MERGE_RESOLUTION|>--- conflicted
+++ resolved
@@ -507,11 +507,7 @@
 
 void Txn::Begin() { txn_context_.BeginCommit(txn_mgr_->GetTimestamp()); }
 
-<<<<<<< HEAD
-void Txn::Commit() {
-=======
 TxnTimeStamp Txn::Commit() {
->>>>>>> f336c80f
     TxnTimeStamp commit_ts = txn_mgr_->GetTimestamp(true);
     txn_context_.SetTxnCommitting(commit_ts);
     // TODO: serializability validation. ASSUMES always valid for now.
@@ -536,10 +532,7 @@
     // Wait until CommitTxnBottom is done.
     UniqueLock<Mutex> lk(lock_);
     cond_var_.wait(lk, [this] { return done_bottom_; });
-<<<<<<< HEAD
-=======
     return commit_ts;
->>>>>>> f336c80f
 }
 
 void Txn::CommitBottom() {
