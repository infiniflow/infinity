--- conflicted
+++ resolved
@@ -518,9 +518,7 @@
     cv.notify_one();
 }
 
-<<<<<<< HEAD
-void 
-Txn::CancelCommitTxnBottom() {
+void Txn::CancelCommitTxnBottom() {
     txn_context_.SetTxnRollbacking(txn_context_.GetCommitTS());
     txn_context_.SetTxnRollbacked();
     std::unique_lock lk(m);
@@ -528,11 +526,7 @@
     cv.notify_one();
 }
 
-void
-Txn::RollbackTxn() {
-=======
 void Txn::RollbackTxn() {
->>>>>>> 03404c46
     TxnTimeStamp abort_ts = txn_mgr_->GetTimestamp();
     txn_context_.SetTxnRollbacking(abort_ts);
 
