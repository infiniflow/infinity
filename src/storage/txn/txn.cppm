--- conflicted
+++ resolved
@@ -59,22 +59,15 @@
 
     void Begin();
 
-<<<<<<< HEAD
-    void Commit();
-=======
     TxnTimeStamp Commit();
->>>>>>> f336c80f
 
     void CommitBottom();
 
     void CancelCommitBottom();
 
     void Rollback();
-<<<<<<< HEAD
-=======
 
     Status CreateDatabase(const String &db_name, ConflictType conflict_type, BaseEntry*& db_entry);
->>>>>>> f336c80f
 
     Status DropDatabase(const String &db_name, ConflictType conflict_type, BaseEntry*& db_entry);
 
