// Copyright(C) 2023 InfiniFlow, Inc. All rights reserved.
//
// Licensed under the Apache License, Version 2.0 (the "License");
// you may not use this file except in compliance with the License.
// You may obtain a copy of the License at
//
//     https://www.apache.org/licenses/LICENSE-2.0
//
// Unless required by applicable law or agreed to in writing, software
// distributed under the License is distributed on an "AS IS" BASIS,
// WITHOUT WARRANTIES OR CONDITIONS OF ANY KIND, either express or implied.
// See the License for the specific language governing permissions and
// limitations under the License.

module;

export module txn_manager;

import stl;
import txn;
import buffer_manager;
import txn_state;
import wal_entry;

namespace infinity {

using PutWalEntryFn = StdFunction<void(SharedPtr<WalEntry>)>;

// class WalEntry;
// class BufferManager;
class NewCatalog;

export class TxnManager {
public:
    explicit TxnManager(NewCatalog *catalog,
                        BufferManager *buffer_mgr,
                        PutWalEntryFn put_wal_entry_fn,
                        u64 start_txn_id = 0,
                        TxnTimeStamp start_ts = 1);

    ~TxnManager() { Stop(); }

    Txn *CreateTxn();

    Txn *GetTxn(u64 txn_id);

    TxnState GetTxnState(u64 txn_id);

    inline void Lock() { rw_locker_.lock(); }

    inline void UnLock() { rw_locker_.unlock(); }

    BufferManager *GetBufferMgr() const { return buffer_mgr_; }

    TxnTimeStamp GetTimestamp(bool prepare_wal = false);

    void Invalidate(TxnTimeStamp commit_ts);

    void PutWalEntry(SharedPtr<WalEntry> entry);

    void Start();

    void Stop();

    bool Stopped();

<<<<<<< HEAD
    void CommitTxn(Txn* txn);
=======
    TxnTimeStamp CommitTxn(Txn* txn);
>>>>>>> f336c80f

    void RollBackTxn(Txn* txn);

private:
    u64 GetNewTxnID();

private:
    NewCatalog *catalog_{};
    RWMutex rw_locker_{};
    u64 txn_id_{};
    BufferManager *buffer_mgr_{};
    HashMap<u64, UniquePtr<Txn>> txn_map_{};
    // PutWalEntry function
    PutWalEntryFn put_wal_entry_{};

    // Use a variant of priority queue to ensure entries are putted to WalManager in the same order as commit_ts allocation.
    Mutex mutex_;
    TxnTimeStamp txn_ts_{};
    Map<TxnTimeStamp, SharedPtr<WalEntry>> priority_que_; // TODO: use C++23 std::flat_map?
    // For stop the txn manager
    atomic_bool is_running_{false};
};

} // namespace infinity<|MERGE_RESOLUTION|>--- conflicted
+++ resolved
@@ -64,11 +64,7 @@
 
     bool Stopped();
 
-<<<<<<< HEAD
-    void CommitTxn(Txn* txn);
-=======
     TxnTimeStamp CommitTxn(Txn* txn);
->>>>>>> f336c80f
 
     void RollBackTxn(Txn* txn);
 
