--- conflicted
+++ resolved
@@ -86,11 +86,7 @@
     TxnTimeStamp CurrentTS() const;
 
 private:
-<<<<<<< HEAD
-    void FinishTxn(TransactionID txn_id);
-=======
     void FinishTxn(Txn *txn);
->>>>>>> 4bfeae55
 
     void AddWaitFlushTxn(const Vector<TransactionID> &txn_ids);
 
@@ -111,17 +107,10 @@
     HashMap<TransactionID, SharedPtr<Txn>> txn_map_{};
     WalManager *wal_mgr_;
 
-<<<<<<< HEAD
-    std::mutex mutex_{};
-    Deque<WeakPtr<Txn>> beginned_txns_; // sorted by begin ts
-    Deque<Txn *> finished_txns_;        // sorted by commit ts
-    Map<TxnTimeStamp, WalEntry *> wait_conflict_ck_{};
-=======
     Deque<WeakPtr<Txn>> beginned_txns_;                // sorted by begin ts
     HashSet<Txn *> finishing_txns_;                    // the txns for conflict check
     Deque<Pair<TxnTimeStamp, Txn *>> finished_txns_;   // sorted by finished ts
     Map<TxnTimeStamp, WalEntry *> wait_conflict_ck_{}; // sorted by commit ts
->>>>>>> 4bfeae55
 
     Atomic<TxnTimeStamp> start_ts_{}; // The next txn ts
     // Deque<TxnTimeStamp> ts_queue_{}; // the ts queue
