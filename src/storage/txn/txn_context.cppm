// Copyright(C) 2023 InfiniFlow, Inc. All rights reserved.
//
// Licensed under the Apache License, Version 2.0 (the "License");
// you may not use this file except in compliance with the License.
// You may obtain a copy of the License at
//
//     https://www.apache.org/licenses/LICENSE-2.0
//
// Unless required by applicable law or agreed to in writing, software
// distributed under the License is distributed on an "AS IS" BASIS,
// WITHOUT WARRANTIES OR CONDITIONS OF ANY KIND, either express or implied.
// See the License for the specific language governing permissions and
// limitations under the License.

module;

import stl;
import txn_state;
import third_party;
import infinity_exception;

export module txn_context;

namespace infinity {

class Txn;

export class TxnContext {
public:
    friend class Txn;

    TxnContext(TxnTimeStamp begin_ts) : begin_ts_(begin_ts) {}

    inline TxnTimeStamp GetBeginTS() {
        std::shared_lock<std::shared_mutex> r_locker(rw_locker_);
        return begin_ts_;
    }

    inline TxnTimeStamp GetCommitTS() {
        std::shared_lock<std::shared_mutex> r_locker(rw_locker_);
        return commit_ts_;
    }

    TxnTimeStamp GetCommittedTS() {
        std::shared_lock<std::shared_mutex> r_locker(rw_locker_);
        return committed_ts_;
    }

<<<<<<< HEAD
=======
    inline TxnState GetTxnState() {
        std::shared_lock<std::shared_mutex> r_locker(rw_locker_);
        return state_;
    }

>>>>>>> 4bfeae55
    inline void SetTxnRollbacking(TxnTimeStamp rollback_ts) {
        std::unique_lock<std::shared_mutex> w_locker(rw_locker_);
        if (state_ != TxnState::kCommitting && state_ != TxnState::kStarted) {
            UnrecoverableError("Transaction isn't in TO_ROLLBACK status.");
        }
        state_ = TxnState::kRollbacking;
        commit_ts_ = rollback_ts; // update commit_ts ?
    }

    inline void SetTxnRollbacked() {
        std::unique_lock<std::shared_mutex> w_locker(rw_locker_);
        // if (state_ != TxnState::kRollbacking) {
        //     UnrecoverableError(fmt::format("Transaction isn't in ROLLBACKING status. {}", ToString(state_)));
        // }
        state_ = TxnState::kRollbacked;
    }

    inline void SetTxnCommitted(TxnTimeStamp committed_ts) {
        std::unique_lock<std::shared_mutex> w_locker(rw_locker_);
        if (state_ != TxnState::kCommitting) {
            UnrecoverableError("Transaction isn't in COMMITTING status.");
        }
        state_ = TxnState::kCommitted;
        committed_ts_ = committed_ts;
    }

    inline void SetTxnCommitting(TxnTimeStamp commit_ts) {
        std::unique_lock<std::shared_mutex> w_locker(rw_locker_);
        if (state_ != TxnState::kStarted) {
            UnrecoverableError("Transaction isn't in STARTED status.");
        }
        state_ = TxnState::kCommitting;
        commit_ts_ = commit_ts;
    }

    void SetTxnType(TxnType type) { type_ = type; }

    TxnType GetTxnType() const { return type_; }

private:
    std::shared_mutex rw_locker_{};
    TxnTimeStamp begin_ts_{};
    TxnTimeStamp commit_ts_{};
    TxnTimeStamp committed_ts_{};
    TxnState state_{TxnState::kStarted};
    TxnType type_{TxnType::kInvalid};
};

} // namespace infinity<|MERGE_RESOLUTION|>--- conflicted
+++ resolved
@@ -46,14 +46,11 @@
         return committed_ts_;
     }
 
-<<<<<<< HEAD
-=======
     inline TxnState GetTxnState() {
         std::shared_lock<std::shared_mutex> r_locker(rw_locker_);
         return state_;
     }
 
->>>>>>> 4bfeae55
     inline void SetTxnRollbacking(TxnTimeStamp rollback_ts) {
         std::unique_lock<std::shared_mutex> w_locker(rw_locker_);
         if (state_ != TxnState::kCommitting && state_ != TxnState::kStarted) {
