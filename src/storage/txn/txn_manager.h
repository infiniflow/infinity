//
// Created by jinhai on 23-6-4.
//

#pragma once

<<<<<<< HEAD
#include "common/utility/str.h"
#include "main/logger.h"
#include "storage/invertedindex/key_encoder.h"
#include "txn.h"
=======
>>>>>>> 03404c46
#include "storage/wal/wal_entry.h"
#include "txn.h"
#include <map>
#include <mutex>

namespace infinity {

using PutWalEntryFn = std::function<void(std::shared_ptr<WalEntry>)>;

class WalEntry;

class BufferManager;

class TxnManager {
public:
    explicit
<<<<<<< HEAD
    TxnManager(NewCatalog* catalog,
               BufferManager* buffer_mgr,
               PutWalEntryFn put_wal_entry_fn,
               u64 start_txn_id = 0,
               TxnTimeStamp start_ts = 0)
            : catalog_(catalog),
              buffer_mgr_(buffer_mgr),
              put_wal_entry_(put_wal_entry_fn),
              txn_id_(start_txn_id),
              txn_ts_(start_ts),
              is_running_(true) {}

    ~TxnManager() {
        Stop();
    }
=======
    TxnManager(NewCatalog *catalog, BufferManager *buffer_mgr, PutWalEntryFn put_wal_entry_fn, u64 start_txn_id = 0, TxnTimeStamp start_ts = 0)
        : catalog_(catalog), buffer_mgr_(buffer_mgr), put_wal_entry_(put_wal_entry_fn), txn_id_(start_txn_id), txn_ts_(start_ts) {}
>>>>>>> 03404c46

    Txn *CreateTxn();

    void DestroyTxn(u64 txn_id);

    Txn *GetTxn(u64 txn_id);

    TxnState GetTxnState(u64 txn_id);

    inline void Lock() { rw_locker_.lock(); }

    inline void UnLock() { rw_locker_.unlock(); }

    BufferManager *GetBufferMgr() const { return buffer_mgr_; }

    TxnTimeStamp GetTimestamp(bool prepare_wal = false);

    void Invalidate(TxnTimeStamp commit_ts);

    void PutWalEntry(std::shared_ptr<WalEntry> entry);

    void
    Start();

    void
    Stop();

    bool
    Stopped();

private:
    u64 GetNewTxnID();

private:
    NewCatalog *catalog_{};
    RWMutex rw_locker_{};
    u64 txn_id_{};
    BufferManager *buffer_mgr_{};
    HashMap<u64, UniquePtr<Txn>> txn_map_{};
    PutWalEntryFn put_wal_entry_{};

    // Use a variant of priority queue to ensure entries are putted to WalManager in the same order as commit_ts allocation.
    std::mutex mutex_;
    TxnTimeStamp txn_ts_{};
<<<<<<< HEAD
    std::map<TxnTimeStamp, std::shared_ptr<WalEntry>> priority_que_;   //TODO: use C++23 std::flat_map?
    // For stop the txn manager
    std::atomic<bool> is_running_{false};
=======
    std::map<TxnTimeStamp, std::shared_ptr<WalEntry>> priority_que_; // TODO: use C++23 std::flat_map?
>>>>>>> 03404c46
};

} // namespace infinity<|MERGE_RESOLUTION|>--- conflicted
+++ resolved
@@ -4,13 +4,10 @@
 
 #pragma once
 
-<<<<<<< HEAD
 #include "common/utility/str.h"
 #include "main/logger.h"
 #include "storage/invertedindex/key_encoder.h"
 #include "txn.h"
-=======
->>>>>>> 03404c46
 #include "storage/wal/wal_entry.h"
 #include "txn.h"
 #include <map>
@@ -27,7 +24,6 @@
 class TxnManager {
 public:
     explicit
-<<<<<<< HEAD
     TxnManager(NewCatalog* catalog,
                BufferManager* buffer_mgr,
                PutWalEntryFn put_wal_entry_fn,
@@ -43,10 +39,7 @@
     ~TxnManager() {
         Stop();
     }
-=======
-    TxnManager(NewCatalog *catalog, BufferManager *buffer_mgr, PutWalEntryFn put_wal_entry_fn, u64 start_txn_id = 0, TxnTimeStamp start_ts = 0)
-        : catalog_(catalog), buffer_mgr_(buffer_mgr), put_wal_entry_(put_wal_entry_fn), txn_id_(start_txn_id), txn_ts_(start_ts) {}
->>>>>>> 03404c46
+
 
     Txn *CreateTxn();
 
@@ -91,13 +84,9 @@
     // Use a variant of priority queue to ensure entries are putted to WalManager in the same order as commit_ts allocation.
     std::mutex mutex_;
     TxnTimeStamp txn_ts_{};
-<<<<<<< HEAD
     std::map<TxnTimeStamp, std::shared_ptr<WalEntry>> priority_que_;   //TODO: use C++23 std::flat_map?
     // For stop the txn manager
     std::atomic<bool> is_running_{false};
-=======
-    std::map<TxnTimeStamp, std::shared_ptr<WalEntry>> priority_que_; // TODO: use C++23 std::flat_map?
->>>>>>> 03404c46
 };
 
 } // namespace infinity