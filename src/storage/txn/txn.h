--- conflicted
+++ resolved
@@ -48,15 +48,9 @@
 
     void CommitTxnBottom();
 
-<<<<<<< HEAD
-    void
-    CancelCommitTxnBottom();
+    void CancelCommitTxnBottom();
 
-    void
-    RollbackTxn();
-=======
     void RollbackTxn();
->>>>>>> 03404c46
 
     void RollbackTxn(TxnTimeStamp abort_ts);
 
