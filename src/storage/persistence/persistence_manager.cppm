--- conflicted
+++ resolved
@@ -98,15 +98,13 @@
 
     void Deserialize(const nlohmann::json &obj);
 
-<<<<<<< HEAD
+    SizeT SumRefCounts();
+  
     void WriteBufAdv(char *&buf, const Vector<String> &local_paths);
 
     void ReadBufAdv(char *&buf);
 
     SizeT GetSizeInBytes(const Vector<String> &local_paths);
-=======
-    SizeT SumRefCounts();
->>>>>>> 92f673a2
 
 private:
     String ObjCreate();
