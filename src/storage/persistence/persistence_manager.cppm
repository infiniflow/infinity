// Copyright(C) 2023 InfiniFlow, Inc. All rights reserved.
//
// Licensed under the Apache License, Version 2.0 (the "License");
// you may not use this file except in compliance with the License.
// You may obtain a copy of the License at
//
//     https://www.apache.org/licenses/LICENSE-2.0
//
// Unless required by applicable law or agreed to in writing, software
// distributed under the License is distributed on an "AS IS" BASIS,
// WITHOUT WARRANTIES OR CONDITIONS OF ANY KIND, either express or implied.
// See the License for the specific language governing permissions and
// limitations under the License.

module;

export module infinity_core:persistence_manager;

import :obj_status;
import :status;

import std.compat;
import third_party;

import serialize;

// A view means a logical plan
namespace infinity {

class KVStore;
class KVInstance;
class ObjectStatAccessor;
class ObjectStats;
export class Storage;

export struct ObjAddr {
    std::string obj_key_;
    size_t part_offset_{};
    size_t part_size_{};

    bool Valid() const { return !obj_key_.empty(); }

    nlohmann::json Serialize() const;

    void Deserialize(std::string_view obj_str);

    // size_t GetSizeInBytes() const;
    // void WriteBufAdv(char *&buf) const;
    // static ObjAddr ReadBufAdv(const char *&buf);
    static constexpr std::string KeyEmpty = "KEY_EMPTY";
};

export struct PersistWriteResult {
    ObjAddr obj_addr_;                               // where data is persisted, only returned by Persist
    std::vector<std::string> persist_keys_;          // object that should be persisted to local disk. because of cleanup current_object
    std::vector<std::string> drop_keys_;             // object that should be removed from local disk. because of 1. disk used over limit
    std::vector<std::string> drop_from_remote_keys_; // object that should be removed from remote storage. because of object's all parts are deleted
};

export struct PersistReadResult {
    ObjAddr obj_addr_;                               // where data should read from
    std::vector<std::string> drop_keys_;             // object that should be removed from local disk. because of 1. disk used over limit
    std::vector<std::string> drop_from_remote_keys_; // object that should be removed from remote storage. because of object's all parts are deleted
    std::shared_ptr<ObjStat> obj_stat_;     // object stat
};

export class PersistenceManager {
public:
    constexpr static size_t ObjAlignment = 8;

    // TODO: build cache from existing files under workspace
    PersistenceManager(Storage *storage,
                       const std::string &workspace,
                       const std::string &data_dir,
                       size_t object_size_limit,
                       bool local_storage = true);

    ~PersistenceManager();

    // Create new object or append to current object, and returns the location.
    // file_path is the key of local_path_obj_ and may not exist. tmp_file_path is the file which contains the data to be persisted.
    // tmp_file_path will be deleted after its data be persisted.
    [[nodiscard]] PersistWriteResult Persist(std::string_view file_path, std::string_view tmp_file_path, bool try_compose = true);

    // Force finalize current object. Subsequent append on the finalized object is forbidden.
    // IMPORT / COMPACT / OPTIMIZE / DUMP MEM INDEX operations should call this method to finalize the current object.
    [[nodiscard]] PersistWriteResult CurrentObjFinalize(bool validate = false);

    // Download the whole object from object store if it's not in cache. Increase refcount and return the cached object file path.
    [[nodiscard]] PersistReadResult GetObjCache(std::string_view local_path);

    std::tuple<size_t, Status> GetFileSize(std::string_view file_path);

<<<<<<< HEAD
    std::tuple<size_t, Status> GetDirectorySize(const std::string &path_str);

    ObjAddr GetObjCacheWithoutCnt(std::string_view local_path);
=======
    // std::tuple<size_t, Status> GetDirectorySize(const std::string &path_str);
    // ObjAddr GetObjCacheWithoutCnt(const std::string &local_path);
>>>>>>> 2875eb02

    [[nodiscard]] PersistWriteResult PutObjCache(std::string_view file_path);

    [[nodiscard]] PersistWriteResult Cleanup(std::string_view file_path);

    /**
     * Utils
     */
    KVStore *kv_store() const { return kv_store_; }
    void SetKvStore(KVStore *kv_store);

    std::string GetObjPath(const std::string &obj_key) const { return std::filesystem::path(workspace_).append(obj_key).string(); }

    std::unordered_map<std::string, std::shared_ptr<ObjStat>> GetAllObjects() const;
    std::unordered_map<std::string, ObjAddr> GetAllFiles() const;

private:
    std::string ObjCreate();

    // Returns the room (size limit - sum_of_parts_size) of current object. User should check before each ObjAppend operation.
    int CurrentObjRoomNoLock();

    // Append file to the current object.
    // It finalizes current object if new size exceeds the size limit.
    void CurrentObjAppendNoLock(std::string_view tmp_file_path, size_t file_size);

    // Finalize current object.
    void CurrentObjFinalizeNoLock(std::vector<std::string> &persist_keys);

    // Cleanup
    void CleanupNoLock(const ObjAddr &object_addr,
                       std::vector<std::string> &persist_keys,
                       std::vector<std::string> &drop_from_remote_keys,
                       bool check_ref_count = false);

    std::string_view RemovePrefix(std::string_view path);

    // ObjStat GetObjStatByObjAddr(const ObjAddr &obj_addr);

    void CheckValid();

public: // for unit test
        // void SaveLocalPath(const std::string &local_path, const ObjAddr &object_addr);
private:
    // void SaveObjStat(const std::string &obj_key, const std::shared_ptr<ObjStat> &obj_stat);

<<<<<<< HEAD
    void AddObjAddrToKVStore(std::string_view path, const ObjAddr &obj_addr);
=======
    // void AddObjAddrToKVStore(const std::string &path, const ObjAddr &obj_addr);
>>>>>>> 2875eb02

    Storage *storage_{};
    KVStore *kv_store_{};
    std::string workspace_;
    std::string local_data_dir_;
    size_t object_size_limit_;

    mutable std::mutex mtx_;
    // std::unordered_map<std::string, ObjStat> object_stats_;        // obj_key -> ObjStat
    // std::shared_ptr<ObjectStatAccessor> object_stats_; // obj_key -> ObjStat
    std::shared_ptr<ObjectStats> object_stats_{};
    // Current unsealed object key
    std::string current_object_key_;
    size_t current_object_size_{};
    size_t current_object_parts_{};
    size_t current_object_ref_count_{};
    friend struct AddrSerializer;
};

} // namespace infinity<|MERGE_RESOLUTION|>--- conflicted
+++ resolved
@@ -91,14 +91,8 @@
 
     std::tuple<size_t, Status> GetFileSize(std::string_view file_path);
 
-<<<<<<< HEAD
-    std::tuple<size_t, Status> GetDirectorySize(const std::string &path_str);
-
-    ObjAddr GetObjCacheWithoutCnt(std::string_view local_path);
-=======
     // std::tuple<size_t, Status> GetDirectorySize(const std::string &path_str);
     // ObjAddr GetObjCacheWithoutCnt(const std::string &local_path);
->>>>>>> 2875eb02
 
     [[nodiscard]] PersistWriteResult PutObjCache(std::string_view file_path);
 
@@ -145,11 +139,7 @@
 private:
     // void SaveObjStat(const std::string &obj_key, const std::shared_ptr<ObjStat> &obj_stat);
 
-<<<<<<< HEAD
-    void AddObjAddrToKVStore(std::string_view path, const ObjAddr &obj_addr);
-=======
     // void AddObjAddrToKVStore(const std::string &path, const ObjAddr &obj_addr);
->>>>>>> 2875eb02
 
     Storage *storage_{};
     KVStore *kv_store_{};
