--- conflicted
+++ resolved
@@ -376,17 +376,10 @@
         return;
     }
 
-<<<<<<< HEAD
-    if(oit->second.ref_count_ == 0) {
-        String error_message = fmt::format("File_path: {} object, 0 reference count", local_path);
-        UnrecoverableError(error_message);
-    }
-
-=======
     if (oit->second.ref_count_ <= 0) {
         UnrecoverableError(fmt::format("PutObjCache object {} ref count is {}", it->second.obj_key_, oit->second.ref_count_));
     }
->>>>>>> bc834d29
+
     oit->second.ref_count_--;
     LOG_TRACE(fmt::format("PutObjCache object {} ref count {}", it->second.obj_key_, oit->second.ref_count_));
 }
