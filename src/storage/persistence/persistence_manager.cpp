// Copyright(C) 2023 InfiniFlow, Inc. All rights reserved.
//
// Licensed under the Apache License, Version 2.0 (the "License");
// you may not use this file except in compliance with the License.
// You may obtain a copy of the License at
//
//     https://www.apache.org/licenses/LICENSE-2.0
//
// Unless required by applicable law or agreed to in writing, software
// distributed under the License is distributed on an "AS IS" BASIS,
// WITHOUT WARRANTIES OR CONDITIONS OF ANY KIND, either express or implied.
// See the License for the specific language governing permissions and
// limitations under the License.

module;
#include <cassert>
#include <filesystem>

module persistence_manager;
import stl;
import uuid;
import serialize;
import third_party;
import infinity_exception;
import virtual_store;
import logger;

namespace fs = std::filesystem;

namespace infinity {
constexpr SizeT BUFFER_SIZE = 1024 * 1024; // 1 MB

nlohmann::json ObjAddr::Serialize() const {
    nlohmann::json obj;
    obj["obj_key"] = obj_key_;
    obj["part_offset"] = part_offset_;
    obj["part_size"] = part_size_;
    return obj;
}

void ObjAddr::Deserialize(const nlohmann::json &obj) {
    obj_key_ = obj["obj_key"];
    part_offset_ = obj["part_offset"];
    part_size_ = obj["part_size"];
}

SizeT ObjAddr::GetSizeInBytes() const { return sizeof(int32_t) + obj_key_.size() + sizeof(SizeT) + sizeof(SizeT); }

void ObjAddr::WriteBufAdv(char *&buf) const {
    ::infinity::WriteBufAdv(buf, obj_key_);
    ::infinity::WriteBufAdv(buf, part_offset_);
    ::infinity::WriteBufAdv(buf, part_size_);
}

ObjAddr ObjAddr::ReadBufAdv(const char *&buf) {
    ObjAddr ret;
    ret.obj_key_ = ::infinity::ReadBufAdv<String>(buf);
    ret.part_offset_ = ::infinity::ReadBufAdv<SizeT>(buf);
    ret.part_size_ = ::infinity::ReadBufAdv<SizeT>(buf);
    return ret;
}

PersistenceManager::PersistenceManager(const String &workspace, const String &data_dir, SizeT object_size_limit, bool local_storage)
    : workspace_(workspace), local_data_dir_(data_dir), object_size_limit_(object_size_limit) {
    if (local_storage) {
        objects_ = MakeUnique<ObjectStatAccessor_LocalStorage>();
    } else {
        UnrecoverableError("Remote storage is not supported yet.");
    }
    current_object_key_ = ObjCreate();
    current_object_size_ = 0;
    current_object_parts_ = 0;
    current_object_ref_count_ = 0;

    if (local_data_dir_.empty() || local_data_dir_.back() != '/') {
        local_data_dir_ += '/';
    }

    if (!VirtualStore::Exists(workspace_)) {
        VirtualStore::MakeDirectory(workspace_);
    }
    String read_path_empty = GetObjPath(ObjAddr::KeyEmpty);
    VirtualStore::Truncate(read_path_empty, 0);
}

PersistenceManager::~PersistenceManager() = default;

PersistWriteResult PersistenceManager::Persist(const String &file_path, const String &tmp_file_path, bool try_compose) {
    PersistWriteResult result;

    std::error_code ec;
    fs::path src_fp = tmp_file_path;

    String local_path = RemovePrefix(file_path);
    if (local_path.empty()) {
        String error_message = fmt::format("Failed to find local path of {}", local_path);
        UnrecoverableError(error_message);
    }
    {
        // Cleanup the file if it already exists in the local_path_obj_
        std::lock_guard<std::mutex> lock(mtx_);
        auto it = local_path_obj_.find(local_path);
        if (it != local_path_obj_.end()) {
            CleanupNoLock(it->second, result.persist_keys_, result.drop_keys_, result.drop_from_remote_keys_);
            LOG_TRACE(fmt::format("Persist deleted mapping from local path {} to ObjAddr({}, {}, {})",
                                  local_path,
                                  it->second.obj_key_,
                                  it->second.part_offset_,
                                  it->second.part_size_));
        }
    }

    SizeT src_size = fs::file_size(src_fp, ec);
    if (ec) {
        String error_message = fmt::format("Failed to get file size of {}.", file_path);
        UnrecoverableError(error_message);
    }
    if (src_size == 0) {
        String error_message = fmt::format("Persist empty local path {}.", file_path);
        LOG_WARN(error_message);
        ObjAddr obj_addr(ObjAddr::KeyEmpty, 0, 0);
        fs::remove(tmp_file_path, ec);
        if (ec) {
            String error_message = fmt::format("Failed to remove {}.", tmp_file_path);
            UnrecoverableError(error_message);
        }
        std::lock_guard<std::mutex> lock(mtx_);
        local_path_obj_[local_path] = obj_addr;
        result.persist_keys_.push_back(ObjAddr::KeyEmpty);
        result.obj_addr_ = obj_addr;
        return result;
    } else if (!try_compose || src_size >= object_size_limit_) {
        String obj_key = ObjCreate();
        fs::path dst_fp = workspace_;
        dst_fp.append(obj_key);
        fs::rename(src_fp, dst_fp, ec);
        if (ec) {
            String error_message = fmt::format("Failed to rename {} to {}.", src_fp.string(), dst_fp.string());
            UnrecoverableError(error_message);
        }
        ObjAddr obj_addr(obj_key, 0, src_size);
        std::lock_guard<std::mutex> lock(mtx_);
        objects_->PutNew(obj_key, ObjStat(src_size, 1, 0), result.drop_keys_);
        LOG_TRACE(fmt::format("Persist added dedicated object {}", obj_key));

        local_path_obj_[local_path] = obj_addr;
        LOG_TRACE(fmt::format("Persist local path {} to dedicated ObjAddr ({}, {}, {})",
                              local_path,
                              obj_addr.obj_key_,
                              obj_addr.part_offset_,
                              obj_addr.part_size_));
        result.persist_keys_.push_back(obj_key);
        result.obj_addr_ = obj_addr;
        return result;
    } else {
        std::lock_guard<std::mutex> lock(mtx_);
        if (int(src_size) > CurrentObjRoomNoLock()) {
            CurrentObjFinalizeNoLock(result.persist_keys_, result.drop_keys_);
        }
        ObjAddr obj_addr(current_object_key_, current_object_size_, src_size);
        CurrentObjAppendNoLock(tmp_file_path, src_size);
        fs::remove(tmp_file_path, ec);
        if (ec) {
            String error_message = fmt::format("Failed to remove {}.", tmp_file_path);
            UnrecoverableError(error_message);
        }

        local_path_obj_[local_path] = obj_addr;
        LOG_TRACE(fmt::format("Persist local path {} to composed ObjAddr ({}, {}, {})",
                              local_path,
                              obj_addr.obj_key_,
                              obj_addr.part_offset_,
                              obj_addr.part_size_));
        result.obj_addr_ = obj_addr;
        return result;
    }
}

// TODO:
// - Upload the finalized object to object store in background.
PersistWriteResult PersistenceManager::CurrentObjFinalize(bool validate) {
    PersistWriteResult result;
    std::lock_guard<std::mutex> lock(mtx_);
    CurrentObjFinalizeNoLock(result.persist_keys_, result.drop_keys_);

    if (validate) {
        CheckValid();
    }

    return result;
}

void PersistenceManager::CheckValid() {
    for (auto &[local_path, obj_addr] : local_path_obj_) {
        ObjStat *obj_stat = objects_->GetNoCount(obj_addr.obj_key_);
        if (obj_stat == nullptr) {
            String error_message = fmt::format("CurrentObjFinalize Failed to find object for local path {}", local_path);
            LOG_ERROR(error_message);
        }
    }
    objects_->CheckValid(current_object_size_);
}

void PersistenceManager::CurrentObjFinalizeNoLock(Vector<String> &persist_keys, Vector<String> &drop_keys) {
    if (current_object_size_ > 0) {
        persist_keys.push_back(current_object_key_);
        if (current_object_parts_ > 1) {
            // Add footer to composed object -- format version 1
            fs::path dst_fp = workspace_;
            dst_fp.append(current_object_key_);
            std::ofstream outFile(dst_fp, std::ios::app);
            if (!outFile.is_open()) {
                String error_message = fmt::format("Failed to open file {}.", dst_fp.string());
                UnrecoverableError(error_message);
            }
            const u32 compose_format = 1;
            outFile.write((char *)&compose_format, sizeof(u32));
            outFile.close();
        }

        objects_->PutNew(current_object_key_, ObjStat(current_object_size_, current_object_parts_, current_object_ref_count_), drop_keys);
        LOG_TRACE(fmt::format("CurrentObjFinalizeNoLock added composed object {}", current_object_key_));
        current_object_key_ = ObjCreate();
        current_object_size_ = 0;
        current_object_parts_ = 0;
        current_object_ref_count_ = 0;
    } else {
        LOG_TRACE(fmt::format("CurrentObjFinalizeNoLock added empty object {}", current_object_key_));
    }
}

PersistReadResult PersistenceManager::GetObjCache(const String &file_path) {
    PersistReadResult result;

    String local_path = RemovePrefix(file_path);
    if (local_path.empty()) {
        String error_message = fmt::format("Failed to find local path of {}", local_path);
        UnrecoverableError(error_message);
    }

    std::lock_guard<std::mutex> lock(mtx_);
    auto it = local_path_obj_.find(local_path);
    if (it == local_path_obj_.end()) {
        String error_message = fmt::format("GetObjCache Failed to find object for local path {}", local_path);
        LOG_WARN(error_message);
        result.cached_ = true;
        return result;
    }
    result.obj_addr_ = it->second;
    if (it->second.part_size_ == 0) {
        LOG_TRACE(fmt::format("GetObjCache empty object {} for local path {}", it->second.obj_key_, local_path));
        if (it->second.obj_key_ != ObjAddr::KeyEmpty) {
            String error_message = fmt::format("GetObjCache object {} is empty", it->second.obj_key_);
            UnrecoverableError(error_message);
        }
        result.cached_ = true;
    } else if (ObjStat *obj_stat = objects_->Get(it->second.obj_key_); obj_stat != nullptr) {
        LOG_TRACE(fmt::format("GetObjCache object {} ref count {}", it->second.obj_key_, obj_stat->ref_count_));
        String read_path = GetObjPath(result.obj_addr_.obj_key_);
<<<<<<< HEAD
        if(!VirtualStore::Exists(read_path)){
=======
        if (!VirtualStore::Exists(read_path)) {
>>>>>>> 426f6cf5
            obj_stat->cached_ = false;
            result.cached_ = false;
            result.obj_stat_ = obj_stat;
        } else {
            result.cached_ = true;
        }
    } else {
        if (it->second.obj_key_ != current_object_key_) {
            String error_message = fmt::format("GetObjCache object {} not found", it->second.obj_key_);
            UnrecoverableError(error_message);
        }
        current_object_ref_count_++;
        LOG_TRACE(fmt::format("GetObjCache current object {} ref count {}", it->second.obj_key_, current_object_ref_count_));
        result.cached_ = true;
    }
    return result;
}

Tuple<SizeT, Status> PersistenceManager::GetFileSize(const String &file_path) {
    PersistReadResult result;

    String local_path = RemovePrefix(file_path);
    if (local_path.empty()) {
        String error_message = fmt::format("Failed to find local path of {}", local_path);
        UnrecoverableError(error_message);
    }

    std::lock_guard<std::mutex> lock(mtx_);
    auto it = local_path_obj_.find(local_path);
    if (it == local_path_obj_.end()) {
        return {0, Status::NotFound(fmt::format("Can't find {}", local_path))};
    }

    return {it->second.part_size_, Status::OK()};
}

ObjAddr PersistenceManager::GetObjCacheWithoutCnt(const String &local_path) {
    String lock_path = RemovePrefix(local_path);
    if (lock_path.empty()) {
        String error_message = fmt::format("Failed to find local path of {}", local_path);
        UnrecoverableError(error_message);
    }

    std::lock_guard<std::mutex> lock(mtx_);
    auto it = local_path_obj_.find(lock_path);
    if (it == local_path_obj_.end()) {
        String error_message = fmt::format("GetObjCacheWithoutCnt Failed to find object for local path {}", lock_path);
        LOG_WARN(error_message);
        return ObjAddr();
    }
    return it->second;
}

PersistWriteResult PersistenceManager::PutObjCache(const String &file_path) {
    PersistWriteResult result;
    String local_path = RemovePrefix(file_path);
    if (local_path.empty()) {
        String error_message = fmt::format("Failed to find file path of {}", file_path);
        UnrecoverableError(error_message);
    }

    std::lock_guard<std::mutex> lock(mtx_);
    auto it = local_path_obj_.find(local_path);
    if (it == local_path_obj_.end()) {
        String error_message = fmt::format("Failed to find file_path: {} stored object", local_path);
        UnrecoverableError(error_message);
    }
    if (it->second.part_size_ == 0) {
        LOG_TRACE(fmt::format("PutObjCache empty object {} for local path {}", it->second.obj_key_, local_path));
        return result;
    }
    ObjStat *obj_stat = objects_->Release(it->second.obj_key_, result.drop_keys_);
    if (obj_stat == nullptr) {
        if (it->second.obj_key_ != current_object_key_) {
            UnrecoverableError(fmt::format("PutObjCache object {} not found", it->second.obj_key_));
        }
        if (current_object_ref_count_ <= 0) {
            UnrecoverableError(fmt::format("PutObjCache object {} ref count is {}", it->second.obj_key_, current_object_ref_count_));
        }
        current_object_ref_count_--;
        LOG_TRACE(fmt::format("PutObjCache current object {} ref count {}", it->second.obj_key_, current_object_ref_count_));
        return result;
    }
    LOG_TRACE(fmt::format("PutObjCache object {} ref count {}", it->second.obj_key_, obj_stat->ref_count_));
    return result;
}

String PersistenceManager::ObjCreate() { return UUID().to_string(); }

int PersistenceManager::CurrentObjRoomNoLock() { return int(object_size_limit_) - int(current_object_size_); }

void PersistenceManager::CurrentObjAppendNoLock(const String &tmp_file_path, SizeT file_size) {
    fs::path src_fp = tmp_file_path;
    fs::path dst_fp = Path(workspace_) / current_object_key_;
    std::ifstream srcFile(src_fp, std::ios::binary);
    if (!srcFile.is_open()) {
        String error_message = fmt::format("Failed to open source file {}", tmp_file_path);
        UnrecoverableError(error_message);
    }
    std::ofstream dstFile(dst_fp, std::ios::binary | std::ios::app);
    if (!dstFile.is_open()) {
        String error_message = fmt::format("Failed to open destination file {} {}", strerror(errno), dst_fp.string());
        UnrecoverableError(error_message);
    }
    char buffer[BUFFER_SIZE];
    while (srcFile.read(buffer, BUFFER_SIZE)) {
        dstFile.write(buffer, srcFile.gcount());
    }
    dstFile.write(buffer, srcFile.gcount());
    srcFile.close();
    current_object_size_ += file_size;
    current_object_parts_++;
    if (current_object_size_ >= object_size_limit_) {
        UnrecoverableError(
            fmt::format("CurrentObjAppendNoLock object {} size {} exceeds limit {}", current_object_key_, current_object_size_, object_size_limit_));
    }
    dstFile.close();
}

void PersistenceManager::CleanupNoLock(const ObjAddr &object_addr,
                                       Vector<String> &persist_keys,
                                       Vector<String> &drop_keys,
                                       Vector<String> &drop_from_remote_keys,
                                       bool check_ref_count) {
    ObjStat *obj_stat = objects_->GetNoCount(object_addr.obj_key_);
    if (obj_stat == nullptr) {
        if (object_addr.obj_key_ == ObjAddr::KeyEmpty) {
            assert(object_addr.part_size_ == 0);
            return;
        } else if (object_addr.obj_key_ == current_object_key_) {
            CurrentObjFinalizeNoLock(persist_keys, drop_keys);
            obj_stat = objects_->GetNoCount(object_addr.obj_key_);
            assert(obj_stat != nullptr);
        } else {
            String error_message = fmt::format("CleanupNoLock Failed to find object {}", object_addr.obj_key_);
            UnrecoverableError(error_message);
            return;
        }
    }
    if (check_ref_count) {
        if (obj_stat->ref_count_ > 0) {
            String error_message = fmt::format("CleanupNoLock object {} ref count is {}", object_addr.obj_key_, obj_stat->ref_count_);
            UnrecoverableError(error_message);
        }
    }
    Range orig_range(object_addr.part_offset_, object_addr.part_offset_ + object_addr.part_size_);
    Range range(orig_range);
    auto inst_it = obj_stat->deleted_ranges_.lower_bound(range);

    if (inst_it != obj_stat->deleted_ranges_.begin()) {
        auto inst_it_prev = std::prev(inst_it);
        if (inst_it_prev->Cover(orig_range)) {
            // Check duplication. Cleanup could delete a local file multiple times.
            String error_message = fmt::format("CleanupNoLock delete [{}, {}) more than once", range.start_, range.end_);
            LOG_WARN(error_message);
            return;
        } else if (inst_it_prev->Intersect(orig_range)) {
            // Check intersection with prev range
            String error_message = fmt::format("ObjAddr {} range to delete [{}, {}) intersects with prev one [{}, {})",
                                               object_addr.obj_key_,
                                               orig_range.start_,
                                               orig_range.end_,
                                               inst_it_prev->start_,
                                               inst_it_prev->end_);
            UnrecoverableError(error_message);
        } else if (orig_range.start_ == inst_it_prev->end_) {
            // Try merge with prev range
            range.start_ = inst_it_prev->start_;
            inst_it = obj_stat->deleted_ranges_.erase(inst_it_prev);
        }
    }

    if (inst_it != obj_stat->deleted_ranges_.end()) {
        if (inst_it->Cover(orig_range)) {
            // Check duplication. Cleanup could delete a local file multiple times.
            String error_message = fmt::format("CleanupNoLock delete [{}, {}) more than once", orig_range.start_, orig_range.end_);
            LOG_WARN(error_message);
            return;
        } else if (inst_it->Intersect(orig_range)) {
            // Check intersection with next range
            String error_message = fmt::format("ObjAddr {} range to delete [{}, {}) intersects with next one [{}, {})",
                                               object_addr.obj_key_,
                                               orig_range.start_,
                                               orig_range.end_,
                                               inst_it->start_,
                                               inst_it->end_);
            UnrecoverableError(error_message);
        } else if (orig_range.end_ == inst_it->start_) {
            // Try merge with next range
            range.end_ = inst_it->end_;
            obj_stat->deleted_ranges_.erase(inst_it);
        }
    }

    auto [_, ok] = obj_stat->deleted_ranges_.insert(range);
    if (!ok) {
        String error_message = fmt::format("Failed to delete ObjAddr {} range [{}, {})", object_addr.obj_key_, range.start_, range.end_);
        UnrecoverableError(error_message);
    }

    LOG_TRACE(fmt::format("Deleted object {} range [{}, {})", object_addr.obj_key_, orig_range.start_, orig_range.end_));
    if (range.start_ == 0 && range.end_ == obj_stat->obj_size_ && object_addr.obj_key_ != current_object_key_) {
        if (object_addr.obj_key_.empty()) {
            String error_message = fmt::format("Failed to find object key");
            UnrecoverableError(error_message);
        }
        drop_from_remote_keys.emplace_back(object_addr.obj_key_);
        objects_->Invalidate(object_addr.obj_key_);
        LOG_TRACE(fmt::format("Deleted object {}", object_addr.obj_key_));
    }
}

ObjStat PersistenceManager::GetObjStatByObjAddr(const ObjAddr &obj_addr) {
    std::lock_guard<std::mutex> lock(mtx_);
    ObjStat *obj_stat = objects_->GetNoCount(obj_addr.obj_key_);
    if (obj_stat == nullptr) {
        return ObjStat();
    }
    return *obj_stat;
}

void PersistenceManager::SaveLocalPath(const String &file_path, const ObjAddr &object_addr) {
    String local_path = RemovePrefix(file_path);
    if (local_path.empty()) {
        String error_message = fmt::format("Failed to find local path of {}", local_path);
        UnrecoverableError(error_message);
    }

    std::lock_guard<std::mutex> lock(mtx_);
    auto it = local_path_obj_.find(local_path);
    if (it != local_path_obj_.end()) {
        it->second = object_addr;
        LOG_TRACE(fmt::format("SaveLocalPath updated local path {} to ObjAddr({}, {}, {})",
                              local_path,
                              object_addr.obj_key_,
                              object_addr.part_offset_,
                              object_addr.part_size_));
    } else {
        local_path_obj_.emplace(local_path, object_addr);
        LOG_TRACE(fmt::format("SaveLocalPath added local path {} to ObjAddr({}, {}, {})",
                              local_path,
                              object_addr.obj_key_,
                              object_addr.part_offset_,
                              object_addr.part_size_));
    }
}

void PersistenceManager::SaveObjStat(const ObjAddr &obj_addr, const ObjStat &obj_stat) {
    std::lock_guard<std::mutex> lock(mtx_);
    objects_->PutNoCount(obj_addr.obj_key_, obj_stat);
}

String PersistenceManager::RemovePrefix(const String &path) {
    if (path.starts_with(local_data_dir_)) {
        return path.substr(local_data_dir_.length());
    } else if (!path.starts_with("/")) {
        return path;
    }
    return "";
}

PersistWriteResult PersistenceManager::Cleanup(const String &file_path) {
    PersistWriteResult result;

    String local_path = RemovePrefix(file_path);
    if (local_path.empty()) {
        String error_message = fmt::format("Failed to find local path of {}", local_path);
        UnrecoverableError(error_message);
    }

    std::lock_guard<std::mutex> lock(mtx_);
    auto it = local_path_obj_.find(local_path);
    if (it == local_path_obj_.end()) {
        String error_message = fmt::format("Failed to find object for local path {}", local_path);
        LOG_WARN(error_message);
        return result;
    }
    CleanupNoLock(it->second, result.persist_keys_, result.drop_keys_, result.drop_from_remote_keys_, true);
    LOG_TRACE(fmt::format("Deleted mapping from local path {} to ObjAddr({}, {}, {})",
                          local_path,
                          it->second.obj_key_,
                          it->second.part_offset_,
                          it->second.part_size_));
    local_path_obj_.erase(it);
    return result;
}

nlohmann::json PersistenceManager::Serialize() {
    std::lock_guard<std::mutex> lock(mtx_);
    nlohmann::json json_obj;
    json_obj["objects"] = objects_->Serialize();
    json_obj["obj_addr_size"] = local_path_obj_.size();
    json_obj["obj_addr_array"] = nlohmann::json::array();
    for (auto &[path, obj_addr] : local_path_obj_) {
        nlohmann::json pair;
        pair["local_path"] = path;
        pair["obj_addr"] = obj_addr.Serialize();
        json_obj["obj_addr_array"].emplace_back(pair);
    }
    return json_obj;
}

void PersistenceManager::Deserialize(const nlohmann::json &obj) {
    std::lock_guard<std::mutex> lock(mtx_);
    objects_->Deserialize(obj["objects"]);
    SizeT len = 0;
    if (obj.contains("obj_addr_size")) {
        len = obj["obj_addr_size"];
    }
    for (SizeT i = 0; i < len; ++i) {
        auto &json_pair = obj["obj_addr_array"][i];
        String path = json_pair["local_path"];
        ObjAddr obj_addr;
        obj_addr.Deserialize(json_pair["obj_addr"]);
        local_path_obj_.emplace(path, obj_addr);
        LOG_TRACE(fmt::format("Deserialize added local path {}", path));
    }
}

HashMap<String, ObjStat> PersistenceManager::GetAllObjects() const {
    std::lock_guard<std::mutex> lock(mtx_);
    return objects_->GetAllObjects();
}

HashMap<String, ObjAddr> PersistenceManager::GetAllFiles() const {
    std::lock_guard<std::mutex> lock(mtx_);
    return local_path_obj_;
}

void AddrSerializer::Initialize(PersistenceManager *persistence_manager, const Vector<String> &path) {
    if (persistence_manager == nullptr) {
        return; // not use persistence manager
    }
    if (!paths_.empty()) {
        UnrecoverableError("AddrSerializer has been initialized");
    }
    for (const String &path : path) {
        paths_.push_back(path);
        ObjAddr obj_addr = persistence_manager->GetObjCacheWithoutCnt(path);
        obj_addrs_.push_back(obj_addr);
        if (!obj_addr.Valid()) {
            // In ImportWal, version file is not flushed here, set before write wal
            ObjStat invalid_stat;
            obj_stats_.push_back(invalid_stat);
        } else {
            ObjStat obj_stat = persistence_manager->GetObjStatByObjAddr(obj_addr);
            obj_stats_.push_back(obj_stat);
        }
    }
}

void AddrSerializer::InitializeValid(PersistenceManager *persistence_manager) {
    if (persistence_manager == nullptr) {
        return; // not use persistence manager
    }
    for (SizeT i = 0; i < paths_.size(); ++i) {
        if (obj_addrs_[i].Valid()) {
            continue;
        }

        ObjAddr obj_addr = persistence_manager->GetObjCacheWithoutCnt(paths_[i]);

        obj_addrs_[i] = obj_addr;
        if (!obj_addr.Valid()) {
            UnrecoverableError(fmt::format("Invalid object address for path {}", paths_[i]));
        } else {
            ObjStat obj_stat = persistence_manager->GetObjStatByObjAddr(obj_addr);
            obj_stats_[i] = obj_stat;
        }
    }
}

SizeT AddrSerializer::GetSizeInBytes() const {
    SizeT size = sizeof(SizeT);
    for (SizeT i = 0; i < paths_.size(); ++i) {
        size += sizeof(i32) + paths_[i].size();
        size += obj_addrs_[i].GetSizeInBytes();
        size += obj_stats_[i].GetSizeInBytes();
    }
    return size;
}

void AddrSerializer::WriteBufAdv(char *&buf) const {
    ::infinity::WriteBufAdv(buf, paths_.size());
    for (SizeT i = 0; i < paths_.size(); ++i) {
        ::infinity::WriteBufAdv(buf, paths_[i]);
        if (!obj_addrs_[i].Valid()) {
            UnrecoverableError(fmt::format("Invalid object address for path {}", paths_[i]));
        }
        obj_addrs_[i].WriteBufAdv(buf);
        obj_stats_[i].WriteBufAdv(buf);
    }
}

Vector<String> AddrSerializer::ReadBufAdv(const char *&ptr) {
    SizeT path_count = ::infinity::ReadBufAdv<SizeT>(ptr);
    for (SizeT i = 0; i < path_count; ++i) {
        paths_.push_back(::infinity::ReadBufAdv<String>(ptr));
        obj_addrs_.push_back(ObjAddr::ReadBufAdv(ptr));
        obj_stats_.push_back(ObjStat::ReadBufAdv(ptr));
    }
    return paths_;
}

void AddrSerializer::AddToPersistenceManager(PersistenceManager *persistence_manager) const {
    if (persistence_manager == nullptr) {
        return;
    }
    for (SizeT i = 0; i < paths_.size(); ++i) {
        if (!obj_addrs_[i].Valid()) {
            UnrecoverableError(fmt::format("Invalid object address for path {}", paths_[i]));
        }
        LOG_TRACE(fmt::format("Add path {} to persistence manager", paths_[i]));
        persistence_manager->SaveLocalPath(paths_[i], obj_addrs_[i]);
        persistence_manager->SaveObjStat(obj_addrs_[i], obj_stats_[i]);
    }
}

} // namespace infinity<|MERGE_RESOLUTION|>--- conflicted
+++ resolved
@@ -257,11 +257,7 @@
     } else if (ObjStat *obj_stat = objects_->Get(it->second.obj_key_); obj_stat != nullptr) {
         LOG_TRACE(fmt::format("GetObjCache object {} ref count {}", it->second.obj_key_, obj_stat->ref_count_));
         String read_path = GetObjPath(result.obj_addr_.obj_key_);
-<<<<<<< HEAD
-        if(!VirtualStore::Exists(read_path)){
-=======
         if (!VirtualStore::Exists(read_path)) {
->>>>>>> 426f6cf5
             obj_stat->cached_ = false;
             result.cached_ = false;
             result.obj_stat_ = obj_stat;
