// Copyright(C) 2024 InfiniFlow, Inc. All rights reserved.
//
// Licensed under the Apache License, Version 2.0 (the "License");
// you may not use this file except in compliance with the License.
// You may obtain a copy of the License at
//
//     https://www.apache.org/licenses/LICENSE-2.0
//
// Unless required by applicable law or agreed to in writing, software
// distributed under the License is distributed on an "AS IS" BASIS,
// WITHOUT WARRANTIES OR CONDITIONS OF ANY KIND, either express or implied.
// See the License for the specific language governing permissions and
// limitations under the License.

module;

module infinity_core:obj_status.impl;

import :obj_status;
import :status;
import :logger;

import std;
import third_party;

import serialize;

namespace infinity {

<<<<<<< HEAD
nlohmann::json ObjStat::Serialize() const {
    nlohmann::json obj;
    obj["obj_size"] = obj_size_;
    obj["parts"] = parts_;
    obj["deleted_ranges"] = nlohmann::json::array();
    for (const auto &[start_, end_] : deleted_ranges_) {
        nlohmann::json range_obj;
        range_obj["start"] = start_;
        range_obj["end"] = end_;
        obj["deleted_ranges"].emplace_back(range_obj);
    }
    return obj;
}
=======
// nlohmann::json ObjStat::Serialize() const {
//     nlohmann::json obj;
//     obj["obj_size"] = obj_size_;
//     obj["parts"] = parts_;
//     obj["deleted_ranges"] = nlohmann::json::array();
//     for (auto &range : deleted_ranges_) {
//         nlohmann::json range_obj;
//         range_obj["start"] = range.start_;
//         range_obj["end"] = range.end_;
//         obj["deleted_ranges"].emplace_back(range_obj);
//     }
//     return obj;
// }
>>>>>>> 2875eb02

std::string ObjStat::ToString() const {
    nlohmann::json obj;
    obj["obj_size"] = obj_size_;
    obj["parts"] = parts_;
    obj["deleted_ranges"] = nlohmann::json::array();
    for (const auto &[start_, end_] : deleted_ranges_) {
        nlohmann::json range_obj;
        range_obj["start"] = start_;
        range_obj["end"] = end_;
        obj["deleted_ranges"].emplace_back(range_obj);
    }
    return obj.dump();
}

void ObjStat::Deserialize(std::string_view str) {
    simdjson::padded_string obj_json(str);
    simdjson::parser parser;
    simdjson::document doc = parser.iterate(obj_json);
    ref_count_ = 0;
    obj_size_ = doc["obj_size"];
    parts_ = doc["parts"];
    if (simdjson::array array; doc["deleted_ranges"].get(array) == simdjson::SUCCESS) {
        size_t start = 0;
        size_t end = 0;
        for (auto range_obj : array) {
            if (auto item = range_obj["start"]; item.error() == simdjson::SUCCESS) {
                start = item.get<size_t>();
            }
            if (auto item = range_obj["end"]; item.error() == simdjson::SUCCESS) {
                end = item.get<size_t>();
            }
            deleted_ranges_.emplace(Range{.start_ = start, .end_ = end});
        }
    }
}

<<<<<<< HEAD
size_t ObjStat::GetSizeInBytes() const {
    size_t size = sizeof(size_t) + sizeof(size_t) + sizeof(size_t);
    size += (sizeof(size_t) + sizeof(size_t)) * deleted_ranges_.size();
    return size;
}

void ObjStat::WriteBufAdv(char *&buf) const {
    ::infinity::WriteBufAdv(buf, obj_size_);
    ::infinity::WriteBufAdv(buf, parts_);
    ::infinity::WriteBufAdv(buf, deleted_ranges_.size());
    for (const auto &[start_, end_] : deleted_ranges_) {
        ::infinity::WriteBufAdv(buf, start_);
        ::infinity::WriteBufAdv(buf, end_);
    }
}

ObjStat ObjStat::ReadBufAdv(const char *&buf) {
    ObjStat ret;
    ret.obj_size_ = ::infinity::ReadBufAdv<size_t>(buf);
    ret.parts_ = ::infinity::ReadBufAdv<size_t>(buf);
    ret.ref_count_ = 0;

    size_t len = ::infinity::ReadBufAdv<size_t>(buf);
    for (size_t i = 0; i < len; ++i) {
        size_t start = ::infinity::ReadBufAdv<size_t>(buf);
        size_t end = ::infinity::ReadBufAdv<size_t>(buf);
        ret.deleted_ranges_.emplace(Range{.start_ = start, .end_ = end});
    }
    return ret;
}
=======
// size_t ObjStat::GetSizeInBytes() const {
//     size_t size = sizeof(size_t) + sizeof(size_t) + sizeof(size_t);
//     size += (sizeof(size_t) + sizeof(size_t)) * deleted_ranges_.size();
//     return size;
// }
//
// void ObjStat::WriteBufAdv(char *&buf) const {
//     ::infinity::WriteBufAdv(buf, obj_size_);
//     ::infinity::WriteBufAdv(buf, parts_);
//     ::infinity::WriteBufAdv(buf, deleted_ranges_.size());
//     for (auto &range : deleted_ranges_) {
//         ::infinity::WriteBufAdv(buf, range.start_);
//         ::infinity::WriteBufAdv(buf, range.end_);
//     }
// }
//
// ObjStat ObjStat::ReadBufAdv(const char *&buf) {
//     ObjStat ret;
//     ret.obj_size_ = ::infinity::ReadBufAdv<size_t>(buf);
//     ret.parts_ = ::infinity::ReadBufAdv<size_t>(buf);
//     ret.ref_count_ = 0;
//
//     size_t start, end;
//     size_t len = ::infinity::ReadBufAdv<size_t>(buf);
//     for (size_t i = 0; i < len; ++i) {
//         start = ::infinity::ReadBufAdv<size_t>(buf);
//         end = ::infinity::ReadBufAdv<size_t>(buf);
//         ret.deleted_ranges_.emplace(Range{.start_ = start, .end_ = end});
//     }
//     return ret;
// }
>>>>>>> 2875eb02

void ObjStat::CheckValid(const std::string &obj_key, size_t current_object_size) const {
    const std::set<Range> &deleted_ranges = deleted_ranges_;
    if (deleted_ranges.size() >= 2) {
        auto it1 = deleted_ranges.begin();
        auto it2 = std::next(it1);
        while (it2 != deleted_ranges.end()) {
            if (it1->end_ >= it2->start_) {
                LOG_ERROR(fmt::format("CurrentObjFinalize Object {} deleted ranges intersect: [{}, {}), [{}, {})",
                                      obj_key,
                                      it1->start_,
                                      it1->end_,
                                      it2->start_,
                                      it2->end_));
            }
            it1 = it2;
            it2 = std::next(it2);
        }
    } else if (deleted_ranges.size() == 1) {
        auto it1 = deleted_ranges.begin();
        if (it1->start_ == 0 && it1->end_ == current_object_size) {
            LOG_ERROR(fmt::format("CurrentObjFinalize Object {} is fully deleted", obj_key));
        }
    }
}

} // namespace infinity<|MERGE_RESOLUTION|>--- conflicted
+++ resolved
@@ -27,21 +27,6 @@
 
 namespace infinity {
 
-<<<<<<< HEAD
-nlohmann::json ObjStat::Serialize() const {
-    nlohmann::json obj;
-    obj["obj_size"] = obj_size_;
-    obj["parts"] = parts_;
-    obj["deleted_ranges"] = nlohmann::json::array();
-    for (const auto &[start_, end_] : deleted_ranges_) {
-        nlohmann::json range_obj;
-        range_obj["start"] = start_;
-        range_obj["end"] = end_;
-        obj["deleted_ranges"].emplace_back(range_obj);
-    }
-    return obj;
-}
-=======
 // nlohmann::json ObjStat::Serialize() const {
 //     nlohmann::json obj;
 //     obj["obj_size"] = obj_size_;
@@ -55,7 +40,6 @@
 //     }
 //     return obj;
 // }
->>>>>>> 2875eb02
 
 std::string ObjStat::ToString() const {
     nlohmann::json obj;
@@ -93,38 +77,6 @@
     }
 }
 
-<<<<<<< HEAD
-size_t ObjStat::GetSizeInBytes() const {
-    size_t size = sizeof(size_t) + sizeof(size_t) + sizeof(size_t);
-    size += (sizeof(size_t) + sizeof(size_t)) * deleted_ranges_.size();
-    return size;
-}
-
-void ObjStat::WriteBufAdv(char *&buf) const {
-    ::infinity::WriteBufAdv(buf, obj_size_);
-    ::infinity::WriteBufAdv(buf, parts_);
-    ::infinity::WriteBufAdv(buf, deleted_ranges_.size());
-    for (const auto &[start_, end_] : deleted_ranges_) {
-        ::infinity::WriteBufAdv(buf, start_);
-        ::infinity::WriteBufAdv(buf, end_);
-    }
-}
-
-ObjStat ObjStat::ReadBufAdv(const char *&buf) {
-    ObjStat ret;
-    ret.obj_size_ = ::infinity::ReadBufAdv<size_t>(buf);
-    ret.parts_ = ::infinity::ReadBufAdv<size_t>(buf);
-    ret.ref_count_ = 0;
-
-    size_t len = ::infinity::ReadBufAdv<size_t>(buf);
-    for (size_t i = 0; i < len; ++i) {
-        size_t start = ::infinity::ReadBufAdv<size_t>(buf);
-        size_t end = ::infinity::ReadBufAdv<size_t>(buf);
-        ret.deleted_ranges_.emplace(Range{.start_ = start, .end_ = end});
-    }
-    return ret;
-}
-=======
 // size_t ObjStat::GetSizeInBytes() const {
 //     size_t size = sizeof(size_t) + sizeof(size_t) + sizeof(size_t);
 //     size += (sizeof(size_t) + sizeof(size_t)) * deleted_ranges_.size();
@@ -156,7 +108,6 @@
 //     }
 //     return ret;
 // }
->>>>>>> 2875eb02
 
 void ObjStat::CheckValid(const std::string &obj_key, size_t current_object_size) const {
     const std::set<Range> &deleted_ranges = deleted_ranges_;
