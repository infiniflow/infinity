// Copyright(C) 2023 InfiniFlow, Inc. All rights reserved.
//
// Licensed under the Apache License, Version 2.0 (the "License");
// you may not use this file except in compliance with the License.
// You may obtain a copy of the License at
//
//     https://www.apache.org/licenses/LICENSE-2.0
//
// Unless required by applicable law or agreed to in writing, software
// distributed under the License is distributed on an "AS IS" BASIS,
// WITHOUT WARRANTIES OR CONDITIONS OF ANY KIND, either express or implied.
// See the License for the specific language governing permissions and
// limitations under the License.

module;

#include <concepts>
#include <vector>

module secondary_index_data;

import stl;

import default_values;
import index_base;
import file_system;
import file_system_type;
import infinity_exception;
import column_vector;
import third_party;
<<<<<<< HEAD

=======
import catalog;
import segment_iter;
import buffer_manager;
>>>>>>> f8691cd0
import secondary_index_pgm;
import logger;

namespace infinity {

template <typename RawValueType, bool CheckTS, typename KeyType, typename OffsetType>
inline void LoadFromSegmentColumnIterator(OneColumnIterator<RawValueType, CheckTS> &iter,
                                          UniquePtr<Pair<KeyType, OffsetType>[]> &sorted_key_offset_pair,
                                          u32 data_num) {
    u32 cnt = 0;
    while (true) {
        auto pair_opt = iter.Next();
        if (!pair_opt) {
            break;
        }
        if (cnt >= data_num) {
            UnrecoverableError("LoadFromSegmentColumnIterator(): segment row count more than expected");
        }
        auto &[val_ptr, offset] = pair_opt.value(); // val_ptr is const RawValueType * type, offset is SegmentOffset type
        sorted_key_offset_pair[cnt++] = {ConvertToOrderedKeyValue<RawValueType>(*val_ptr), offset};
    }
    if (cnt != data_num) {
        UnrecoverableError("LoadFromSegmentColumnIterator(): segment row count les than expected");
    }
    // finally, sort
    std::sort(sorted_key_offset_pair.get(), sorted_key_offset_pair.get() + data_num);
}

// usage:
//  1. AppendColumnVector(): merge sort, collect all values of the column in the segment
//  2.1. OutputToPart(): copy sorted (key, offset) pairs into several SecondaryIndexDataPart structures.
//  2.2. OutputToHeader(): create PGM index in SecondaryIndexDataHead.
template <typename RawValueType>
class SecondaryIndexDataBuilder final : public SecondaryIndexDataBuilderBase {
public:
    using KeyType = ConvertToOrderedType<RawValueType>;
    using OffsetType = SegmentOffset;
    using KeyOffsetPair = Pair<KeyType, OffsetType>;

    explicit SecondaryIndexDataBuilder(u32 full_data_num, u32 data_num, u32 part_capacity)
        : full_data_num_(full_data_num), data_num_(data_num), output_part_capacity_(part_capacity) {
        output_part_num_ = (full_data_num + output_part_capacity_ - 1) / output_part_capacity_;
        index_key_type_ = GetLogicalType<KeyType>;
        output_offset_type_ = LogicalType::kInteger; // used to store u32 offsets
        sorted_key_offset_pair_ = MakeUniqueForOverwrite<KeyOffsetPair[]>(data_num_);
    }

    ~SecondaryIndexDataBuilder() override final = default;

    void LoadSegmentData(const SegmentEntry *segment_entry,
                         BufferManager *buffer_mgr,
                         ColumnID column_id,
                         TxnTimeStamp begin_ts,
                         bool check_ts) override final {
        static_assert(std::is_same_v<OffsetType, SegmentOffset>, "OffsetType != SegmentOffset, need to fix");
        if (check_ts) {
            OneColumnIterator<RawValueType> iter(segment_entry, buffer_mgr, column_id, begin_ts);
            return LoadFromSegmentColumnIterator(iter, sorted_key_offset_pair_, data_num_);
        } else {
            OneColumnIterator<RawValueType, false> iter(segment_entry, buffer_mgr, column_id, begin_ts);
            return LoadFromSegmentColumnIterator(iter, sorted_key_offset_pair_, data_num_);
        }
    }

    void StartOutput() override final {
        output_row_progress_ = 0;
        output_part_progress_ = 0;
        // initialize sorted_keys_
        sorted_keys_ = MakeUniqueForOverwrite<KeyType[]>(data_num_);
        LOG_TRACE(fmt::format("StartOutput(), output_row_progress_: {}, data_num_: {}.", output_row_progress_, data_num_));
    }

    void EndOutput() override final {
        if (output_row_progress_ != data_num_) {
            UnrecoverableError("EndOutput(): output is not complete: output_row_progress_ != data_num_.");
        }
        if (output_part_progress_ != output_part_num_ + 1) {
            UnrecoverableError("EndOutput(): output is not complete: output_part_progress_ != output_part_num_ + 1.");
        }
        // destroy sorted_keys_
        sorted_keys_.reset();
        LOG_TRACE(fmt::format("EndOutput(), output_row_progress_: {}, data_num_: {}.", output_row_progress_, data_num_));
    }

    void OutputToHeader(SecondaryIndexDataHead *index_head) override final {
        if (output_part_progress_ != output_part_num_) {
            UnrecoverableError(
                "OutputToHeader(): error: output_part_progress_ != output_part_num_, need to call OutputToHeader() after OutputToPart().");
        }
        if (output_row_progress_ != data_num_) {
            UnrecoverableError("OutputToHeader(): error: output_row_progress_ != data_num_, need to call OutputToHeader() after OutputToPart().");
        }
        // 1. metadata
        {
            if (index_head->full_data_num_ != full_data_num_) {
                UnrecoverableError("OutputToHeader(): error: index_head->full_data_num_ != full_data_num_");
            }
            if (index_head->data_num_ != data_num_) {
                UnrecoverableError("OutputToHeader(): error: index_head->data_num_ != data_num_");
            }
            if (index_head->part_capacity_ != output_part_capacity_) {
                UnrecoverableError("OutputToHeader(): error: index_head->part_capacity_ != output_part_capacity_");
            }
            if (index_head->part_num_ != output_part_num_) {
                UnrecoverableError("OutputToHeader(): error: index_head->part_num_ != output_part_num_");
            }
            // type of key and offset
            index_head->data_type_key_ = index_key_type_;
            index_head->data_type_offset_ = output_offset_type_;
        }
        // 2. pgm
        sorted_key_offset_pair_.reset(); // release some memory
        {
            index_head->pgm_index_ = GenerateSecondaryPGMIndex<KeyType>();
            index_head->pgm_index_->BuildIndex(data_num_, sorted_keys_.get());
            LOG_TRACE("OutputToHeader(): Successfully built pgm index.");
        }
        // 3. finish
        ++output_part_progress_;
        // now output_part_progress_ = output_part_num_ + 1
        index_head->loaded_ = true;
        LOG_TRACE(fmt::format("OutputToHeader(), output_row_progress_: {}, data_num_: {}.", output_row_progress_, data_num_));
    }

    void OutputToPart(SecondaryIndexDataPart *index_part) override final {
        if (output_part_progress_ != index_part->part_id_) {
            UnrecoverableError("OutputToPart(): error: unexpected index_part->part_id_ value");
        }
        if (index_part->part_size_ != std::min(output_part_capacity_, data_num_ - output_row_progress_)) {
            auto expect_size = std::min(output_part_capacity_, data_num_ - output_row_progress_);
            if (index_part->part_size_ < expect_size) {
                UnrecoverableError("OutputToPart(): error: index_part->part_size_");
            } else {
                LOG_INFO(fmt::format("OutputToPart(): index_part->part_size_: {}, expect_size: {}. Maybe some rows are deleted.",
                                     index_part->part_size_,
                                     expect_size));
                index_part->part_size_ = expect_size;
            }
        }
        // check empty part
        if (index_part->part_size_ == 0) {
            index_part->loaded_ = true;
            ++output_part_progress_;
            LOG_TRACE(fmt::format("OutputToPart(), output_row_progress_: {}, data_num_: {}.", output_row_progress_, data_num_));
            return;
        }
        // 1. metadata
        {
            index_part->data_type_key_ = index_key_type_;
            index_part->data_type_offset_ = output_offset_type_;
        }
        // 2. raw data
        {
            auto data_type_key = MakeShared<DataType>(index_part->data_type_key_);
            index_part->column_key_ = MakeUnique<ColumnVector>(std::move(data_type_key));
            index_part->column_key_->Initialize();
            auto data_type_offset = MakeShared<DataType>(index_part->data_type_offset_);
            index_part->column_offset_ = MakeUnique<ColumnVector>(data_type_offset);
            index_part->column_offset_->Initialize();
            auto key_ptr = reinterpret_cast<KeyType *>(index_part->column_key_->data());
            auto offset_ptr = reinterpret_cast<OffsetType *>(index_part->column_offset_->data());
            static_assert(sizeof(IntegerT) == sizeof(OffsetType), "sizeof(IntegerT) != sizeof(u32), cannot use IntegerT as offset type");
            for (u32 i = 0; i < index_part->part_size_; ++i) {
                auto [key, offset] = sorted_key_offset_pair_[output_row_progress_ + i];
                key_ptr[i] = key;
                offset_ptr[i] = offset; // store u32 into IntegerT ColumnVector
            }
            // copy to sorted_keys_
            // used in OutputToHeader()
            std::copy(key_ptr, key_ptr + index_part->part_size_, sorted_keys_.get() + output_row_progress_);
            // finalize
            index_part->column_key_->Finalize(index_part->part_size_);
            index_part->column_offset_->Finalize(index_part->part_size_);
        }
        // 3. finish
        index_part->loaded_ = true;
        output_row_progress_ += index_part->part_size_;
        ++output_part_progress_;
        LOG_TRACE(fmt::format("OutputToPart(), output_row_progress_: {}, data_num_: {}.", output_row_progress_, data_num_));
    }

private:
    const u32 full_data_num_{};                          // number of rows in the segment, include those deleted
    const u32 data_num_{};                               // number of rows in the segment, except those deleted
    LogicalType index_key_type_ = LogicalType::kInvalid; // type of ordered keys stored in the raw index
    UniquePtr<KeyOffsetPair[]> sorted_key_offset_pair_;  // size: data_num_. Will be destroyed in OutputToHeader().
private:
    // record output progress
    u32 output_part_capacity_{};                             // number of rows in each full output part
    u32 output_part_num_{};                                  // number of output parts
    u32 output_row_progress_{};                              // record output progress
    u32 output_part_progress_{};                             // record output progress
    LogicalType output_offset_type_ = LogicalType::kInvalid; // type of offset stored in the output part
    UniquePtr<KeyType[]> sorted_keys_;                       // for pgm. Will be created in StartOutput().
};

UniquePtr<SecondaryIndexDataBuilderBase>
GetSecondaryIndexDataBuilder(const SharedPtr<DataType> &data_type, u32 full_data_num, u32 data_num, u32 part_capacity) {
    if (!(data_type->CanBuildSecondaryIndex())) {
        UnrecoverableError(fmt::format("Cannot build secondary index on data type: {}", data_type->ToString()));
        return {};
    }
    switch (data_type->type()) {
        case LogicalType::kTinyInt: {
            return MakeUnique<SecondaryIndexDataBuilder<TinyIntT>>(full_data_num, data_num, part_capacity);
        }
        case LogicalType::kSmallInt: {
            return MakeUnique<SecondaryIndexDataBuilder<SmallIntT>>(full_data_num, data_num, part_capacity);
        }
        case LogicalType::kInteger: {
            return MakeUnique<SecondaryIndexDataBuilder<IntegerT>>(full_data_num, data_num, part_capacity);
        }
        case LogicalType::kBigInt: {
            return MakeUnique<SecondaryIndexDataBuilder<BigIntT>>(full_data_num, data_num, part_capacity);
        }
        case LogicalType::kFloat: {
            return MakeUnique<SecondaryIndexDataBuilder<FloatT>>(full_data_num, data_num, part_capacity);
        }
        case LogicalType::kDouble: {
            return MakeUnique<SecondaryIndexDataBuilder<DoubleT>>(full_data_num, data_num, part_capacity);
        }
        case LogicalType::kDate: {
            return MakeUnique<SecondaryIndexDataBuilder<DateT>>(full_data_num, data_num, part_capacity);
        }
        case LogicalType::kTime: {
            return MakeUnique<SecondaryIndexDataBuilder<TimeT>>(full_data_num, data_num, part_capacity);
        }
        case LogicalType::kDateTime: {
            return MakeUnique<SecondaryIndexDataBuilder<DateTimeT>>(full_data_num, data_num, part_capacity);
        }
        case LogicalType::kTimestamp: {
            return MakeUnique<SecondaryIndexDataBuilder<TimestampT>>(full_data_num, data_num, part_capacity);
        }
        default: {
            UnrecoverableError(fmt::format("Need to add secondary index support for data type: {}", data_type->ToString()));
            return {};
        }
    }
}

void SecondaryIndexDataHead::SaveIndexInner(FileHandler &file_handler) const {
    if (!loaded_) {
        UnrecoverableError("SaveIndexInner(): error: SecondaryIndexDataHead is not loaded");
    }
    file_handler.Write(&part_capacity_, sizeof(part_capacity_));
    file_handler.Write(&part_num_, sizeof(part_num_));
    file_handler.Write(&full_data_num_, sizeof(full_data_num_));
    file_handler.Write(&data_num_, sizeof(data_num_));
    file_handler.Write(&data_type_raw_, sizeof(data_type_raw_));
    file_handler.Write(&data_type_key_, sizeof(data_type_key_));
    file_handler.Write(&data_type_offset_, sizeof(data_type_offset_));
    // pgm
    pgm_index_->SaveIndex(file_handler);
    LOG_TRACE("SaveIndexInner() done.");
}

void SecondaryIndexDataHead::ReadIndexInner(FileHandler &file_handler) {
    if (loaded_) {
        UnrecoverableError("SecondaryIndexDataHead is already loaded");
    }
    file_handler.Read(&part_capacity_, sizeof(part_capacity_));
    file_handler.Read(&part_num_, sizeof(part_num_));
    file_handler.Read(&full_data_num_, sizeof(full_data_num_));
    file_handler.Read(&data_num_, sizeof(data_num_));
    file_handler.Read(&data_type_raw_, sizeof(data_type_raw_));
    file_handler.Read(&data_type_key_, sizeof(data_type_key_));
    file_handler.Read(&data_type_offset_, sizeof(data_type_offset_));
    // initialize pgm
    switch (data_type_key_) {
        case LogicalType::kTinyInt: {
            pgm_index_ = GenerateSecondaryPGMIndex<TinyIntT>();
            break;
        }
        case LogicalType::kSmallInt: {
            pgm_index_ = GenerateSecondaryPGMIndex<SmallIntT>();
            break;
        }
        case LogicalType::kInteger: {
            pgm_index_ = GenerateSecondaryPGMIndex<IntegerT>();
            break;
        }
        case LogicalType::kBigInt: {
            pgm_index_ = GenerateSecondaryPGMIndex<BigIntT>();
            break;
        }
        case LogicalType::kFloat: {
            pgm_index_ = GenerateSecondaryPGMIndex<FloatT>();
            break;
        }
        case LogicalType::kDouble: {
            pgm_index_ = GenerateSecondaryPGMIndex<DoubleT>();
            break;
        }
        default: {
            UnrecoverableError(fmt::format("Need to add support for data type: {}", DataType(data_type_key_).ToString()));
        }
    }
    // load pgm
    pgm_index_->LoadIndex(file_handler);
    // update loaded_
    loaded_ = true;
    LOG_TRACE("ReadIndexInner() done.");
}

void SecondaryIndexDataPart::SaveIndexInner(FileHandler &file_handler) const {
    if (!loaded_) {
        UnrecoverableError("SaveIndexInner(): error: SecondaryIndexDataPart is not loaded");
    }
    file_handler.Write(&part_id_, sizeof(part_id_));
    file_handler.Write(&part_size_, sizeof(part_size_));
    if (part_size_ == 0) {
        return;
    }
    file_handler.Write(&data_type_key_, sizeof(data_type_key_));
    file_handler.Write(&data_type_offset_, sizeof(data_type_offset_));
    // key
    if (u32 key_cnt = column_key_->Size(); key_cnt != part_size_) {
        UnrecoverableError("SaveIndexInner(): error: column_key_ size != part_size_.");
    }
    file_handler.Write(column_key_->data(), part_size_ * (column_key_->data_type_size_));
    // offset
    if (u32 offset_cnt = column_offset_->Size(); offset_cnt != part_size_) {
        UnrecoverableError("SaveIndexInner(): error: column_offset_ size != part_size_.");
    }
    file_handler.Write(column_offset_->data(), part_size_ * (column_offset_->data_type_size_));
    LOG_TRACE(fmt::format("SaveIndexInner() done. part_id_: {}.", part_id_));
}

void SecondaryIndexDataPart::ReadIndexInner(FileHandler &file_handler) {
    if (loaded_) {
        UnrecoverableError("SecondaryIndexDataPart is already loaded");
    }
    file_handler.Read(&part_id_, sizeof(part_id_));
    file_handler.Read(&part_size_, sizeof(part_size_));
    if (part_size_ == 0) {
        return;
    }
    // key type
    file_handler.Read(&data_type_key_, sizeof(data_type_key_));
    auto data_type_key = MakeShared<DataType>(data_type_key_);
    // offset type
    file_handler.Read(&data_type_offset_, sizeof(data_type_offset_));
    if (data_type_offset_ != LogicalType::kInteger) {
        UnrecoverableError("ReadIndexInner(): data_type_offset_ != LogicalType::kInteger");
    }
    auto data_type_offset = MakeShared<DataType>(data_type_offset_);
    // key
    column_key_ = MakeUnique<ColumnVector>(std::move(data_type_key));
    column_key_->Initialize();
    file_handler.Read(column_key_->data(), part_size_ * (column_key_->data_type_size_));
    column_key_->Finalize(part_size_);
    // offset
    column_offset_ = MakeUnique<ColumnVector>(std::move(data_type_offset));
    column_offset_->Initialize();
    file_handler.Read(column_offset_->data(), part_size_ * (column_offset_->data_type_size_));
    column_offset_->Finalize(part_size_);
    // update loaded_
    loaded_ = true;
    LOG_TRACE(fmt::format("ReadIndexInner() done. part_id_: {}.", part_id_));
}

} // namespace infinity<|MERGE_RESOLUTION|>--- conflicted
+++ resolved
@@ -28,13 +28,8 @@
 import infinity_exception;
 import column_vector;
 import third_party;
-<<<<<<< HEAD
-
-=======
-import catalog;
 import segment_iter;
 import buffer_manager;
->>>>>>> f8691cd0
 import secondary_index_pgm;
 import logger;
 
