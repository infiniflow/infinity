--- conflicted
+++ resolved
@@ -26,16 +26,12 @@
 import infinity_exception;
 import column_vector;
 import third_party;
-<<<<<<< HEAD
-
-=======
-import catalog;
 import buffer_manager;
->>>>>>> f8691cd0
 import secondary_index_pgm;
 import logical_type;
 import internal_types;
 import data_type;
+import segment_entry;
 
 namespace infinity {
 
