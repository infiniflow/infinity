--- conflicted
+++ resolved
@@ -20,7 +20,6 @@
 
 import :secondary_index_in_mem;
 import :default_values;
-
 import :block_column_iter;
 import :infinity_exception;
 import :secondary_index_data;
@@ -75,37 +74,35 @@
         IncreaseMemoryUsageBase(inserted_rows * MemoryCostOfEachRow());
     }
 
-<<<<<<< HEAD
     void Dump(IndexFileWorker *index_file_worker) const override {
         // std::shared_ptr<SecondaryIndexData> data_ptr;
-        SecondaryIndexData *data_ptr{};
-        index_file_worker->Read(data_ptr);
-
-        std::multimap<KeyType, u32> temp_map;
-        const_cast<RcuMultiMap<KeyType, u32> &>(in_mem_secondary_index_).GetMergedMultiMap(temp_map);
-
-        data_ptr->InsertData(&temp_map);
-        index_file_worker->Write(data_ptr);
-=======
-    void Dump(BufferObj *buffer_obj) const override {
-        BufferHandle handle = buffer_obj->Load();
-
-        // Use template specialization based on CardinalityTag
         if constexpr (std::is_same_v<CardinalityTag, HighCardinalityTag>) {
-            auto data_ptr = static_cast<SecondaryIndexDataBase<HighCardinalityTag> *>(handle.GetDataMut());
+            SecondaryIndexData *data_ptr{};
+            index_file_worker->Read(data_ptr);
+
             std::multimap<KeyType, u32> temp_map;
             const_cast<RcuMultiMap<KeyType, u32> &>(in_mem_secondary_index_).GetMergedMultiMap(temp_map);
+
             data_ptr->InsertData(&temp_map);
+            index_file_worker->Write(data_ptr);
         } else if constexpr (std::is_same_v<CardinalityTag, LowCardinalityTag>) {
-            auto data_ptr = static_cast<SecondaryIndexDataBase<LowCardinalityTag> *>(handle.GetDataMut());
+            // auto data_ptr = static_cast<SecondaryIndexDataBase<LowCardinalityTag> *>(handle.GetDataMut());
+            // std::multimap<KeyType, u32> temp_map;
+            // const_cast<RcuMultiMap<KeyType, u32> &>(in_mem_secondary_index_).GetMergedMultiMap(temp_map);
+            // data_ptr->InsertData(&temp_map);
+            SecondaryIndexDataBase<LowCardinalityTag> *data_ptr{};
+            index_file_worker->Read(data_ptr);
+
             std::multimap<KeyType, u32> temp_map;
             const_cast<RcuMultiMap<KeyType, u32> &>(in_mem_secondary_index_).GetMergedMultiMap(temp_map);
+
             data_ptr->InsertData(&temp_map);
+            index_file_worker->Write(data_ptr);
         } else {
             UnrecoverableError("Unsupported cardinality tag type");
         }
->>>>>>> 0906a0d3
-    }
+    }
+
     std::pair<u32, Bitmask> RangeQuery(const void *input) const override {
         const auto &[segment_row_count, b, e] = *static_cast<const std::tuple<u32, KeyType, KeyType> *>(input);
         return RangeQueryInner(segment_row_count, b, e);
