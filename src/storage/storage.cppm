// Copyright(C) 2023 InfiniFlow, Inc. All rights reserved.
//
// Licensed under the Apache License, Version 2.0 (the "License");
// you may not use this file except in compliance with the License.
// You may obtain a copy of the License at
//
//     https://www.apache.org/licenses/LICENSE-2.0
//
// Unless required by applicable law or agreed to in writing, software
// distributed under the License is distributed on an "AS IS" BASIS,
// WITHOUT WARRANTIES OR CONDITIONS OF ANY KIND, either express or implied.
// See the License for the specific language governing permissions and
// limitations under the License.

export module infinity_core:storage;

import :wal_manager;
import :log_file;
import :status;
import :buffer_manager;
import :config;

namespace infinity {

class ResultCacheManager;
export struct NewCatalog;
class NewTxnManager;
class KVStore;
class KVInstance;
class PeriodicTriggerThread;
class CompactionProcessor;
class DumpIndexProcessor;
class MemIndexAppender;
class BGTaskProcessor;
class BGMemIndexTracer;
class ObjectStorageProcess;
// export class Config;
class PersistenceManager;
class MetaCache;

export enum class ReaderInitPhase {
    kInvalid,
    kPhase1,
    kPhase2,
};

export class Storage {
public:
    explicit Storage(Config *config_ptr);

    ~Storage();

    [[nodiscard]] inline NewCatalog *new_catalog() noexcept { return new_catalog_.get(); }

    [[nodiscard]] inline BufferManager *buffer_manager() noexcept { return buffer_mgr_.get(); }

    [[nodiscard]] inline BGMemIndexTracer *memindex_tracer() noexcept { return memory_index_tracer_.get(); }

    [[nodiscard]] inline NewTxnManager *new_txn_manager() const noexcept { return new_txn_mgr_.get(); }

    [[nodiscard]] inline WalManager *wal_manager() const noexcept { return wal_mgr_.get(); }

    [[nodiscard]] inline PersistenceManager *persistence_manager() noexcept { return persistence_manager_.get(); }

    [[nodiscard]] inline BGTaskProcessor *bg_processor() const noexcept { return bg_processor_.get(); }

    [[nodiscard]] inline ObjectStorageProcess *object_storage_processor() const noexcept { return object_storage_processor_.get(); }

    [[nodiscard]] inline PeriodicTriggerThread *periodic_trigger_thread() const noexcept { return periodic_trigger_thread_.get(); }

    [[nodiscard]] inline CompactionProcessor *compaction_processor() const noexcept { return compact_processor_.get(); }

    [[nodiscard]] inline DumpIndexProcessor *dump_index_processor() const noexcept { return dump_index_processor_.get(); }

    [[nodiscard]] inline MemIndexAppender *mem_index_appender() const noexcept { return mem_index_appender_.get(); }

    std::unique_ptr<KVInstance> KVInstance();

    [[nodiscard]] KVStore *kv_store() const { return kv_store_.get(); }

    [[nodiscard]] MetaCache *meta_cache() const { return meta_cache_.get(); }

    [[nodiscard]] ResultCacheManager *result_cache_manager() const noexcept;

    [[nodiscard]] ResultCacheManager *GetResultCacheManagerPtr() const noexcept;

    StorageMode GetStorageMode() const;
    Status SetStorageMode(StorageMode mode);
    Status AdminToReaderBottom(TxnTimeStamp system_start_ts);

    // Used for admin
    Status InitToAdmin();
    Status UnInitFromAdmin();
    Status AdminToReader();
    Status AdminToWriter();

    // Used for follower and learner
    Status ReaderToAdmin();
    Status ReaderToWriter();
    Status UnInitFromReader();

    // Used for leader and standalone
    Status WriterToAdmin();
    Status WriterToReader();
    Status UnInitFromWriter();

    void AttachCatalog(TxnTimeStamp checkpoint_ts);
    void RecoverMemIndex();

    Config *config() const { return config_ptr_; }
    ReaderInitPhase reader_init_phase() const { return reader_init_phase_; }

    void CreateDefaultDB();

private:
    Config *config_ptr_{};
<<<<<<< HEAD
    UniquePtr<WalManager> wal_mgr_{};
    UniquePtr<ObjectStorageProcess> object_storage_processor_{};
    UniquePtr<PersistenceManager> persistence_manager_{};
    UniquePtr<ResultCacheManager> result_cache_manager_{};
    UniquePtr<BufferManager> buffer_mgr_{};
    UniquePtr<NewCatalog> new_catalog_{};
    UniquePtr<BGMemIndexTracer> memory_index_tracer_{};
    UniquePtr<NewTxnManager> new_txn_mgr_{};
    UniquePtr<BGTaskProcessor> bg_processor_{};
    UniquePtr<CompactionProcessor> compact_processor_{};
    UniquePtr<DumpIndexProcessor> dump_index_processor_{};
    UniquePtr<MemIndexAppender> mem_index_appender_{};
    UniquePtr<PeriodicTriggerThread> periodic_trigger_thread_{};
    UniquePtr<KVStore> kv_store_{};
    UniquePtr<MetaCache> meta_cache_{};
=======
    std::unique_ptr<WalManager> wal_mgr_{};
    std::unique_ptr<ObjectStorageProcess> object_storage_processor_{};
    std::unique_ptr<PersistenceManager> persistence_manager_{};
    std::unique_ptr<ResultCacheManager> result_cache_manager_{};
    std::unique_ptr<BufferManager> buffer_mgr_{};
    std::unique_ptr<NewCatalog> new_catalog_{};
    std::unique_ptr<BGMemIndexTracer> memory_index_tracer_{};
    std::unique_ptr<NewTxnManager> new_txn_mgr_{};
    std::unique_ptr<BGTaskProcessor> bg_processor_{};
    std::unique_ptr<CompactionProcessor> compact_processor_{};
    std::unique_ptr<DumpIndexProcessor> dump_index_processor_{};
    std::unique_ptr<MemIndexAppender> mem_index_appender_{};
    std::unique_ptr<PeriodicTriggerThread> periodic_trigger_thread_{};
    std::unique_ptr<KVStore> kv_store_{};
>>>>>>> 7e0ac0a9

    mutable std::mutex mutex_;
    StorageMode current_storage_mode_{StorageMode::kUnInitialized};
    ReaderInitPhase reader_init_phase_{ReaderInitPhase::kInvalid};
};

} // namespace infinity<|MERGE_RESOLUTION|>--- conflicted
+++ resolved
@@ -114,23 +114,6 @@
 
 private:
     Config *config_ptr_{};
-<<<<<<< HEAD
-    UniquePtr<WalManager> wal_mgr_{};
-    UniquePtr<ObjectStorageProcess> object_storage_processor_{};
-    UniquePtr<PersistenceManager> persistence_manager_{};
-    UniquePtr<ResultCacheManager> result_cache_manager_{};
-    UniquePtr<BufferManager> buffer_mgr_{};
-    UniquePtr<NewCatalog> new_catalog_{};
-    UniquePtr<BGMemIndexTracer> memory_index_tracer_{};
-    UniquePtr<NewTxnManager> new_txn_mgr_{};
-    UniquePtr<BGTaskProcessor> bg_processor_{};
-    UniquePtr<CompactionProcessor> compact_processor_{};
-    UniquePtr<DumpIndexProcessor> dump_index_processor_{};
-    UniquePtr<MemIndexAppender> mem_index_appender_{};
-    UniquePtr<PeriodicTriggerThread> periodic_trigger_thread_{};
-    UniquePtr<KVStore> kv_store_{};
-    UniquePtr<MetaCache> meta_cache_{};
-=======
     std::unique_ptr<WalManager> wal_mgr_{};
     std::unique_ptr<ObjectStorageProcess> object_storage_processor_{};
     std::unique_ptr<PersistenceManager> persistence_manager_{};
@@ -145,7 +128,7 @@
     std::unique_ptr<MemIndexAppender> mem_index_appender_{};
     std::unique_ptr<PeriodicTriggerThread> periodic_trigger_thread_{};
     std::unique_ptr<KVStore> kv_store_{};
->>>>>>> 7e0ac0a9
+    std::unique_ptr<MetaCache> meta_cache_{};
 
     mutable std::mutex mutex_;
     StorageMode current_storage_mode_{StorageMode::kUnInitialized};
