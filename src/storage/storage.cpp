--- conflicted
+++ resolved
@@ -34,11 +34,8 @@
             MakeUnique<TxnManager>(new_catalog_.get(), buffer_mgr_.get(), std::bind(&WalManager::PutEntry, wal_mgr_.get(), std::placeholders::_1));
     } else {
         // load catalog file.
-<<<<<<< HEAD
         i64 start_time_stamp = wal_mgr_->ReplayWalFile();
-=======
         new_catalog_ = NewCatalog::LoadFromFile(catalog_file_entry->path().string(), buffer_mgr_.get());
->>>>>>> a379a720
         txn_mgr_ = MakeUnique<TxnManager>(new_catalog_.get(),
                                           buffer_mgr_.get(),
                                           std::bind(&WalManager::PutEntry, wal_mgr_.get(), std::placeholders::_1),
