--- conflicted
+++ resolved
@@ -496,27 +496,8 @@
                 case StorageMode::kReadable: {
                     UnrecoverableError("Attempt to set storage mode from Readable to Readable");
                 }
-<<<<<<< HEAD
                 case StorageMode::kWritable: {
                     return ReaderToWriter();
-=======
-                default: {
-                    break;
-                }
-            }
-
-            if (target_mode == StorageMode::kWritable) {
-
-                if (config_ptr_->StorageType() == StorageType::kMinio) {
-                    Status status = VirtualStore::CreateBucket();
-                    if (!status.ok()) {
-                        return status;
-                    }
-                }
-
-                if (compact_processor_ != nullptr) {
-                    UnrecoverableError("compact processor was initialized before.");
->>>>>>> 93aa9888
                 }
             }
             break;
