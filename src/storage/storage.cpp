--- conflicted
+++ resolved
@@ -27,15 +27,10 @@
     if (catalog_file_entry == nullptr) {
         // No catalog file at all
         new_catalog_ = MakeUnique<NewCatalog>(MakeShared<String>(catalog_dir));
-<<<<<<< HEAD
         txn_mgr_ = MakeUnique<TxnManager>(new_catalog_.get(),
                                           buffer_mgr_.get(),
                                           std::bind(&WalManager::PutEntry, wal_mgr_.get(), std::placeholders::_1));
         txn_mgr_->Start();
-=======
-        txn_mgr_ =
-            MakeUnique<TxnManager>(new_catalog_.get(), buffer_mgr_.get(), std::bind(&WalManager::PutEntry, wal_mgr_.get(), std::placeholders::_1));
->>>>>>> 03404c46
 
         Storage::InitCatalog(new_catalog_.get(), txn_mgr_.get());
     } else {
@@ -54,13 +49,9 @@
     builtin_functions.Init();
 }
 
-<<<<<<< HEAD
 void
 Storage::Uninit() {
     txn_mgr_->Stop();
-=======
-void Storage::Uninit() {
->>>>>>> 03404c46
     wal_mgr_->Stop();
 
     txn_mgr_.reset();
