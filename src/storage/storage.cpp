// Copyright(C) 2023 InfiniFlow, Inc. All rights reserved.
//
// Licensed under the Apache License, Version 2.0 (the "License");
// you may not use this file except in compliance with the License.
// You may obtain a copy of the License at
//
//     https://www.apache.org/licenses/LICENSE-2.0
//
// Unless required by applicable law or agreed to in writing, software
// distributed under the License is distributed on an "AS IS" BASIS,
// WITHOUT WARRANTIES OR CONDITIONS OF ANY KIND, either express or implied.
// See the License for the specific language governing permissions and
// limitations under the License.

module;

#include <filesystem>
#include <functional>
#include <regex>
#include <string>

import base_entry;
import config;
import stl;
import buffer_manager;
import default_values;
import wal_manager;
import new_catalog;
import txn_manager;
import builtin_functions;
import local_file_system;
import third_party;
import logger;
import parser;
import txn;
import infinity_exception;
import status;

module storage;

namespace infinity {

Storage::Storage(const Config *config_ptr) : config_ptr_(config_ptr) {}

void Storage::Init() {
    // Construct buffer manager
    buffer_mgr_ = MakeUnique<BufferManager>(config_ptr_->buffer_pool_size(), config_ptr_->data_dir(), config_ptr_->temp_dir());

    // Check the data dir to get latest catalog file.
    String catalog_dir = String(*config_ptr_->data_dir()) + "/" + String(CATALOG_FILE_DIR);

    // Construct wal manager
    wal_mgr_ = MakeUnique<WalManager>(this,
                                      Path(*config_ptr_->wal_dir()) / WAL_FILE_TEMP_FILE,
                                      config_ptr_->wal_size_threshold(),
                                      config_ptr_->full_checkpoint_interval_sec(),
                                      config_ptr_->delta_checkpoint_interval_sec(),
                                      config_ptr_->delta_checkpoint_interval_wal_bytes());

    // Must init catalog before txn manager.
    // Replay wal file wrap init catalog
    i64 system_start_ts = wal_mgr_->ReplayWalFile();
    ++ system_start_ts;

    // Construct txn manager
    txn_mgr_ = MakeUnique<TxnManager>(new_catalog_.get(),
                                      buffer_mgr_.get(),
                                      std::bind(&WalManager::PutEntry, wal_mgr_.get(), std::placeholders::_1),
                                      0,
                                      system_start_ts);
    txn_mgr_->Start();
    // start WalManager after TxnManager since it depends on TxnManager.
    wal_mgr_->Start();

    BuiltinFunctions builtin_functions(new_catalog_);
    builtin_functions.Init();
}

void Storage::UnInit() {
    Printf("Shutdown storage ...\n");
    wal_mgr_->Stop();

    txn_mgr_.reset();
    wal_mgr_.reset();

    new_catalog_.reset();
    buffer_mgr_.reset();
    config_ptr_ = nullptr;
    Printf("Shutdown storage successfully\n");
}

SharedPtr<DirEntry> Storage::GetLatestCatalog(const String &dir) {
    LocalFileSystem fs;
    if (!fs.Exists(dir)) {
        fs.CreateDirectory(dir);
        return nullptr;
    }

    Vector<SharedPtr<DirEntry>> dir_array = fs.ListDirectory(dir);
    SharedPtr<DirEntry> latest;
    int64_t latest_version_number = -1;
    const std::regex catalog_file_regex("META_[0-9]+\\.full.json");
    for (const auto &dir_entry_ptr : dir_array) {
        LOG_TRACE(Format("Candidate file name: {}", dir_entry_ptr->path().c_str()));
        if (dir_entry_ptr->is_regular_file()) {
            String current_file_name = dir_entry_ptr->path().filename();
            if (std::regex_match(current_file_name, catalog_file_regex)) {
                int64_t version_number = std::stoll(current_file_name.substr(5, current_file_name.size() - 10));
                if (version_number > latest_version_number) {
                    latest_version_number = version_number;
                    latest = dir_entry_ptr;
                }
            }
        }
    }

    return latest;
}

void Storage::InitCatalog(NewCatalog *catalog, TxnManager *txn_mgr) {
    BaseEntry* base_entry{nullptr};
    Txn *new_txn = txn_mgr->CreateTxn();
    new_txn->Begin();
<<<<<<< HEAD
    create_res = new_txn->CreateDatabase("default", ConflictType::kError);
    txn_mgr->CommitTxn(new_txn);
    if (create_res.err_ != nullptr) {
        Error<StorageException>(*create_res.err_);
=======
    Status status = new_txn->CreateDatabase("default", ConflictType::kError, base_entry);
    if(status.ok()) {
        txn_mgr->CommitTxn(new_txn);
    } else {
        txn_mgr->RollBackTxn(new_txn);
        Error<StorageException>(*status.msg_);
>>>>>>> f336c80f
    }
}

void Storage::AttachCatalog(const Vector<String> &catalog_files) {
    LOG_INFO(Format("Attach catalogs from {} files", catalog_files.size()));
    for (const auto &catalog_file : catalog_files) {
        LOG_TRACE(Format("Catalog file: {}", catalog_file.c_str()));
    }
    new_catalog_ = NewCatalog::LoadFromFiles(catalog_files, buffer_mgr_.get());
}

void Storage::InitNewCatalog() {
    LOG_INFO("Init new catalog");
    String catalog_dir = String(*config_ptr_->data_dir()) + "/" + String(CATALOG_FILE_DIR);
    LocalFileSystem fs;
    if (!fs.Exists(catalog_dir)) {
        fs.CreateDirectory(catalog_dir);
    }
    new_catalog_ = MakeUnique<NewCatalog>(MakeShared<String>(catalog_dir), true);
}

} // namespace infinity<|MERGE_RESOLUTION|>--- conflicted
+++ resolved
@@ -121,19 +121,12 @@
     BaseEntry* base_entry{nullptr};
     Txn *new_txn = txn_mgr->CreateTxn();
     new_txn->Begin();
-<<<<<<< HEAD
-    create_res = new_txn->CreateDatabase("default", ConflictType::kError);
-    txn_mgr->CommitTxn(new_txn);
-    if (create_res.err_ != nullptr) {
-        Error<StorageException>(*create_res.err_);
-=======
     Status status = new_txn->CreateDatabase("default", ConflictType::kError, base_entry);
     if(status.ok()) {
         txn_mgr->CommitTxn(new_txn);
     } else {
         txn_mgr->RollBackTxn(new_txn);
         Error<StorageException>(*status.msg_);
->>>>>>> f336c80f
     }
 }
 
