//  Copyright(C) 2023 InfiniFlow, Inc. All rights reserved.
//
//  Licensed under the Apache License, Version 2.0 (the "License");
//  you may not use this file except in compliance with the License.
//  You may obtain a copy of the License at
//
//      https://www.apache.org/licenses/LICENSE-2.0
//
//  Unless required by applicable law or agreed to in writing, software
//  distributed under the License is distributed on an "AS IS" BASIS,
//  WITHOUT WARRANTIES OR CONDITIONS OF ANY KIND, either express or implied.
//  See the License for the specific language governing permissions and
//  limitations under the License.

module;

#include <map> // fix nlohmann::json compile error in release mode
module fast_rough_filter;
import stl;
import value;
import default_values;
import probabilistic_data_filter;
import min_max_data_filter;
import logger;
import third_party;
import local_file_system;
import infinity_exception;
import filter_expression_push_down_helper;

namespace infinity {

String FastRoughFilter::SerializeToString() const {
    if (HaveMinMaxFilter()) {
        u32 probabilistic_data_filter_binary_bytes = probabilistic_data_filter_->GetSerializeSizeInBytes();
        u32 min_max_data_filter_binary_bytes = min_max_data_filter_->GetSerializeSizeInBytes();
        u32 total_binary_bytes =
            sizeof(total_binary_bytes) + sizeof(build_time_) + probabilistic_data_filter_binary_bytes + min_max_data_filter_binary_bytes;
        String save_to_binary;
        save_to_binary.reserve(total_binary_bytes);
        OStringStream os(std::move(save_to_binary));
        os.write(reinterpret_cast<const char *>(&total_binary_bytes), sizeof(total_binary_bytes));
        os.write(reinterpret_cast<const char *>(&build_time_), sizeof(build_time_));
        probabilistic_data_filter_->SerializeToStringStream(os, probabilistic_data_filter_binary_bytes);
        min_max_data_filter_->SerializeToStringStream(os, min_max_data_filter_binary_bytes);
        if (os.view().size() != total_binary_bytes) {
            UnrecoverableError("BUG: FastRoughFilter::SerializeToString(): save size error");
        }
        return std::move(os).str();
    } else {
        UnrecoverableError("FastRoughFilter::SerializeToString(): No FastRoughFilter data.");
        return {};
    }
}

void FastRoughFilter::DeserializeFromString(const String &str) {
    // load necessary parts
    IStringStream is(str);
    u32 total_binary_bytes;
    is.read(reinterpret_cast<char *>(&total_binary_bytes), sizeof(total_binary_bytes));
    if (total_binary_bytes != is.view().size()) {
        UnrecoverableError("FastRoughFilter::DeserializeFromString(): load size error");
    }
    is.read(reinterpret_cast<char *>(&build_time_), sizeof(build_time_));
    if (!probabilistic_data_filter_) {
        probabilistic_data_filter_ = MakeUnique<ProbabilisticDataFilter>();
    }
    probabilistic_data_filter_->DeserializeFromStringStream(is);
    if (!min_max_data_filter_) {
        min_max_data_filter_ = MakeUnique<MinMaxDataFilter>();
    }
    min_max_data_filter_->DeserializeFromStringStream(is);
    // check position
    if (!is or u32(is.tellg()) != is.view().size()) {
        UnrecoverableError("FastRoughFilter::DeserializeFromString(): load size error");
    }
    FinishBuildMinMaxFilterTask();
}

void FastRoughFilter::SaveToJsonFile(nlohmann::json &entry_json) const {
    if (HaveMinMaxFilter()) {
        //  LOG_TRACE("FastRoughFilter::SaveToJsonFile(): have FastRoughFilter, save now.");
        entry_json[JsonTagBuildTime] = build_time_;
        probabilistic_data_filter_->SaveToJsonFile(entry_json);
        min_max_data_filter_->SaveToJsonFile(entry_json);
    } else {
<<<<<<< HEAD
        // UnrecoverableError("FastRoughFilter::SaveToJsonFile(): No FastRoughFilter data.");
=======
        LOG_TRACE("FastRoughFilter::SaveToJsonFile(): No MinMax data.");
>>>>>>> 86feb414
    }
}

// will throw in caller function if return false
// called in deserialize, remove unnecessary lock
bool FastRoughFilter::LoadFromJsonFile(const nlohmann::json &entry_json) {
    if (HaveMinMaxFilter()) [[unlikely]] {
        UnrecoverableError("BUG: FastRoughFilter::LoadFromJsonFile(): Already have data.");
    }
    // LOG_TRACE("FastRoughFilter::LoadFromJsonFile(): try to load filter data from json.");
    // try load JsonTagBuildTime first
    if (!entry_json.contains(JsonTagBuildTime)) {
        LOG_TRACE("FastRoughFilter::LoadFromJsonFile(): found no save data in json, stop loading.");
        return false;
    }
    // can load from json
    bool load_success = true;
    build_time_ = entry_json[JsonTagBuildTime];
    {
        // load ProbabilisticDataFilter
        auto load_probabilistic_data_filter = MakeUnique<ProbabilisticDataFilter>();
        if (load_probabilistic_data_filter->LoadFromJsonFile(entry_json)) {
            probabilistic_data_filter_ = std::move(load_probabilistic_data_filter);
            // LOG_TRACE("FastRoughFilter::LoadFromJsonFile(): Finish load ProbabilisticDataFilter data from json.");
        } else {
            load_success = false;
            LOG_TRACE("FastRoughFilter::LoadFromJsonFile(): Cannot load ProbabilisticDataFilter data from json.");
        }
    }
    {
        // load MinMaxDataFilter
        auto load_min_max_data_filter = MakeUnique<MinMaxDataFilter>();
        if (load_min_max_data_filter->LoadFromJsonFile(entry_json)) {
            min_max_data_filter_ = std::move(load_min_max_data_filter);
            // LOG_TRACE("FastRoughFilter::LoadFromJsonFile(): Finish load MinMaxDataFilter data from json.");
        } else {
            load_success = false;
            LOG_TRACE("FastRoughFilter::LoadFromJsonFile(): Cannot load MinMaxDataFilter data from json.");
        }
    }
    if (load_success) {
        FinishBuildMinMaxFilterTask();
        // LOG_TRACE("FastRoughFilter::LoadFromJsonFile(): successfully load FastRoughFilter data from json.");
    } else {
        UnrecoverableError("FastRoughFilter::LoadFromJsonFile(): partially failed to load FastRoughFilter data from json.");
    }
    return load_success;
}

} // namespace infinity<|MERGE_RESOLUTION|>--- conflicted
+++ resolved
@@ -83,11 +83,7 @@
         probabilistic_data_filter_->SaveToJsonFile(entry_json);
         min_max_data_filter_->SaveToJsonFile(entry_json);
     } else {
-<<<<<<< HEAD
-        // UnrecoverableError("FastRoughFilter::SaveToJsonFile(): No FastRoughFilter data.");
-=======
         LOG_TRACE("FastRoughFilter::SaveToJsonFile(): No MinMax data.");
->>>>>>> 86feb414
     }
 }
 
