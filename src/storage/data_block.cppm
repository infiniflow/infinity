// Copyright(C) 2023 InfiniFlow, Inc. All rights reserved.
//
// Licensed under the Apache License, Version 2.0 (the "License");
// you may not use this file except in compliance with the License.
// You may obtain a copy of the License at
//
//     https://www.apache.org/licenses/LICENSE-2.0
//
// Unless required by applicable law or agreed to in writing, software
// distributed under the License is distributed on an "AS IS" BASIS,
// WITHOUT WARRANTIES OR CONDITIONS OF ANY KIND, either express or implied.
// See the License for the specific language governing permissions and
// limitations under the License.

export module infinity_core:data_block;

import :default_values;
import :selection;
import :column_vector;
import :value;
import :infinity_exception;
import :logger;

import internal_types;
import data_type;

namespace infinity {

// Intermediate data structure transferred between operator.
export struct DataBlock {

public:
    static inline std::shared_ptr<DataBlock> Make() { return std::make_shared<DataBlock>(); }
    static inline std::unique_ptr<DataBlock> MakeUniquePtr() { return std::make_unique<DataBlock>(); }

public:
    DataBlock() = default;

    bool AppendColumns(const DataBlock &other, const std::vector<size_t> &column_idxes);

    std::unique_ptr<DataBlock> Clone() const;

    void Init(const DataBlock *input, const std::shared_ptr<Selection> &input_select);

    static std::shared_ptr<DataBlock> MoveFrom(std::shared_ptr<DataBlock> &input);

    void Init(const std::vector<std::shared_ptr<DataType>> &types, size_t capacity = DEFAULT_VECTOR_SIZE);

    void Init(const std::vector<std::shared_ptr<ColumnVector>> &column_vectors);

    // void UnInit();

    [[nodiscard]] bool Initialized() const { return initialized_; }

    // Reset to just initialized state.
    void Reset();

    // TODO: May cause error when capacity is larger than the originally allocated size
    void Reset(size_t capacity);

    [[nodiscard]] Value GetValue(size_t column_index, size_t row_index) const;

    void SetValue(size_t column_index, size_t row_index, const Value &val);

    void AppendValue(size_t column_index, const Value &value);

    void AppendValueByPtr(size_t column_index, const char *value_ptr);

    void Finalize();

    [[nodiscard]] std::string ToString() const;

    [[nodiscard]] std::string ToBriefString() const;

    [[nodiscard]] bool Finalized() const { return finalized_; }

    void FillRowIDVector(std::shared_ptr<std::vector<RowID>> &row_ids, u32 block_id) const;

    void UnionWith(const std::shared_ptr<DataBlock> &other);

    void AppendWith(const std::shared_ptr<DataBlock> &other);

    void AppendWith(const DataBlock *other);

    void AppendWith(const DataBlock *other, size_t from, size_t count);

    void InsertVector(const std::shared_ptr<ColumnVector> &vector, size_t index);

public:
    [[nodiscard]] size_t column_count() const { return column_count_; }

<<<<<<< HEAD
    [[nodiscard]] u16 row_count() const {
        if (!finalized_) {
            if (row_count_ == 0) {
                return 0;
            }
            UnrecoverableError("Not finalized data block");
        }
        return row_count_;
    }
=======
    [[nodiscard]] u16 row_count() const { return row_count_; }
>>>>>>> 03f0b5af

    [[nodiscard]] std::vector<std::shared_ptr<DataType>> types() const {
        std::vector<std::shared_ptr<DataType>> types;

        types.reserve(column_count());
        for (size_t colum_idx = 0; colum_idx < column_vectors_.size(); ++colum_idx) {
            types.push_back(column_vectors_[colum_idx]->data_type());
        }
        return types;
    }

    [[nodiscard]] size_t capacity() const { return capacity_; }
    [[nodiscard]] size_t available_capacity() const { return capacity_ - row_count_; }

    bool operator==(const DataBlock &other) const;
    bool operator!=(const DataBlock &other) const { return !(*this == other); }

    // Estimated serialized size in bytes, ensured be no less than Write requires, allowed be larger.
    i32 GetSizeInBytes() const;
    // Write to a char buffer
    void WriteAdv(char *&ptr) const;
    // Read from a serialized version
    static std::shared_ptr<DataBlock> ReadAdv(const char *&ptr, i32 maxbytes);

    std::vector<std::shared_ptr<ColumnVector>> column_vectors_;

private:
    u16 row_count_{};
    size_t column_count_{};
    size_t capacity_{};
    bool initialized_{};
    bool finalized_{};
};
} // namespace infinity<|MERGE_RESOLUTION|>--- conflicted
+++ resolved
@@ -89,19 +89,7 @@
 public:
     [[nodiscard]] size_t column_count() const { return column_count_; }
 
-<<<<<<< HEAD
-    [[nodiscard]] u16 row_count() const {
-        if (!finalized_) {
-            if (row_count_ == 0) {
-                return 0;
-            }
-            UnrecoverableError("Not finalized data block");
-        }
-        return row_count_;
-    }
-=======
     [[nodiscard]] u16 row_count() const { return row_count_; }
->>>>>>> 03f0b5af
 
     [[nodiscard]] std::vector<std::shared_ptr<DataType>> types() const {
         std::vector<std::shared_ptr<DataType>> types;
