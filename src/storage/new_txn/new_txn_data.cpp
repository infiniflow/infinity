// Copyright(C) 2023 InfiniFlow, Inc. All rights reserved.
//
// Licensed under the Apache License, Version 2.0 (the "License");
// you may not use this file except in compliance with the License.
// You may obtain a copy of the License at
//
//     https://www.apache.org/licenses/LICENSE-2.0
//
// Unless required by applicable law or agreed to in writing, software
// distributed under the License is distributed on an "AS IS" BASIS,
// WITHOUT WARRANTIES OR CONDITIONS OF ANY KIND, either express or implied.
// See the License for the specific language governing permissions and
// limitations under the License.

module;

#include <string>

module new_txn;

import stl;
import third_party;
import new_txn_manager;
import kv_store;
import default_values;
import buffer_obj;
import infinity_exception;
import infinity_context;
import version_file_worker;
import block_version;
import buffer_handle;
import vector_buffer;
import logger;
import var_buffer;
import wal_entry;
import data_type;
import data_access_state;
import column_meta;
import block_meta;
import segment_meta;
import table_meeta;
import table_index_meeta;
import segment_index_meta;
import new_catalog;
import meta_key;
import db_meeta;
import build_fast_rough_filter_task;

import base_expression;
import cast_expression;
import value_expression;
import expression_binder;
import cast_function;
import bound_cast_func;
import constant_expr;
import expression_state;
import expression_evaluator;
import base_txn_store;
import catalog_cache;
import kv_code;

namespace infinity {

struct NewTxnCompactState {
    NewTxnCompactState() = default;

    static Status Make(TableMeeta &table_meta, TxnTimeStamp commit_ts, NewTxnCompactState &state, SegmentID segment_id) {
        // Status status = NewCatalog::AddNewSegment1(table_meta, commit_ts, state.new_segment_meta_);
        Status status = NewCatalog::AddNewSegmentWithID(table_meta, commit_ts, state.new_segment_meta_, segment_id);
        if (!status.ok()) {
            return status;
        }
        SharedPtr<Vector<SharedPtr<ColumnDef>>> column_defs_ptr;
        std::tie(column_defs_ptr, status) = table_meta.GetColumnDefs();
        if (!status.ok()) {
            return status;
        }
        state.column_cnt_ = column_defs_ptr->size();

        return Status::OK();
    };

    SizeT column_cnt() const { return column_cnt_; }

    Status NextBlock() {
        Status status;

        if (block_meta_) {
            // status = block_meta_->SetRowCnt(cur_block_row_cnt_);
            // if (!status.ok()) {
            //     return status;
            // }
            // segment_row_cnt_ += cur_block_row_cnt_;
            block_row_cnts_.push_back(cur_block_row_cnt_);
            segment_row_cnt_ += cur_block_row_cnt_;
            block_meta_.reset();
        }

        // BlockID block_id = 0;
        // {
        //     std::tie(block_id, status) = new_segment_meta_->GetNextBlockID();
        //     if (!status.ok()) {
        //         return status;
        //     }
        //     status = new_segment_meta_->SetNextBlockID(block_id + 1);
        //     if (!status.ok()) {
        //         return status;
        //     }
        // }
        status = NewCatalog::AddNewBlock1(*new_segment_meta_, commit_ts_, block_meta_);
        if (!status.ok()) {
            return status;
        }
        cur_block_row_cnt_ = 0;

        column_vectors_.clear();
        column_vectors_.resize(column_cnt_);

        for (SizeT i = 0; i < column_cnt_; ++i) {
            ColumnMeta column_meta(i, *block_meta_);
            status = NewCatalog::GetColumnVector(column_meta, 0, ColumnVectorTipe::kReadWrite, column_vectors_[i]);
            if (!status.ok()) {
                return status;
            }
        }
        return status;
    }

    Status FinalizeBlock() {
        if (block_meta_) {
            // Status status = block_meta_->SetRowCnt(cur_block_row_cnt_);
            // if (!status.ok()) {
            //     return status;
            // }
            block_row_cnts_.push_back(cur_block_row_cnt_);
            segment_row_cnt_ += cur_block_row_cnt_;
            for (ColumnID i = 0; i < column_cnt_; ++i) {
                ColumnMeta column_meta(i, *block_meta_);
                BufferObj *buffer_obj = nullptr;
                BufferObj *outline_buffer_obj = nullptr;

                Status status = column_meta.GetColumnBuffer(buffer_obj, outline_buffer_obj);
                if (!status.ok()) {
                    return status;
                }
                buffer_obj->Save();
                if (outline_buffer_obj) {
                    outline_buffer_obj->Save();
                }
            }
        }
        block_meta_.reset();
        cur_block_row_cnt_ = 0;
        return Status::OK();
    }

    Status Finalize() {
        Status status = FinalizeBlock();
        if (!status.ok()) {
            return status;
        }
        // status = new_segment_meta_->SetRowCnt(segment_row_cnt_);
        return status;
    }

    TxnTimeStamp commit_ts_;
    Optional<SegmentMeta> new_segment_meta_;
    Optional<BlockMeta> block_meta_;

    Vector<SizeT> block_row_cnts_;
    SizeT segment_row_cnt_ = 0;
    BlockOffset cur_block_row_cnt_ = 0;
    Vector<ColumnVector> column_vectors_;
    SizeT column_cnt_ = 0;
};

Status NewTxn::Import(const String &db_name, const String &table_name, const Vector<SharedPtr<DataBlock>> &input_blocks) {
    this->CheckTxn(db_name);

    Status status;
    TxnTimeStamp begin_ts = txn_context_ptr_->begin_ts_;

    Optional<DBMeeta> db_meta;
    Optional<TableMeeta> table_meta_opt;
    String table_key;
    status = GetTableMeta(db_name, table_name, db_meta, table_meta_opt, &table_key);
    if (!status.ok()) {
        return status;
    }

    TableMeeta &table_meta = *table_meta_opt;

    TxnTimeStamp fake_commit_ts = txn_context_ptr_->begin_ts_;

    Optional<SegmentMeta> segment_meta;
    // status = NewCatalog::AddNewSegment1(table_meta, fake_commit_ts, segment_meta);
    u64 db_id = std::stoull(table_meta.db_id_str());
    u64 table_id = std::stoull(table_meta.table_id_str());
    SystemCache *system_cache = new_catalog_->GetSystemCachePtr();
    Vector<SegmentID> segment_ids;
    try {
        segment_ids = system_cache->ApplySegmentIDs(db_id, table_id, 1);
    } catch (const std::exception &e) {
        return Status::UnexpectedError(fmt::format("Database: {} or db is dropped: {}, cause: ", db_name, table_name, e.what()));
    }
    LOG_TRACE(fmt::format("Import: apply segment id: {}", segment_ids[0]));
    status = NewCatalog::AddNewSegmentWithID(table_meta, fake_commit_ts, segment_meta, segment_ids[0]);
    if (!status.ok()) {
        return status;
    }

    SizeT segment_row_cnt = 0;
    Vector<SizeT> block_row_cnts;
    for (SizeT j = 0; j < input_blocks.size(); ++j) {
        const SharedPtr<DataBlock> &input_block = input_blocks[j];
        if (!input_block->Finalized()) {
            UnrecoverableError("Attempt to import unfinalized data block");
        }
        u32 row_cnt = input_block->row_count();

        Optional<BlockMeta> block_meta;
        // status = NewCatalog::AddNewBlock(*segment_meta, block_id, block_meta);
        status = NewCatalog::AddNewBlock1(*segment_meta, fake_commit_ts, block_meta);
        if (!status.ok()) {
            return status;
        }

        txn_store_.AddMetaKeyForBufferObject(MakeUnique<BlockMetaKey>(block_meta->segment_meta().table_meta().db_id_str(),
                                                                      block_meta->segment_meta().table_meta().table_id_str(),
                                                                      block_meta->segment_meta().segment_id(),
                                                                      block_meta->block_id()));

        SharedPtr<Vector<SharedPtr<ColumnDef>>> column_defs_ptr;
        std::tie(column_defs_ptr, status) = table_meta.GetColumnDefs();
        if (!status.ok()) {
            return status;
        }
        for (SizeT i = 0; i < column_defs_ptr->size(); ++i) {
            txn_store_.AddMetaKeyForBufferObject(MakeUnique<ColumnMetaKey>(block_meta->segment_meta().table_meta().db_id_str(),
                                                                           block_meta->segment_meta().table_meta().table_id_str(),
                                                                           block_meta->segment_meta().segment_id(),
                                                                           block_meta->block_id(),
                                                                           (*column_defs_ptr)[i]));
        }

        if (j < input_blocks.size() - 1 && row_cnt != block_meta->block_capacity()) {
            UnrecoverableError("Attempt to import data block with different capacity");
        }

        SharedPtr<Vector<SharedPtr<ColumnDef>>> column_defs{nullptr};
        {
            auto [col_defs, col_def_status] = table_meta.GetColumnDefs();
            if (!col_def_status.ok()) {
                return col_def_status;
            }
            column_defs = col_defs;
        }
        SizeT column_count = column_defs->size();
        if (column_count != input_block->column_count()) {
            String err_msg = fmt::format("Attempt to import different column count data block into transaction table store");
            LOG_ERROR(err_msg);
            return Status::ColumnCountMismatch(err_msg);
        }

        for (SizeT i = 0; i < input_block->column_count(); ++i) {
            SharedPtr<ColumnVector> col = input_block->column_vectors[i];

            ColumnMeta column_meta(i, *block_meta);

            BufferObj *buffer_obj = nullptr;
            BufferObj *outline_buffer_obj = nullptr;

            Status status = column_meta.GetColumnBuffer(buffer_obj, outline_buffer_obj);
            if (!status.ok()) {
                return status;
            }
            col->SetToCatalog(buffer_obj, outline_buffer_obj, ColumnVectorTipe::kReadWrite);
            // if (VarBufferManager *var_buffer_mgr = col->buffer_->var_buffer_mgr(); var_buffer_mgr != nullptr) {
            //     SizeT chunk_size = var_buffer_mgr->TotalSize();
            //     Status status = column_meta.SetChunkOffset(chunk_size);
            //     if (!status.ok()) {
            //         return status;
            //     }
            // }

            buffer_obj->Save();
            if (outline_buffer_obj) {
                outline_buffer_obj->Save();
            }
        }

        // status = block_meta->SetRowCnt(row_cnt);
        // if (!status.ok()) {
        //     return status;
        // }
        block_row_cnts.push_back(row_cnt);
        segment_row_cnt += row_cnt;
    }
    // status = segment_meta->SetRowCnt(segment_row_cnt);
    // if (!status.ok()) {
    //     return status;
    // }

    WalSegmentInfo segment_info(*segment_meta, begin_ts);
    for (SizeT i = 0; i < block_row_cnts.size(); ++i) {
        segment_info.block_infos_[i].row_count_ = block_row_cnts[i];
    }
    segment_info.row_count_ = segment_row_cnt;
    status = this->AddSegmentVersion(segment_info, *segment_meta);
    if (!status.ok()) {
        return status;
    }

    // Put the data into local txn store
    if (base_txn_store_ == nullptr) {
        base_txn_store_ = MakeShared<ImportTxnStore>();
        ImportTxnStore *import_txn_store = static_cast<ImportTxnStore *>(base_txn_store_.get());
        import_txn_store->db_name_ = db_name;
        import_txn_store->db_id_str_ = table_meta.db_id_str();
        import_txn_store->table_name_ = table_name;
        import_txn_store->table_id_str_ = table_meta.table_id_str();
        import_txn_store->table_key_ = table_key;
        import_txn_store->table_id_ = std::stoull(table_meta.table_id_str());
        import_txn_store->input_blocks_in_imports_.emplace_back(input_blocks);
        import_txn_store->segment_infos_.emplace_back(segment_info);
    } else {
        ImportTxnStore *import_txn_store = static_cast<ImportTxnStore *>(base_txn_store_.get());
        import_txn_store->segment_infos_.emplace_back(segment_info);
    }

    // index
    Vector<String> *index_id_strs_ptr = nullptr;
    Vector<String> *index_names_ptr = nullptr;
    status = table_meta.GetIndexIDs(index_id_strs_ptr, &index_names_ptr);
    if (!status.ok()) {
        return status;
    }
    for (SizeT i = 0; i < index_id_strs_ptr->size(); ++i) {
        const String &index_id_str = (*index_id_strs_ptr)[i];
        const String &index_name = (*index_names_ptr)[i];
        TableIndexMeeta table_index_meta(index_id_str, table_meta);

        status = this->PopulateIndex(db_name,
                                     table_name,
                                     index_name,
                                     table_key,
                                     table_index_meta,
                                     *segment_meta,
                                     segment_row_cnt,
                                     DumpIndexCause::kImport);
        if (!status.ok()) {
            return status;
        }
    }

    return Status::OK();
}

Status NewTxn::ReplayImport(WalCmdImportV2 *import_cmd) {
    Status status;
    TxnTimeStamp fake_commit_ts = txn_context_ptr_->begin_ts_;

    Optional<DBMeeta> db_meta;
    Optional<TableMeeta> table_meta_opt;
    status = GetTableMeta(import_cmd->db_name_, import_cmd->table_name_, db_meta, table_meta_opt);
    if (!status.ok()) {
        return status;
    }
    TableMeeta &table_meta = *table_meta_opt;

    const WalSegmentInfo &segment_info = import_cmd->segment_info_;

    status = NewCatalog::LoadFlushedSegment2(table_meta, segment_info, fake_commit_ts);
    if (!status.ok()) {
        return status;
    }

    return Status::OK();
}

Status NewTxn::Append(const String &db_name, const String &table_name, const SharedPtr<DataBlock> &input_block) {
    this->CheckTxn(db_name);

    Optional<DBMeeta> db_meta;
    Optional<TableMeeta> table_meta;
    String table_key;
    Status status = GetTableMeta(db_name, table_name, db_meta, table_meta, &table_key);
    if (!status.ok()) {
        return status;
    }

    // Put the data into local txn store
    if (base_txn_store_ != nullptr) {
        return Status::UnexpectedError("txn store is not null");
    }
    base_txn_store_ = MakeShared<AppendTxnStore>();
    AppendTxnStore *append_txn_store = static_cast<AppendTxnStore *>(base_txn_store_.get());
    append_txn_store->db_name_ = db_name;
    append_txn_store->db_id_str_ = table_meta->db_id_str();
    append_txn_store->db_id_ = std::stoull(table_meta->db_id_str());
    append_txn_store->table_name_ = table_name;
    append_txn_store->table_id_str_ = table_meta->table_id_str();
    append_txn_store->table_id_ = std::stoull(table_meta->table_id_str());
    append_txn_store->input_block_ = input_block;
    // append_txn_store->row_ranges_ will be populated after conflict check

    return AppendInner(db_name, table_name, table_key, *table_meta, input_block);
}

Status NewTxn::Append(const TableInfo &table_info, const SharedPtr<DataBlock> &input_block) {
    return Append(*table_info.db_name_, *table_info.table_name_, input_block);
}

Status NewTxn::AppendInner(const String &db_name,
                           const String &table_name,
                           const String &table_key,
                           TableMeeta &table_meta,
                           const SharedPtr<DataBlock> &input_block) {

    SharedPtr<Vector<SharedPtr<ColumnDef>>> column_defs{nullptr};
    {
        auto [col_defs, col_def_status] = table_meta.GetColumnDefs();
        if (!col_def_status.ok()) {
            return col_def_status;
        }
        column_defs = col_defs;
    }
    SizeT column_count = column_defs->size();

    if (input_block->column_count() != column_count) {
        String err_msg = fmt::format("Attempt to insert different column count data block into transaction table store");
        LOG_ERROR(err_msg);

        return Status::ColumnCountMismatch(err_msg);
    }

    Vector<SharedPtr<DataType>> column_types;
    for (SizeT col_id = 0; col_id < column_count; ++col_id) {
        column_types.emplace_back((*column_defs)[col_id]->type());
        if (*column_types.back() != *input_block->column_vectors[col_id]->data_type()) {
            String err_msg = fmt::format("Attempt to insert different type data into transaction table store");
            LOG_ERROR(err_msg);

            return Status::DataTypeMismatch(column_types.back()->ToString(), input_block->column_vectors[col_id]->data_type()->ToString());
        }
    }

    return Status::OK();
}

Status NewTxn::Delete(const String &db_name, const String &table_name, const Vector<RowID> &row_ids) {
    this->CheckTxn(db_name);

    Optional<DBMeeta> db_meta;
    Optional<TableMeeta> table_meta_opt;
    String table_key;
    Status status = GetTableMeta(db_name, table_name, db_meta, table_meta_opt, &table_key);
    if (!status.ok()) {
        return status;
    }

    // Put the data into local txn store
    if (base_txn_store_ == nullptr) {
        base_txn_store_ = MakeShared<DeleteTxnStore>();
        DeleteTxnStore *delete_txn_store = static_cast<DeleteTxnStore *>(base_txn_store_.get());
        delete_txn_store->db_name_ = db_name;
        delete_txn_store->db_id_str_ = db_meta->db_id_str();
        delete_txn_store->db_id_ = std::stoull(db_meta->db_id_str());
        delete_txn_store->table_name_ = table_name;
        delete_txn_store->table_id_str_ = table_meta_opt->table_id_str();
        delete_txn_store->table_id_ = std::stoull(table_meta_opt->table_id_str());
        delete_txn_store->row_ids_ = row_ids;
    } else {
        DeleteTxnStore *delete_txn_store = static_cast<DeleteTxnStore *>(base_txn_store_.get());
        delete_txn_store->row_ids_.reserve(delete_txn_store->row_ids_.size() + row_ids.size());
        delete_txn_store->row_ids_.insert(delete_txn_store->row_ids_.end(), row_ids.begin(), row_ids.end());
    }

    return DeleteInner(db_name, table_name, *table_meta_opt, row_ids);
}

Status NewTxn::DeleteInner(const String &db_name, const String &table_name, TableMeeta &table_meta, const Vector<RowID> &row_ids) {
    auto delete_command = MakeShared<WalCmdDeleteV2>(db_name, table_meta.db_id_str(), table_name, table_meta.table_id_str(), row_ids);
    auto wal_command = static_pointer_cast<WalCmd>(delete_command);
    wal_entry_->cmds_.push_back(wal_command);
    txn_context_ptr_->AddOperation(MakeShared<String>(delete_command->ToString()));

    return Status::OK();
}

Status NewTxn::Update(const String &db_name, const String &table_name, const SharedPtr<DataBlock> &input_block, const Vector<RowID> &row_ids) {
    this->CheckTxn(db_name);

    Optional<DBMeeta> db_meta;
    Optional<TableMeeta> table_meta;
    String table_key;
    Status status = GetTableMeta(db_name, table_name, db_meta, table_meta, &table_key);
    if (!status.ok()) {
        return status;
    }

    // Put the data into local txn store
    if (base_txn_store_ == nullptr) {
        base_txn_store_ = MakeShared<UpdateTxnStore>();
        UpdateTxnStore *update_txn_store = static_cast<UpdateTxnStore *>(base_txn_store_.get());
        update_txn_store->db_name_ = db_name;
        update_txn_store->db_id_str_ = db_meta->db_id_str();
        update_txn_store->db_id_ = std::stoull(db_meta->db_id_str());
        update_txn_store->table_name_ = table_name;
        update_txn_store->table_id_str_ = table_meta->table_id_str();
        update_txn_store->table_id_ = std::stoull(table_meta->table_id_str());
        update_txn_store->input_blocks_.emplace_back(input_block);
        // update_txn_store->row_ranges_ will be populated after conflict check
        update_txn_store->row_ids_ = row_ids;
    } else {
        UpdateTxnStore *update_txn_store = static_cast<UpdateTxnStore *>(base_txn_store_.get());
        update_txn_store->input_blocks_.emplace_back(input_block);
        // append_txn_store->row_ranges_ will be populated after conflict check
        update_txn_store->row_ids_.reserve(update_txn_store->row_ids_.size() + row_ids.size());
        update_txn_store->row_ids_.insert(update_txn_store->row_ids_.end(), row_ids.begin(), row_ids.end());
    }

    status = AppendInner(db_name, table_name, table_key, *table_meta, input_block);
    if (!status.ok()) {
        return status;
    }
    status = this->DeleteInner(db_name, table_name, *table_meta, row_ids);
    if (!status.ok()) {
        return status;
    }

    return Status::OK();
}

Status NewTxn::PrintVersion(const String &db_name, const String &table_name, const Vector<RowID> &row_ids, bool ignore_invisible) {

    Optional<DBMeeta> db_meta;
    Optional<TableMeeta> table_meta_opt;
    String table_key;
    Status status = GetTableMeta(db_name, table_name, db_meta, table_meta_opt, &table_key);
    if (!status.ok()) {
        return status;
    }

    const String &db_id_str = db_meta->db_id_str();
    const String &table_id_str = table_meta_opt->table_id_str();

    TableMeeta &table_meta = *table_meta_opt;

    Optional<SegmentMeta> segment_meta;
    Optional<BlockMeta> block_meta;

    NewTxnTableStore1 *txn_table_store = txn_store_.GetNewTxnTableStore1(db_id_str, table_id_str);
    AccessState access_state;
    txn_table_store->GetAccessState(row_ids, access_state);
    for (const auto &[segment_id, block_map] : access_state.rows_) {
        if (!segment_meta || segment_id != segment_meta->segment_id()) {
            segment_meta.emplace(segment_id, table_meta);
            block_meta.reset();
        }
        LOG_INFO(fmt::format("Segment {} version: ", segment_id));
        for (const auto &[block_id, block_offsets] : block_map) {
            if (!block_meta || block_id != block_meta->block_id()) {
                block_meta.emplace(block_id, segment_meta.value());
            }
            LOG_INFO(fmt::format("Block {} version: ", block_id));
            Status status = this->PrintVersionInBlock(*block_meta, block_offsets, ignore_invisible);
            if (!status.ok()) {
                return status;
            }
        }
    }
    return Status::OK();
}

Status NewTxn::Compact(const String &db_name, const String &table_name, const Vector<SegmentID> &segment_ids) {

    //    LOG_INFO(fmt::format("Start to compact segment ids: {}", segment_ids.size()));
    this->SetTxnType(TransactionType::kCompact);

    this->CheckTxn(db_name);
    if (segment_ids.empty()) {
        return Status::UnexpectedError("No segment is given in compact operation");
    }

    TxnTimeStamp begin_ts = txn_context_ptr_->begin_ts_;

    Optional<DBMeeta> db_meta;
    Optional<TableMeeta> table_meta_opt;
    String table_key;
    Status status = GetTableMeta(db_name, table_name, db_meta, table_meta_opt, &table_key);
    if (!status.ok()) {
        return status;
    }

    TableMeeta &table_meta = *table_meta_opt;
    status = table_meta.CheckSegments(segment_ids);
    if (!status.ok()) {
        return status;
    }

    // Fake commit timestamp, in prepare commit phase, it will be replaced by real commit timestamp
    TxnTimeStamp fake_commit_ts = txn_context_ptr_->begin_ts_;

    SystemCache *system_cache = new_catalog_->GetSystemCachePtr();
    u64 db_id = std::stoull(table_meta.db_id_str());
    u64 table_id = std::stoull(table_meta.table_id_str());
    Vector<SegmentID> new_segment_ids;
    try {
        new_segment_ids = system_cache->ApplySegmentIDs(db_id, table_id, 1);
    } catch (const std::exception &e) {
        return Status::UnexpectedError(fmt::format("Database: {} or db is dropped: {}, cause: ", db_name, table_name, e.what()));
    }
    LOG_TRACE(fmt::format("Compact: apply segment id: {}", new_segment_ids[0]));
    NewTxnCompactState compact_state;
    status = NewTxnCompactState::Make(table_meta, fake_commit_ts, compact_state, new_segment_ids[0]);
    if (!status.ok()) {
        return status;
    }

    LOG_TRACE(fmt::format("To compact segments {}", segment_ids.size()));
    for (SegmentID segment_id : segment_ids) {
        SegmentMeta segment_meta(segment_id, table_meta);

        Vector<BlockID> *block_ids_ptr;
        std::tie(block_ids_ptr, status) = segment_meta.GetBlockIDs1();
        if (!status.ok()) {
            return status;
        }

        for (BlockID block_id : *block_ids_ptr) {
            BlockMeta block_meta(block_id, segment_meta);
            status = this->CompactBlock(block_meta, compact_state);
            if (!status.ok()) {
                return status;
            }
        }
        //        LOG_TRACE(fmt::format("Compact blocks of segment id: {}", segment_id));
    }
    status = compact_state.Finalize();
    if (!status.ok()) {
        return status;
    }

    //    LOG_TRACE(fmt::format("To remove segment: {}", segment_ids.size()));
    status = table_meta.RemoveSegmentIDs1(segment_ids);
    if (!status.ok()) {
        return status;
    }
    {
        // Put the data into local txn store
        if (base_txn_store_ != nullptr) {
            return Status::UnexpectedError("txn store is not null");
        }
        Vector<WalSegmentInfo> segment_infos;
        segment_infos.emplace_back(*compact_state.new_segment_meta_, begin_ts);

        base_txn_store_ = MakeShared<CompactTxnStore>();
        CompactTxnStore *compact_txn_store = static_cast<CompactTxnStore *>(base_txn_store_.get());
        compact_txn_store->db_name_ = db_name;
        compact_txn_store->db_id_str_ = table_meta.db_id_str();
        compact_txn_store->db_id_ = std::stoull(table_meta.db_id_str());
        compact_txn_store->table_name_ = table_name;
        compact_txn_store->table_id_str_ = table_meta.table_id_str();
        compact_txn_store->table_id_ = std::stoull(table_meta.table_id_str());
        compact_txn_store->segment_infos_ = segment_infos;
        compact_txn_store->deprecated_segment_ids_ = segment_ids;
        compact_txn_store->new_segment_id_ = new_segment_ids[0];

        Vector<SegmentID> deprecated_segment_ids = segment_ids;
        {
            WalSegmentInfo &segment_info = segment_infos.back();
            segment_info.row_count_ = compact_state.segment_row_cnt_;
            if (segment_info.block_infos_.size() != compact_state.block_row_cnts_.size()) {
                UnrecoverableError(fmt::format("Block row count mismatch, expect: {}, actual: {}",
                                               segment_info.block_infos_.size(),
                                               compact_state.block_row_cnts_.size()));
            }
            for (SizeT i = 0; i < segment_info.block_infos_.size(); ++i) {
                WalBlockInfo &block_info = segment_info.block_infos_[i];
                block_info.row_count_ = compact_state.block_row_cnts_[i];
            }
        }
        auto compact_command = MakeShared<WalCmdCompactV2>(db_name,
                                                           db_meta->db_id_str(),
                                                           table_name,
                                                           table_meta.table_id_str(),
                                                           std::move(segment_infos),
                                                           std::move(deprecated_segment_ids));
        wal_entry_->cmds_.push_back(static_pointer_cast<WalCmd>(compact_command));
        txn_context_ptr_->AddOperation(MakeShared<String>(compact_command->ToString()));

        status = this->AddSegmentVersion(compact_command->new_segment_infos_[0], *compact_state.new_segment_meta_);
        if (!status.ok()) {
            return status;
        }
    }

    Vector<String> *index_id_strs_ptr = nullptr;
    Vector<String> *index_name_ptr = nullptr;
    status = table_meta.GetIndexIDs(index_id_strs_ptr, &index_name_ptr);
    if (!status.ok()) {
        return status;
    }

    //    LOG_TRACE(fmt::format("To populate index: {}", index_id_strs_ptr->size()));
    for (SizeT i = 0; i < index_id_strs_ptr->size(); ++i) {
        const String &index_id_str = (*index_id_strs_ptr)[i];
        const String &index_name = (*index_name_ptr)[i];
        TableIndexMeeta table_index_meta(index_id_str, table_meta);

        status = this->PopulateIndex(db_name,
                                     table_name,
                                     index_name,
                                     table_key,
                                     table_index_meta,
                                     *compact_state.new_segment_meta_,
                                     compact_state.segment_row_cnt_,
                                     DumpIndexCause::kCompact);
        if (!status.ok()) {
            return status;
        }
    }

    return Status::OK();
}

Status NewTxn::CheckTableIfDelete(const String &db_name, const String &table_name, bool &has_delete) {
    TxnTimeStamp begin_ts = txn_context_ptr_->begin_ts_;
    Optional<DBMeeta> db_meta;
    Optional<TableMeeta> table_meta;
    Status status = GetTableMeta(db_name, table_name, db_meta, table_meta);
    if (!status.ok()) {
        return status;
    }
    status = NewCatalog::CheckTableIfDelete(*table_meta, begin_ts, has_delete);
    if (!status.ok()) {
        return status;
    }
    return Status::OK();
}

Status NewTxn::ReplayCompact(WalCmdCompactV2 *compact_cmd) {
    Status status;
    TxnTimeStamp fake_commit_ts = txn_context_ptr_->begin_ts_;

    Optional<DBMeeta> db_meta;
    Optional<TableMeeta> table_meta_opt;
    status = GetTableMeta(compact_cmd->db_name_, compact_cmd->table_name_, db_meta, table_meta_opt);
    if (!status.ok()) {
        return status;
    }
    TableMeeta &table_meta = *table_meta_opt;

    for (const WalSegmentInfo &segment_info : compact_cmd->new_segment_infos_) {
        status = NewCatalog::LoadFlushedSegment2(table_meta, segment_info, fake_commit_ts);
        if (!status.ok()) {
            return status;
        }
    }

    {
        Vector<SegmentID> *segment_ids_ptr = nullptr;
        std::tie(segment_ids_ptr, status) = table_meta.GetSegmentIDs1();
        if (!status.ok()) {
            return status;
        }
        status = table_meta.RemoveSegmentIDs1(compact_cmd->deprecated_segment_ids_);
        if (!status.ok()) {
            return status;
        }
    }

    return Status::OK();
}

Status NewTxn::PrepareAppendInBlock(BlockMeta &block_meta, AppendState *append_state, bool &block_full, bool &segment_full) {
    TxnTimeStamp begin_ts = txn_context_ptr_->begin_ts_;

    auto [segment_row_count, segment_status] = block_meta.segment_meta().GetRowCnt1();
    if (!segment_status.ok()) {
        return segment_status;
    }

    while (append_state->current_block_ < append_state->blocks_.size()) {
        DataBlock *input_block = append_state->blocks_[append_state->current_block_].get();
        SizeT to_append_rows = input_block->row_count() - append_state->current_block_offset_;
        if (to_append_rows == 0) {
            ++append_state->current_block_;
            append_state->current_block_offset_ = 0;
            continue;
        }

        auto [version_buffer, status] = block_meta.GetVersionBuffer();
        if (!status.ok()) {
            return status;
        }
        BufferHandle buffer_handle = version_buffer->Load();
        auto *block_version = reinterpret_cast<BlockVersion *>(buffer_handle.GetDataMut());

        // auto [block_row_count, block_status] = block_meta.GetRowCnt();
        // auto [block_row_count, block_status] = block_meta.GetRowCnt1(begin_ts);
        auto [block_row_count, block_status] = block_version->GetRowCountForUpdate(begin_ts);
        if (!block_status.ok()) {
            return block_status;
        }

        SizeT actual_append = std::min(to_append_rows, block_meta.block_capacity() - block_row_count);
        if (actual_append) {
            SegmentID segment_id = block_meta.segment_meta().segment_id();
            BlockID block_id = block_meta.block_id();
            AppendRange range(segment_id,
                              block_id,
                              block_row_count,
                              actual_append,
                              append_state->current_block_,
                              append_state->current_block_offset_);
            append_state->append_ranges_.push_back(range);
            //            LOG_INFO(fmt::format("actual to append rows: {}, from block: {} and offset {} to target block id: {} and offset: {}",
            //                                 to_append_rows,
            //                                 append_state->current_block_,
            //                                 append_state->current_block_offset_,
            //                                 block_id,
            //                                 block_row_count));
            // Status status = block_meta.SetRowCnt(block_row_count + actual_append);
            // if (!status.ok()) {
            //     return status;
            // }
        }

        block_full = block_row_count + actual_append >= block_meta.block_capacity();

        // auto [segment_row_count, segment_status] = block_meta.segment_meta().GetRowCnt();
        // if (!segment_status.ok()) {
        //     return segment_status;
        // }

        if (actual_append) {
            // Status status = block_meta.segment_meta().SetRowCnt(segment_row_count + actual_append);
            // if (!status.ok()) {
            //     return status;
            // }
            segment_row_count += actual_append;
        }
        // segment_full = segment_row_count + actual_append >= block_meta.segment_meta().segment_capacity();
        segment_full = segment_row_count >= block_meta.segment_meta().segment_capacity();

        if (actual_append) {
            append_state->current_count_ += actual_append;
            append_state->current_block_offset_ += actual_append;
            if (append_state->current_block_offset_ == input_block->row_count()) {
                ++append_state->current_block_;
                append_state->current_block_offset_ = 0;
            }
        }
        break;
    }
    return Status::OK();
}

Status NewTxn::AppendInBlock(BlockMeta &block_meta, SizeT block_offset, SizeT append_rows, const DataBlock *input_block, SizeT input_offset) {
    SharedPtr<String> block_dir_ptr = block_meta.GetBlockDir();
    // BufferManager *buffer_mgr = InfinityContext::instance().storage()->buffer_manager();
    // BufferObj *version_buffer = nullptr;
    // {
    //     String version_filepath = InfinityContext::instance().config()->DataDir() + "/" + *block_dir_ptr + "/" + String(BlockVersion::PATH);
    //     version_buffer = buffer_mgr->GetBufferObject(version_filepath);
    //     if (version_buffer == nullptr) {
    //         return Status::BufferManagerError(fmt::format("Get version buffer failed: {}", version_filepath));
    //     }
    // }
    auto [version_buffer, status] = block_meta.GetVersionBuffer();
    if (!status.ok()) {
        return status;
    }

    SharedPtr<BlockLock> block_lock;
    {
        Status status = block_meta.GetBlockLock(block_lock);
        if (!status.ok()) {
            return status;
        }
    }
    TxnTimeStamp commit_ts = txn_context_ptr_->commit_ts_;
    {
        std::unique_lock<std::shared_mutex> lock(block_lock->mtx_);

        block_lock->min_ts_ = std::max(block_lock->min_ts_, commit_ts);
        block_lock->max_ts_ = std::max(block_lock->max_ts_, commit_ts);

        // append in column file
        for (SizeT column_idx = 0; column_idx < input_block->column_count(); ++column_idx) {
            const ColumnVector &column_vector = *input_block->column_vectors[column_idx];
            ColumnMeta column_meta(column_idx, block_meta);
            Status status = this->AppendInColumn(column_meta, block_offset, append_rows, column_vector, input_offset);
            if (!status.ok()) {
                return status;
            }
        }

        // append in version file.
        BufferHandle buffer_handle = version_buffer->Load();
        auto *block_version = reinterpret_cast<BlockVersion *>(buffer_handle.GetDataMut());
        block_version->Append(commit_ts, block_offset + append_rows);
    }
    return Status::OK();
}

// This function is called when block is locked
Status NewTxn::AppendInColumn(ColumnMeta &column_meta, SizeT dest_offset, SizeT append_rows, const ColumnVector &column_vector, SizeT source_offset) {
    ColumnVector dest_vec;
    {
        Status status = NewCatalog::GetColumnVector(column_meta, dest_offset, ColumnVectorTipe::kReadWrite, dest_vec);
        if (!status.ok()) {
            return status;
        }
    }
    dest_vec.AppendWith(column_vector, source_offset, append_rows);

    if (VarBufferManager *var_buffer_mgr = dest_vec.buffer_->var_buffer_mgr(); var_buffer_mgr != nullptr) {
        // Ensure buffer obj is loaded.
        SizeT _ = var_buffer_mgr->TotalSize();
        // Status status = column_meta.SetChunkOffset(chunk_size);
        // if (!status.ok()) {
        //     return status;
        // }
    }
    return Status::OK();
}

Status NewTxn::DeleteInBlock(BlockMeta &block_meta, const Vector<BlockOffset> &block_offsets, Vector<BlockOffset> &undo_block_offsets) {
    SharedPtr<String> block_dir_ptr = block_meta.GetBlockDir();
    Status status;
    BufferObj *version_buffer = nullptr;
    std::tie(version_buffer, status) = block_meta.GetVersionBuffer();
    if (!status.ok()) {
        return status;
    }

    TxnTimeStamp commit_ts = txn_context_ptr_->commit_ts_;
    {
        SharedPtr<BlockLock> block_lock;
        Status status = block_meta.GetBlockLock(block_lock);
        if (!status.ok()) {
            return status;
        }
        std::unique_lock<std::shared_mutex> lock(block_lock->mtx_);

        // delete in version file
        BufferHandle buffer_handle = version_buffer->Load();
        auto *block_version = reinterpret_cast<BlockVersion *>(buffer_handle.GetDataMut());
        undo_block_offsets.reserve(block_offsets.size());
        for (BlockOffset block_offset : block_offsets) {
            Status status = block_version->Delete(block_offset, commit_ts);
            if (!status.ok()) {
                return status;
            }
            undo_block_offsets.push_back(block_offset);
        }
        block_lock->max_ts_ = std::max(block_lock->max_ts_, commit_ts); // FIXME: remove max_ts, undo delete should not revert max_ts
    }
    return Status::OK();
}

Status NewTxn::RollbackDeleteInBlock(BlockMeta &block_meta, const Vector<BlockOffset> &block_offsets) {
    SharedPtr<String> block_dir_ptr = block_meta.GetBlockDir();
    BufferObj *version_buffer = nullptr;
    {
        String version_filepath = InfinityContext::instance().config()->DataDir() + "/" + *block_dir_ptr + "/" + String(BlockVersion::PATH);
        BufferManager *buffer_mgr = InfinityContext::instance().storage()->buffer_manager();
        version_buffer = buffer_mgr->GetBufferObject(version_filepath);
        if (version_buffer == nullptr) {
            return Status::BufferManagerError(fmt::format("Get version buffer failed: {}", version_filepath));
        }
    }

    {
        SharedPtr<BlockLock> block_lock;
        Status status = block_meta.GetBlockLock(block_lock);
        if (!status.ok()) {
            return status;
        }
        std::unique_lock<std::shared_mutex> lock(block_lock->mtx_);

        // delete in version file
        BufferHandle buffer_handle = version_buffer->Load();
        auto *block_version = reinterpret_cast<BlockVersion *>(buffer_handle.GetDataMut());
        for (BlockOffset block_offset : block_offsets) {
            block_version->RollbackDelete(block_offset);
        }
    }
    return Status::OK();
}

Status NewTxn::PrintVersionInBlock(BlockMeta &block_meta, const Vector<BlockOffset> &block_offsets, bool ignore_invisible) {
    SharedPtr<String> block_dir_ptr = block_meta.GetBlockDir();
    Status status;
    BufferObj *version_buffer = nullptr;
    std::tie(version_buffer, status) = block_meta.GetVersionBuffer();
    if (!status.ok()) {
        return status;
    }

    TxnTimeStamp begin_ts = txn_context_ptr_->begin_ts_;
    {
        SharedPtr<BlockLock> block_lock;
        Status status = block_meta.GetBlockLock(block_lock);
        if (!status.ok()) {
            return status;
        }
        std::unique_lock<std::shared_mutex> lock(block_lock->mtx_);

        // delete in version file
        BufferHandle buffer_handle = version_buffer->Load();
        auto *block_version = reinterpret_cast<BlockVersion *>(buffer_handle.GetDataMut());
        for (BlockOffset block_offset : block_offsets) {
            Status status = block_version->Print(begin_ts, block_offset, ignore_invisible);
            if (!status.ok()) {
                return status;
            }
        }
    }
    return Status::OK();
}

Status NewTxn::CompactBlock(BlockMeta &block_meta, NewTxnCompactState &compact_state) {
    Status status;

    NewTxnGetVisibleRangeState range_state;
    TxnTimeStamp begin_ts = txn_context_ptr_->begin_ts_;
    TxnTimeStamp commit_ts = txn_context_ptr_->commit_ts_;
    status = NewCatalog::GetBlockVisibleRange(block_meta, begin_ts, commit_ts, range_state);
    if (!status.ok()) {
        return status;
    }

    SizeT block_row_cnt = range_state.block_offset_end();

    SizeT column_cnt = compact_state.column_cnt();
    Vector<ColumnVector> column_vectors;
    column_vectors.resize(column_cnt);
    for (SizeT column_id = 0; column_id < column_cnt; ++column_id) {
        ColumnMeta column_meta(column_id, block_meta);

        status = NewCatalog::GetColumnVector(column_meta, block_row_cnt, ColumnVectorTipe::kReadOnly, column_vectors[column_id]);
        if (!status.ok()) {
            return status;
        }
    }

    Pair<BlockOffset, BlockOffset> range;
    BlockOffset offset = 0;
    while (range_state.Next(offset, range)) {
        if (range.second == range.first) {
            offset = range.second;
            continue;
        }
        SizeT append_size = 0;
        while (true) {
            if (!compact_state.block_meta_) {
                status = compact_state.NextBlock();
                if (!status.ok()) {
                    return status;
                }

                txn_store_.AddMetaKeyForBufferObject(MakeUnique<BlockMetaKey>(compact_state.block_meta_->segment_meta().table_meta().db_id_str(),
                                                                              compact_state.block_meta_->segment_meta().table_meta().table_id_str(),
                                                                              compact_state.block_meta_->segment_meta().segment_id(),
                                                                              compact_state.block_meta_->block_id()));
            }
            append_size = std::min(SizeT(range.second - range.first), compact_state.block_meta_->block_capacity() - compact_state.cur_block_row_cnt_);
            if (append_size == 0) {
                status = compact_state.FinalizeBlock();
                if (!status.ok()) {
                    return status;
                }
                status = compact_state.NextBlock();
                if (!status.ok()) {
                    return status;
                }
                txn_store_.AddMetaKeyForBufferObject(MakeUnique<BlockMetaKey>(compact_state.block_meta_->segment_meta().table_meta().db_id_str(),
                                                                              compact_state.block_meta_->segment_meta().table_meta().table_id_str(),
                                                                              compact_state.block_meta_->segment_meta().segment_id(),
                                                                              compact_state.block_meta_->block_id()));

            } else {
                break;
            }
        }

        SharedPtr<Vector<SharedPtr<ColumnDef>>> column_defs_ptr;
        TableMeeta &table_meta = block_meta.segment_meta().table_meta();
        std::tie(column_defs_ptr, status) = table_meta.GetColumnDefs();
        if (!status.ok()) {
            return status;
        }
        for (SizeT i = 0; i < column_defs_ptr->size(); ++i) {
            txn_store_.AddMetaKeyForBufferObject(MakeUnique<ColumnMetaKey>(compact_state.block_meta_->segment_meta().table_meta().db_id_str(),
                                                                           compact_state.block_meta_->segment_meta().table_meta().table_id_str(),
                                                                           compact_state.block_meta_->segment_meta().segment_id(),
                                                                           compact_state.block_meta_->block_id(),
                                                                           (*column_defs_ptr)[i]));
        }

        for (SizeT column_id = 0; column_id < column_cnt; ++column_id) {
            compact_state.column_vectors_[column_id].AppendWith(column_vectors[column_id], range.first, append_size);
        }
        compact_state.cur_block_row_cnt_ += append_size;
        offset = range.first + append_size;
    }

    return Status::OK();
}

Status NewTxn::AddColumnsData(TableMeeta &table_meta, const Vector<SharedPtr<ColumnDef>> &column_defs) {
    Status status;
    Vector<SegmentID> *segment_ids_ptr = nullptr;
    std::tie(segment_ids_ptr, status) = table_meta.GetSegmentIDs1();
    if (!status.ok()) {
        return status;
    }

    if (segment_ids_ptr->empty()) {
        return Status::OK();
    }

    Vector<Value> default_values;
    ExpressionBinder tmp_binder(nullptr);
    for (const auto &column_def : column_defs) {
        if (!column_def->default_value()) {
            return Status::NotSupport(fmt::format("Column {} has no default value", column_def->name()));
        }
        SharedPtr<ConstantExpr> default_expr = column_def->default_value();
        auto expr = tmp_binder.BuildValueExpr(*default_expr, nullptr, 0, false);
        auto *value_expr = static_cast<ValueExpression *>(expr.get());

        const SharedPtr<DataType> &column_type = column_def->type();
        if (value_expr->Type() == *column_type) {
            default_values.push_back(value_expr->GetValue());
        } else {
            const SharedPtr<DataType> &column_type = column_def->type();

            BoundCastFunc cast = CastFunction::GetBoundFunc(value_expr->Type(), *column_type);
            SharedPtr<BaseExpression> cast_expr = MakeShared<CastExpression>(cast, expr, *column_type);
            SharedPtr<ExpressionState> expr_state = ExpressionState::CreateState(cast_expr);
            SharedPtr<ColumnVector> output_column_vector = ColumnVector::Make(column_type);
            output_column_vector->Initialize(ColumnVectorType::kConstant, 1);
            ExpressionEvaluator evaluator;
            evaluator.Init(nullptr);
            evaluator.Execute(cast_expr, expr_state, output_column_vector);

            default_values.push_back(output_column_vector->GetValue(0));
        }
    }

    for (SegmentID segment_id : *segment_ids_ptr) {
        SegmentMeta segment_meta(segment_id, table_meta);
        status = this->AddColumnsDataInSegment(segment_meta, column_defs, default_values);
        if (!status.ok()) {
            return status;
        }
    }
    return Status::OK();
}

Status
NewTxn::AddColumnsDataInSegment(SegmentMeta &segment_meta, const Vector<SharedPtr<ColumnDef>> &column_defs, const Vector<Value> &default_values) {
    auto [block_ids_ptr, status] = segment_meta.GetBlockIDs1();
    if (!status.ok()) {
        return status;
    }

    for (BlockID block_id : *block_ids_ptr) {
        BlockMeta block_meta(block_id, segment_meta);
        status = this->AddColumnsDataInBlock(block_meta, column_defs, default_values);
        if (!status.ok()) {
            return status;
        }
    }
    return Status::OK();
}

Status NewTxn::AddColumnsDataInBlock(BlockMeta &block_meta, const Vector<SharedPtr<ColumnDef>> &column_defs, const Vector<Value> &default_values) {
    // auto [block_row_count, status] = block_meta.GetRowCnt();
    auto [block_row_count, status] = block_meta.GetRowCnt1();
    if (!status.ok()) {
        return status;
    }
    SizeT old_column_cnt = 0;
    {
        auto [all_column_defs, status] = block_meta.segment_meta().table_meta().GetColumnDefs();
        if (!status.ok()) {
            return status;
        }
        old_column_cnt = all_column_defs->size() - column_defs.size();
    }
    for (SizeT i = 0; i < column_defs.size(); ++i) {
        SizeT column_idx = old_column_cnt + i;
        // const SharedPtr<ColumnDef> &column_def = column_defs[column_idx];
        const Value &default_value = default_values[i];

        Optional<ColumnMeta> column_meta;
        status = NewCatalog::AddNewBlockColumn(block_meta, column_idx, column_meta);
        if (!status.ok()) {
            return status;
        }

        ColumnVector column_vector;
        status = NewCatalog::GetColumnVector(*column_meta, 0 /*row_count*/, ColumnVectorTipe::kReadWrite, column_vector);
        if (!status.ok()) {
            return status;
        }

        for (SizeT i = 0; i < block_row_count; ++i) {
            column_vector.AppendValue(default_value);
        }

        txn_store_.AddMetaKeyForBufferObject(MakeUnique<ColumnMetaKey>(block_meta.segment_meta().table_meta().db_id_str(),
                                                                       block_meta.segment_meta().table_meta().table_id_str(),
                                                                       block_meta.segment_meta().segment_id(),
                                                                       block_meta.block_id(),
                                                                       column_defs[i]));
    }

    return Status::OK();
}

Status NewTxn::DropColumnsData(TableMeeta &table_meta, const Vector<ColumnID> &column_ids) {
    Status status;
    Vector<SegmentID> *segment_ids_ptr;
    std::tie(segment_ids_ptr, status) = table_meta.GetSegmentIDs1();
    if (!status.ok()) {
        return status;
    }

    if (segment_ids_ptr->empty()) {
        return Status::OK();
    }

    SharedPtr<Vector<SharedPtr<ColumnDef>>> column_defs_ptr;
    std::tie(column_defs_ptr, status) = table_meta.GetColumnDefs();
    if (!status.ok()) {
        return status;
    }

    auto drop_columns_in_block = [&](BlockMeta &block_meta) {
        TxnTimeStamp commit_ts = txn_context_ptr_->commit_ts_;

        for (ColumnID column_id : column_ids) {
            auto iter = std::find_if(column_defs_ptr->begin(), column_defs_ptr->end(), [&](const SharedPtr<ColumnDef> &column_def) {
                return ColumnID(column_def->id()) == column_id;
            });
            if (iter == column_defs_ptr->end()) {
                UnrecoverableError(fmt::format("Column {} not found in table meta", column_id));
            }
            SharedPtr<ColumnDef> column_def = *iter;

            auto ts_str = std::to_string(commit_ts);
            kv_instance_->Put(KeyEncode::DropBlockColumnKey(block_meta.segment_meta().table_meta().db_id_str(),
                                                            block_meta.segment_meta().table_meta().table_id_str(),
                                                            block_meta.segment_meta().segment_id(),
                                                            block_meta.block_id(),
                                                            column_def),
                              ts_str);
        }
        return Status::OK();
    };

    auto drop_columns_in_segment = [&](SegmentMeta &segment_meta) {
        auto [block_ids, status] = segment_meta.GetBlockIDs1();
        if (!status.ok()) {
            return status;
        }
        for (BlockID block_id : *block_ids) {
            BlockMeta block_meta(block_id, segment_meta);
            status = drop_columns_in_block(block_meta);
            if (!status.ok()) {
                return status;
            }
        }
        return Status::OK();
    };

    for (SegmentID segment_id : *segment_ids_ptr) {
        SegmentMeta segment_meta(segment_id, table_meta);
        status = drop_columns_in_segment(segment_meta);
        if (!status.ok()) {
            return status;
        }
    }
    return Status::OK();
}

Status NewTxn::CheckpointTableData(TableMeeta &table_meta, const CheckpointOption &option) {
    Status status;

    Vector<SegmentID> *segment_ids_ptr = nullptr;
    std::tie(segment_ids_ptr, status) = table_meta.GetSegmentIDs1();
    if (!status.ok()) {
        return status;
    }

    Vector<BlockID> *block_ids_ptr = nullptr;
    for (SegmentID segment_id : *segment_ids_ptr) {
        SegmentMeta segment_meta(segment_id, table_meta);
        std::tie(block_ids_ptr, status) = segment_meta.GetBlockIDs1();
        if (!status.ok()) {
            return status;
        }
        for (BlockID block_id : *block_ids_ptr) {
            BlockMeta block_meta(block_id, segment_meta);

            SharedPtr<BlockLock> block_lock;
            status = block_meta.GetBlockLock(block_lock);
            if (!status.ok()) {
                return status;
            }

            bool flush_version = false;
            bool flush_column = false;
            {
                std::shared_lock<std::shared_mutex> lock(block_lock->mtx_);
                if (block_lock->checkpoint_ts_ < std::min(option.checkpoint_ts_, block_lock->max_ts_)) {
                    flush_version = true;
                }
                if (block_lock->checkpoint_ts_ < std::min(option.checkpoint_ts_, block_lock->min_ts_)) {
                    flush_column = true;
                }
            }
            if (flush_version) {
                status = FlushVersionFile(block_meta, option.checkpoint_ts_);
                if (!status.ok()) {
                    return status;
                }
            }
            if (flush_column) {
                status = FlushColumnFiles(block_meta, option.checkpoint_ts_);
                if (!status.ok()) {
                    return status;
                }
                bool to_mmap = false;
                status = TryToMmap(block_meta, option.checkpoint_ts_, &to_mmap);
                if (!status.ok()) {
                    return status;
                }
                if (to_mmap) {
                    LOG_INFO(fmt::format("Block {} to mmap, checkpoint ts: {}", block_meta.block_id(), option.checkpoint_ts_));
                }
            }
        }
    }

    return Status::OK();
}

Status NewTxn::CommitImport(WalCmdImportV2 *import_cmd) {
    Status status;
    TxnTimeStamp begin_ts = txn_context_ptr_->begin_ts_;
    TxnTimeStamp commit_ts = txn_context_ptr_->commit_ts_;

    const String &db_id_str = import_cmd->db_id_;
    const String &table_id_str = import_cmd->table_id_;

    WalSegmentInfo &segment_info = import_cmd->segment_info_;
    TableMeeta table_meta(db_id_str, table_id_str, *kv_instance_.get(), begin_ts, commit_ts);
    SegmentMeta segment_meta(segment_info.segment_id_, table_meta);

    status = table_meta.CommitSegment(segment_info.segment_id_, commit_ts);
    if (!status.ok()) {
        return status;
    }
    for (const WalBlockInfo &block_info : segment_info.block_infos_) {
        BlockID block_id = block_info.block_id_;
        status = segment_meta.CommitBlock(block_id, commit_ts);
        if (!status.ok()) {
            return status;
        }
    }

    status = this->CommitSegmentVersion(segment_info, segment_meta);
    if (!status.ok()) {
        return status;
    }

    BuildFastRoughFilterTask::ExecuteOnNewSealedSegment(&segment_meta);

    return Status::OK();
}

Status NewTxn::CommitBottomAppend(WalCmdAppendV2 *append_cmd) {
    Status status;
    const String &db_id_str = append_cmd->db_id_;
    const String &table_id_str = append_cmd->table_id_;
<<<<<<< HEAD

    NewTxnTableStore1 *txn_table_store = txn_store_.GetNewTxnTableStore1(db_id_str, table_id_str);
    AppendState *append_state = txn_table_store->append_state();
    if (append_state == nullptr) {
        status = txn_table_store->Append(append_cmd->block_);
        if (!status.ok()) {
            return status;
        }
        append_state = txn_table_store->append_state();
        append_state->Finalize();
    }

    TableMeeta table_meta(db_id_str, table_id_str, *kv_instance, begin_ts, commit_ts);
=======
    TxnTimeStamp begin_ts = BeginTS();
    TxnTimeStamp commit_ts = CommitTS();
    TableMeeta table_meta(db_id_str, table_id_str, *kv_instance_, begin_ts);
>>>>>>> 4e8975e1
    Optional<SegmentMeta> segment_meta;
    Optional<BlockMeta> block_meta;
    SizeT copied_row_cnt = 0;
    SharedPtr<Vector<SharedPtr<ColumnDef>>> column_defs_ptr;
    std::tie(column_defs_ptr, status) = table_meta.GetColumnDefs();
    if (!status.ok()) {
        return status;
    }
    Vector<TableIndexMeeta> table_index_metas;
    if (!this->IsReplay()) {
        Vector<String> *index_id_strs = nullptr;
        {
            status = table_meta.GetIndexIDs(index_id_strs, nullptr);
            if (!status.ok()) {
                return status;
            }
        }
        for (SizeT i = 0; i < index_id_strs->size(); ++i) {
            const String &index_id_str = (*index_id_strs)[i];
            table_index_metas.emplace_back(index_id_str, table_meta);
        }
    }

    // ensure append_cmd->row_ranges_ be block aligned
    Vector<Pair<RowID, u64>> append_ranges;
    auto calc_block_room = [](RowID row_id) -> u64 { return BLOCK_OFFSET_MASK - (row_id.segment_offset_ & BLOCK_OFFSET_MASK) + 1; };
    for (const Pair<RowID, u64> &range : append_cmd->row_ranges_) {
        RowID begin_row_id = range.first;
        u64 block_room = calc_block_room(begin_row_id);
        u64 left_rows = range.second;
        while (block_room < left_rows) {
            append_ranges.emplace_back(begin_row_id, block_room);
            left_rows -= block_room;
            begin_row_id.segment_offset_ += block_room;
            block_room = calc_block_room(begin_row_id);
        }
        if (left_rows > 0) {
            append_ranges.emplace_back(begin_row_id, left_rows);
        }
    }

    for (const Pair<RowID, u64> &range : append_ranges) {
        SegmentID segment_id = range.first.segment_id_;
        BlockID block_id = range.first.segment_offset_ >> BLOCK_OFFSET_SHIFT;
        u64 block_offset = range.first.segment_offset_ & BLOCK_OFFSET_MASK;
        if (range.first.segment_offset_ == 0) {
            // Create segment id in KV
            // table_meta.CommitSegment(segment_id, commit_ts);
            status = NewCatalog::AddNewSegmentWithID(table_meta, commit_ts, segment_meta, segment_id);
            if (!status.ok()) {
                return status;
            }
            if (segment_meta->segment_id() != segment_id) {
                UnrecoverableError(fmt::format("Segment id mismatch, expect: {}, actual: {}", segment_id, segment_meta->segment_id()));
            }
            table_meta.SetUnsealedSegmentID(segment_id);
            if (!status.ok()) {
                return status;
            }
<<<<<<< HEAD
        }
    }
    return Status::OK();
}

Status NewTxn::PostCommitAppend(const WalCmdAppendV2 *append_cmd, KVInstance *kv_instance) {
    TxnTimeStamp begin_ts = txn_context_ptr_->begin_ts_;
    TxnTimeStamp commit_ts = txn_context_ptr_->commit_ts_;
    Status status = Status::OK();
    const String &db_id_str = append_cmd->db_id_;
    const String &table_id_str = append_cmd->table_id_;

    NewTxnTableStore1 *txn_table_store = txn_store_.GetNewTxnTableStore1(db_id_str, table_id_str);
    const AppendState *append_state = txn_table_store->append_state();
    if (append_state == nullptr) {
        return Status::OK();
    }
    TableMeeta table_meta(db_id_str, table_id_str, *kv_instance, begin_ts, commit_ts);
    Optional<SegmentMeta> segment_meta;
    Optional<BlockMeta> block_meta;
    for (const AppendRange &range : append_state->append_ranges_) {
        const DataBlock *data_block = append_state->blocks_[range.data_block_idx_].get();
        SegmentID segment_id = range.segment_id_;
        if (!segment_meta || segment_meta->segment_id() != segment_id) {
=======
        } else {
>>>>>>> 4e8975e1
            segment_meta.emplace(segment_id, table_meta);
        }
        if (block_offset == 0) {
            // Create block id in KV
            // segment_meta->CommitBlock(block_id, commit_ts);
            // Create buffer objects for block and all columns
            status = NewCatalog::AddNewBlockWithID(*segment_meta, commit_ts, block_meta, block_id);
            if (!status.ok()) {
                return status;
            }
            if (block_meta->block_id() != block_id) {
                UnrecoverableError(fmt::format("Block id mismatch, expect: {}, actual: {}", block_id, block_meta->block_id()));
            }
            UniquePtr<BlockMetaKey> block_meta_key = MakeUnique<BlockMetaKey>(db_id_str, table_id_str, segment_id, block_id);
            txn_store_.AddMetaKeyForBufferObject(std::move(block_meta_key));
            for (SizeT i = 0; i < column_defs_ptr->size(); ++i) {
                UniquePtr<ColumnMetaKey> column_meta_key =
                    MakeUnique<ColumnMetaKey>(db_id_str, table_id_str, segment_id, block_id, (*column_defs_ptr)[i]);
                txn_store_.AddMetaKeyForBufferObject(std::move(column_meta_key));
            }
        } else {
            block_meta.emplace(block_id, segment_meta.value());
        }
        SizeT block_row_cnt;
        std::tie(block_row_cnt, status) = block_meta->GetRowCnt1();
        if (!status.ok()) {
            return status;
        }
        LOG_DEBUG(fmt::format("CommitBottomAppend block {}, existing row cnt {}, new row cnt {}", block_id, block_row_cnt, range.second));

        status = this->AppendInBlock(*block_meta, block_offset, range.second, append_cmd->block_.get(), copied_row_cnt);
        if (!status.ok()) {
            return status;
        }
        for (auto &table_index_meta : table_index_metas) {
            status = this->AppendIndex(table_index_meta, range);
            if (!status.ok()) {
                return status;
            }
        }

        // If reach the end of segment, set it to sealed and build fast rough filter
        if (range.first.segment_offset_ + range.second == DEFAULT_SEGMENT_CAPACITY) {
            table_meta.DelUnsealedSegmentID();
            BuildFastRoughFilterTask::ExecuteOnNewSealedSegment(&segment_meta.value());
        }
        copied_row_cnt += range.second;
    }
    return Status::OK();
}

Status NewTxn::PrepareCommitDelete(const WalCmdDeleteV2 *delete_cmd, KVInstance *kv_instance) {
    TxnTimeStamp begin_ts = txn_context_ptr_->begin_ts_;
    TxnTimeStamp commit_ts = txn_context_ptr_->commit_ts_;

    const String &db_id_str = delete_cmd->db_id_;
    const String &table_id_str = delete_cmd->table_id_;

    TableMeeta table_meta(db_id_str, table_id_str, *kv_instance, begin_ts, commit_ts);

    Optional<SegmentMeta> segment_meta;
    Optional<BlockMeta> block_meta;

    NewTxnTableStore1 *txn_table_store = txn_store_.GetNewTxnTableStore1(db_id_str, table_id_str);
    Status delete_status = txn_table_store->Delete(delete_cmd->row_ids_);
    if (!delete_status.ok()) {
        return delete_status;
    }
    DeleteState &delete_state = txn_table_store->delete_state();
    DeleteState &undo_delete_state = txn_table_store->undo_delete_state();
    for (const auto &[segment_id, block_map] : delete_state.rows_) {
        if (!segment_meta || segment_id != segment_meta->segment_id()) {
            segment_meta.emplace(segment_id, table_meta);
            block_meta.reset();
        }
        auto &undo_segment_map = undo_delete_state.rows_[segment_id];
        for (const auto &[block_id, block_offsets] : block_map) {
            if (!block_meta || block_id != block_meta->block_id()) {
                block_meta.emplace(block_id, segment_meta.value());
            }
            auto &undo_block_offsets = undo_segment_map[block_id];
            Status status = this->DeleteInBlock(*block_meta, block_offsets, undo_block_offsets);
            if (!status.ok()) {
                return status;
            }
        }

        {
            TxnTimeStamp first_delete_ts = 0;
            Status status = segment_meta->GetFirstDeleteTS(first_delete_ts);
            if (!status.ok()) {
                return status;
            }
            if (first_delete_ts == UNCOMMIT_TS) {
                status = segment_meta->SetFirstDeleteTS(commit_ts);
                if (!status.ok()) {
                    return status;
                }
            }
        }
    }
    delete_state.rows_.clear();
    return Status::OK();
}

Status NewTxn::RollbackDelete(const DeleteTxnStore *delete_txn_store, KVInstance *kv_instance) {
    TxnTimeStamp begin_ts = txn_context_ptr_->begin_ts_;
<<<<<<< HEAD
    TxnTimeStamp commit_ts = txn_context_ptr_->commit_ts_;
    const String &db_id_str = delete_cmd->db_id_;
    const String &table_id_str = delete_cmd->table_id_;
=======
    const String &db_id_str = delete_txn_store->db_id_str_;
    const String &table_id_str = delete_txn_store->table_id_str_;
>>>>>>> 4e8975e1

    TableMeeta table_meta(db_id_str, table_id_str, *kv_instance, begin_ts, commit_ts);

    Optional<SegmentMeta> segment_meta;
    Optional<BlockMeta> block_meta;

    // Get undo delete state
    NewTxnTableStore1 *txn_table_store = txn_store_.GetNewTxnTableStore1(db_id_str, table_id_str);
    DeleteState &undo_delete_state = txn_table_store->undo_delete_state();

    for (const auto &[segment_id, block_map] : undo_delete_state.rows_) {
        if (!segment_meta || segment_id != segment_meta->segment_id()) {
            segment_meta.emplace(segment_id, table_meta);
            block_meta.reset();
        }
        auto &undo_block_map = undo_delete_state.rows_[segment_id];
        for (const auto &[block_id, block_offsets] : undo_block_map) {
            if (!block_meta || block_id != block_meta->block_id()) {
                block_meta.emplace(block_id, segment_meta.value());
            }
            Status status = this->RollbackDeleteInBlock(*block_meta, block_offsets);
            if (!status.ok()) {
                return status;
            }
        }
    }
    return Status::OK();
}

Status NewTxn::CommitCompact(WalCmdCompactV2 *compact_cmd) {
    Status status;
    const String &db_id_str = compact_cmd->db_id_;
    const String &table_id_str = compact_cmd->table_id_;
    TxnTimeStamp begin_ts = txn_context_ptr_->begin_ts_;
    TxnTimeStamp commit_ts = txn_context_ptr_->commit_ts_;

    Vector<WalSegmentInfo> &segment_infos = compact_cmd->new_segment_infos_;
    if (segment_infos.empty()) {
        return Status::OK();
    }
    if (segment_infos.size() > 1) {
        UnrecoverableError("Not implemented");
    }
    WalSegmentInfo &segment_info = segment_infos[0];
    Vector<SegmentID> new_segment_ids{segment_info.segment_id_};

    TableMeeta table_meta(db_id_str, table_id_str, *kv_instance_.get(), begin_ts, commit_ts);
    SegmentMeta segment_meta(segment_info.segment_id_, table_meta);

    status = table_meta.CommitSegment(segment_info.segment_id_, commit_ts);
    if (!status.ok()) {
        return status;
    }
    for (const WalBlockInfo &block_info : segment_info.block_infos_) {
        BlockID block_id = block_info.block_id_;
        status = segment_meta.CommitBlock(block_id, commit_ts);
        if (!status.ok()) {
            return status;
        }
    }

    status = this->CommitSegmentVersion(segment_info, segment_meta);
    if (!status.ok()) {
        return status;
    }

    BuildFastRoughFilterTask::ExecuteOnNewSealedSegment(&segment_meta);

    const Vector<SegmentID> &deprecated_ids = compact_cmd->deprecated_segment_ids_;

    for (SegmentID segment_id : deprecated_ids) {
        auto ts_str = std::to_string(commit_ts);
        kv_instance_->Put(KeyEncode::DropSegmentKey(db_id_str, table_id_str, segment_id), ts_str);
    }
    {
        Vector<String> *index_id_strs_ptr = nullptr;
        status = table_meta.GetIndexIDs(index_id_strs_ptr);
        if (!status.ok()) {
            return status;
        }
        for (const String &index_id_str : *index_id_strs_ptr) {
            TableIndexMeeta table_index_meta(index_id_str, table_meta);
            Vector<SegmentID> *segment_ids_ptr = nullptr;
            std::tie(segment_ids_ptr, status) = table_index_meta.GetSegmentIndexIDs1();
            if (!status.ok()) {
                return status;
            }
            for (SegmentID segment_id : *segment_ids_ptr) {
                auto iter = std::find(deprecated_ids.begin(), deprecated_ids.end(), segment_id);
                if (iter != deprecated_ids.end()) {
                    auto ts_str = std::to_string(commit_ts);
                    kv_instance_->Put(KeyEncode::DropSegmentIndexKey(db_id_str, table_id_str, index_id_str, segment_id), ts_str);
                }
            }
            status = table_index_meta.RemoveSegmentIndexIDs(*segment_ids_ptr);
            if (!status.ok()) {
                return status;
            }
            //  status = table_index_meta.SetSegmentIDs(new_segment_ids);
            //  if (!status.ok()) {
            //      return status;
            //  }
        }
    }
    return Status::OK();
}

Status NewTxn::CommitCheckpointTableData(TableMeeta &table_meta, TxnTimeStamp checkpoint_ts) {
    Status status;

    Vector<SegmentID> *segment_ids_ptr = nullptr;
    std::tie(segment_ids_ptr, status) = table_meta.GetSegmentIDs1();
    if (!status.ok()) {
        return status;
    }

    for (SegmentID segment_id : *segment_ids_ptr) {
        SegmentMeta segment_meta(segment_id, table_meta);
        auto [block_ids, status] = segment_meta.GetBlockIDs1();
        if (!status.ok()) {
            return status;
        }
        for (BlockID block_id : *block_ids) {
            BlockMeta block_meta(block_id, segment_meta);

            SharedPtr<BlockLock> block_lock;
            status = block_meta.GetBlockLock(block_lock);
            if (!status.ok()) {
                return status;
            }

            {
                std::shared_lock<std::shared_mutex> lock(block_lock->mtx_);
                block_lock->checkpoint_ts_ = checkpoint_ts;
            }
        }
    }

    return Status::OK();
}

Status NewTxn::AddSegmentVersion(WalSegmentInfo &segment_info, SegmentMeta &segment_meta) {
    TxnTimeStamp save_ts = txn_context_ptr_->begin_ts_;
    for (WalBlockInfo &block_info : segment_info.block_infos_) {
        BlockMeta block_meta(block_info.block_id_, segment_meta);
        SharedPtr<String> block_dir_ptr = block_meta.GetBlockDir();

        auto [version_buffer, status] = block_meta.GetVersionBuffer();
        if (!status.ok()) {
            return status;
        }
        BufferHandle buffer_handle = version_buffer->Load();
        auto *block_version = reinterpret_cast<BlockVersion *>(buffer_handle.GetDataMut());

        block_version->Append(save_ts, block_info.row_count_);
    }
    return Status::OK();
}

Status NewTxn::CommitSegmentVersion(WalSegmentInfo &segment_info, SegmentMeta &segment_meta) {
    TxnTimeStamp save_ts = txn_context_ptr_->begin_ts_;
    TxnTimeStamp commit_ts = txn_context_ptr_->commit_ts_;
    auto *pm = InfinityContext::instance().persistence_manager();

    for (WalBlockInfo &block_info : segment_info.block_infos_) {
        BlockMeta block_meta(block_info.block_id_, segment_meta);
        SharedPtr<String> block_dir_ptr = block_meta.GetBlockDir();

        auto [version_buffer, status] = block_meta.GetVersionBuffer();
        if (!status.ok()) {
            return status;
        }
        BufferHandle buffer_handle = version_buffer->Load();
        auto *block_version = reinterpret_cast<BlockVersion *>(buffer_handle.GetDataMut());

        block_version->CommitAppend(save_ts, commit_ts);
        version_buffer->Save(VersionFileWorkerSaveCtx(commit_ts));

        SharedPtr<BlockLock> block_lock;
        status = block_meta.GetBlockLock(block_lock);
        if (!status.ok()) {
            return status;
        }
        {
            std::unique_lock<std::shared_mutex> lock(block_lock->mtx_);
            block_lock->min_ts_ = std::max(block_lock->min_ts_, commit_ts);
            block_lock->max_ts_ = std::max(block_lock->max_ts_, commit_ts);
            block_lock->checkpoint_ts_ = commit_ts;
        }

        if (pm) {
            block_info.addr_serializer_.InitializeValid(pm);
        }
    }

    return Status::OK();
}

Status NewTxn::FlushVersionFile(BlockMeta &block_meta, TxnTimeStamp save_ts) {
    SharedPtr<String> block_dir_ptr = block_meta.GetBlockDir();
    BufferManager *buffer_mgr = InfinityContext::instance().storage()->buffer_manager();

    BufferObj *version_buffer = nullptr;
    {
        String version_filepath = InfinityContext::instance().config()->DataDir() + "/" + *block_dir_ptr + "/" + String(BlockVersion::PATH);
        version_buffer = buffer_mgr->GetBufferObject(version_filepath);
        if (version_buffer == nullptr) {
            return Status::BufferManagerError(fmt::format("Get version buffer failed: {}", version_filepath));
        }
    }

    version_buffer->Save(VersionFileWorkerSaveCtx(save_ts));
    return Status::OK();
}

Status NewTxn::FlushColumnFiles(BlockMeta &block_meta, TxnTimeStamp save_ts) {
    Status status;

    SharedPtr<Vector<SharedPtr<ColumnDef>>> column_defs;
    std::tie(column_defs, status) = block_meta.segment_meta().table_meta().GetColumnDefs();
    if (!status.ok()) {
        return status;
    }
    for (SizeT column_idx = 0; column_idx < column_defs->size(); ++column_idx) {
        ColumnMeta column_meta(column_idx, block_meta);
        BufferObj *buffer_obj = nullptr;
        BufferObj *outline_buffer_obj = nullptr;

        Status status = column_meta.GetColumnBuffer(buffer_obj, outline_buffer_obj);
        if (!status.ok()) {
            return status;
        }
        buffer_obj->Save();
        if (outline_buffer_obj) {
            outline_buffer_obj->Save();
        }
    }
    return Status::OK();
}

Status NewTxn::TryToMmap(BlockMeta &block_meta, TxnTimeStamp save_ts, bool *to_mmap_ptr) {
    Status status;

    SizeT row_cnt;
    std::tie(row_cnt, status) = block_meta.GetRowCnt1();
    if (!status.ok()) {
        return status;
    }
    bool to_mmap = row_cnt >= block_meta.block_capacity();
    if (to_mmap_ptr) {
        *to_mmap_ptr = to_mmap;
    }
    if (to_mmap) {
        SharedPtr<Vector<SharedPtr<ColumnDef>>> column_defs;
        std::tie(column_defs, status) = block_meta.segment_meta().table_meta().GetColumnDefs();
        if (!status.ok()) {
            return status;
        }
        for (SizeT column_idx = 0; column_idx < column_defs->size(); ++column_idx) {
            ColumnMeta column_meta(column_idx, block_meta);
            BufferObj *buffer_obj = nullptr;
            BufferObj *outline_buffer_obj = nullptr;

            Status status = column_meta.GetColumnBuffer(buffer_obj, outline_buffer_obj);
            if (!status.ok()) {
                return status;
            }
            buffer_obj->ToMmap();
            if (outline_buffer_obj) {
                outline_buffer_obj->ToMmap();
            }
        }
    }
    return Status::OK();
}

} // namespace infinity<|MERGE_RESOLUTION|>--- conflicted
+++ resolved
@@ -1391,7 +1391,9 @@
     Status status;
     const String &db_id_str = append_cmd->db_id_;
     const String &table_id_str = append_cmd->table_id_;
-<<<<<<< HEAD
+    TxnTimeStamp begin_ts = BeginTS();
+    TxnTimeStamp commit_ts = CommitTS();
+    TableMeeta table_meta(db_id_str, table_id_str, *kv_instance_, begin_ts, commite_ts);
 
     NewTxnTableStore1 *txn_table_store = txn_store_.GetNewTxnTableStore1(db_id_str, table_id_str);
     AppendState *append_state = txn_table_store->append_state();
@@ -1405,11 +1407,6 @@
     }
 
     TableMeeta table_meta(db_id_str, table_id_str, *kv_instance, begin_ts, commit_ts);
-=======
-    TxnTimeStamp begin_ts = BeginTS();
-    TxnTimeStamp commit_ts = CommitTS();
-    TableMeeta table_meta(db_id_str, table_id_str, *kv_instance_, begin_ts);
->>>>>>> 4e8975e1
     Optional<SegmentMeta> segment_meta;
     Optional<BlockMeta> block_meta;
     SizeT copied_row_cnt = 0;
@@ -1469,34 +1466,7 @@
             if (!status.ok()) {
                 return status;
             }
-<<<<<<< HEAD
-        }
-    }
-    return Status::OK();
-}
-
-Status NewTxn::PostCommitAppend(const WalCmdAppendV2 *append_cmd, KVInstance *kv_instance) {
-    TxnTimeStamp begin_ts = txn_context_ptr_->begin_ts_;
-    TxnTimeStamp commit_ts = txn_context_ptr_->commit_ts_;
-    Status status = Status::OK();
-    const String &db_id_str = append_cmd->db_id_;
-    const String &table_id_str = append_cmd->table_id_;
-
-    NewTxnTableStore1 *txn_table_store = txn_store_.GetNewTxnTableStore1(db_id_str, table_id_str);
-    const AppendState *append_state = txn_table_store->append_state();
-    if (append_state == nullptr) {
-        return Status::OK();
-    }
-    TableMeeta table_meta(db_id_str, table_id_str, *kv_instance, begin_ts, commit_ts);
-    Optional<SegmentMeta> segment_meta;
-    Optional<BlockMeta> block_meta;
-    for (const AppendRange &range : append_state->append_ranges_) {
-        const DataBlock *data_block = append_state->blocks_[range.data_block_idx_].get();
-        SegmentID segment_id = range.segment_id_;
-        if (!segment_meta || segment_meta->segment_id() != segment_id) {
-=======
         } else {
->>>>>>> 4e8975e1
             segment_meta.emplace(segment_id, table_meta);
         }
         if (block_offset == 0) {
@@ -1604,14 +1574,9 @@
 
 Status NewTxn::RollbackDelete(const DeleteTxnStore *delete_txn_store, KVInstance *kv_instance) {
     TxnTimeStamp begin_ts = txn_context_ptr_->begin_ts_;
-<<<<<<< HEAD
     TxnTimeStamp commit_ts = txn_context_ptr_->commit_ts_;
-    const String &db_id_str = delete_cmd->db_id_;
-    const String &table_id_str = delete_cmd->table_id_;
-=======
     const String &db_id_str = delete_txn_store->db_id_str_;
     const String &table_id_str = delete_txn_store->table_id_str_;
->>>>>>> 4e8975e1
 
     TableMeeta table_meta(db_id_str, table_id_str, *kv_instance, begin_ts, commit_ts);
 
