// Copyright(C) 2023 InfiniFlow, Inc. All rights reserved.
//
// Licensed under the Apache License, Version 2.0 (the "License");
// you may not use this file except in compliance with the License.
// You may obtain a copy of the License at
//
//     https://www.apache.org/licenses/LICENSE-2.0
//
// Unless required by applicable law or agreed to in writing, software
// distributed under the License is distributed on an "AS IS" BASIS,
// WITHOUT WARRANTIES OR CONDITIONS OF ANY KIND, either express or implied.
// See the License for the specific language governing permissions and
// limitations under the License.

module;

#include <cassert>
#include <memory>
#include <vector>

module infinity_core:new_txn_index.impl;

import :new_txn;
import :new_txn_manager;
import :kv_store;
import :chunk_index_meta;
import :segment_index_meta;
import :table_index_meeta;
import :catalog_meta;
import :db_meeta;
import :table_meeta;
import :segment_meta;
import :block_meta;
import :column_meta;
import :logger;
import :infinity_context;
import :buffer_manager;
import :third_party;
import :infinity_exception;
import column_def;
import internal_types;
import create_index_info;
import :buffer_obj;
import :mem_index;
import :wal_entry;
import :secondary_index_in_mem;
import :secondary_index_data;
import :default_values;
import :ivf_index_data_in_mem;
import :ivf_index_data;
import :memory_indexer;
import :index_full_text;
import :column_index_reader;
import :column_index_merger;
import :hnsw_handler;
import :bmp_handler;
import :index_hnsw;
import :index_bmp;
import :emvb_index_in_mem;
import :emvb_index;
import :meta_key;
import :data_access_state;
import :hnsw_util;
import :bmp_util;
import :defer_op;
import :base_txn_store;
import :kv_code;
import :buffer_handle;
import :bg_task;
import :mem_index_appender;
import :txn_context;
import :kv_utility;
import statement_common;
import :dump_index_process;
import :persistence_manager;
import :persist_result_handler;

namespace infinity {

Status NewTxn::DumpMemIndex(const String &db_name, const String &table_name, const String &index_name) {
    this->SetTxnType(TransactionType::kDumpMemIndex);

    Status status;

    Optional<DBMeeta> db_meta;
    Optional<TableMeeta> table_meta;
    Optional<TableIndexMeeta> table_index_meta;
    String table_key;
    String index_key;
    status = GetTableIndexMeta(db_name, table_name, index_name, db_meta, table_meta, table_index_meta, &table_key, &index_key);
    if (!status.ok()) {
        return status;
    }
    Vector<SegmentID> *segment_ids_ptr = nullptr;
    std::tie(segment_ids_ptr, status) = table_index_meta->GetSegmentIndexIDs1();
    if (!status.ok()) {
        return status;
    }

    // Put the data into local txn store
    if (base_txn_store_ != nullptr) {
        return Status::UnexpectedError("txn store is not null");
    }
    base_txn_store_ = MakeShared<DumpMemIndexTxnStore>();
    DumpMemIndexTxnStore *txn_store = static_cast<DumpMemIndexTxnStore *>(base_txn_store_.get());
    txn_store->db_name_ = db_name;
    txn_store->db_id_str_ = table_index_meta->table_meta().db_id_str();
    txn_store->table_name_ = table_name;
    txn_store->table_id_str_ = table_index_meta->table_meta().table_id_str();
    txn_store->index_name_ = index_name;
    txn_store->index_id_str_ = table_index_meta->index_id_str();
    txn_store->index_id_ = std::stoull(txn_store->index_id_str_);
    txn_store->segment_ids_ = *segment_ids_ptr;
    txn_store->table_key_ = table_key;

    for (SegmentID segment_id : *segment_ids_ptr) {
        SegmentIndexMeta segment_index_meta(segment_id, *table_index_meta);

        SharedPtr<MemIndex> mem_index = segment_index_meta.GetMemIndex();
        if (mem_index == nullptr || mem_index->IsDumping() || (mem_index->GetBaseMemIndex() == nullptr && mem_index->GetEMVBIndex() == nullptr)) {
            continue;
        }
        mem_index->SetIsDumping(true);

        ChunkID chunk_id = 0;
        std::tie(chunk_id, status) = segment_index_meta.GetAndSetNextChunkID();
        if (!status.ok()) {
            return status;
        }

        ChunkIndexMetaInfo chunk_index_meta_info;
        if (mem_index->GetBaseMemIndex() != nullptr) {
            chunk_index_meta_info = mem_index->GetBaseMemIndex()->GetChunkIndexMetaInfo();
        } else if (mem_index->GetEMVBIndex() != nullptr) {
            chunk_index_meta_info = mem_index->GetEMVBIndex()->GetChunkIndexMetaInfo();
        } else {
            return Status::UnexpectedError("Invalid mem index.");
        }
        ChunkIndexMeta chunk_index_meta(chunk_id, segment_index_meta);
        chunk_index_meta.SetChunkInfoNoPutKV(chunk_index_meta_info);
        Vector<WalChunkIndexInfo> chunk_infos;
        chunk_infos.emplace_back(chunk_index_meta);

        txn_store->chunk_infos_in_segments_.emplace(segment_id, chunk_infos);
    }

    if (txn_store->chunk_infos_in_segments_.empty()) {
        base_txn_store_ = nullptr; // No mem index to dump.
    }

    return Status::OK();
}

Status NewTxn::DumpMemIndex(const String &db_name, const String &table_name, const String &index_name, SegmentID segment_id, RowID begin_row_id) {
    Status status;

    Optional<DBMeeta> db_meta;
    Optional<TableMeeta> table_meta;
    Optional<TableIndexMeeta> table_index_meta;
    String table_key;
    String index_key;
    status = GetTableIndexMeta(db_name, table_name, index_name, db_meta, table_meta, table_index_meta, &table_key, &index_key);
    if (!status.ok()) {
        return status;
    }

    SegmentIndexMeta segment_index_meta(segment_id, *table_index_meta);
    SharedPtr<MemIndex> mem_index = segment_index_meta.GetMemIndex();

    // Return when there is no mem index to dump.
    if (mem_index == nullptr || mem_index->IsDumping() || (mem_index->GetBaseMemIndex() == nullptr && mem_index->GetEMVBIndex() == nullptr) ||
        (begin_row_id != RowID() && mem_index->GetBaseMemIndex() != nullptr && begin_row_id != mem_index->GetBaseMemIndex()->GetBeginRowID())) {
        LOG_WARN(fmt::format("NewTxn::DumpMemIndex skipped dumping MemIndex {}.{}.{}.{}.{} since it doesn't exist or it is dumped (is_dumping: {})",
                             db_name,
                             table_name,
                             index_name,
                             segment_id,
                             begin_row_id.ToUint64(),
                             mem_index->IsDumping()));
        return Status::OK();
    }
    mem_index->SetIsDumping(true);

    // Get chunk id of the chunk index to dump mem index to.
    ChunkID chunk_id = 0;
    std::tie(chunk_id, status) = segment_index_meta.GetAndSetNextChunkID();
    if (!status.ok()) {
        return status;
    }

    // Get chunk index info of the mem index and put it to chunk index meta.
    ChunkIndexMetaInfo chunk_index_meta_info;
    if (mem_index->GetBaseMemIndex() != nullptr) {
        chunk_index_meta_info = mem_index->GetBaseMemIndex()->GetChunkIndexMetaInfo();
    } else if (mem_index->GetEMVBIndex() != nullptr) {
        chunk_index_meta_info = mem_index->GetEMVBIndex()->GetChunkIndexMetaInfo();
    } else {
        return Status::UnexpectedError("Invalid mem index.");
    }
    ChunkIndexMeta chunk_index_meta(chunk_id, segment_index_meta);
    chunk_index_meta.SetChunkInfoNoPutKV(chunk_index_meta_info);
    Vector<WalChunkIndexInfo> chunk_infos;
    chunk_infos.emplace_back(chunk_index_meta);

    // Put the data into local txn store
    if (base_txn_store_ == nullptr) {
        base_txn_store_ = MakeShared<DumpMemIndexTxnStore>();
        DumpMemIndexTxnStore *txn_store = static_cast<DumpMemIndexTxnStore *>(base_txn_store_.get());
        txn_store->db_name_ = db_name;
        txn_store->db_id_str_ = segment_index_meta.table_index_meta().table_meta().db_id_str();
        txn_store->table_name_ = table_name;
        txn_store->table_id_str_ = segment_index_meta.table_index_meta().table_meta().table_id_str();
        txn_store->index_name_ = index_name;
        txn_store->index_id_str_ = segment_index_meta.table_index_meta().index_id_str();
        txn_store->index_id_ = std::stoull(txn_store->index_id_str_);
        txn_store->table_key_ = table_key;
        txn_store->segment_ids_ = {segment_id};
        txn_store->chunk_infos_in_segments_.emplace(segment_id, chunk_infos);
    } else {
        DumpMemIndexTxnStore *txn_store = static_cast<DumpMemIndexTxnStore *>(base_txn_store_.get());
        txn_store->segment_ids_.emplace_back(segment_id);
        txn_store->chunk_infos_in_segments_.emplace(segment_id, chunk_infos);
    }

    return Status::OK();
}

Status NewTxn::CommitBottomDumpMemIndex(WalCmdDumpIndexV2 *dump_index_cmd) {
    Status status;
    const String &db_name = dump_index_cmd->db_name_;
    const String &table_name = dump_index_cmd->table_name_;
    const String &index_name = dump_index_cmd->index_name_;
    const SegmentID &segment_id = dump_index_cmd->segment_id_;

    ChunkID chunk_id = dump_index_cmd->chunk_infos_[0].chunk_id_;

    Optional<DBMeeta> db_meta;
    Optional<TableMeeta> table_meta;
    Optional<TableIndexMeeta> table_index_meta;
    String table_key;
    String index_key;
    status = GetTableIndexMeta(db_name, table_name, index_name, db_meta, table_meta, table_index_meta, &table_key, &index_key);
    SegmentIndexMeta segment_index_meta(segment_id, *table_index_meta);

    // Dump Mem Index
    status = this->DumpSegmentMemIndex(segment_index_meta, chunk_id);
    if (!status.ok()) {
        return status;
    }

    auto [index_base, status2] = table_index_meta->GetIndexBase();
    if (!status2.ok()) {
        return status2;
    }
    if (index_base->index_type_ == IndexType::kFullText) {
        table_index_meta->table_meta().InvalidateFtIndexCache();
    }

    PersistenceManager *pm = InfinityContext::instance().persistence_manager();
    if (pm != nullptr) {
        // When all data and index is write to disk, try to finalize the
        PersistResultHandler handler(pm);
        PersistWriteResult result = pm->CurrentObjFinalize();
        handler.HandleWriteResult(result);
    }

    return Status::OK();
}

Status NewTxn::OptimizeAllIndexes() {
    // TxnTimeStamp begin_ts = txn_context_ptr_->begin_ts_;
    CatalogMeta catalog_meta(this);
    Vector<String> *db_id_strs_ptr = nullptr;
    Vector<String> *db_names_ptr = nullptr;
    Status status = catalog_meta.GetDBIDs(db_id_strs_ptr, &db_names_ptr);
    if (!status.ok()) {
        return status;
    }
    for (SizeT i = 0; i < db_id_strs_ptr->size(); ++i) {
        const String &db_id_str = (*db_id_strs_ptr)[i];
        const String &db_name = (*db_names_ptr)[i];

        DBMeeta db_meta(db_id_str, this);
        Vector<String> *table_id_strs_ptr = nullptr;
        Vector<String> *table_names_ptr = nullptr;
        status = db_meta.GetTableIDs(table_id_strs_ptr, &table_names_ptr);
        if (!status.ok()) {
            return status;
        }
        for (SizeT i = 0; i < table_id_strs_ptr->size(); ++i) {
            // const String &table_id_str = (*table_id_strs_ptr)[i];
            const String &table_name = (*table_names_ptr)[i];

            status = this->OptimizeTableIndexes(db_name, table_name);
            if (!status.ok()) {
                return status;
            }
        }
    }

    return Status::OK();
}

Status NewTxn::OptimizeTableIndexes(const String &db_name, const String &table_name) {
    Optional<DBMeeta> db_meta;
    Optional<TableMeeta> table_meta;
    String table_key;
    Status status = GetTableMeta(db_name, table_name, db_meta, table_meta, &table_key);
    if (!status.ok()) {
        return status;
    }
    Vector<String> *index_id_strs_ptr = nullptr;
    Vector<String> *index_names_ptr = nullptr;
    status = table_meta->GetIndexIDs(index_id_strs_ptr, &index_names_ptr);
    if (!status.ok()) {
        return status;
    }

    for (SizeT i = 0; i < index_id_strs_ptr->size(); ++i) {
        const String &index_id_str = (*index_id_strs_ptr)[i];
        const String &index_name = (*index_names_ptr)[i];
        TableIndexMeeta table_index_meta(index_id_str, *table_meta);

        Vector<SegmentID> *segment_ids_ptr = nullptr;
        std::tie(segment_ids_ptr, status) = table_index_meta.GetSegmentIndexIDs1();
        if (!status.ok()) {
            return status;
        }
        for (SegmentID segment_id : *segment_ids_ptr) {
            SegmentIndexMeta segment_index_meta(segment_id, table_index_meta);
            status = this->OptimizeIndexInner(segment_index_meta, index_name, table_name, db_name, table_key);
            if (!status.ok()) {
                return status;
            }
        }
    }

    return Status::OK();
}

Status NewTxn::OptimizeIndex(const String &db_name, const String &table_name, const String &index_name, SegmentID segment_id) {
    this->SetTxnType(TransactionType::kOptimizeIndex);

    Status status = Status::OK();

    Optional<DBMeeta> db_meta;
    Optional<TableMeeta> table_meta_opt;
    Optional<TableIndexMeeta> table_index_meta_opt;
    String table_key;
    String index_key;
    status = GetTableIndexMeta(db_name, table_name, index_name, db_meta, table_meta_opt, table_index_meta_opt, &table_key, &index_key);
    if (!status.ok()) {
        return status;
    }

    SegmentIndexMeta segment_index_meta(segment_id, *table_index_meta_opt);

    return OptimizeIndexInner(segment_index_meta, index_name, table_name, db_name, table_key);
}

Status NewTxn::OptimizeIndexInner(SegmentIndexMeta &segment_index_meta,
                                  const String &index_name,
                                  const String &table_name,
                                  const String &db_name,
                                  const String &table_key) {
    TableIndexMeeta &table_index_meta = segment_index_meta.table_index_meta();
    TableMeeta &table_meta = table_index_meta.table_meta();
    SegmentID segment_id = segment_index_meta.segment_id();

    auto [old_chunk_ids_ptr, status] = segment_index_meta.GetChunkIDs1();
    if (!status.ok()) {
        return status;
    }
    if (old_chunk_ids_ptr->size() <= 1) {
        return Status::OK();
    }
    RowID base_rowid;
    u32 row_cnt = 0;
    Vector<SizeT> row_cnts;

    String base_name;

    auto [index_base, index_status] = table_index_meta.GetIndexBase();
    if (!index_status.ok()) {
        return index_status;
    }
    if (index_base->index_type_ == IndexType::kFullText) {
        status = this->OptimizeFtIndex(index_base, segment_index_meta, base_rowid, row_cnt, base_name);
        if (!status.ok()) {
            return status;
        }
    } else {
        base_rowid = RowID(segment_id, 0);
        RowID last_rowid = base_rowid;
        ChunkIndexMetaInfo *chunk_info_ptr = nullptr;
        for (ChunkID old_chunk_id : *old_chunk_ids_ptr) {
            ChunkIndexMeta old_chunk_meta(old_chunk_id, segment_index_meta);
            {
                status = old_chunk_meta.GetChunkInfo(chunk_info_ptr);
                if (!status.ok()) {
                    return status;
                }
            }
            if (last_rowid != chunk_info_ptr->base_row_id_) {
                UnrecoverableError("OptimizeIndex: base_row_id is not continuous");
            }
            last_rowid.segment_offset_ += chunk_info_ptr->row_cnt_;
            row_cnt += chunk_info_ptr->row_cnt_;
            row_cnts.push_back(chunk_info_ptr->row_cnt_);
        }
    }
    Vector<ChunkID> deprecate_ids = *old_chunk_ids_ptr;
    ChunkID chunk_id = 0;
    std::tie(chunk_id, status) = segment_index_meta.GetAndSetNextChunkID();
    if (!status.ok()) {
        return status;
    }

    Optional<ChunkIndexMeta> chunk_index_meta;
    BufferObj *buffer_obj = nullptr;
    {
        status =
            NewCatalog::AddNewChunkIndex1(segment_index_meta, this, chunk_id, base_rowid, row_cnt, base_name, 0 /*index_size*/, chunk_index_meta);
        if (!status.ok()) {
            return status;
        }
        status = chunk_index_meta->GetIndexBuffer(buffer_obj);
        if (!status.ok()) {
            return status;
        }
    }

    switch (index_base->index_type_) {
        case IndexType::kSecondary: {
            Vector<Pair<u32, BufferObj *>> old_buffers;
            for (SizeT i = 0; i < deprecate_ids.size(); ++i) {
                ChunkID old_chunk_id = deprecate_ids[i];
                ChunkIndexMeta old_chunk_meta(old_chunk_id, segment_index_meta);

                BufferObj *buffer_obj = nullptr;
                {
                    // Status status = NewCatalog::GetChunkIndex(old_chunk_meta, buffer_obj);
                    status = old_chunk_meta.GetIndexBuffer(buffer_obj);
                    if (!status.ok()) {
                        return status;
                    }
                }
                old_buffers.emplace_back(row_cnts[i], buffer_obj);
            }

            BufferHandle buffer_handle = buffer_obj->Load();
            auto *data_ptr = static_cast<SecondaryIndexData *>(buffer_handle.GetDataMut());
            data_ptr->InsertMergeData(old_buffers);
            break;
        }
        case IndexType::kFullText: {
            // Skip here. merge finished in `OptimizeFtIndex`
            break;
        }
        case IndexType::kIVF: {
            SegmentMeta segment_meta(segment_id, table_meta);
            SharedPtr<ColumnDef> column_def;
            {
                auto [col_def, status] = table_index_meta.GetColumnDef();
                if (!status.ok()) {
                    return status;
                }
                column_def = std::move(col_def);
            }

            BufferHandle buffer_handle = buffer_obj->Load();
            auto *data_ptr = static_cast<IVFIndexInChunk *>(buffer_handle.GetDataMut());
            data_ptr->BuildIVFIndex(segment_meta, row_cnt, column_def);
            break;
        }
        case IndexType::kHnsw:
        case IndexType::kBMP: {
            SegmentMeta segment_meta(segment_id, table_meta);
            SharedPtr<ColumnDef> column_def;
            {
                auto [col_def, status] = table_index_meta.GetColumnDef();
                if (!status.ok()) {
                    return status;
                }
                column_def = std::move(col_def);
            }
            status = OptimizeVecIndex(index_base, column_def, segment_meta, base_rowid, row_cnt, buffer_obj);
            if (!status.ok()) {
                return status;
            }
            break;
        }
        case IndexType::kEMVB: {
            SegmentMeta segment_meta(segment_id, table_meta);
            SharedPtr<ColumnDef> column_def;
            {
                auto [col_def, status] = table_index_meta.GetColumnDef();
                if (!status.ok()) {
                    return status;
                }
                column_def = std::move(col_def);
            }

            BufferHandle buffer_handle = buffer_obj->Load();
            auto *data_ptr = static_cast<EMVBIndex *>(buffer_handle.GetDataMut());
            data_ptr->BuildEMVBIndex(base_rowid, row_cnt, segment_meta, column_def);
            break;
        }
        default: {
            UnrecoverableError("Not implemented yet");
        }
    }
    {
        // To delete deprecated chunk ids
        status = segment_index_meta.RemoveChunkIDs(deprecate_ids);
        if (!status.ok()) {
            return status;
        }
    }

    buffer_obj->Save();
    if (index_base->index_type_ == IndexType::kHnsw || index_base->index_type_ == IndexType::kBMP) {
        if (buffer_obj->type() != BufferType::kMmap) {
            buffer_obj->ToMmap();
        }
    }

    Vector<WalChunkIndexInfo> chunk_infos;
    chunk_infos.emplace_back(*chunk_index_meta);

    // Put the data into local txn store
    if (base_txn_store_ == nullptr) {
        base_txn_store_ = MakeShared<OptimizeIndexTxnStore>();
    }

    OptimizeIndexTxnStore *optimize_index_txn_store = static_cast<OptimizeIndexTxnStore *>(base_txn_store_.get());
    if (std::find(optimize_index_txn_store->db_names_.begin(), optimize_index_txn_store->db_names_.end(), db_name) ==
        optimize_index_txn_store->db_names_.end()) {
        optimize_index_txn_store->db_names_.emplace_back(db_name);
    }
    if (std::find(optimize_index_txn_store->table_names_in_db_[db_name].begin(),
                  optimize_index_txn_store->table_names_in_db_[db_name].end(),
                  table_name) == optimize_index_txn_store->table_names_in_db_[db_name].end()) {
        optimize_index_txn_store->table_names_in_db_[db_name].emplace_back(table_name);
    }

    optimize_index_txn_store->entries_.emplace_back(db_name,
                                                    table_meta.db_id_str(),
                                                    std::stoull(table_meta.db_id_str()),
                                                    table_name,
                                                    table_meta.table_id_str(),
                                                    std::stoull(table_meta.table_id_str()),
                                                    table_key,
                                                    index_name,
                                                    table_index_meta.index_id_str(),
                                                    std::stoull(table_index_meta.index_id_str()),
                                                    segment_id,
                                                    std::move(chunk_infos),
                                                    std::move(deprecate_ids));

    return Status::OK();
}

Status NewTxn::OptimizeIndexByParams(const String &db_name,
                                     const String &table_name,
                                     const String &index_name,
                                     Vector<UniquePtr<InitParameter>> raw_params) {
    Status status = Status::OK();

    Optional<DBMeeta> db_meta;
    Optional<TableMeeta> table_meta_opt;
    Optional<TableIndexMeeta> table_index_meta_opt;
    String table_key;
    String index_key;
    status = GetTableIndexMeta(db_name, table_name, index_name, db_meta, table_meta_opt, table_index_meta_opt, &table_key, &index_key);
    if (!status.ok()) {
        return status;
    }
    TableIndexMeeta &table_index_meta = *table_index_meta_opt;

    auto [index_base, index_status] = table_index_meta.GetIndexBase();
    if (!index_status.ok()) {
        return index_status;
    }

    bool opt = false;
    SharedPtr<IndexBase> new_index_base;
    switch (index_base->index_type_) {
        case IndexType::kBMP: {
            opt = true;
            break;
        }
        case IndexType::kHnsw: {
            auto params = HnswUtil::ParseOptimizeOptions(raw_params);
            if (!params) {
                break;
            }
            opt = true;
            if (params->compress_to_lvq) {
                auto *hnsw_index = static_cast<IndexHnsw *>(index_base.get());
                if (hnsw_index->encode_type_ != HnswEncodeType::kPlain) {
                    LOG_WARN("Not implemented");
                    break;
                }
                auto new_index_hnsw = MakeShared<IndexHnsw>(*hnsw_index);
                // IndexHnsw old_index_hnsw = *hnsw_index;
                new_index_hnsw->encode_type_ = HnswEncodeType::kLVQ;
                if (new_index_hnsw->build_type_ == HnswBuildType::kLSG) {
                    new_index_hnsw->build_type_ = HnswBuildType::kPlain;
                }
                new_index_base = std::move(new_index_hnsw);
            }
            break;
        }
        default: {
        }
    }
    if (!opt) {
        return Status::OK();
    }
    Vector<SegmentID> *segment_ids_ptr = nullptr;
    std::tie(segment_ids_ptr, status) = table_index_meta.GetSegmentIndexIDs1();
    if (!status.ok()) {
        return status;
    }

    for (SegmentID segment_id : *segment_ids_ptr) {
        SegmentIndexMeta segment_index_meta(segment_id, table_index_meta);
        Status status = OptimizeSegmentIndexByParams(segment_index_meta, raw_params);
        if (!status.ok()) {
            return status;
        }
    }

    if (new_index_base) {
        Status status = table_index_meta.SetIndexBase(new_index_base);
        if (!status.ok()) {
            return status;
        }
    }

    SharedPtr<WalCmd> wal_command = MakeShared<WalCmdOptimizeV2>(db_name,
                                                                 db_meta->db_id_str(),
                                                                 table_name,
                                                                 table_meta_opt->table_id_str(),
                                                                 index_name,
                                                                 table_index_meta_opt->index_id_str(),
                                                                 std::move(raw_params));
    wal_entry_->cmds_.push_back(wal_command);
    txn_context_ptr_->AddOperation(MakeShared<String>(wal_command->ToString()));

    PersistenceManager *pm = InfinityContext::instance().persistence_manager();
    if (pm != nullptr) {
        // When all data and index is write to disk, try to finalize the
        PersistResultHandler handler(pm);
        PersistWriteResult result = pm->CurrentObjFinalize();
        handler.HandleWriteResult(result);
    }

    return Status::OK();
}

Status NewTxn::ListIndex(const String &db_name, const String &table_name, Vector<String> &index_names) {
    Optional<DBMeeta> db_meta;
    Optional<TableMeeta> table_meta;
    Status status = GetTableMeta(db_name, table_name, db_meta, table_meta);
    if (!status.ok()) {
        return status;
    }
    Vector<String> *index_id_strs_ptr = nullptr;
    Vector<String> *index_names_ptr = nullptr;
    status = table_meta->GetIndexIDs(index_id_strs_ptr, &index_names_ptr);
    if (!status.ok()) {
        return status;
    }
    index_names = *index_names_ptr;
    return Status::OK();
}

Status NewTxn::AppendIndex(TableIndexMeeta &table_index_meta, const Pair<RowID, u64> &append_range) {
    auto [index_base, index_status] = table_index_meta.GetIndexBase();
    if (!index_status.ok()) {
        return index_status;
    }
    SizeT column_idx = 0;
    {
        auto [column_def, status] = table_index_meta.table_meta().GetColumnDefByColumnName(index_base->column_name(), &column_idx);
        if (!status.ok()) {
            return status;
        }
    }
    Optional<SegmentMeta> segment_meta;
    Optional<SegmentIndexMeta> segment_index_meta;
    Optional<BlockMeta> block_meta;
    Optional<ColumnMeta> column_meta;
    BlockOffset cur_offset = 0;
    BlockOffset cur_row_cnt = 0;

    auto append_in_column = [&]() {
        ColumnVector col;
        {
            Status status = NewCatalog::GetColumnVector(*column_meta, cur_offset + cur_row_cnt, ColumnVectorMode::kReadOnly, col);
            if (!status.ok()) {
                return status;
            }
        }
        BlockID block_id = block_meta->block_id();
        {
            Status status = this->AppendMemIndex(*segment_index_meta, block_id, col, cur_offset, cur_row_cnt);
            if (!status.ok()) {
                return status;
            }
        }
        return Status::OK();
    };

    SegmentID segment_id = append_range.first.segment_id_;
    BlockID block_id = append_range.first.segment_offset_ >> BLOCK_OFFSET_SHIFT;
    cur_offset = append_range.first.segment_offset_ & BLOCK_OFFSET_MASK;
    cur_row_cnt = append_range.second;
    if (!segment_meta || segment_meta->segment_id() != segment_id) {
        segment_meta.emplace(segment_id, table_index_meta.table_meta());
        if (!table_index_meta.HasSegmentIndexID(segment_id) && append_range.first.segment_offset_ == 0) {
            Status status = NewCatalog::AddNewSegmentIndex1(table_index_meta, this, segment_id, segment_index_meta);
            if (!status.ok()) {
                return status;
            }
        } else {
            segment_index_meta.emplace(segment_id, table_index_meta);
        }
    }
    if (!block_meta || block_meta->block_id() != block_id) {
        block_meta.emplace(block_id, segment_meta.value());
        column_meta.emplace(column_idx, block_meta.value());
    }
    Status status = append_in_column();
    if (!status.ok()) {
        return status;
    }

    return Status::OK();
}

Status
NewTxn::AppendMemIndex(SegmentIndexMeta &segment_index_meta, BlockID block_id, const ColumnVector &col, BlockOffset offset, BlockOffset row_cnt) {
    SegmentOffset block_offset = block_id * DEFAULT_BLOCK_CAPACITY;
    RowID base_row_id = RowID(segment_index_meta.segment_id(), block_offset + offset);

    TxnTimeStamp begin_ts = txn_context_ptr_->begin_ts_;
    auto [index_base, index_status] = segment_index_meta.table_index_meta().GetIndexBase();
    if (!index_status.ok()) {
        return index_status;
    }
    SharedPtr<MemIndex> mem_index = segment_index_meta.GetMemIndex();
    bool is_null = mem_index->IsNull();
    switch (index_base->index_type_) {
        case IndexType::kSecondary: {
            SharedPtr<SecondaryIndexInMem> memory_secondary_index;
            if (is_null) {
                auto [column_def, status] = segment_index_meta.table_index_meta().GetColumnDef();
                if (!status.ok()) {
                    return status;
                }
                memory_secondary_index = SecondaryIndexInMem::NewSecondaryIndexInMem(column_def, base_row_id);

                mem_index->SetSecondaryIndex(memory_secondary_index);
            } else {
                memory_secondary_index = mem_index->GetSecondaryIndex();
            }
            memory_secondary_index->InsertBlockData(block_offset, col, offset, row_cnt);
            break;
        }
        case IndexType::kFullText: {
            const auto *index_fulltext = static_cast<const IndexFullText *>(index_base.get());
            SharedPtr<MemoryIndexer> memory_indexer;
            bool need_to_update_ft_segment_ts = false;
            if (is_null) {
                auto [column_def, status] = segment_index_meta.table_index_meta().GetColumnDef();
                if (!status.ok()) {
                    return status;
                }

                SharedPtr<String> index_dir = segment_index_meta.GetSegmentIndexDir();
                String base_name = fmt::format("ft_{:016x}", base_row_id.ToUint64());
                String full_path = fmt::format("{}/{}", InfinityContext::instance().config()->DataDir(), *index_dir);
                memory_indexer = MakeUnique<MemoryIndexer>(full_path, base_name, base_row_id, index_fulltext->flag_, index_fulltext->analyzer_);
                need_to_update_ft_segment_ts = true;
                mem_index->SetFulltextIndex(memory_indexer);
            } else {
                memory_indexer = mem_index->GetFulltextIndex();
                LOG_TRACE(fmt::format("AppendMemIndex: memory_indexer_ is not null, base_row_id: {}, doc_count: {}",
                                      base_row_id.ToUint64(),
                                      memory_indexer->GetDocCount()));
                RowID exp_begin_row_id = memory_indexer->GetBeginRowID() + memory_indexer->GetDocCount();
                assert(base_row_id >= exp_begin_row_id);
                if (base_row_id > exp_begin_row_id) {
                    LOG_WARN(fmt::format("Begin row id: {}, expect begin row id: {}, insert gap: {}",
                                         base_row_id.ToUint64(),
                                         exp_begin_row_id.ToUint64(),
                                         base_row_id - exp_begin_row_id));
                    memory_indexer->InsertGap(base_row_id - exp_begin_row_id);
                }
            }

            auto col_ptr = MakeShared<ColumnVector>(std::move(col));
            if (index_fulltext->IsRealtime()) {
                UniquePtr<std::binary_semaphore> sema = memory_indexer->AsyncInsert(col_ptr, offset, row_cnt);
                this->AddSemaphore(std::move(sema));
            } else {
                // mem_index->GetFulltextIndex()->Insert(col_ptr, offset, row_cnt, false);
                SharedPtr<AppendMemIndexTask> append_mem_index_task = MakeShared<AppendMemIndexTask>(mem_index, col_ptr, offset, row_cnt);
                memory_indexer->AsyncInsertTop(append_mem_index_task.get());
                auto *mem_index_appender = InfinityContext::instance().storage()->mem_index_appender();
                mem_index_appender->Submit(append_mem_index_task);
            }
            if (need_to_update_ft_segment_ts) {
                // To avoid deadlock of mem index mutex and table index reader cache mutex, update the ts here.
                // query will lock table index reader cache mutex first, then mem index mutex.
                // append will lock mem index mutex first, then table index reader cache mutex.
                segment_index_meta.table_index_meta().table_meta().InvalidateFtIndexCache();
            }
            break;
        }
        case IndexType::kIVF: {
            SharedPtr<IVFIndexInMem> memory_ivf_index;
            if (is_null) {
                auto [column_def, status] = segment_index_meta.table_index_meta().GetColumnDef();
                if (!status.ok()) {
                    return status;
                }
                memory_ivf_index = IVFIndexInMem::NewIVFIndexInMem(column_def.get(), index_base.get(), base_row_id);
                mem_index->SetIVFIndex(memory_ivf_index);

            } else {
                memory_ivf_index = mem_index->GetIVFIndex();
            }
            memory_ivf_index->InsertBlockData(block_offset, col, offset, row_cnt);
            break;
        }
        case IndexType::kHnsw: {
            SharedPtr<HnswIndexInMem> memory_hnsw_index;
            if (is_null) {
                auto [column_def, status] = segment_index_meta.table_index_meta().GetColumnDef();
                if (!status.ok()) {
                    return status;
                }
                memory_hnsw_index = HnswIndexInMem::Make(base_row_id, index_base.get(), column_def.get(), true /*trace*/);
                mem_index->SetHnswIndex(memory_hnsw_index);
            } else {
                memory_hnsw_index = mem_index->GetHnswIndex();
            }
            memory_hnsw_index->InsertVecs(block_offset, col, offset, row_cnt);
            break;
        }
        case IndexType::kBMP: {
            SharedPtr<BMPIndexInMem> memory_bmp_index;
            if (is_null) {
                auto [column_def, status] = segment_index_meta.table_index_meta().GetColumnDef();
                if (!status.ok()) {
                    return status;
                }
                memory_bmp_index = MakeShared<BMPIndexInMem>(base_row_id, index_base.get(), column_def.get());
                mem_index->SetBMPIndex(memory_bmp_index);
            } else {
                memory_bmp_index = mem_index->GetBMPIndex();
            }
            memory_bmp_index->AddDocs(block_offset, col, offset, row_cnt);
            break;
        }
        case IndexType::kEMVB: {
            SharedPtr<EMVBIndexInMem> memory_emvb_index;
            if (is_null) {
                auto [column_def, status] = segment_index_meta.table_index_meta().GetColumnDef();
                if (!status.ok()) {
                    return status;
                }
                memory_emvb_index = EMVBIndexInMem::NewEMVBIndexInMem(index_base, column_def, base_row_id);
                TableMeeta &table_meta = segment_index_meta.table_index_meta().table_meta();
                memory_emvb_index->SetSegmentID(table_meta.db_id_str(), table_meta.table_id_str(), segment_index_meta.segment_id());
                mem_index->SetEMVBIndex(memory_emvb_index);
            } else {
                memory_emvb_index = mem_index->GetEMVBIndex();
            }
            memory_emvb_index->Insert(col, offset, row_cnt, segment_index_meta.kv_instance(), begin_ts);
            break;
        }
        default: {
            UnrecoverableError("Not implemented yet");
        }
    }

    // Trigger dump if necessary
    SizeT row_count = mem_index->GetRowCount();
    SizeT row_quota = InfinityContext::instance().config()->MemIndexCapacity();
    if (row_count >= row_quota) {
        TableMeeta &table_meta = segment_index_meta.table_index_meta().table_meta();
        auto [db_name, table_name] = table_meta.GetDBTableName();
        auto [index_base, _] = segment_index_meta.table_index_meta().GetIndexBase();
        String index_name = *index_base->index_name_;
        SegmentID segment_id = segment_index_meta.segment_id();
        RowID begin_row_id = mem_index->GetBeginRowID();
        SharedPtr<DumpMemIndexTask> dump_task = MakeShared<DumpMemIndexTask>(db_name, table_name, index_name, segment_id, begin_row_id);
        DumpIndexProcessor *dump_index_processor = InfinityContext::instance().storage()->dump_index_processor();
        LOG_INFO(fmt::format("MemIndex row count {} exceeds quota {}.  Submit dump task: {}", row_count, row_quota, dump_task->ToString()));
        dump_index_processor->Submit(std::move(dump_task));
    }

    return Status::OK();
}

Status NewTxn::PopulateIndex(const String &db_name,
                             const String &table_name,
                             const String &index_name,
                             const String &table_key,
                             TableIndexMeeta &table_index_meta,
                             SegmentMeta &segment_meta,
                             SizeT segment_row_cnt,
                             DumpIndexCause dump_index_cause,
                             WalCmdCreateIndexV2 *create_index_cmd_ptr) {
    // PopulateIndex is used in create index / import and compact
    Optional<SegmentIndexMeta> segment_index_meta;
    {
        auto status = NewCatalog::AddNewSegmentIndex1(table_index_meta, this, segment_meta.segment_id(), segment_index_meta);
        if (!status.ok()) {
            return status;
        }
    }
    auto [index_base, index_status] = table_index_meta.GetIndexBase();
    if (!index_status.ok()) {
        return index_status;
    }
    SharedPtr<ColumnDef> column_def;
    ColumnID column_id = 0;
    {
        auto [column_def_, status] = table_index_meta.table_meta().GetColumnDefByColumnName(index_base->column_name());
        if (!status.ok()) {
            return status;
        }
        column_def = column_def_;
        column_id = column_def->id();
    }
    Vector<ChunkID> old_chunk_ids;
    {
        auto [old_chunk_ids_ptr, status] = segment_index_meta->GetChunkIDs1();
        if (!status.ok()) {
            return status;
        }
        old_chunk_ids = *old_chunk_ids_ptr;
    }
    ChunkID new_chunk_id = 0;
    if (index_base->index_type_ == IndexType::kIVF) {
        Status status = this->PopulateIvfIndexInner(index_base, *segment_index_meta, segment_meta, column_def, new_chunk_id);
        if (!status.ok()) {
            return status;
        }
    } else if (index_base->index_type_ == IndexType::kEMVB) {
        Status status = this->PopulateEmvbIndexInner(index_base, *segment_index_meta, segment_meta, column_def, new_chunk_id);
        if (!status.ok()) {
            return status;
        }
    } else {
        switch (index_base->index_type_) {
            case IndexType::kSecondary:
            case IndexType::kHnsw:
            case IndexType::kBMP: {
                Status status = this->PopulateIndexToMem(*segment_index_meta, segment_meta, column_id, segment_row_cnt);
                if (!status.ok()) {
                    return status;
                }
                break;
            }
            case IndexType::kFullText: {
                Status status = this->PopulateFtIndexInner(index_base, *segment_index_meta, segment_meta, column_id, segment_row_cnt);
                if (!status.ok()) {
                    return status;
                }
                break;
            }
            case IndexType::kDiskAnn: { // TODO
                LOG_WARN("Not implemented yet");
                return Status::OK();
            }
            default: {
                UnrecoverableError("Invalid index type");
                return Status::OK();
            }
        }
        {
            Status status;
            std::tie(new_chunk_id, status) = segment_index_meta->GetAndSetNextChunkID();
            if (!status.ok()) {
                return status;
            }

            status = DumpSegmentMemIndex(*segment_index_meta, new_chunk_id);
            if (!status.ok()) {
                return status;
            }
            if (new_chunk_id == static_cast<ChunkID>(-1) && segment_row_cnt > 0) {
                UnrecoverableError(fmt::format("Failed to dump {} rows", segment_row_cnt));
            }
        }
    }

    ChunkIndexMeta chunk_index_meta(new_chunk_id, *segment_index_meta);
    Vector<WalChunkIndexInfo> chunk_infos;
    chunk_infos.emplace_back(chunk_index_meta);

    // Put the index info local txn store
    switch (dump_index_cause) {
        case DumpIndexCause::kCompact: {
            CompactTxnStore *compact_txn_store = static_cast<CompactTxnStore *>(base_txn_store_.get());
            compact_txn_store->chunk_infos_in_segments_.emplace(segment_meta.segment_id(), chunk_infos);
            compact_txn_store->deprecate_ids_in_segments_.emplace(segment_meta.segment_id(), old_chunk_ids);
            break;
        }
        case DumpIndexCause::kImport: {
            ImportTxnStore *import_txn_store = static_cast<ImportTxnStore *>(base_txn_store_.get());
            import_txn_store->chunk_infos_in_segments_.emplace(segment_meta.segment_id(), chunk_infos);
            import_txn_store->deprecate_ids_in_segments_.emplace(segment_meta.segment_id(), old_chunk_ids);
        }
        default: {
        }
    }

    if (create_index_cmd_ptr) {
        WalCmdCreateIndexV2 &create_index_cmd = *create_index_cmd_ptr;
        create_index_cmd.segment_index_infos_.emplace_back(segment_meta.segment_id(), std::move(chunk_infos));
    }

    return Status::OK();
}

Status NewTxn::ReplayDumpIndex(WalCmdDumpIndexV2 *dump_index_cmd) {
    Status status;
    Optional<DBMeeta> db_meta;
    Optional<TableMeeta> table_meta;
    Optional<TableIndexMeeta> table_index_meta;
    String table_key;
    String index_key;
    status = GetTableIndexMeta(dump_index_cmd->db_name_,
                               dump_index_cmd->table_name_,
                               dump_index_cmd->index_name_,
                               db_meta,
                               table_meta,
                               table_index_meta,
                               &table_key,
                               &index_key);
    if (!status.ok()) {
        return status;
    }

    SegmentID segment_id = dump_index_cmd->segment_id_;
    Optional<SegmentIndexMeta> segment_index_meta_opt;
    {
        auto [segment_ids_ptr, status] = table_index_meta->GetSegmentIndexIDs1();
        if (!status.ok()) {
            return status;
        }
        auto iter = std::find(segment_ids_ptr->begin(), segment_ids_ptr->end(), segment_id);
        if (iter == segment_ids_ptr->end()) {
            status = NewCatalog::AddNewSegmentIndex1(*table_index_meta, this, segment_id, segment_index_meta_opt);
            if (!status.ok()) {
                return status;
            }
        } else {
            segment_index_meta_opt.emplace(segment_id, *table_index_meta);
        }
    }
    SegmentIndexMeta &segment_index_meta = *segment_index_meta_opt;

    Vector<ChunkID> chunk_ids_to_delete;
    Vector<ChunkID> *chunk_ids_ptr = nullptr;
    {
        HashSet<ChunkID> deprecate_chunk_ids(dump_index_cmd->deprecate_ids_.begin(), dump_index_cmd->deprecate_ids_.end());
        std::tie(chunk_ids_ptr, status) = segment_index_meta.GetChunkIDs1();
        if (!status.ok()) {
            return status;
        }
        for (ChunkID chunk_id : *chunk_ids_ptr) {
            if (deprecate_chunk_ids.contains(chunk_id)) {
                chunk_ids_to_delete.push_back(chunk_id);
            }
        }
    }

    // Remove old ones;
    status = segment_index_meta.RemoveChunkIDs(chunk_ids_to_delete);
    if (!status.ok()) {
        return status;
    }

    bool dump_success = true;
    for (const WalChunkIndexInfo &chunk_info : dump_index_cmd->chunk_infos_) {
        ChunkID chunk_id = chunk_info.chunk_id_;
        if (std::find(chunk_ids_ptr->begin(), chunk_ids_ptr->end(), chunk_id) == chunk_ids_ptr->end()) {

            String drop_ts{};
            kv_instance_->Get(
                KeyEncode::DropChunkIndexKey(dump_index_cmd->db_id_, dump_index_cmd->table_id_, dump_index_cmd->index_id_, segment_id, chunk_id),
                drop_ts);

            if (drop_ts.empty()) {
                dump_success = false;
                break;
            }
        }
    }

    if (dump_success) {
        for (const WalChunkIndexInfo &chunk_info : dump_index_cmd->chunk_infos_) {
            status = NewCatalog::LoadFlushedChunkIndex1(segment_index_meta, chunk_info, this);
            if (!status.ok()) {
                return status;
            }
        }

        SharedPtr<MemIndex> mem_index = segment_index_meta.PopMemIndex();
        if (mem_index != nullptr) {
            mem_index->ClearMemIndex();
        }
    } else {
        u32 dump_row_count = 0;
        for (const WalChunkIndexInfo &chunk_info : dump_index_cmd->chunk_infos_) {
            dump_row_count += chunk_info.row_count_;
        }

        SizeT mem_index_row_count = 0;
        bool valid_mem_index = false;
        if (segment_index_meta.HasMemIndex()) {
            SharedPtr<MemIndex> mem_index = segment_index_meta.GetMemIndex();
            mem_index_row_count = mem_index->GetRowCount();

            if (mem_index_row_count == dump_row_count) {
                valid_mem_index = true;
            } else {
                LOG_DEBUG(fmt::format("Dump row count {} is not equal to row count in mem index {}, clear the mem index",
                                      mem_index_row_count,
                                      dump_row_count));
                mem_index->ClearMemIndex();
            }
        }

        if (!valid_mem_index) {
            Vector<Pair<RowID, u64>> append_ranges;
            SegmentMeta segment_meta(segment_id, *table_meta);
            status = CountMemIndexGapInSegment(segment_index_meta, segment_meta, append_ranges);
            if (!status.ok()) {
                return status;
            }

            u32 append_ranges_row_count = 0;
            for (const auto &range : append_ranges) {
                append_ranges_row_count += range.second;
            }

            if (dump_row_count > append_ranges_row_count) {
                UnrecoverableError(
                    fmt::format("Dump row count {} is bigger than row count of append ranges {}", dump_row_count, append_ranges_row_count));
            }

            for (const auto &range : append_ranges) {
                status = this->AppendIndex(*table_index_meta, range);
                if (!status.ok()) {
                    return status;
                }
            }
        }
        CommitBottomDumpMemIndex(dump_index_cmd);
    }

    ChunkID next_chunk_id = 0;
    status = segment_index_meta.GetNextChunkID(next_chunk_id);
    if (!status.ok() && status.code_ != ErrorCode::kNotFound) {
        return status;
    }

    ChunkID max_chunk_id = 0;
    for (const WalChunkIndexInfo &chunk_info : dump_index_cmd->chunk_infos_) {
        if (chunk_info.chunk_id_ > max_chunk_id) {
            max_chunk_id = chunk_info.chunk_id_;
        }

        if (next_chunk_id <= max_chunk_id) {
            status = segment_index_meta.SetNextChunkID(max_chunk_id + 1);
            if (!status.ok()) {
                return status;
            }
        }
    }

    return Status::OK();
}

Status NewTxn::ReplayDumpIndex(WalCmdDumpIndexV2 *dump_cmd, TxnTimeStamp commit_ts, i64 txn_id) { return Status::OK(); }

Status NewTxn::PopulateIndexToMem(SegmentIndexMeta &segment_index_meta, SegmentMeta &segment_meta, ColumnID column_id, SizeT segment_row_cnt) {
    auto [block_ids, status] = segment_meta.GetBlockIDs1();
    if (!status.ok()) {
        return status;
    }
    SizeT block_capacity = DEFAULT_BLOCK_CAPACITY;
    for (BlockID block_id : *block_ids) {
        BlockMeta block_meta(block_id, segment_meta);
        ColumnMeta column_meta(column_id, block_meta);

        SizeT row_cnt = block_id == block_ids->back() ? segment_row_cnt - block_capacity * (block_ids->size() - 1) : block_capacity;

        ColumnVector col;
        status = NewCatalog::GetColumnVector(column_meta, row_cnt, ColumnVectorMode::kReadOnly, col);
        if (!status.ok()) {
            return status;
        }
        u32 offset = 0;
        status = this->AppendMemIndex(segment_index_meta, block_id, col, offset, row_cnt);
        if (!status.ok()) {
            return status;
        }
    }
    return Status::OK();
}

Status NewTxn::PopulateFtIndexInner(SharedPtr<IndexBase> index_base,
                                    SegmentIndexMeta &segment_index_meta,
                                    SegmentMeta &segment_meta,
                                    ColumnID column_id,
                                    SizeT segment_row_cnt) {
    if (index_base->index_type_ != IndexType::kFullText) {
        UnrecoverableError("Invalid index type");
    }
    const IndexFullText *index_fulltext = static_cast<const IndexFullText *>(index_base.get());
    Status status;
    SharedPtr<MemIndex> mem_index = segment_index_meta.GetMemIndex();

    RowID base_row_id(segment_index_meta.segment_id(), 0);
    String base_name = fmt::format("ft_{:016x}", base_row_id.ToUint64());
    String full_path;
    {
        SharedPtr<String> index_dir = segment_index_meta.GetSegmentIndexDir();
        full_path = fmt::format("{}/{}", InfinityContext::instance().config()->DataDir(), *index_dir);
    }
    SharedPtr<MemoryIndexer> memory_indexer =
        MakeShared<MemoryIndexer>(full_path, base_name, base_row_id, index_fulltext->flag_, index_fulltext->analyzer_);
    mem_index->SetFulltextIndex(memory_indexer);

    Vector<BlockID> *block_ids_ptr = nullptr;

    std::tie(block_ids_ptr, status) = segment_meta.GetBlockIDs1();
    if (!status.ok()) {
        return status;
    }
    SizeT block_capacity = DEFAULT_BLOCK_CAPACITY;

    for (BlockID block_id : *block_ids_ptr) {
        BlockMeta block_meta(block_id, segment_meta);
        ColumnMeta column_meta(column_id, block_meta);

        SizeT row_cnt = block_id == block_ids_ptr->back() ? segment_row_cnt - block_capacity * (block_ids_ptr->size() - 1) : block_capacity;

        ColumnVector col;
        status = NewCatalog::GetColumnVector(column_meta, row_cnt, ColumnVectorMode::kReadOnly, col);
        if (!status.ok()) {
            return status;
        }
        SegmentOffset block_offset = block_meta.block_capacity() * block_meta.block_id();
        RowID begin_row_id(segment_meta.segment_id(), block_offset);

        RowID exp_begin_row_id = memory_indexer->GetBeginRowID() + memory_indexer->GetDocCount();
        assert(begin_row_id >= exp_begin_row_id);
        if (begin_row_id > exp_begin_row_id) {
            LOG_WARN(fmt::format("Begin row id: {}, expect begin row id: {}, insert gap: {}",
                                 begin_row_id.ToUint64(),
                                 exp_begin_row_id.ToUint64(),
                                 begin_row_id - exp_begin_row_id));
            memory_indexer->InsertGap(begin_row_id - exp_begin_row_id);
        }

        auto col_ptr = MakeShared<ColumnVector>(std::move(col));
        memory_indexer->Insert(col_ptr, 0, row_cnt, false /*offline*/);
        memory_indexer->Commit(false /*offline*/);
    }
    return Status::OK();
}

Status NewTxn::PopulateIvfIndexInner(SharedPtr<IndexBase> index_base,
                                     SegmentIndexMeta &segment_index_meta,
                                     SegmentMeta &segment_meta,
                                     SharedPtr<ColumnDef> column_def,
                                     ChunkID &new_chunk_id) {
    RowID base_row_id(segment_index_meta.segment_id(), 0);
    u32 row_count = 0;
    {
        auto [rc, status] = segment_meta.GetRowCnt1();
        if (!status.ok()) {
            return status;
        }
        row_count = rc;
    }
    Status status;
    ChunkID chunk_id = 0;
    std::tie(chunk_id, status) = segment_index_meta.GetAndSetNextChunkID();
    if (!status.ok()) {
        return status;
    }
    new_chunk_id = chunk_id;
    Optional<ChunkIndexMeta> chunk_index_meta;
    BufferObj *buffer_obj = nullptr;
    {
        Status status = NewCatalog::AddNewChunkIndex1(segment_index_meta,
                                                      this,
                                                      chunk_id,
                                                      base_row_id,
                                                      row_count,
                                                      "" /*base_name*/,
                                                      0 /*index_size*/,
                                                      chunk_index_meta);
        if (!status.ok()) {
            return status;
        }
        status = chunk_index_meta->GetIndexBuffer(buffer_obj);
        if (!status.ok()) {
            return status;
        }
    }
    {
        BufferHandle buffer_handle = buffer_obj->Load();
        auto *data_ptr = static_cast<IVFIndexInChunk *>(buffer_handle.GetDataMut());
        data_ptr->BuildIVFIndex(segment_meta, row_count, column_def);
    }
    buffer_obj->Save();
    return Status::OK();
}

Status NewTxn::PopulateEmvbIndexInner(SharedPtr<IndexBase> index_base,
                                      SegmentIndexMeta &segment_index_meta,
                                      SegmentMeta &segment_meta,
                                      SharedPtr<ColumnDef> column_def,
                                      ChunkID &new_chunk_id) {
    RowID base_row_id(segment_index_meta.segment_id(), 0);
    u32 row_count = 0;
    {
        auto [rc, status] = segment_meta.GetRowCnt1();
        if (!status.ok()) {
            return status;
        }
        row_count = rc;
    }
    ChunkID chunk_id = 0;
    Status status;
    std::tie(chunk_id, status) = segment_index_meta.GetAndSetNextChunkID();
    if (!status.ok()) {
        return status;
    }
    new_chunk_id = chunk_id;
    Optional<ChunkIndexMeta> chunk_index_meta;
    BufferObj *buffer_obj = nullptr;
    {
        Status status = NewCatalog::AddNewChunkIndex1(segment_index_meta,
                                                      this,
                                                      chunk_id,
                                                      base_row_id,
                                                      row_count,
                                                      "" /*base_name*/,
                                                      0 /*index_size*/,
                                                      chunk_index_meta);
        status = chunk_index_meta->GetIndexBuffer(buffer_obj);
        if (!status.ok()) {
            return status;
        }
    }
    {
        BufferHandle buffer_handle = buffer_obj->Load();
        auto *data_ptr = static_cast<EMVBIndex *>(buffer_handle.GetDataMut());
        data_ptr->BuildEMVBIndex(base_row_id, row_count, segment_meta, column_def);
    }
    buffer_obj->Save();
    return Status::OK();
}

Status NewTxn::OptimizeFtIndex(SharedPtr<IndexBase> index_base,
                               SegmentIndexMeta &segment_index_meta,
                               RowID &base_rowid_out,
                               u32 &row_cnt_out,
                               String &base_name_out) {
    const auto *index_fulltext = static_cast<const IndexFullText *>(index_base.get());

    Vector<ChunkID> chunk_ids;
    {
        auto [chunk_ids_ptr, status] = segment_index_meta.GetChunkIDs1();
        if (!status.ok()) {
            return status;
        }
        chunk_ids = *chunk_ids_ptr;
    }
    if (chunk_ids.size() <= 1) {
        return Status::OK();
    }
    String msg = fmt::format("merging {}", *index_fulltext->index_name_);
    Vector<String> base_names;
    Vector<RowID> base_rowids;
    RowID base_rowid;
    u32 total_row_count = 0;
    Vector<ChunkID> old_ids;

    for (auto iter = chunk_ids.begin(); iter != chunk_ids.end(); ++iter) {
        ChunkID chunk_id = *iter;
        ChunkIndexMeta chunk_index_meta(chunk_id, segment_index_meta);
        ChunkIndexMetaInfo *chunk_info_ptr = nullptr;
        {
            Status status = chunk_index_meta.GetChunkInfo(chunk_info_ptr);
            if (!status.ok()) {
                return status;
            }
        }
        if (chunk_id == 0) {
            base_rowid = chunk_info_ptr->base_row_id_;
        }
        if (const RowID expect_base_row_id = base_rowid + total_row_count; chunk_info_ptr->base_row_id_ > expect_base_row_id) {
            msg += fmt::format(" stop at gap to chunk {}, expect_base_row_id: {:016x}, base_row_id: {:016x}",
                               chunk_info_ptr->base_name_,
                               expect_base_row_id.ToUint64(),
                               chunk_info_ptr->base_row_id_.ToUint64());
            chunk_ids.erase(iter, chunk_ids.end());
            break;
        } else if (chunk_info_ptr->base_row_id_ < expect_base_row_id) {
            msg += fmt::format(" found overlap to chunk {}, expect_base_row_id: {:016x}, base_row_id: {:016x}",
                               chunk_info_ptr->base_name_,
                               expect_base_row_id.ToUint64(),
                               chunk_info_ptr->base_row_id_.ToUint64());
            UnrecoverableError(msg);
            return Status::OK();
        }
        msg += " " + chunk_info_ptr->base_name_;
        base_names.push_back(chunk_info_ptr->base_name_);
        base_rowids.push_back(chunk_info_ptr->base_row_id_);
        total_row_count += chunk_info_ptr->row_cnt_;
    }

    if (chunk_ids.size() <= 1) {
        msg += fmt::format(" skip merge due to only {} chunk", chunk_ids.size());
        LOG_INFO(msg);
        return Status::OK();
    }

    String dst_base_name = fmt::format("ft_{:016x}_{:x}", base_rowid.ToUint64(), total_row_count);
    msg += " -> " + dst_base_name;
    LOG_INFO(msg);

    SharedPtr<String> index_dir = segment_index_meta.GetSegmentIndexDir();
    ColumnIndexMerger column_index_merger(*index_dir, index_fulltext->flag_);
    column_index_merger.Merge(base_names, base_rowids, dst_base_name);
    {
        base_rowid_out = base_rowid;
        row_cnt_out = total_row_count;
        base_name_out = dst_base_name;
    }

    LOG_INFO(fmt::format("done merging {} {}", *index_fulltext->index_name_, dst_base_name));

    return Status::OK();
}

Status NewTxn::OptimizeVecIndex(SharedPtr<IndexBase> index_base,
                                SharedPtr<ColumnDef> column_def,
                                SegmentMeta &segment_meta,
                                RowID base_rowid,
                                u32 total_row_cnt,
                                BufferObj *buffer_obj) {
    auto [block_ids, status] = segment_meta.GetBlockIDs1();
    if (!status.ok()) {
        return status;
    }

    if (index_base->index_type_ == IndexType::kHnsw) {
        const auto *index_hnsw = static_cast<const IndexHnsw *>(index_base.get());
        if (index_hnsw->build_type_ == HnswBuildType::kLSG) {
            UnrecoverableError("Not implemented yet");
        }

        UniquePtr<HnswIndexInMem> memory_hnsw_index = HnswIndexInMem::Make(base_rowid, index_base.get(), column_def.get());
        for (BlockID block_id : *block_ids) {
            BlockMeta block_meta(block_id, segment_meta);
            SizeT block_row_cnt = 0;
            // std::tie(block_row_cnt, status) = block_meta.GetRowCnt();
            std::tie(block_row_cnt, status) = block_meta.GetRowCnt1();
            if (!status.ok()) {
                return status;
            }
            ColumnMeta column_meta(column_def->id(), block_meta);
            SizeT row_cnt = std::min(block_row_cnt, SizeT(total_row_cnt));
            total_row_cnt -= row_cnt;
            ColumnVector col;
            status = NewCatalog::GetColumnVector(column_meta, row_cnt, ColumnVectorMode::kReadOnly, col);
            if (!status.ok()) {
                return status;
            }
            u32 offset = 0;
            memory_hnsw_index->InsertVecs(base_rowid.segment_offset_, col, offset, row_cnt);
        }

        memory_hnsw_index->Dump(buffer_obj);
    } else if (index_base->index_type_ == IndexType::kBMP) {
        auto memory_bmp_index = MakeShared<BMPIndexInMem>(base_rowid, index_base.get(), column_def.get());

        for (BlockID block_id : *block_ids) {
            BlockMeta block_meta(block_id, segment_meta);
            SizeT block_row_cnt = 0;
            // std::tie(block_row_cnt, status) = block_meta.GetRowCnt();
            std::tie(block_row_cnt, status) = block_meta.GetRowCnt1();
            if (!status.ok()) {
                return status;
            }
            ColumnMeta column_meta(column_def->id(), block_meta);
            SizeT row_cnt = std::min(block_row_cnt, SizeT(total_row_cnt));
            total_row_cnt -= row_cnt;
            ColumnVector col;
            status = NewCatalog::GetColumnVector(column_meta, row_cnt, ColumnVectorMode::kReadOnly, col);
            if (!status.ok()) {
                return status;
            }
            u32 offset = 0;
            memory_bmp_index->AddDocs(base_rowid.segment_offset_, col, offset, row_cnt);
        }
        memory_bmp_index->Dump(buffer_obj);
    } else {
        UnrecoverableError("Not implemented yet");
    }
    return Status::OK();
}

Status NewTxn::OptimizeSegmentIndexByParams(SegmentIndexMeta &segment_index_meta, const Vector<UniquePtr<InitParameter>> &raw_params) {
    Status status;
    SharedPtr<IndexBase> index_base;

    std::tie(index_base, status) = segment_index_meta.table_index_meta().GetIndexBase();
    if (!status.ok()) {
        return status;
    }
    Vector<ChunkID> *chunk_ids_ptr = nullptr;
    std::tie(chunk_ids_ptr, status) = segment_index_meta.GetChunkIDs1();
    if (!status.ok()) {
        return status;
    }
    SharedPtr<MemIndex> mem_index = segment_index_meta.GetMemIndex();

    switch (index_base->index_type_) {
        case IndexType::kBMP: {
            Optional<BMPOptimizeOptions> ret = BMPUtil::ParseBMPOptimizeOptions(raw_params);
            if (!ret) {
                break;
            }
            const auto &options = ret.value();

            for (ChunkID chunk_id : *chunk_ids_ptr) {
                ChunkIndexMeta chunk_index_meta(chunk_id, segment_index_meta);
                BufferObj *index_buffer = nullptr;
                status = chunk_index_meta.GetIndexBuffer(index_buffer);
                if (!status.ok()) {
                    return status;
                }
                BufferHandle buffer_handle = index_buffer->Load();
                BMPHandlerPtr bmp_handler = *static_cast<BMPHandlerPtr *>(buffer_handle.GetDataMut());
                bmp_handler->Optimize(options);
            }
            SharedPtr<BMPIndexInMem> bmp_index = mem_index->GetBMPIndex();
            if (bmp_index) {
                BMPHandlerPtr bmp_handler = bmp_index->get();
                bmp_handler->Optimize(options);
            }

            break;
        }
        case IndexType::kHnsw: {
            auto params = HnswUtil::ParseOptimizeOptions(raw_params);
            if (!params) {
                break;
            }
            for (ChunkID chunk_id : *chunk_ids_ptr) {
                ChunkIndexMeta chunk_index_meta(chunk_id, segment_index_meta);
                BufferObj *index_buffer = nullptr;
                status = chunk_index_meta.GetIndexBuffer(index_buffer);
                if (!status.ok()) {
                    return status;
                }
                BufferHandle buffer_handle = index_buffer->Load();
                HnswHandlerPtr hnsw_handler = *static_cast<HnswHandlerPtr *>(buffer_handle.GetDataMut());
                if (params->compress_to_lvq) {
                    hnsw_handler->CompressToLVQ();
                }
                if (params->lvq_avg) {
                    hnsw_handler->Optimize();
                }
            }
            if (mem_index) {
                SharedPtr<HnswIndexInMem> memory_hnsw_index = mem_index->GetHnswIndex();
                if (memory_hnsw_index) {
                    HnswHandlerPtr hnsw_handler = memory_hnsw_index->get();
                    if (params->compress_to_lvq) {
                        hnsw_handler->CompressToLVQ();
                    }
                    if (params->lvq_avg) {
                        hnsw_handler->Optimize();
                    }
                }
            }
            break;
        }
        default: {
            return Status::OK();
        }
    }

    return Status::OK();
}

Status NewTxn::ReplayOptimizeIndeByParams(WalCmdOptimizeV2 *optimize_cmd) {
    return OptimizeIndexByParams(optimize_cmd->db_name_, optimize_cmd->table_name_, optimize_cmd->index_name_, std::move(optimize_cmd->params_));
}

Status NewTxn::ReplayOptimize(WalCmdOptimizeV2 *optimize_cmd, TxnTimeStamp commit_ts, i64 txn_id) { return Status::OK(); }

Status NewTxn::DumpSegmentMemIndex(SegmentIndexMeta &segment_index_meta, const ChunkID &new_chunk_id) {
    SharedPtr<MemIndex> mem_index = segment_index_meta.PopMemIndex();
    if (mem_index == nullptr || (mem_index->GetBaseMemIndex() == nullptr && mem_index->GetEMVBIndex() == nullptr)) {
        UnrecoverableError("Invalid mem index");
    }
    TableIndexMeeta &table_index_meta = segment_index_meta.table_index_meta();
    auto [index_base, index_status] = table_index_meta.GetIndexBase();
    if (!index_status.ok()) {
        return index_status;
    }

    SharedPtr<SecondaryIndexInMem> memory_secondary_index = nullptr;
    SharedPtr<MemoryIndexer> memory_indexer = nullptr;
    SharedPtr<IVFIndexInMem> memory_ivf_index = nullptr;
    SharedPtr<HnswIndexInMem> memory_hnsw_index = nullptr;
    SharedPtr<BMPIndexInMem> memory_bmp_index = nullptr;
    SharedPtr<EMVBIndexInMem> memory_emvb_index = nullptr;

    // dump mem index only happens in parallel with read, not write, so no lock is needed.
    switch (index_base->index_type_) {
        case IndexType::kSecondary: {
            memory_secondary_index = mem_index->GetSecondaryIndex();
            if (memory_secondary_index == nullptr) {
                return Status::OK();
            }
            break;
        }
        case IndexType::kFullText: {
            memory_indexer = mem_index->GetFulltextIndex();
            if (memory_indexer == nullptr) {
                return Status::OK();
            }
            break;
        }
        case IndexType::kIVF: {
            memory_ivf_index = mem_index->GetIVFIndex();
            if (memory_ivf_index == nullptr) {
                return Status::OK();
            }
            break;
        }
        case IndexType::kHnsw: {
            memory_hnsw_index = mem_index->GetHnswIndex();
            if (memory_hnsw_index == nullptr) {
                return Status::OK();
            }
            break;
        }
        case IndexType::kBMP: {
            memory_bmp_index = mem_index->GetBMPIndex();
            if (memory_bmp_index == nullptr) {
                return Status::OK();
            }
            break;
        }
        case IndexType::kEMVB: {
            memory_emvb_index = mem_index->GetEMVBIndex();
            if (memory_emvb_index == nullptr) {
                return Status::OK();
            }
            break;
        }
        case IndexType::kDiskAnn: {
            LOG_WARN("Not implemented yet");
            break;
        }
        default: {
            UnrecoverableError("Not implemented yet");
        }
    }

    ChunkIndexMetaInfo chunk_index_meta_info;
    if (mem_index->GetBaseMemIndex() != nullptr) {
        chunk_index_meta_info = mem_index->GetBaseMemIndex()->GetChunkIndexMetaInfo();
    } else if (mem_index->GetEMVBIndex() != nullptr) {
        chunk_index_meta_info = mem_index->GetEMVBIndex()->GetChunkIndexMetaInfo();
    } else {
        UnrecoverableError("Invalid mem index");
    }

    Optional<ChunkIndexMeta> chunk_index_meta;
    BufferObj *buffer_obj = nullptr;
    {
        Status status = NewCatalog::AddNewChunkIndex1(segment_index_meta,
                                                      this,
                                                      new_chunk_id,
                                                      chunk_index_meta_info.base_row_id_,
                                                      chunk_index_meta_info.row_cnt_,
                                                      chunk_index_meta_info.base_name_,
                                                      chunk_index_meta_info.index_size_,
                                                      chunk_index_meta);
        if (!status.ok()) {
            return status;
        }

        chunk_infos_.push_back(ChunkInfoForCreateIndex{table_index_meta.table_meta().db_id_str(),
                                                       table_index_meta.table_meta().table_id_str(),
                                                       segment_index_meta.segment_id(),
                                                       new_chunk_id});

        status = chunk_index_meta->GetIndexBuffer(buffer_obj);
        if (!status.ok()) {
            return status;
        }
    }
    switch (index_base->index_type_) {
        case IndexType::kSecondary: {
            memory_secondary_index->Dump(buffer_obj);
            buffer_obj->Save();
            break;
        }
        case IndexType::kFullText: {
            memory_indexer->Dump(false /*offline*/, false /*spill*/);
            u64 len_sum = memory_indexer->GetColumnLengthSum();
            u32 len_cnt = memory_indexer->GetDocCount();
            Status status = segment_index_meta.UpdateFtInfo(len_sum, len_cnt);
            if (!status.ok()) {
                return status;
            }
            break;
        }
        case IndexType::kIVF: {
            memory_ivf_index->Dump(buffer_obj);
            buffer_obj->Save();
            break;
        }
        case IndexType::kHnsw: {
            memory_hnsw_index->Dump(buffer_obj);
            buffer_obj->Save();
            if (buffer_obj->type() != BufferType::kMmap) {
                buffer_obj->ToMmap();
            }
            break;
        }
        case IndexType::kBMP: {
            memory_bmp_index->Dump(buffer_obj);
            buffer_obj->Save();
            if (buffer_obj->type() != BufferType::kMmap) {
                buffer_obj->ToMmap();
            }
            break;
        }
        case IndexType::kEMVB: {
            memory_emvb_index->Dump(buffer_obj);
            buffer_obj->Save();
            break;
        }
        default: {
            UnrecoverableError("Not implemented yet");
        }
    }
    mem_index->ClearMemIndex();
    auto *storage = InfinityContext::instance().storage();
    if (storage != nullptr) {
        auto *memindex_tracer = storage->memindex_tracer();
        if (memindex_tracer != nullptr) {
            memindex_tracer->DumpDone(mem_index);
        }
    }
    return Status::OK();
}

Status NewTxn::CountMemIndexGapInSegment(SegmentIndexMeta &segment_index_meta, SegmentMeta &segment_meta, Vector<Pair<RowID, u64>> &append_ranges) {
    Status status;
    Vector<ChunkID> *chunk_ids_ptr = nullptr;
    std::tie(chunk_ids_ptr, status) = segment_index_meta.GetChunkIDs1();
    if (!status.ok()) {
        return status;
    }
    Vector<ChunkIndexMetaInfo> chunk_index_meta_infos;
    for (ChunkID chunk_id : *chunk_ids_ptr) {
        ChunkIndexMeta chunk_index_meta(chunk_id, segment_index_meta);
        ChunkIndexMetaInfo *chunk_index_meta_info_ptr = nullptr;
        status = chunk_index_meta.GetChunkInfo(chunk_index_meta_info_ptr);
        if (!status.ok()) {
            return status;
        }
        chunk_index_meta_infos.push_back(*chunk_index_meta_info_ptr);
    }
    std::sort(chunk_index_meta_infos.begin(), chunk_index_meta_infos.end(), [](const ChunkIndexMetaInfo &lhs, const ChunkIndexMetaInfo &rhs) {
        return lhs.base_row_id_ < rhs.base_row_id_;
    });
    SegmentID segment_id = segment_meta.segment_id();

    RowID start_row_id(segment_id, 0);
    for (const ChunkIndexMetaInfo &chunk_index_meta_info : chunk_index_meta_infos) {
        if (chunk_index_meta_info.base_row_id_ != start_row_id) {
            UnrecoverableError(fmt::format("Chunk index row alignment error: Expected {} but got {}",
                                           chunk_index_meta_info.base_row_id_.segment_id_,
                                           start_row_id.segment_id_));
        }
        start_row_id = chunk_index_meta_info.base_row_id_ + chunk_index_meta_info.row_cnt_;
    }

    Vector<BlockID> *block_ids_ptr = nullptr;
    std::tie(block_ids_ptr, status) = segment_meta.GetBlockIDs1();
    if (!status.ok()) {
        return status;
    }
    SizeT block_capacity = DEFAULT_BLOCK_CAPACITY;
    Vector<BlockID> block_ids = *block_ids_ptr;
    sort(block_ids.begin(), block_ids.end());
    BlockID start_block_id = start_row_id.segment_offset_ / block_capacity;
    BlockOffset block_offset = start_row_id.segment_offset_ % block_capacity;
    {
        SizeT i = start_block_id;
        if (i >= block_ids.size()) {
            return Status::OK();
        }
        for (; i < block_ids.size(); ++i) {
            BlockID block_id = block_ids[i];
            BlockMeta block_meta(block_id, segment_meta);
            SizeT block_row_cnt = 0;
            // std::tie(block_row_cnt, status) = block_meta.GetRowCnt();
            std::tie(block_row_cnt, status) = block_meta.GetRowCnt1();
            if (!status.ok() || block_row_cnt == block_offset) {
                return status;
            }
            append_ranges.emplace_back(RowID(segment_id, (u32(block_id) << BLOCK_OFFSET_SHIFT) + block_offset), block_row_cnt - block_offset);
            block_offset = 0;
        }
    }
    return Status::OK();
}

Status NewTxn::RecoverMemIndex(TableIndexMeeta &table_index_meta) {
    Status status;
    TableMeeta &table_meta = table_index_meta.table_meta();

    Vector<SegmentID> *segment_ids_ptr = nullptr;
    std::tie(segment_ids_ptr, status) = table_meta.GetSegmentIDs1();
    if (!status.ok()) {
        return status;
    }
    Vector<SegmentID> *index_segment_ids_ptr = nullptr;
    std::tie(index_segment_ids_ptr, status) = table_index_meta.GetSegmentIndexIDs1();
    if (!status.ok()) {
        return status;
    }

    Vector<Pair<RowID, u64>> append_ranges;
    HashSet<SegmentID> index_segment_ids_set(index_segment_ids_ptr->begin(), index_segment_ids_ptr->end());
    for (SegmentID segment_id : *segment_ids_ptr) {
        SegmentMeta segment_meta(segment_id, table_meta);
        if (!index_segment_ids_set.contains(segment_id)) {
            //            SharedPtr<String> error_msg = MakeShared<String>(fmt::format("Segment {} not in index {}", segment_id,
            //            table_index_meta.index_id_str())); LOG_WARN(*error_msg); UnrecoverableError(*error_msg);//
            Optional<SegmentIndexMeta> segment_index_meta;
            status = NewCatalog::AddNewSegmentIndex1(table_index_meta, this, segment_id, segment_index_meta);
            if (!status.ok()) {
                return status;
            }
            status = CountMemIndexGapInSegment(*segment_index_meta, segment_meta, append_ranges);
            if (!status.ok()) {
                return status;
            }
        } else {
            SegmentIndexMeta segment_index_meta(segment_id, table_index_meta);
            status = CountMemIndexGapInSegment(segment_index_meta, segment_meta, append_ranges);
            if (!status.ok()) {
                return status;
            }
        }
    }
    for (const auto &range : append_ranges) {
        status = this->AppendIndex(table_index_meta, range);
        if (!status.ok()) {
            return status;
        }
    }
    return Status::OK();
}

Status NewTxn::CommitMemIndex(TableIndexMeeta &table_index_meta) {
    Status status;

    SharedPtr<IndexBase> index_base;
    std::tie(index_base, status) = table_index_meta.GetIndexBase();
    if (!status.ok()) {
        return status;
    }

    if (index_base->index_type_ != IndexType::kFullText) {
        return Status::OK();
    }

    Vector<SegmentID> *index_segment_ids_ptr = nullptr;
    std::tie(index_segment_ids_ptr, status) = table_index_meta.GetSegmentIndexIDs1();
    if (!status.ok()) {
        return status;
    }
    for (SegmentID segment_id : *index_segment_ids_ptr) {
        SegmentIndexMeta segment_index_meta(segment_id, table_index_meta);

        SharedPtr<MemIndex> mem_index = segment_index_meta.GetMemIndex();
        if (mem_index) {
            SharedPtr<MemoryIndexer> memory_indexer = mem_index->GetFulltextIndex();
            if (memory_indexer) {
                memory_indexer->Commit();
            }
        }
    }

    return Status::OK();
}

Status NewTxn::GetFullTextIndexReader(const String &db_name, const String &table_name, SharedPtr<IndexReader> &index_reader) {
    Optional<DBMeeta> db_meta;
    Optional<TableMeeta> table_meta;
    Status status = GetTableMeta(db_name, table_name, db_meta, table_meta);
    if (!status.ok()) {
        return status;
    }
    SharedPtr<TableIndexReaderCache> ft_index_cache;
    status = table_meta->GetFtIndexCache(ft_index_cache);
    if (!status.ok()) {
        // Add cache if not exist
        if (status.code() == ErrorCode::kCatalogError) {
            ft_index_cache = MakeShared<TableIndexReaderCache>(table_meta->db_id_str(), table_meta->table_id_str());
            status = table_meta->AddFtIndexCache(ft_index_cache);
            if (status.code() == ErrorCode::kCatalogError) {
                status = table_meta->GetFtIndexCache(ft_index_cache);
                if (!status.ok()) {
                    return status;
                }
            }
        } else {
            return status;
        }
    }
    index_reader = ft_index_cache->GetIndexReader(this);
    return Status::OK();
}

Status NewTxn::PrepareCommitCreateIndex(WalCmdCreateIndexV2 *create_index_cmd) {
    TxnTimeStamp commit_ts = txn_context_ptr_->commit_ts_;
    String db_name = create_index_cmd->db_name_;
    String table_name = create_index_cmd->table_name_;
    String index_name = *create_index_cmd->index_base_->index_name_;
    String db_id_str = create_index_cmd->db_id_;
    String table_id_str = create_index_cmd->table_id_;
    String table_key = create_index_cmd->table_key_;
    String index_id_str = create_index_cmd->index_id_;

    TableMeeta table_meta(db_id_str, table_id_str, this);
    Optional<TableIndexMeeta> table_index_meta_opt;
    Status status = new_catalog_->AddNewTableIndex(table_meta, index_id_str, commit_ts, create_index_cmd->index_base_, table_index_meta_opt);
    if (!status.ok()) {
        return status;
    }
    TableIndexMeeta &table_index_meta = *table_index_meta_opt;

    Vector<SegmentID> *segment_ids_ptr = nullptr;
    std::tie(segment_ids_ptr, status) = table_meta.GetSegmentIDs1();
    if (!status.ok()) {
        return status;
    }

    if (this->IsReplay()) {
        WalCmdDumpIndexV2 dump_index_cmd(db_name, db_id_str, table_name, table_id_str, index_name, index_id_str, 0, table_key);
        dump_index_cmd.dump_cause_ = DumpIndexCause::kReplayCreateIndex;
        for (const WalSegmentIndexInfo &segment_index_info : create_index_cmd->segment_index_infos_) {
            dump_index_cmd.segment_id_ = segment_index_info.segment_id_;
            dump_index_cmd.chunk_infos_ = segment_index_info.chunk_infos_;

            status = this->ReplayDumpIndex(&dump_index_cmd);
            if (!status.ok()) {
                return status;
            }
        }
    } else {
        for (SegmentID segment_id : *segment_ids_ptr) {
            SegmentMeta segment_meta(segment_id, table_meta);
            auto [segment_row_cnt, status] = segment_meta.GetRowCnt1();
            if (!status.ok()) {
                return status;
            }
            status = this->PopulateIndex(db_name,
                                         table_name,
                                         index_name,
                                         table_key,
                                         table_index_meta,
                                         segment_meta,
                                         segment_row_cnt,
                                         DumpIndexCause::kCreateIndex,
                                         create_index_cmd);
            if (!status.ok()) {
                return status;
            }
        }
    }
    if (create_index_cmd->index_base_->index_type_ == IndexType::kFullText) {
        // Invalidate existing fulltext index cache
        Status status = table_meta.InvalidateFtIndexCache();
        if (!status.ok()) {
            return status;
        }

        LOG_TRACE(fmt::format("Created new fulltext index cache for index: {}", *create_index_cmd->index_base_->index_name_));
    }

    return Status::OK();
}

Status NewTxn::PrepareCommitDropIndex(const WalCmdDropIndexV2 *drop_index_cmd) {
    const String &db_id_str = drop_index_cmd->db_id_;
    const String &table_id_str = drop_index_cmd->table_id_;
    const String &index_id_str = drop_index_cmd->index_id_;
    const String &index_key = drop_index_cmd->index_key_;
    const TxnTimeStamp create_ts = infinity::GetTimestampFromKey(index_key);

    TxnTimeStamp commit_ts = txn_context_ptr_->commit_ts_;

    auto ts_str = std::to_string(commit_ts);
    kv_instance_->Put(KeyEncode::DropTableIndexKey(db_id_str, table_id_str, drop_index_cmd->index_name_, create_ts, index_id_str), ts_str);

    TableMeeta table_meta(db_id_str, table_id_str, this);
    TableIndexMeeta table_index_meta(index_id_str, table_meta);
    SharedPtr<IndexBase> index_base;
    Status status;
    std::tie(index_base, status) = table_index_meta.GetIndexBase();
    if (!status.ok()) {
        return status;
    }
    if (index_base->index_type_ == IndexType::kFullText) {
        // Invalidate fulltext index cache when dropping fulltext index
        SharedPtr<TableIndexReaderCache> ft_index_cache;
        Status cache_status = table_meta.GetFtIndexCache(ft_index_cache);
        if (cache_status.ok()) {
            ft_index_cache->Invalidate();
            LOG_TRACE(fmt::format("Invalidated fulltext index cache of table {} during drop index commit", drop_index_cmd->table_name_));
        }
    }

    return Status::OK();
}

Status NewTxn::PrepareCommitDumpIndex(const WalCmdDumpIndexV2 *dump_index_cmd, KVInstance *kv_instance) {
    TxnTimeStamp commit_ts = txn_context_ptr_->commit_ts_;
    const String &db_id_str = dump_index_cmd->db_id_;
    const String &table_id_str = dump_index_cmd->table_id_;
    const String &index_id_str = dump_index_cmd->index_id_;
    SegmentID segment_id = dump_index_cmd->segment_id_;

    TableMeeta table_meta(db_id_str, table_id_str, this);

    const String &index_id_str_ = dump_index_cmd->index_id_;
    TableIndexMeeta table_index_meta(index_id_str_, table_meta);

    auto [index_base, status] = table_index_meta.GetIndexBase();
    if (!status.ok()) {
        return status;
    }
    if (index_base->index_type_ == IndexType::kFullText) {
        table_index_meta.table_meta().InvalidateFtIndexCache();
    }

    for (ChunkID deprecate_id : dump_index_cmd->deprecate_ids_) {

        auto ts_str = std::to_string(commit_ts);
        kv_instance_->Put(KeyEncode::DropChunkIndexKey(db_id_str, table_id_str, index_id_str, segment_id, deprecate_id), ts_str);
    }
    return Status::OK();
}

Status NewTxn::RestoreTableIndexesFromSnapshot(TableMeeta &table_meta, const Vector<WalCmdCreateIndexV2> &index_cmds, bool is_link_files) {
    // NewTxnManager *new_txn_manager = InfinityContext::instance().storage()->new_txn_manager();
    // new_txn_manager->PrintAllKeyValue();
    u64 max_index_id = 0;
    Status status;
    for (const auto &index_cmd : index_cmds) {
        u64 index_id = std::stoull(index_cmd.index_id_);
        if (index_id > max_index_id) {
            max_index_id = index_id;
        }
        Optional<TableIndexMeeta> table_index_meta;
        if (!is_link_files) {
            status = new_catalog_->AddNewTableIndex(table_meta,
                                                    index_cmd.index_id_,
                                                    txn_context_ptr_->commit_ts_,
                                                    index_cmd.index_base_,
                                                    table_index_meta);
            if (!status.ok()) {
                return status;
            }
        } else {
            table_index_meta.emplace(index_cmd.index_id_, table_meta);
        }

        for (const auto &segment_index : index_cmd.segment_index_infos_) {
            Optional<SegmentIndexMeta> segment_index_meta;

            // Calculate next_chunk_id from existing chunk infos
            ChunkID next_chunk_id = 0;
            if (!segment_index.chunk_infos_.empty()) {
                next_chunk_id = std::max_element(segment_index.chunk_infos_.begin(),
                                                 segment_index.chunk_infos_.end(),
                                                 [](const WalChunkIndexInfo &a, const WalChunkIndexInfo &b) { return a.chunk_id_ < b.chunk_id_; })
                                    ->chunk_id_ +
                                1;
            }
            if (!is_link_files) {
                status = new_catalog_->RestoreNewSegmentIndex1(*table_index_meta, this, segment_index.segment_id_, segment_index_meta, next_chunk_id);
                if (!status.ok()) {
                    return status;
                }
            } else {
                segment_index_meta.emplace(segment_index.segment_id_, *table_index_meta);
            }

            for (const auto &chunk_index : segment_index.chunk_infos_) {
                Optional<ChunkIndexMeta> chunk_index_meta;
                status = new_catalog_->RestoreNewChunkIndex1(*segment_index_meta,
                                                             this,
                                                             chunk_index.chunk_id_,
                                                             chunk_index.base_rowid_,
                                                             chunk_index.row_count_,
                                                             chunk_index.base_name_,
                                                             chunk_index.index_size_,
                                                             chunk_index_meta,
                                                             is_link_files);
                if (!status.ok()) {
                    return status;
                }
            }
        }
    }
    if (!is_link_files) {
        status = table_meta.SetNextIndexID(std::to_string(max_index_id + 1));
        if (!status.ok()) {
            return status;
        }
    }
    return Status::OK();
}

Status NewTxn::ManualDumpIndex(const String &db_name, const String &table_name) {

    Status status;

    // 1. Get table and index metadata
    Optional<DBMeeta> db_meta;
    Optional<TableMeeta> table_meta;
    Optional<TableIndexMeeta> table_index_meta;
    String table_key;
    String index_key;
    status = GetTableMeta(db_name, table_name, db_meta, table_meta);
    if (!status.ok()) {
        return status;
    }
    // get all index ids
    Vector<String> *index_ids_ptr = nullptr;
    Vector<String> *index_names_ptr = nullptr;
    status = table_meta->GetIndexIDs(index_ids_ptr, &index_names_ptr);
    if (!status.ok()) {
        return status;
    }
    for (const auto &index_id : *index_ids_ptr) {
        TableIndexMeeta table_index_meta(index_id, *table_meta);

        // 2. Get all segment IDs for this index
        Vector<SegmentID> *segment_ids_ptr = nullptr;
        std::tie(segment_ids_ptr, status) = table_index_meta.GetSegmentIndexIDs1();
        if (!status.ok()) {
            return status;
        }

        // 3. Loop through all segments and dump each one
        for (SegmentID segment_id : *segment_ids_ptr) {
            SegmentIndexMeta segment_index_meta(segment_id, table_index_meta);

            // 4. Get memory index for this segment
            SharedPtr<MemIndex> mem_index = segment_index_meta.GetMemIndex();
<<<<<<< HEAD
            if (mem_index == nullptr || (mem_index->GetBaseMemIndex() == nullptr && mem_index->GetEMVBIndex() == nullptr)) {
                LOG_INFO(fmt::format("Skipping segment {} - no memory index to dump", segment_id));
                continue;
            }
=======
            if (mem_index == nullptr || mem_index->IsDumping() || (mem_index->GetBaseMemIndex() == nullptr && mem_index->GetEMVBIndex() == nullptr)) {
                LOG_INFO(fmt::format("Skipping segment {} - no memory index to dump", segment_id));
                continue;
            }
            mem_index->SetIsDumping(true);
>>>>>>> a6d3cfa5

            // 4.5. Additional check for EMVB index - ensure it's built before dumping

            // 5. Allocate new chunk ID for this dump
            ChunkID chunk_id = 0;
            Status status;
            std::tie(chunk_id, status) = segment_index_meta.GetAndSetNextChunkID();
            if (!status.ok()) {
                return status;
            }
<<<<<<< HEAD
            status = segment_index_meta.SetNextChunkID(chunk_id + 1);
            if (!status.ok()) {
                return status;
            }
=======
>>>>>>> a6d3cfa5

            // 6. Get old chunk IDs for cleanup (if any exist)
            Vector<ChunkID> old_chunk_ids;
            auto [existing_chunk_ids_ptr, chunk_status] = segment_index_meta.GetChunkIDs1();
            if (chunk_status.ok()) {
                old_chunk_ids = *existing_chunk_ids_ptr;
            }

            // 7. Actually dump the memory index to disk
            status = this->DumpSegmentMemIndex(segment_index_meta, chunk_id);
            if (!status.ok()) {
                return status;
            }

            // 8. Clean up old chunk references
            TxnTimeStamp commit_ts = this->txn_context_ptr_->commit_ts_;
            for (ChunkID deprecate_id : old_chunk_ids) {
                auto ts_str = std::to_string(commit_ts);
                status = this->kv_instance_->Put(KeyEncode::DropChunkIndexKey(table_index_meta.table_meta().db_id_str(),
                                                                              table_index_meta.table_meta().table_id_str(),
                                                                              table_index_meta.index_id_str(),
                                                                              segment_id,
                                                                              deprecate_id),
                                                 ts_str);
                if (!status.ok()) {
                    return status;
                }
            }

            LOG_INFO(fmt::format("Successfully dumped segment {} to chunk {}", segment_id, chunk_id));
        }

        // 9. Update fulltext segment timestamp if needed
        // auto [index_base, index_status] = table_index_meta.GetIndexBase();
        // if (index_status.ok() && index_base->index_type_ == IndexType::kFullText) {
        //     TxnTimeStamp commit_ts = this->txn_context_ptr_->commit_ts_;
        //     status = table_index_meta.UpdateFulltextSegmentTS(commit_ts);
        //     if (!status.ok()) {
        //         return status;
        //     }
        // }
    }

    return Status::OK();
}

} // namespace infinity<|MERGE_RESOLUTION|>--- conflicted
+++ resolved
@@ -2192,18 +2192,11 @@
 
             // 4. Get memory index for this segment
             SharedPtr<MemIndex> mem_index = segment_index_meta.GetMemIndex();
-<<<<<<< HEAD
-            if (mem_index == nullptr || (mem_index->GetBaseMemIndex() == nullptr && mem_index->GetEMVBIndex() == nullptr)) {
-                LOG_INFO(fmt::format("Skipping segment {} - no memory index to dump", segment_id));
-                continue;
-            }
-=======
             if (mem_index == nullptr || mem_index->IsDumping() || (mem_index->GetBaseMemIndex() == nullptr && mem_index->GetEMVBIndex() == nullptr)) {
                 LOG_INFO(fmt::format("Skipping segment {} - no memory index to dump", segment_id));
                 continue;
             }
             mem_index->SetIsDumping(true);
->>>>>>> a6d3cfa5
 
             // 4.5. Additional check for EMVB index - ensure it's built before dumping
 
@@ -2214,13 +2207,6 @@
             if (!status.ok()) {
                 return status;
             }
-<<<<<<< HEAD
-            status = segment_index_meta.SetNextChunkID(chunk_id + 1);
-            if (!status.ok()) {
-                return status;
-            }
-=======
->>>>>>> a6d3cfa5
 
             // 6. Get old chunk IDs for cleanup (if any exist)
             Vector<ChunkID> old_chunk_ids;
