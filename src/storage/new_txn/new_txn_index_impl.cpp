// Copyright(C) 2023 InfiniFlow, Inc. All rights reserved.
//
// Licensed under the Apache License, Version 2.0 (the "License");
// you may not use this file except in compliance with the License.
// You may obtain a copy of the License at
//
//     https://www.apache.org/licenses/LICENSE-2.0
//
// Unless required by applicable law or agreed to in writing, software
// distributed under the License is distributed on an "AS IS" BASIS,
// WITHOUT WARRANTIES OR CONDITIONS OF ANY KIND, either express or implied.
// See the License for the specific language governing permissions and
// limitations under the License.

module;

#include <cassert>

module infinity_core:new_txn_index.impl;

import :new_txn;
import :new_txn_manager;
import :kv_store;
import :chunk_index_meta;
import :segment_index_meta;
import :table_index_meeta;
import :catalog_meta;
import :db_meeta;
import :table_meeta;
import :segment_meta;
import :block_meta;
import :column_meta;
import :logger;
import :infinity_context;
import :buffer_manager;
import :infinity_exception;
import :buffer_obj;
import :mem_index;
import :wal_entry;
import :secondary_index_in_mem;
import :secondary_index_data;
import :default_values;
import :ivf_index_data_in_mem;
import :ivf_index_data;
import :memory_indexer;
import :index_full_text;
import :column_index_reader;
import :column_index_merger;
import :hnsw_handler;
import :bmp_handler;
import :index_hnsw;
import :index_bmp;
import :emvb_index_in_mem;
import :emvb_index;
import :meta_key;
import :data_access_state;
import :hnsw_util;
import :bmp_util;
import :defer_op;
import :base_txn_store;
import :kv_code;
import :buffer_handle;
import :bg_task;
import :mem_index_appender;
import :txn_context;
import :kv_utility;
import :dump_index_process;
import :persistence_manager;
import :persist_result_handler;

import std;
import third_party;

import statement_common;
import column_def;
import internal_types;
import create_index_info;

namespace infinity {

Status NewTxn::DumpMemIndex(const std::string &db_name, const std::string &table_name, const std::string &index_name) {
    this->SetTxnType(TransactionType::kDumpMemIndex);

    Status status;

    std::optional<DBMeeta> db_meta;
    std::optional<TableMeeta> table_meta;
    std::optional<TableIndexMeeta> table_index_meta;
    std::string table_key;
    std::string index_key;
    status = GetTableIndexMeta(db_name, table_name, index_name, db_meta, table_meta, table_index_meta, &table_key, &index_key);
    if (!status.ok()) {
        return status;
    }
    std::vector<SegmentID> *segment_ids_ptr = nullptr;
    std::tie(segment_ids_ptr, status) = table_index_meta->GetSegmentIndexIDs1();
    if (!status.ok()) {
        return status;
    }

    // Put the data into local txn store
    if (base_txn_store_ != nullptr) {
        return Status::UnexpectedError("txn store is not null");
    }
    base_txn_store_ = std::make_shared<DumpMemIndexTxnStore>();
    DumpMemIndexTxnStore *txn_store = static_cast<DumpMemIndexTxnStore *>(base_txn_store_.get());
    txn_store->db_name_ = db_name;
    txn_store->db_id_str_ = table_index_meta->table_meta().db_id_str();
    txn_store->table_name_ = table_name;
    txn_store->table_id_str_ = table_index_meta->table_meta().table_id_str();
    txn_store->index_name_ = index_name;
    txn_store->index_id_str_ = table_index_meta->index_id_str();
    txn_store->index_id_ = std::stoull(txn_store->index_id_str_);
    txn_store->segment_ids_ = *segment_ids_ptr;
    txn_store->table_key_ = table_key;

    for (SegmentID segment_id : *segment_ids_ptr) {
        SegmentIndexMeta segment_index_meta(segment_id, *table_index_meta);

        std::shared_ptr<MemIndex> mem_index = segment_index_meta.GetMemIndex();
        if (mem_index == nullptr || mem_index->IsDumping() || (mem_index->GetBaseMemIndex() == nullptr && mem_index->GetEMVBIndex() == nullptr)) {
            continue;
        }
        mem_index->SetIsDumping(true);

        ChunkID chunk_id = 0;
        std::tie(chunk_id, status) = segment_index_meta.GetAndSetNextChunkID();
        if (!status.ok()) {
            return status;
        }

        ChunkIndexMetaInfo chunk_index_meta_info;
        if (mem_index->GetBaseMemIndex() != nullptr) {
            chunk_index_meta_info = mem_index->GetBaseMemIndex()->GetChunkIndexMetaInfo();
        } else if (mem_index->GetEMVBIndex() != nullptr) {
            chunk_index_meta_info = mem_index->GetEMVBIndex()->GetChunkIndexMetaInfo();
        } else {
            return Status::UnexpectedError("Invalid mem index.");
        }
        ChunkIndexMeta chunk_index_meta(chunk_id, segment_index_meta);
        chunk_index_meta.SetChunkInfoNoPutKV(chunk_index_meta_info);
        std::vector<WalChunkIndexInfo> chunk_infos;
        chunk_infos.emplace_back(chunk_index_meta);

        txn_store->chunk_infos_in_segments_.emplace(segment_id, chunk_infos);
    }

    if (txn_store->chunk_infos_in_segments_.empty()) {
        base_txn_store_ = nullptr; // No mem index to dump.
    }

    return Status::OK();
}

Status NewTxn::DumpMemIndex(const std::string &db_name, const std::string &table_name, const std::string &index_name, SegmentID segment_id, RowID begin_row_id) {
    Status status;

    std::optional<DBMeeta> db_meta;
    std::optional<TableMeeta> table_meta;
    std::optional<TableIndexMeeta> table_index_meta;
    std::string table_key;
    std::string index_key;
    status = GetTableIndexMeta(db_name, table_name, index_name, db_meta, table_meta, table_index_meta, &table_key, &index_key);
    if (!status.ok()) {
        return status;
    }

    SegmentIndexMeta segment_index_meta(segment_id, *table_index_meta);
    std::shared_ptr<MemIndex> mem_index = segment_index_meta.GetMemIndex();

    // Return when there is no mem index to dump.
    if (mem_index == nullptr || mem_index->IsDumping() || (mem_index->GetBaseMemIndex() == nullptr && mem_index->GetEMVBIndex() == nullptr) ||
        (begin_row_id != RowID() && mem_index->GetBaseMemIndex() != nullptr && begin_row_id != mem_index->GetBaseMemIndex()->GetBeginRowID())) {
        LOG_WARN(fmt::format("NewTxn::DumpMemIndex skipped dumping MemIndex {}.{}.{}.{}.{} since it doesn't exist or it is dumped (is_dumping: {})",
                             db_name,
                             table_name,
                             index_name,
                             segment_id,
                             begin_row_id.ToUint64(),
                             mem_index->IsDumping()));
        return Status::OK();
    }
    mem_index->SetIsDumping(true);

    // Get chunk id of the chunk index to dump mem index to.
    ChunkID chunk_id = 0;
    std::tie(chunk_id, status) = segment_index_meta.GetAndSetNextChunkID();
    if (!status.ok()) {
        return status;
    }

    // Get chunk index info of the mem index and put it to chunk index meta.
    ChunkIndexMetaInfo chunk_index_meta_info;
    if (mem_index->GetBaseMemIndex() != nullptr) {
        chunk_index_meta_info = mem_index->GetBaseMemIndex()->GetChunkIndexMetaInfo();
    } else if (mem_index->GetEMVBIndex() != nullptr) {
        chunk_index_meta_info = mem_index->GetEMVBIndex()->GetChunkIndexMetaInfo();
    } else {
        return Status::UnexpectedError("Invalid mem index.");
    }
    ChunkIndexMeta chunk_index_meta(chunk_id, segment_index_meta);
    chunk_index_meta.SetChunkInfoNoPutKV(chunk_index_meta_info);
    std::vector<WalChunkIndexInfo> chunk_infos;
    chunk_infos.emplace_back(chunk_index_meta);

    // Put the data into local txn store
    if (base_txn_store_ == nullptr) {
        base_txn_store_ = std::make_shared<DumpMemIndexTxnStore>();
        DumpMemIndexTxnStore *txn_store = static_cast<DumpMemIndexTxnStore *>(base_txn_store_.get());
        txn_store->db_name_ = db_name;
        txn_store->db_id_str_ = segment_index_meta.table_index_meta().table_meta().db_id_str();
        txn_store->table_name_ = table_name;
        txn_store->table_id_str_ = segment_index_meta.table_index_meta().table_meta().table_id_str();
        txn_store->index_name_ = index_name;
        txn_store->index_id_str_ = segment_index_meta.table_index_meta().index_id_str();
        txn_store->index_id_ = std::stoull(txn_store->index_id_str_);
        txn_store->table_key_ = table_key;
        txn_store->segment_ids_ = {segment_id};
        txn_store->chunk_infos_in_segments_.emplace(segment_id, chunk_infos);
    } else {
        DumpMemIndexTxnStore *txn_store = static_cast<DumpMemIndexTxnStore *>(base_txn_store_.get());
        txn_store->segment_ids_.emplace_back(segment_id);
        txn_store->chunk_infos_in_segments_.emplace(segment_id, chunk_infos);
    }

    return Status::OK();
}

Status NewTxn::CommitBottomDumpMemIndex(WalCmdDumpIndexV2 *dump_index_cmd) {
    Status status;
    const std::string &db_name = dump_index_cmd->db_name_;
    const std::string &table_name = dump_index_cmd->table_name_;
    const std::string &index_name = dump_index_cmd->index_name_;
    const SegmentID &segment_id = dump_index_cmd->segment_id_;

    ChunkID chunk_id = dump_index_cmd->chunk_infos_[0].chunk_id_;

    std::optional<DBMeeta> db_meta;
    std::optional<TableMeeta> table_meta;
    std::optional<TableIndexMeeta> table_index_meta;
    std::string table_key;
    std::string index_key;
    status = GetTableIndexMeta(db_name, table_name, index_name, db_meta, table_meta, table_index_meta, &table_key, &index_key);
    SegmentIndexMeta segment_index_meta(segment_id, *table_index_meta);

    // Dump Mem Index
    status = this->DumpSegmentMemIndex(segment_index_meta, chunk_id);
    if (!status.ok()) {
        return status;
    }

    auto [index_base, status2] = table_index_meta->GetIndexBase();
    if (!status2.ok()) {
        return status2;
    }
    if (index_base->index_type_ == IndexType::kFullText) {
        table_index_meta->table_meta().InvalidateFtIndexCache();
    }

    PersistenceManager *pm = InfinityContext::instance().persistence_manager();
    if (pm != nullptr) {
        // When all data and index is write to disk, try to finalize the
        PersistResultHandler handler(pm);
        PersistWriteResult result = pm->CurrentObjFinalize();
        handler.HandleWriteResult(result);
    }

    return Status::OK();
}

Status NewTxn::OptimizeAllIndexes() {
    // TxnTimeStamp begin_ts = txn_context_ptr_->begin_ts_;
    CatalogMeta catalog_meta(this);
    std::vector<std::string> *db_id_strs_ptr = nullptr;
    std::vector<std::string> *db_names_ptr = nullptr;
    Status status = catalog_meta.GetDBIDs(db_id_strs_ptr, &db_names_ptr);
    if (!status.ok()) {
        return status;
    }
    for (size_t i = 0; i < db_id_strs_ptr->size(); ++i) {
        const std::string &db_id_str = (*db_id_strs_ptr)[i];
        const std::string &db_name = (*db_names_ptr)[i];

        DBMeeta db_meta(db_id_str, this);
        std::vector<std::string> *table_id_strs_ptr = nullptr;
        std::vector<std::string> *table_names_ptr = nullptr;
        status = db_meta.GetTableIDs(table_id_strs_ptr, &table_names_ptr);
        if (!status.ok()) {
            return status;
        }
        for (size_t i = 0; i < table_id_strs_ptr->size(); ++i) {
            // const std::string &table_id_str = (*table_id_strs_ptr)[i];
            const std::string &table_name = (*table_names_ptr)[i];

            status = this->OptimizeTableIndexes(db_name, table_name);
            if (!status.ok()) {
                return status;
            }
        }
    }

    return Status::OK();
}

Status NewTxn::OptimizeTableIndexes(const std::string &db_name, const std::string &table_name) {
    std::optional<DBMeeta> db_meta;
    std::optional<TableMeeta> table_meta;
    std::string table_key;
    Status status = GetTableMeta(db_name, table_name, db_meta, table_meta, &table_key);
    if (!status.ok()) {
        return status;
    }
    std::vector<std::string> *index_id_strs_ptr = nullptr;
    std::vector<std::string> *index_names_ptr = nullptr;
    status = table_meta->GetIndexIDs(index_id_strs_ptr, &index_names_ptr);
    if (!status.ok()) {
        return status;
    }

    for (size_t i = 0; i < index_id_strs_ptr->size(); ++i) {
        const std::string &index_id_str = (*index_id_strs_ptr)[i];
        const std::string &index_name = (*index_names_ptr)[i];
        TableIndexMeeta table_index_meta(index_id_str, *table_meta);

        std::vector<SegmentID> *segment_ids_ptr = nullptr;
        std::tie(segment_ids_ptr, status) = table_index_meta.GetSegmentIndexIDs1();
        if (!status.ok()) {
            return status;
        }
        for (SegmentID segment_id : *segment_ids_ptr) {
            SegmentIndexMeta segment_index_meta(segment_id, table_index_meta);
            status = this->OptimizeIndexInner(segment_index_meta, index_name, table_name, db_name, table_key);
            if (!status.ok()) {
                return status;
            }
        }
    }

    return Status::OK();
}

Status NewTxn::OptimizeIndex(const std::string &db_name, const std::string &table_name, const std::string &index_name, SegmentID segment_id) {
    this->SetTxnType(TransactionType::kOptimizeIndex);

    Status status = Status::OK();

    std::optional<DBMeeta> db_meta;
    std::optional<TableMeeta> table_meta_opt;
    std::optional<TableIndexMeeta> table_index_meta_opt;
    std::string table_key;
    std::string index_key;
    status = GetTableIndexMeta(db_name, table_name, index_name, db_meta, table_meta_opt, table_index_meta_opt, &table_key, &index_key);
    if (!status.ok()) {
        return status;
    }

    SegmentIndexMeta segment_index_meta(segment_id, *table_index_meta_opt);

    return OptimizeIndexInner(segment_index_meta, index_name, table_name, db_name, table_key);
}

Status NewTxn::OptimizeIndexInner(SegmentIndexMeta &segment_index_meta,
                                  const std::string &index_name,
                                  const std::string &table_name,
                                  const std::string &db_name,
                                  const std::string &table_key) {
    TableIndexMeeta &table_index_meta = segment_index_meta.table_index_meta();
    TableMeeta &table_meta = table_index_meta.table_meta();
    SegmentID segment_id = segment_index_meta.segment_id();

    auto [old_chunk_ids_ptr, status] = segment_index_meta.GetChunkIDs1();
    if (!status.ok()) {
        return status;
    }
    if (old_chunk_ids_ptr->size() <= 1) {
        return Status::OK();
    }
    RowID base_rowid;
    u32 row_cnt = 0;
    std::vector<size_t> row_cnts;

    std::string base_name;

    auto [index_base, index_status] = table_index_meta.GetIndexBase();
    if (!index_status.ok()) {
        return index_status;
    }
    if (index_base->index_type_ == IndexType::kFullText) {
        status = this->OptimizeFtIndex(index_base, segment_index_meta, base_rowid, row_cnt, base_name);
        if (!status.ok()) {
            return status;
        }
    } else {
        base_rowid = RowID(segment_id, 0);
        RowID last_rowid = base_rowid;
        ChunkIndexMetaInfo *chunk_info_ptr = nullptr;
        for (ChunkID old_chunk_id : *old_chunk_ids_ptr) {
            ChunkIndexMeta old_chunk_meta(old_chunk_id, segment_index_meta);
            {
                status = old_chunk_meta.GetChunkInfo(chunk_info_ptr);
                if (!status.ok()) {
                    return status;
                }
            }
            if (last_rowid != chunk_info_ptr->base_row_id_) {
                UnrecoverableError("OptimizeIndex: base_row_id is not continuous");
            }
            last_rowid.segment_offset_ += chunk_info_ptr->row_cnt_;
            row_cnt += chunk_info_ptr->row_cnt_;
            row_cnts.push_back(chunk_info_ptr->row_cnt_);
        }
    }
    std::vector<ChunkID> deprecate_ids = *old_chunk_ids_ptr;
    ChunkID chunk_id = 0;
    std::tie(chunk_id, status) = segment_index_meta.GetAndSetNextChunkID();
    if (!status.ok()) {
        return status;
    }

    std::optional<ChunkIndexMeta> chunk_index_meta;
    BufferObj *buffer_obj = nullptr;
    {
        status =
            NewCatalog::AddNewChunkIndex1(segment_index_meta, this, chunk_id, base_rowid, row_cnt, base_name, 0 /*index_size*/, chunk_index_meta);
        if (!status.ok()) {
            return status;
        }
        status = chunk_index_meta->GetIndexBuffer(buffer_obj);
        if (!status.ok()) {
            return status;
        }
    }

    switch (index_base->index_type_) {
        case IndexType::kSecondary: {
            std::vector<std::pair<u32, BufferObj *>> old_buffers;
            for (size_t i = 0; i < deprecate_ids.size(); ++i) {
                ChunkID old_chunk_id = deprecate_ids[i];
                ChunkIndexMeta old_chunk_meta(old_chunk_id, segment_index_meta);

                BufferObj *buffer_obj = nullptr;
                {
                    // Status status = NewCatalog::GetChunkIndex(old_chunk_meta, buffer_obj);
                    status = old_chunk_meta.GetIndexBuffer(buffer_obj);
                    if (!status.ok()) {
                        return status;
                    }
                }
                old_buffers.emplace_back(row_cnts[i], buffer_obj);
            }

            BufferHandle buffer_handle = buffer_obj->Load();
            auto *data_ptr = static_cast<SecondaryIndexData *>(buffer_handle.GetDataMut());
            data_ptr->InsertMergeData(old_buffers);
            break;
        }
        case IndexType::kFullText: {
            // Skip here. merge finished in `OptimizeFtIndex`
            break;
        }
        case IndexType::kIVF: {
            SegmentMeta segment_meta(segment_id, table_meta);
            std::shared_ptr<ColumnDef> column_def;
            {
                auto [col_def, status] = table_index_meta.GetColumnDef();
                if (!status.ok()) {
                    return status;
                }
                column_def = std::move(col_def);
            }

            BufferHandle buffer_handle = buffer_obj->Load();
            auto *data_ptr = static_cast<IVFIndexInChunk *>(buffer_handle.GetDataMut());
            data_ptr->BuildIVFIndex(segment_meta, row_cnt, column_def);
            break;
        }
        case IndexType::kHnsw:
        case IndexType::kBMP: {
            SegmentMeta segment_meta(segment_id, table_meta);
            std::shared_ptr<ColumnDef> column_def;
            {
                auto [col_def, status] = table_index_meta.GetColumnDef();
                if (!status.ok()) {
                    return status;
                }
                column_def = std::move(col_def);
            }
            status = OptimizeVecIndex(index_base, column_def, segment_meta, base_rowid, row_cnt, buffer_obj);
            if (!status.ok()) {
                return status;
            }
            break;
        }
        case IndexType::kEMVB: {
            SegmentMeta segment_meta(segment_id, table_meta);
            std::shared_ptr<ColumnDef> column_def;
            {
                auto [col_def, status] = table_index_meta.GetColumnDef();
                if (!status.ok()) {
                    return status;
                }
                column_def = std::move(col_def);
            }

            BufferHandle buffer_handle = buffer_obj->Load();
            auto *data_ptr = static_cast<EMVBIndex *>(buffer_handle.GetDataMut());
            data_ptr->BuildEMVBIndex(base_rowid, row_cnt, segment_meta, column_def);
            break;
        }
        default: {
            UnrecoverableError("Not implemented yet");
        }
    }
    {
        // To delete deprecated chunk ids
        status = segment_index_meta.RemoveChunkIDs(deprecate_ids);
        if (!status.ok()) {
            return status;
        }
    }

    buffer_obj->Save();
    if (index_base->index_type_ == IndexType::kHnsw || index_base->index_type_ == IndexType::kBMP) {
        if (buffer_obj->type() != BufferType::kMmap) {
            buffer_obj->ToMmap();
        }
    }

    std::vector<WalChunkIndexInfo> chunk_infos;
    chunk_infos.emplace_back(*chunk_index_meta);

    // Put the data into local txn store
    if (base_txn_store_ == nullptr) {
        base_txn_store_ = std::make_shared<OptimizeIndexTxnStore>();
    }

    OptimizeIndexTxnStore *optimize_index_txn_store = static_cast<OptimizeIndexTxnStore *>(base_txn_store_.get());
    if (std::find(optimize_index_txn_store->db_names_.begin(), optimize_index_txn_store->db_names_.end(), db_name) ==
        optimize_index_txn_store->db_names_.end()) {
        optimize_index_txn_store->db_names_.emplace_back(db_name);
    }
    if (std::find(optimize_index_txn_store->table_names_in_db_[db_name].begin(),
                  optimize_index_txn_store->table_names_in_db_[db_name].end(),
                  table_name) == optimize_index_txn_store->table_names_in_db_[db_name].end()) {
        optimize_index_txn_store->table_names_in_db_[db_name].emplace_back(table_name);
    }

    optimize_index_txn_store->entries_.emplace_back(db_name,
                                                    table_meta.db_id_str(),
                                                    std::stoull(table_meta.db_id_str()),
                                                    table_name,
                                                    table_meta.table_id_str(),
                                                    std::stoull(table_meta.table_id_str()),
                                                    table_key,
                                                    index_name,
                                                    table_index_meta.index_id_str(),
                                                    std::stoull(table_index_meta.index_id_str()),
                                                    segment_id,
                                                    std::move(chunk_infos),
                                                    std::move(deprecate_ids));

    return Status::OK();
}

Status NewTxn::OptimizeIndexByParams(const std::string &db_name,
                                     const std::string &table_name,
                                     const std::string &index_name,
                                     std::vector<std::unique_ptr<InitParameter>> raw_params) {
    Status status = Status::OK();

    std::optional<DBMeeta> db_meta;
    std::optional<TableMeeta> table_meta_opt;
    std::optional<TableIndexMeeta> table_index_meta_opt;
    std::string table_key;
    std::string index_key;
    status = GetTableIndexMeta(db_name, table_name, index_name, db_meta, table_meta_opt, table_index_meta_opt, &table_key, &index_key);
    if (!status.ok()) {
        return status;
    }
    TableIndexMeeta &table_index_meta = *table_index_meta_opt;

    auto [index_base, index_status] = table_index_meta.GetIndexBase();
    if (!index_status.ok()) {
        return index_status;
    }

    bool opt = false;
    std::shared_ptr<IndexBase> new_index_base;
    switch (index_base->index_type_) {
        case IndexType::kBMP: {
            opt = true;
            break;
        }
        case IndexType::kHnsw: {
            auto params = HnswUtil::ParseOptimizeOptions(raw_params);
            if (!params) {
                break;
            }
            opt = true;
            if (params->compress_to_lvq) {
                auto *hnsw_index = static_cast<IndexHnsw *>(index_base.get());
                if (hnsw_index->encode_type_ != HnswEncodeType::kPlain) {
                    LOG_WARN("Not implemented");
                    break;
                }
                auto new_index_hnsw = std::make_shared<IndexHnsw>(*hnsw_index);
                // IndexHnsw old_index_hnsw = *hnsw_index;
                new_index_hnsw->encode_type_ = HnswEncodeType::kLVQ;
                if (new_index_hnsw->build_type_ == HnswBuildType::kLSG) {
                    new_index_hnsw->build_type_ = HnswBuildType::kPlain;
                }
                new_index_base = std::move(new_index_hnsw);
            }
            break;
        }
        default: {
        }
    }
    if (!opt) {
        return Status::OK();
    }
    std::vector<SegmentID> *segment_ids_ptr = nullptr;
    std::tie(segment_ids_ptr, status) = table_index_meta.GetSegmentIndexIDs1();
    if (!status.ok()) {
        return status;
    }

    for (SegmentID segment_id : *segment_ids_ptr) {
        SegmentIndexMeta segment_index_meta(segment_id, table_index_meta);
        Status status = OptimizeSegmentIndexByParams(segment_index_meta, raw_params);
        if (!status.ok()) {
            return status;
        }
    }

    if (new_index_base) {
        Status status = table_index_meta.SetIndexBase(new_index_base);
        if (!status.ok()) {
            return status;
        }
    }

    std::shared_ptr<WalCmd> wal_command = std::make_shared<WalCmdOptimizeV2>(db_name,
                                                                 db_meta->db_id_str(),
                                                                 table_name,
                                                                 table_meta_opt->table_id_str(),
                                                                 index_name,
                                                                 table_index_meta_opt->index_id_str(),
                                                                 std::move(raw_params));
    wal_entry_->cmds_.push_back(wal_command);
    txn_context_ptr_->AddOperation(std::make_shared<std::string>(wal_command->ToString()));

    PersistenceManager *pm = InfinityContext::instance().persistence_manager();
    if (pm != nullptr) {
        // When all data and index is write to disk, try to finalize the
        PersistResultHandler handler(pm);
        PersistWriteResult result = pm->CurrentObjFinalize();
        handler.HandleWriteResult(result);
    }

    return Status::OK();
}

Status NewTxn::ListIndex(const std::string &db_name, const std::string &table_name, std::vector<std::string> &index_names) {
    std::optional<DBMeeta> db_meta;
    std::optional<TableMeeta> table_meta;
    Status status = GetTableMeta(db_name, table_name, db_meta, table_meta);
    if (!status.ok()) {
        return status;
    }
    std::vector<std::string> *index_id_strs_ptr = nullptr;
    std::vector<std::string> *index_names_ptr = nullptr;
    status = table_meta->GetIndexIDs(index_id_strs_ptr, &index_names_ptr);
    if (!status.ok()) {
        return status;
    }
    index_names = *index_names_ptr;
    return Status::OK();
}

Status NewTxn::AppendIndex(TableIndexMeeta &table_index_meta, const std::pair<RowID, u64> &append_range) {
    auto [index_base, index_status] = table_index_meta.GetIndexBase();
    if (!index_status.ok()) {
        return index_status;
    }
    size_t column_idx = 0;
    {
        auto [column_def, status] = table_index_meta.table_meta().GetColumnDefByColumnName(index_base->column_name(), &column_idx);
        if (!status.ok()) {
            return status;
        }
    }
    std::optional<SegmentMeta> segment_meta;
    std::optional<SegmentIndexMeta> segment_index_meta;
    std::optional<BlockMeta> block_meta;
    std::optional<ColumnMeta> column_meta;
    BlockOffset cur_offset = 0;
    BlockOffset cur_row_cnt = 0;

    auto append_in_column = [&]() {
        ColumnVector col;
        {
            Status status = NewCatalog::GetColumnVector(*column_meta, cur_offset + cur_row_cnt, ColumnVectorMode::kReadOnly, col);
            if (!status.ok()) {
                return status;
            }
        }
        BlockID block_id = block_meta->block_id();
        {
            Status status = this->AppendMemIndex(*segment_index_meta, block_id, col, cur_offset, cur_row_cnt);
            if (!status.ok()) {
                return status;
            }
        }
        return Status::OK();
    };

    SegmentID segment_id = append_range.first.segment_id_;
    BlockID block_id = append_range.first.segment_offset_ >> BLOCK_OFFSET_SHIFT;
    cur_offset = append_range.first.segment_offset_ & BLOCK_OFFSET_MASK;
    cur_row_cnt = append_range.second;
    if (!segment_meta || segment_meta->segment_id() != segment_id) {
        segment_meta.emplace(segment_id, table_index_meta.table_meta());
        if (!table_index_meta.HasSegmentIndexID(segment_id) && append_range.first.segment_offset_ == 0) {
            Status status = NewCatalog::AddNewSegmentIndex1(table_index_meta, this, segment_id, segment_index_meta);
            if (!status.ok()) {
                return status;
            }
        } else {
            segment_index_meta.emplace(segment_id, table_index_meta);
        }
    }
    if (!block_meta || block_meta->block_id() != block_id) {
        block_meta.emplace(block_id, segment_meta.value());
        column_meta.emplace(column_idx, block_meta.value());
    }
    Status status = append_in_column();
    if (!status.ok()) {
        return status;
    }

    return Status::OK();
}

Status
NewTxn::AppendMemIndex(SegmentIndexMeta &segment_index_meta, BlockID block_id, const ColumnVector &col, BlockOffset offset, BlockOffset row_cnt) {
    SegmentOffset block_offset = block_id * DEFAULT_BLOCK_CAPACITY;
    RowID base_row_id = RowID(segment_index_meta.segment_id(), block_offset + offset);

    TxnTimeStamp begin_ts = txn_context_ptr_->begin_ts_;
    auto [index_base, index_status] = segment_index_meta.table_index_meta().GetIndexBase();
    if (!index_status.ok()) {
        return index_status;
    }
    std::shared_ptr<MemIndex> mem_index = segment_index_meta.GetMemIndex();
    bool is_null = mem_index->IsNull();
    switch (index_base->index_type_) {
        case IndexType::kSecondary: {
            std::shared_ptr<SecondaryIndexInMem> memory_secondary_index;
            if (is_null) {
                auto [column_def, status] = segment_index_meta.table_index_meta().GetColumnDef();
                if (!status.ok()) {
                    return status;
                }
                memory_secondary_index = SecondaryIndexInMem::NewSecondaryIndexInMem(column_def, base_row_id);

                mem_index->SetSecondaryIndex(memory_secondary_index);
            } else {
                memory_secondary_index = mem_index->GetSecondaryIndex();
            }
            memory_secondary_index->InsertBlockData(block_offset, col, offset, row_cnt);
            break;
        }
        case IndexType::kFullText: {
            const auto *index_fulltext = static_cast<const IndexFullText *>(index_base.get());
            std::shared_ptr<MemoryIndexer> memory_indexer;
            bool need_to_update_ft_segment_ts = false;
            if (is_null) {
                auto [column_def, status] = segment_index_meta.table_index_meta().GetColumnDef();
                if (!status.ok()) {
                    return status;
                }

                std::shared_ptr<std::string> index_dir = segment_index_meta.GetSegmentIndexDir();
                std::string base_name = fmt::format("ft_{:016x}", base_row_id.ToUint64());
                std::string full_path = fmt::format("{}/{}", InfinityContext::instance().config()->DataDir(), *index_dir);
                memory_indexer = std::make_unique<MemoryIndexer>(full_path, base_name, base_row_id, index_fulltext->flag_, index_fulltext->analyzer_);
                need_to_update_ft_segment_ts = true;
                mem_index->SetFulltextIndex(memory_indexer);
            } else {
                memory_indexer = mem_index->GetFulltextIndex();
                LOG_TRACE(fmt::format("AppendMemIndex: memory_indexer_ is not null, base_row_id: {}, doc_count: {}",
                                      base_row_id.ToUint64(),
                                      memory_indexer->GetDocCount()));
                RowID exp_begin_row_id = memory_indexer->GetBeginRowID() + memory_indexer->GetDocCount();
                assert(base_row_id >= exp_begin_row_id);
                if (base_row_id > exp_begin_row_id) {
                    LOG_WARN(fmt::format("Begin row id: {}, expect begin row id: {}, insert gap: {}",
                                         base_row_id.ToUint64(),
                                         exp_begin_row_id.ToUint64(),
                                         base_row_id - exp_begin_row_id));
                    memory_indexer->InsertGap(base_row_id - exp_begin_row_id);
                }
            }

            auto col_ptr = std::make_shared<ColumnVector>(std::move(col));
            if (index_fulltext->IsRealtime()) {
                std::unique_ptr<std::binary_semaphore> sema = memory_indexer->AsyncInsert(col_ptr, offset, row_cnt);
                this->AddSemaphore(std::move(sema));
            } else {
                // mem_index->GetFulltextIndex()->Insert(col_ptr, offset, row_cnt, false);
                std::shared_ptr<AppendMemIndexTask> append_mem_index_task = std::make_shared<AppendMemIndexTask>(mem_index, col_ptr, offset, row_cnt);
                memory_indexer->AsyncInsertTop(append_mem_index_task.get());
                auto *mem_index_appender = InfinityContext::instance().storage()->mem_index_appender();
                mem_index_appender->Submit(append_mem_index_task);
            }
            if (need_to_update_ft_segment_ts) {
                // To avoid deadlock of mem index mutex and table index reader cache mutex, update the ts here.
                // query will lock table index reader cache mutex first, then mem index mutex.
                // append will lock mem index mutex first, then table index reader cache mutex.
                segment_index_meta.table_index_meta().table_meta().InvalidateFtIndexCache();
            }
            break;
        }
        case IndexType::kIVF: {
            std::shared_ptr<IVFIndexInMem> memory_ivf_index;
            if (is_null) {
                auto [column_def, status] = segment_index_meta.table_index_meta().GetColumnDef();
                if (!status.ok()) {
                    return status;
                }
                memory_ivf_index = IVFIndexInMem::NewIVFIndexInMem(column_def.get(), index_base.get(), base_row_id);
                mem_index->SetIVFIndex(memory_ivf_index);

            } else {
                memory_ivf_index = mem_index->GetIVFIndex();
            }
            memory_ivf_index->InsertBlockData(block_offset, col, offset, row_cnt);
            break;
        }
        case IndexType::kHnsw: {
            std::shared_ptr<HnswIndexInMem> memory_hnsw_index;
            if (is_null) {
                auto [column_def, status] = segment_index_meta.table_index_meta().GetColumnDef();
                if (!status.ok()) {
                    return status;
                }
                memory_hnsw_index = HnswIndexInMem::Make(base_row_id, index_base.get(), column_def.get(), true /*trace*/);
                mem_index->SetHnswIndex(memory_hnsw_index);
            } else {
                memory_hnsw_index = mem_index->GetHnswIndex();
            }
            memory_hnsw_index->InsertVecs(block_offset, col, offset, row_cnt);
            break;
        }
        case IndexType::kBMP: {
            std::shared_ptr<BMPIndexInMem> memory_bmp_index;
            if (is_null) {
                auto [column_def, status] = segment_index_meta.table_index_meta().GetColumnDef();
                if (!status.ok()) {
                    return status;
                }
                memory_bmp_index = std::make_shared<BMPIndexInMem>(base_row_id, index_base.get(), column_def.get());
                mem_index->SetBMPIndex(memory_bmp_index);
            } else {
                memory_bmp_index = mem_index->GetBMPIndex();
            }
            memory_bmp_index->AddDocs(block_offset, col, offset, row_cnt);
            break;
        }
        case IndexType::kEMVB: {
            std::shared_ptr<EMVBIndexInMem> memory_emvb_index;
            if (is_null) {
                auto [column_def, status] = segment_index_meta.table_index_meta().GetColumnDef();
                if (!status.ok()) {
                    return status;
                }
                memory_emvb_index = EMVBIndexInMem::NewEMVBIndexInMem(index_base, column_def, base_row_id);
                TableMeeta &table_meta = segment_index_meta.table_index_meta().table_meta();
                memory_emvb_index->SetSegmentID(table_meta.db_id_str(), table_meta.table_id_str(), segment_index_meta.segment_id());
                mem_index->SetEMVBIndex(memory_emvb_index);
            } else {
                memory_emvb_index = mem_index->GetEMVBIndex();
            }
            memory_emvb_index->Insert(col, offset, row_cnt, segment_index_meta.kv_instance(), begin_ts);
            break;
        }
        default: {
            UnrecoverableError("Not implemented yet");
        }
    }

    // Trigger dump if necessary
<<<<<<< HEAD
    size_t row_count = mem_index->GetRowCount();
    size_t row_quota = InfinityContext::instance().config()->MemIndexCapacity();
    if (row_count >= row_quota) {
        TableMeeta &table_meta = segment_index_meta.table_index_meta().table_meta();
        auto [db_name, table_name] = table_meta.GetDBTableName();
        auto [index_base, _] = segment_index_meta.table_index_meta().GetIndexBase();
        std::string index_name = *index_base->index_name_;
        SegmentID segment_id = segment_index_meta.segment_id();
        RowID begin_row_id = mem_index->GetBeginRowID();
        std::shared_ptr<DumpMemIndexTask> dump_task = std::make_shared<DumpMemIndexTask>(db_name, table_name, index_name, segment_id, begin_row_id);
        DumpIndexProcessor *dump_index_processor = InfinityContext::instance().storage()->dump_index_processor();
        LOG_INFO(fmt::format("MemIndex row count {} exceeds quota {}.  Submit dump task: {}", row_count, row_quota, dump_task->ToString()));
        dump_index_processor->Submit(std::move(dump_task));
=======
    if (!this->IsReplay()) {
        SizeT row_count = mem_index->GetRowCount();
        SizeT row_quota = InfinityContext::instance().config()->MemIndexCapacity();
        if (row_count >= row_quota) {
            TableMeeta &table_meta = segment_index_meta.table_index_meta().table_meta();
            auto [db_name, table_name] = table_meta.GetDBTableName();
            auto [index_base, _] = segment_index_meta.table_index_meta().GetIndexBase();
            String index_name = *index_base->index_name_;
            SegmentID segment_id = segment_index_meta.segment_id();
            RowID begin_row_id = mem_index->GetBeginRowID();
            SharedPtr<DumpMemIndexTask> dump_task = MakeShared<DumpMemIndexTask>(db_name, table_name, index_name, segment_id, begin_row_id);
            DumpIndexProcessor *dump_index_processor = InfinityContext::instance().storage()->dump_index_processor();
            LOG_INFO(fmt::format("MemIndex row count {} exceeds quota {}.  Submit dump task: {}", row_count, row_quota, dump_task->ToString()));
            dump_index_processor->Submit(std::move(dump_task));
        }
>>>>>>> 091ba1e0
    }

    return Status::OK();
}

Status NewTxn::PopulateIndex(const std::string &db_name,
                             const std::string &table_name,
                             const std::string &index_name,
                             const std::string &table_key,
                             TableIndexMeeta &table_index_meta,
                             SegmentMeta &segment_meta,
                             size_t segment_row_cnt,
                             DumpIndexCause dump_index_cause,
                             WalCmdCreateIndexV2 *create_index_cmd_ptr) {
    // PopulateIndex is used in create index / import and compact
    std::optional<SegmentIndexMeta> segment_index_meta;
    {
        auto status = NewCatalog::AddNewSegmentIndex1(table_index_meta, this, segment_meta.segment_id(), segment_index_meta);
        if (!status.ok()) {
            return status;
        }
    }
    auto [index_base, index_status] = table_index_meta.GetIndexBase();
    if (!index_status.ok()) {
        return index_status;
    }
    std::shared_ptr<ColumnDef> column_def;
    ColumnID column_id = 0;
    {
        auto [column_def_, status] = table_index_meta.table_meta().GetColumnDefByColumnName(index_base->column_name());
        if (!status.ok()) {
            return status;
        }
        column_def = column_def_;
        column_id = column_def->id();
    }
    std::vector<ChunkID> old_chunk_ids;
    {
        auto [old_chunk_ids_ptr, status] = segment_index_meta->GetChunkIDs1();
        if (!status.ok()) {
            return status;
        }
        old_chunk_ids = *old_chunk_ids_ptr;
    }
    ChunkID new_chunk_id = 0;
    if (index_base->index_type_ == IndexType::kIVF) {
        Status status = this->PopulateIvfIndexInner(index_base, *segment_index_meta, segment_meta, column_def, new_chunk_id);
        if (!status.ok()) {
            return status;
        }
    } else if (index_base->index_type_ == IndexType::kEMVB) {
        Status status = this->PopulateEmvbIndexInner(index_base, *segment_index_meta, segment_meta, column_def, new_chunk_id);
        if (!status.ok()) {
            return status;
        }
    } else {
        switch (index_base->index_type_) {
            case IndexType::kSecondary:
            case IndexType::kHnsw:
            case IndexType::kBMP: {
                Status status = this->PopulateIndexToMem(*segment_index_meta, segment_meta, column_id, segment_row_cnt);
                if (!status.ok()) {
                    return status;
                }
                break;
            }
            case IndexType::kFullText: {
                Status status = this->PopulateFtIndexInner(index_base, *segment_index_meta, segment_meta, column_id, segment_row_cnt);
                if (!status.ok()) {
                    return status;
                }
                break;
            }
            case IndexType::kDiskAnn: { // TODO
                LOG_WARN("Not implemented yet");
                return Status::OK();
            }
            default: {
                UnrecoverableError("Invalid index type");
                return Status::OK();
            }
        }
        {
            Status status;
            std::tie(new_chunk_id, status) = segment_index_meta->GetAndSetNextChunkID();
            if (!status.ok()) {
                return status;
            }

            status = DumpSegmentMemIndex(*segment_index_meta, new_chunk_id);
            if (!status.ok()) {
                return status;
            }
            if (new_chunk_id == static_cast<ChunkID>(-1) && segment_row_cnt > 0) {
                UnrecoverableError(fmt::format("Failed to dump {} rows", segment_row_cnt));
            }
        }
    }

    ChunkIndexMeta chunk_index_meta(new_chunk_id, *segment_index_meta);
    std::vector<WalChunkIndexInfo> chunk_infos;
    chunk_infos.emplace_back(chunk_index_meta);

    // Put the index info local txn store
    switch (dump_index_cause) {
        case DumpIndexCause::kCompact: {
            CompactTxnStore *compact_txn_store = static_cast<CompactTxnStore *>(base_txn_store_.get());
            compact_txn_store->chunk_infos_in_segments_.emplace(segment_meta.segment_id(), chunk_infos);
            compact_txn_store->deprecate_ids_in_segments_.emplace(segment_meta.segment_id(), old_chunk_ids);
            break;
        }
        case DumpIndexCause::kImport: {
            ImportTxnStore *import_txn_store = static_cast<ImportTxnStore *>(base_txn_store_.get());
            import_txn_store->chunk_infos_in_segments_.emplace(segment_meta.segment_id(), chunk_infos);
            import_txn_store->deprecate_ids_in_segments_.emplace(segment_meta.segment_id(), old_chunk_ids);
        }
        default: {
        }
    }

    if (create_index_cmd_ptr) {
        WalCmdCreateIndexV2 &create_index_cmd = *create_index_cmd_ptr;
        create_index_cmd.segment_index_infos_.emplace_back(segment_meta.segment_id(), std::move(chunk_infos));
    }

    return Status::OK();
}

Status NewTxn::ReplayDumpIndex(WalCmdDumpIndexV2 *dump_index_cmd) {
    Status status;
    std::optional<DBMeeta> db_meta;
    std::optional<TableMeeta> table_meta;
    std::optional<TableIndexMeeta> table_index_meta;
    std::string table_key;
    std::string index_key;
    status = GetTableIndexMeta(dump_index_cmd->db_name_,
                               dump_index_cmd->table_name_,
                               dump_index_cmd->index_name_,
                               db_meta,
                               table_meta,
                               table_index_meta,
                               &table_key,
                               &index_key);
    if (!status.ok()) {
        return status;
    }

    SegmentID segment_id = dump_index_cmd->segment_id_;
    std::optional<SegmentIndexMeta> segment_index_meta_opt;
    {
        auto [segment_ids_ptr, status] = table_index_meta->GetSegmentIndexIDs1();
        if (!status.ok()) {
            return status;
        }
        auto iter = std::find(segment_ids_ptr->begin(), segment_ids_ptr->end(), segment_id);
        if (iter == segment_ids_ptr->end()) {
            status = NewCatalog::AddNewSegmentIndex1(*table_index_meta, this, segment_id, segment_index_meta_opt);
            if (!status.ok()) {
                return status;
            }
        } else {
            segment_index_meta_opt.emplace(segment_id, *table_index_meta);
        }
    }
    SegmentIndexMeta &segment_index_meta = *segment_index_meta_opt;

    std::vector<ChunkID> chunk_ids_to_delete;
    std::vector<ChunkID> *chunk_ids_ptr = nullptr;
    {
        std::unordered_set<ChunkID> deprecate_chunk_ids(dump_index_cmd->deprecate_ids_.begin(), dump_index_cmd->deprecate_ids_.end());
        std::tie(chunk_ids_ptr, status) = segment_index_meta.GetChunkIDs1();
        if (!status.ok()) {
            return status;
        }
        for (ChunkID chunk_id : *chunk_ids_ptr) {
            if (deprecate_chunk_ids.contains(chunk_id)) {
                chunk_ids_to_delete.push_back(chunk_id);
            }
        }
    }

    // Remove old ones;
    status = segment_index_meta.RemoveChunkIDs(chunk_ids_to_delete);
    if (!status.ok()) {
        return status;
    }

    bool dump_success = true;
    for (const WalChunkIndexInfo &chunk_info : dump_index_cmd->chunk_infos_) {
        ChunkID chunk_id = chunk_info.chunk_id_;
        if (std::find(chunk_ids_ptr->begin(), chunk_ids_ptr->end(), chunk_id) == chunk_ids_ptr->end()) {

            std::string drop_ts{};
            kv_instance_->Get(
                KeyEncode::DropChunkIndexKey(dump_index_cmd->db_id_, dump_index_cmd->table_id_, dump_index_cmd->index_id_, segment_id, chunk_id),
                drop_ts);

            if (drop_ts.empty()) {
                dump_success = false;
                break;
            }
        }
    }

    if (dump_success) {
        for (const WalChunkIndexInfo &chunk_info : dump_index_cmd->chunk_infos_) {
            status = NewCatalog::LoadFlushedChunkIndex1(segment_index_meta, chunk_info, this);
            if (!status.ok()) {
                return status;
            }
        }

        std::shared_ptr<MemIndex> mem_index = segment_index_meta.PopMemIndex();
        if (mem_index != nullptr) {
            mem_index->ClearMemIndex();
        }
    } else {
        u32 dump_row_count = 0;
        for (const WalChunkIndexInfo &chunk_info : dump_index_cmd->chunk_infos_) {
            dump_row_count += chunk_info.row_count_;
        }

        size_t mem_index_row_count = 0;
        bool valid_mem_index = false;
        if (segment_index_meta.HasMemIndex()) {
            std::shared_ptr<MemIndex> mem_index = segment_index_meta.GetMemIndex();
            mem_index_row_count = mem_index->GetRowCount();

            if (mem_index_row_count == dump_row_count) {
                valid_mem_index = true;
            } else {
                LOG_DEBUG(fmt::format("Dump row count {} is not equal to row count in mem index {}, clear the mem index",
                                      mem_index_row_count,
                                      dump_row_count));
                mem_index->ClearMemIndex();
            }
        }

        if (!valid_mem_index) {
            std::vector<std::pair<RowID, u64>> append_ranges;
            SegmentMeta segment_meta(segment_id, *table_meta);
            status = CountMemIndexGapInSegment(segment_index_meta, segment_meta, append_ranges);
            if (!status.ok()) {
                return status;
            }

            u32 append_ranges_row_count = 0;
            for (const auto &range : append_ranges) {
                append_ranges_row_count += range.second;
            }

            if (dump_row_count > append_ranges_row_count) {
                UnrecoverableError(
                    fmt::format("Dump row count {} is bigger than row count of append ranges {}", dump_row_count, append_ranges_row_count));
            }

            for (const auto &range : append_ranges) {
                status = this->AppendIndex(*table_index_meta, range);
                if (!status.ok()) {
                    return status;
                }
            }
        }
        CommitBottomDumpMemIndex(dump_index_cmd);
    }

    ChunkID next_chunk_id = 0;
    status = segment_index_meta.GetNextChunkID(next_chunk_id);
    if (!status.ok() && status.code_ != ErrorCode::kNotFound) {
        return status;
    }

    ChunkID max_chunk_id = 0;
    for (const WalChunkIndexInfo &chunk_info : dump_index_cmd->chunk_infos_) {
        if (chunk_info.chunk_id_ > max_chunk_id) {
            max_chunk_id = chunk_info.chunk_id_;
        }

        if (next_chunk_id <= max_chunk_id) {
            status = segment_index_meta.SetNextChunkID(max_chunk_id + 1);
            if (!status.ok()) {
                return status;
            }
        }
    }

    return Status::OK();
}

Status NewTxn::ReplayDumpIndex(WalCmdDumpIndexV2 *dump_cmd, TxnTimeStamp commit_ts, i64 txn_id) { return Status::OK(); }

Status NewTxn::PopulateIndexToMem(SegmentIndexMeta &segment_index_meta, SegmentMeta &segment_meta, ColumnID column_id, size_t segment_row_cnt) {
    auto [block_ids, status] = segment_meta.GetBlockIDs1();
    if (!status.ok()) {
        return status;
    }
    size_t block_capacity = DEFAULT_BLOCK_CAPACITY;
    for (BlockID block_id : *block_ids) {
        BlockMeta block_meta(block_id, segment_meta);
        ColumnMeta column_meta(column_id, block_meta);

        size_t row_cnt = block_id == block_ids->back() ? segment_row_cnt - block_capacity * (block_ids->size() - 1) : block_capacity;

        ColumnVector col;
        status = NewCatalog::GetColumnVector(column_meta, row_cnt, ColumnVectorMode::kReadOnly, col);
        if (!status.ok()) {
            return status;
        }
        u32 offset = 0;
        status = this->AppendMemIndex(segment_index_meta, block_id, col, offset, row_cnt);
        if (!status.ok()) {
            return status;
        }
    }
    return Status::OK();
}

Status NewTxn::PopulateFtIndexInner(std::shared_ptr<IndexBase> index_base,
                                    SegmentIndexMeta &segment_index_meta,
                                    SegmentMeta &segment_meta,
                                    ColumnID column_id,
                                    size_t segment_row_cnt) {
    if (index_base->index_type_ != IndexType::kFullText) {
        UnrecoverableError("Invalid index type");
    }
    const IndexFullText *index_fulltext = static_cast<const IndexFullText *>(index_base.get());
    Status status;
    std::shared_ptr<MemIndex> mem_index = segment_index_meta.GetMemIndex();

    RowID base_row_id(segment_index_meta.segment_id(), 0);
    std::string base_name = fmt::format("ft_{:016x}", base_row_id.ToUint64());
    std::string full_path;
    {
        std::shared_ptr<std::string> index_dir = segment_index_meta.GetSegmentIndexDir();
        full_path = fmt::format("{}/{}", InfinityContext::instance().config()->DataDir(), *index_dir);
    }
    std::shared_ptr<MemoryIndexer> memory_indexer =
        std::make_shared<MemoryIndexer>(full_path, base_name, base_row_id, index_fulltext->flag_, index_fulltext->analyzer_);
    mem_index->SetFulltextIndex(memory_indexer);

    std::vector<BlockID> *block_ids_ptr = nullptr;

    std::tie(block_ids_ptr, status) = segment_meta.GetBlockIDs1();
    if (!status.ok()) {
        return status;
    }
    size_t block_capacity = DEFAULT_BLOCK_CAPACITY;

    for (BlockID block_id : *block_ids_ptr) {
        BlockMeta block_meta(block_id, segment_meta);
        ColumnMeta column_meta(column_id, block_meta);

        size_t row_cnt = block_id == block_ids_ptr->back() ? segment_row_cnt - block_capacity * (block_ids_ptr->size() - 1) : block_capacity;

        ColumnVector col;
        status = NewCatalog::GetColumnVector(column_meta, row_cnt, ColumnVectorMode::kReadOnly, col);
        if (!status.ok()) {
            return status;
        }
        SegmentOffset block_offset = block_meta.block_capacity() * block_meta.block_id();
        RowID begin_row_id(segment_meta.segment_id(), block_offset);

        RowID exp_begin_row_id = memory_indexer->GetBeginRowID() + memory_indexer->GetDocCount();
        assert(begin_row_id >= exp_begin_row_id);
        if (begin_row_id > exp_begin_row_id) {
            LOG_WARN(fmt::format("Begin row id: {}, expect begin row id: {}, insert gap: {}",
                                 begin_row_id.ToUint64(),
                                 exp_begin_row_id.ToUint64(),
                                 begin_row_id - exp_begin_row_id));
            memory_indexer->InsertGap(begin_row_id - exp_begin_row_id);
        }

        auto col_ptr = std::make_shared<ColumnVector>(std::move(col));
        memory_indexer->Insert(col_ptr, 0, row_cnt, false /*offline*/);
        memory_indexer->Commit(false /*offline*/);
    }
    return Status::OK();
}

Status NewTxn::PopulateIvfIndexInner(std::shared_ptr<IndexBase> index_base,
                                     SegmentIndexMeta &segment_index_meta,
                                     SegmentMeta &segment_meta,
                                     std::shared_ptr<ColumnDef> column_def,
                                     ChunkID &new_chunk_id) {
    RowID base_row_id(segment_index_meta.segment_id(), 0);
    u32 row_count = 0;
    {
        auto [rc, status] = segment_meta.GetRowCnt1();
        if (!status.ok()) {
            return status;
        }
        row_count = rc;
    }
    Status status;
    ChunkID chunk_id = 0;
    std::tie(chunk_id, status) = segment_index_meta.GetAndSetNextChunkID();
    if (!status.ok()) {
        return status;
    }
    new_chunk_id = chunk_id;
    std::optional<ChunkIndexMeta> chunk_index_meta;
    BufferObj *buffer_obj = nullptr;
    {
        Status status = NewCatalog::AddNewChunkIndex1(segment_index_meta,
                                                      this,
                                                      chunk_id,
                                                      base_row_id,
                                                      row_count,
                                                      "" /*base_name*/,
                                                      0 /*index_size*/,
                                                      chunk_index_meta);
        if (!status.ok()) {
            return status;
        }
        status = chunk_index_meta->GetIndexBuffer(buffer_obj);
        if (!status.ok()) {
            return status;
        }
    }
    {
        BufferHandle buffer_handle = buffer_obj->Load();
        auto *data_ptr = static_cast<IVFIndexInChunk *>(buffer_handle.GetDataMut());
        data_ptr->BuildIVFIndex(segment_meta, row_count, column_def);
    }
    buffer_obj->Save();
    return Status::OK();
}

Status NewTxn::PopulateEmvbIndexInner(std::shared_ptr<IndexBase> index_base,
                                      SegmentIndexMeta &segment_index_meta,
                                      SegmentMeta &segment_meta,
                                      std::shared_ptr<ColumnDef> column_def,
                                      ChunkID &new_chunk_id) {
    RowID base_row_id(segment_index_meta.segment_id(), 0);
    u32 row_count = 0;
    {
        auto [rc, status] = segment_meta.GetRowCnt1();
        if (!status.ok()) {
            return status;
        }
        row_count = rc;
    }
    ChunkID chunk_id = 0;
    Status status;
    std::tie(chunk_id, status) = segment_index_meta.GetAndSetNextChunkID();
    if (!status.ok()) {
        return status;
    }
    new_chunk_id = chunk_id;
    std::optional<ChunkIndexMeta> chunk_index_meta;
    BufferObj *buffer_obj = nullptr;
    {
        Status status = NewCatalog::AddNewChunkIndex1(segment_index_meta,
                                                      this,
                                                      chunk_id,
                                                      base_row_id,
                                                      row_count,
                                                      "" /*base_name*/,
                                                      0 /*index_size*/,
                                                      chunk_index_meta);
        status = chunk_index_meta->GetIndexBuffer(buffer_obj);
        if (!status.ok()) {
            return status;
        }
    }
    {
        BufferHandle buffer_handle = buffer_obj->Load();
        auto *data_ptr = static_cast<EMVBIndex *>(buffer_handle.GetDataMut());
        data_ptr->BuildEMVBIndex(base_row_id, row_count, segment_meta, column_def);
    }
    buffer_obj->Save();
    return Status::OK();
}

Status NewTxn::OptimizeFtIndex(std::shared_ptr<IndexBase> index_base,
                               SegmentIndexMeta &segment_index_meta,
                               RowID &base_rowid_out,
                               u32 &row_cnt_out,
                               std::string &base_name_out) {
    const auto *index_fulltext = static_cast<const IndexFullText *>(index_base.get());

    std::vector<ChunkID> chunk_ids;
    {
        auto [chunk_ids_ptr, status] = segment_index_meta.GetChunkIDs1();
        if (!status.ok()) {
            return status;
        }
        chunk_ids = *chunk_ids_ptr;
    }
    if (chunk_ids.size() <= 1) {
        return Status::OK();
    }
    std::string msg = fmt::format("merging {}", *index_fulltext->index_name_);
    std::vector<std::string> base_names;
    std::vector<RowID> base_rowids;
    RowID base_rowid;
    u32 total_row_count = 0;
    std::vector<ChunkID> old_ids;

    for (auto iter = chunk_ids.begin(); iter != chunk_ids.end(); ++iter) {
        ChunkID chunk_id = *iter;
        ChunkIndexMeta chunk_index_meta(chunk_id, segment_index_meta);
        ChunkIndexMetaInfo *chunk_info_ptr = nullptr;
        {
            Status status = chunk_index_meta.GetChunkInfo(chunk_info_ptr);
            if (!status.ok()) {
                return status;
            }
        }
        if (chunk_id == 0) {
            base_rowid = chunk_info_ptr->base_row_id_;
        }
        if (const RowID expect_base_row_id = base_rowid + total_row_count; chunk_info_ptr->base_row_id_ > expect_base_row_id) {
            msg += fmt::format(" stop at gap to chunk {}, expect_base_row_id: {:016x}, base_row_id: {:016x}",
                               chunk_info_ptr->base_name_,
                               expect_base_row_id.ToUint64(),
                               chunk_info_ptr->base_row_id_.ToUint64());
            chunk_ids.erase(iter, chunk_ids.end());
            break;
        } else if (chunk_info_ptr->base_row_id_ < expect_base_row_id) {
            msg += fmt::format(" found overlap to chunk {}, expect_base_row_id: {:016x}, base_row_id: {:016x}",
                               chunk_info_ptr->base_name_,
                               expect_base_row_id.ToUint64(),
                               chunk_info_ptr->base_row_id_.ToUint64());
            UnrecoverableError(msg);
            return Status::OK();
        }
        msg += " " + chunk_info_ptr->base_name_;
        base_names.push_back(chunk_info_ptr->base_name_);
        base_rowids.push_back(chunk_info_ptr->base_row_id_);
        total_row_count += chunk_info_ptr->row_cnt_;
    }

    if (chunk_ids.size() <= 1) {
        msg += fmt::format(" skip merge due to only {} chunk", chunk_ids.size());
        LOG_INFO(msg);
        return Status::OK();
    }

    std::string dst_base_name = fmt::format("ft_{:016x}_{:x}", base_rowid.ToUint64(), total_row_count);
    msg += " -> " + dst_base_name;
    LOG_INFO(msg);

    std::shared_ptr<std::string> index_dir = segment_index_meta.GetSegmentIndexDir();
    ColumnIndexMerger column_index_merger(*index_dir, index_fulltext->flag_);
    column_index_merger.Merge(base_names, base_rowids, dst_base_name);
    {
        base_rowid_out = base_rowid;
        row_cnt_out = total_row_count;
        base_name_out = dst_base_name;
    }

    LOG_INFO(fmt::format("done merging {} {}", *index_fulltext->index_name_, dst_base_name));

    return Status::OK();
}

Status NewTxn::OptimizeVecIndex(std::shared_ptr<IndexBase> index_base,
                                std::shared_ptr<ColumnDef> column_def,
                                SegmentMeta &segment_meta,
                                RowID base_rowid,
                                u32 total_row_cnt,
                                BufferObj *buffer_obj) {
    auto [block_ids, status] = segment_meta.GetBlockIDs1();
    if (!status.ok()) {
        return status;
    }

    if (index_base->index_type_ == IndexType::kHnsw) {
        const auto *index_hnsw = static_cast<const IndexHnsw *>(index_base.get());
        if (index_hnsw->build_type_ == HnswBuildType::kLSG) {
            UnrecoverableError("Not implemented yet");
        }

        std::unique_ptr<HnswIndexInMem> memory_hnsw_index = HnswIndexInMem::Make(base_rowid, index_base.get(), column_def.get());
        for (BlockID block_id : *block_ids) {
            BlockMeta block_meta(block_id, segment_meta);
            size_t block_row_cnt = 0;
            // std::tie(block_row_cnt, status) = block_meta.GetRowCnt();
            std::tie(block_row_cnt, status) = block_meta.GetRowCnt1();
            if (!status.ok()) {
                return status;
            }
            ColumnMeta column_meta(column_def->id(), block_meta);
            size_t row_cnt = std::min(block_row_cnt, size_t(total_row_cnt));
            total_row_cnt -= row_cnt;
            ColumnVector col;
            status = NewCatalog::GetColumnVector(column_meta, row_cnt, ColumnVectorMode::kReadOnly, col);
            if (!status.ok()) {
                return status;
            }
            u32 offset = 0;
            memory_hnsw_index->InsertVecs(base_rowid.segment_offset_, col, offset, row_cnt);
        }

        memory_hnsw_index->Dump(buffer_obj);
    } else if (index_base->index_type_ == IndexType::kBMP) {
        auto memory_bmp_index = std::make_shared<BMPIndexInMem>(base_rowid, index_base.get(), column_def.get());

        for (BlockID block_id : *block_ids) {
            BlockMeta block_meta(block_id, segment_meta);
            size_t block_row_cnt = 0;
            // std::tie(block_row_cnt, status) = block_meta.GetRowCnt();
            std::tie(block_row_cnt, status) = block_meta.GetRowCnt1();
            if (!status.ok()) {
                return status;
            }
            ColumnMeta column_meta(column_def->id(), block_meta);
            size_t row_cnt = std::min(block_row_cnt, size_t(total_row_cnt));
            total_row_cnt -= row_cnt;
            ColumnVector col;
            status = NewCatalog::GetColumnVector(column_meta, row_cnt, ColumnVectorMode::kReadOnly, col);
            if (!status.ok()) {
                return status;
            }
            u32 offset = 0;
            memory_bmp_index->AddDocs(base_rowid.segment_offset_, col, offset, row_cnt);
        }
        memory_bmp_index->Dump(buffer_obj);
    } else {
        UnrecoverableError("Not implemented yet");
    }
    return Status::OK();
}

Status NewTxn::OptimizeSegmentIndexByParams(SegmentIndexMeta &segment_index_meta, const std::vector<std::unique_ptr<InitParameter>> &raw_params) {
    Status status;
    std::shared_ptr<IndexBase> index_base;

    std::tie(index_base, status) = segment_index_meta.table_index_meta().GetIndexBase();
    if (!status.ok()) {
        return status;
    }
    std::vector<ChunkID> *chunk_ids_ptr = nullptr;
    std::tie(chunk_ids_ptr, status) = segment_index_meta.GetChunkIDs1();
    if (!status.ok()) {
        return status;
    }
    std::shared_ptr<MemIndex> mem_index = segment_index_meta.GetMemIndex();

    switch (index_base->index_type_) {
        case IndexType::kBMP: {
            std::optional<BMPOptimizeOptions> ret = BMPUtil::ParseBMPOptimizeOptions(raw_params);
            if (!ret) {
                break;
            }
            const auto &options = ret.value();

            for (ChunkID chunk_id : *chunk_ids_ptr) {
                ChunkIndexMeta chunk_index_meta(chunk_id, segment_index_meta);
                BufferObj *index_buffer = nullptr;
                status = chunk_index_meta.GetIndexBuffer(index_buffer);
                if (!status.ok()) {
                    return status;
                }
                BufferHandle buffer_handle = index_buffer->Load();
                BMPHandlerPtr bmp_handler = *static_cast<BMPHandlerPtr *>(buffer_handle.GetDataMut());
                bmp_handler->Optimize(options);
            }
            std::shared_ptr<BMPIndexInMem> bmp_index = mem_index->GetBMPIndex();
            if (bmp_index) {
                BMPHandlerPtr bmp_handler = bmp_index->get();
                bmp_handler->Optimize(options);
            }

            break;
        }
        case IndexType::kHnsw: {
            auto params = HnswUtil::ParseOptimizeOptions(raw_params);
            if (!params) {
                break;
            }
            for (ChunkID chunk_id : *chunk_ids_ptr) {
                ChunkIndexMeta chunk_index_meta(chunk_id, segment_index_meta);
                BufferObj *index_buffer = nullptr;
                status = chunk_index_meta.GetIndexBuffer(index_buffer);
                if (!status.ok()) {
                    return status;
                }
                BufferHandle buffer_handle = index_buffer->Load();
                HnswHandlerPtr hnsw_handler = *static_cast<HnswHandlerPtr *>(buffer_handle.GetDataMut());
                if (params->compress_to_lvq) {
                    hnsw_handler->CompressToLVQ();
                }
                if (params->lvq_avg) {
                    hnsw_handler->Optimize();
                }
            }
            if (mem_index) {
                std::shared_ptr<HnswIndexInMem> memory_hnsw_index = mem_index->GetHnswIndex();
                if (memory_hnsw_index) {
                    HnswHandlerPtr hnsw_handler = memory_hnsw_index->get();
                    if (params->compress_to_lvq) {
                        hnsw_handler->CompressToLVQ();
                    }
                    if (params->lvq_avg) {
                        hnsw_handler->Optimize();
                    }
                }
            }
            break;
        }
        default: {
            return Status::OK();
        }
    }

    return Status::OK();
}

Status NewTxn::ReplayOptimizeIndeByParams(WalCmdOptimizeV2 *optimize_cmd) {
    return OptimizeIndexByParams(optimize_cmd->db_name_, optimize_cmd->table_name_, optimize_cmd->index_name_, std::move(optimize_cmd->params_));
}

Status NewTxn::ReplayOptimize(WalCmdOptimizeV2 *optimize_cmd, TxnTimeStamp commit_ts, i64 txn_id) { return Status::OK(); }

Status NewTxn::DumpSegmentMemIndex(SegmentIndexMeta &segment_index_meta, const ChunkID &new_chunk_id) {
    std::shared_ptr<MemIndex> mem_index = segment_index_meta.PopMemIndex();
    if (mem_index == nullptr || (mem_index->GetBaseMemIndex() == nullptr && mem_index->GetEMVBIndex() == nullptr)) {
        UnrecoverableError("Invalid mem index");
    }
    TableIndexMeeta &table_index_meta = segment_index_meta.table_index_meta();
    auto [index_base, index_status] = table_index_meta.GetIndexBase();
    if (!index_status.ok()) {
        return index_status;
    }

    std::shared_ptr<SecondaryIndexInMem> memory_secondary_index = nullptr;
    std::shared_ptr<MemoryIndexer> memory_indexer = nullptr;
    std::shared_ptr<IVFIndexInMem> memory_ivf_index = nullptr;
    std::shared_ptr<HnswIndexInMem> memory_hnsw_index = nullptr;
    std::shared_ptr<BMPIndexInMem> memory_bmp_index = nullptr;
    std::shared_ptr<EMVBIndexInMem> memory_emvb_index = nullptr;

    // dump mem index only happens in parallel with read, not write, so no lock is needed.
    switch (index_base->index_type_) {
        case IndexType::kSecondary: {
            memory_secondary_index = mem_index->GetSecondaryIndex();
            if (memory_secondary_index == nullptr) {
                return Status::OK();
            }
            break;
        }
        case IndexType::kFullText: {
            memory_indexer = mem_index->GetFulltextIndex();
            if (memory_indexer == nullptr) {
                return Status::OK();
            }
            break;
        }
        case IndexType::kIVF: {
            memory_ivf_index = mem_index->GetIVFIndex();
            if (memory_ivf_index == nullptr) {
                return Status::OK();
            }
            break;
        }
        case IndexType::kHnsw: {
            memory_hnsw_index = mem_index->GetHnswIndex();
            if (memory_hnsw_index == nullptr) {
                return Status::OK();
            }
            break;
        }
        case IndexType::kBMP: {
            memory_bmp_index = mem_index->GetBMPIndex();
            if (memory_bmp_index == nullptr) {
                return Status::OK();
            }
            break;
        }
        case IndexType::kEMVB: {
            memory_emvb_index = mem_index->GetEMVBIndex();
            if (memory_emvb_index == nullptr) {
                return Status::OK();
            }
            break;
        }
        case IndexType::kDiskAnn: {
            LOG_WARN("Not implemented yet");
            break;
        }
        default: {
            UnrecoverableError("Not implemented yet");
        }
    }

    ChunkIndexMetaInfo chunk_index_meta_info;
    if (mem_index->GetBaseMemIndex() != nullptr) {
        chunk_index_meta_info = mem_index->GetBaseMemIndex()->GetChunkIndexMetaInfo();
    } else if (mem_index->GetEMVBIndex() != nullptr) {
        chunk_index_meta_info = mem_index->GetEMVBIndex()->GetChunkIndexMetaInfo();
    } else {
        UnrecoverableError("Invalid mem index");
    }

    std::optional<ChunkIndexMeta> chunk_index_meta;
    BufferObj *buffer_obj = nullptr;
    {
        Status status = NewCatalog::AddNewChunkIndex1(segment_index_meta,
                                                      this,
                                                      new_chunk_id,
                                                      chunk_index_meta_info.base_row_id_,
                                                      chunk_index_meta_info.row_cnt_,
                                                      chunk_index_meta_info.base_name_,
                                                      chunk_index_meta_info.index_size_,
                                                      chunk_index_meta);
        if (!status.ok()) {
            return status;
        }

        chunk_infos_.push_back(ChunkInfoForCreateIndex{table_index_meta.table_meta().db_id_str(),
                                                       table_index_meta.table_meta().table_id_str(),
                                                       segment_index_meta.segment_id(),
                                                       new_chunk_id});

        status = chunk_index_meta->GetIndexBuffer(buffer_obj);
        if (!status.ok()) {
            return status;
        }
    }
    switch (index_base->index_type_) {
        case IndexType::kSecondary: {
            memory_secondary_index->Dump(buffer_obj);
            buffer_obj->Save();
            break;
        }
        case IndexType::kFullText: {
            memory_indexer->Dump(false /*offline*/, false /*spill*/);
            u64 len_sum = memory_indexer->GetColumnLengthSum();
            u32 len_cnt = memory_indexer->GetDocCount();
            Status status = segment_index_meta.UpdateFtInfo(len_sum, len_cnt);
            if (!status.ok()) {
                return status;
            }
            break;
        }
        case IndexType::kIVF: {
            memory_ivf_index->Dump(buffer_obj);
            buffer_obj->Save();
            break;
        }
        case IndexType::kHnsw: {
            memory_hnsw_index->Dump(buffer_obj);
            buffer_obj->Save();
            if (buffer_obj->type() != BufferType::kMmap) {
                buffer_obj->ToMmap();
            }
            break;
        }
        case IndexType::kBMP: {
            memory_bmp_index->Dump(buffer_obj);
            buffer_obj->Save();
            if (buffer_obj->type() != BufferType::kMmap) {
                buffer_obj->ToMmap();
            }
            break;
        }
        case IndexType::kEMVB: {
            memory_emvb_index->Dump(buffer_obj);
            buffer_obj->Save();
            break;
        }
        default: {
            UnrecoverableError("Not implemented yet");
        }
    }
    mem_index->ClearMemIndex();
    auto *storage = InfinityContext::instance().storage();
    if (storage != nullptr) {
        auto *memindex_tracer = storage->memindex_tracer();
        if (memindex_tracer != nullptr) {
            memindex_tracer->DumpDone(mem_index);
        }
    }
    return Status::OK();
}

Status NewTxn::CountMemIndexGapInSegment(SegmentIndexMeta &segment_index_meta, SegmentMeta &segment_meta, std::vector<std::pair<RowID, u64>> &append_ranges) {
    Status status;
    std::vector<ChunkID> *chunk_ids_ptr = nullptr;
    std::tie(chunk_ids_ptr, status) = segment_index_meta.GetChunkIDs1();
    if (!status.ok()) {
        return status;
    }
    std::vector<ChunkIndexMetaInfo> chunk_index_meta_infos;
    for (ChunkID chunk_id : *chunk_ids_ptr) {
        ChunkIndexMeta chunk_index_meta(chunk_id, segment_index_meta);
        ChunkIndexMetaInfo *chunk_index_meta_info_ptr = nullptr;
        status = chunk_index_meta.GetChunkInfo(chunk_index_meta_info_ptr);
        if (!status.ok()) {
            return status;
        }
        chunk_index_meta_infos.push_back(*chunk_index_meta_info_ptr);
    }
    std::sort(chunk_index_meta_infos.begin(), chunk_index_meta_infos.end(), [](const ChunkIndexMetaInfo &lhs, const ChunkIndexMetaInfo &rhs) {
        return lhs.base_row_id_ < rhs.base_row_id_;
    });
    SegmentID segment_id = segment_meta.segment_id();

    RowID start_row_id(segment_id, 0);
    for (const ChunkIndexMetaInfo &chunk_index_meta_info : chunk_index_meta_infos) {
        if (chunk_index_meta_info.base_row_id_ != start_row_id) {
            UnrecoverableError(fmt::format("Chunk index row alignment error: Expected {} but got {}",
                                           chunk_index_meta_info.base_row_id_.segment_id_,
                                           start_row_id.segment_id_));
        }
        start_row_id = chunk_index_meta_info.base_row_id_ + chunk_index_meta_info.row_cnt_;
    }

    std::vector<BlockID> *block_ids_ptr = nullptr;
    std::tie(block_ids_ptr, status) = segment_meta.GetBlockIDs1();
    if (!status.ok()) {
        return status;
    }
    size_t block_capacity = DEFAULT_BLOCK_CAPACITY;
    std::vector<BlockID> block_ids = *block_ids_ptr;
    sort(block_ids.begin(), block_ids.end());
    BlockID start_block_id = start_row_id.segment_offset_ / block_capacity;
    BlockOffset block_offset = start_row_id.segment_offset_ % block_capacity;
    {
        size_t i = start_block_id;
        if (i >= block_ids.size()) {
            return Status::OK();
        }
        for (; i < block_ids.size(); ++i) {
            BlockID block_id = block_ids[i];
            BlockMeta block_meta(block_id, segment_meta);
            size_t block_row_cnt = 0;
            // std::tie(block_row_cnt, status) = block_meta.GetRowCnt();
            std::tie(block_row_cnt, status) = block_meta.GetRowCnt1();
            if (!status.ok() || block_row_cnt == block_offset) {
                return status;
            }
            append_ranges.emplace_back(RowID(segment_id, (u32(block_id) << BLOCK_OFFSET_SHIFT) + block_offset), block_row_cnt - block_offset);
            block_offset = 0;
        }
    }
    return Status::OK();
}

Status NewTxn::RecoverMemIndex(TableIndexMeeta &table_index_meta) {
    Status status;
    TableMeeta &table_meta = table_index_meta.table_meta();

    std::vector<SegmentID> *segment_ids_ptr = nullptr;
    std::tie(segment_ids_ptr, status) = table_meta.GetSegmentIDs1();
    if (!status.ok()) {
        return status;
    }
    std::vector<SegmentID> *index_segment_ids_ptr = nullptr;
    std::tie(index_segment_ids_ptr, status) = table_index_meta.GetSegmentIndexIDs1();
    if (!status.ok()) {
        return status;
    }

    std::vector<std::pair<RowID, u64>> append_ranges;
    std::unordered_set<SegmentID> index_segment_ids_set(index_segment_ids_ptr->begin(), index_segment_ids_ptr->end());
    for (SegmentID segment_id : *segment_ids_ptr) {
        SegmentMeta segment_meta(segment_id, table_meta);
        if (!index_segment_ids_set.contains(segment_id)) {
            //            std::shared_ptr<std::string> error_msg = std::make_shared<std::string>(fmt::format("Segment {} not in index {}", segment_id,
            //            table_index_meta.index_id_str())); LOG_WARN(*error_msg); UnrecoverableError(*error_msg);//
            std::optional<SegmentIndexMeta> segment_index_meta;
            status = NewCatalog::AddNewSegmentIndex1(table_index_meta, this, segment_id, segment_index_meta);
            if (!status.ok()) {
                return status;
            }
            status = CountMemIndexGapInSegment(*segment_index_meta, segment_meta, append_ranges);
            if (!status.ok()) {
                return status;
            }
        } else {
            SegmentIndexMeta segment_index_meta(segment_id, table_index_meta);
            status = CountMemIndexGapInSegment(segment_index_meta, segment_meta, append_ranges);
            if (!status.ok()) {
                return status;
            }
        }
    }
    for (const auto &range : append_ranges) {
        status = this->AppendIndex(table_index_meta, range);
        if (!status.ok()) {
            return status;
        }
    }
    return Status::OK();
}

Status NewTxn::CommitMemIndex(TableIndexMeeta &table_index_meta) {
    Status status;

    std::shared_ptr<IndexBase> index_base;
    std::tie(index_base, status) = table_index_meta.GetIndexBase();
    if (!status.ok()) {
        return status;
    }

    if (index_base->index_type_ != IndexType::kFullText) {
        return Status::OK();
    }

    std::vector<SegmentID> *index_segment_ids_ptr = nullptr;
    std::tie(index_segment_ids_ptr, status) = table_index_meta.GetSegmentIndexIDs1();
    if (!status.ok()) {
        return status;
    }
    for (SegmentID segment_id : *index_segment_ids_ptr) {
        SegmentIndexMeta segment_index_meta(segment_id, table_index_meta);

        std::shared_ptr<MemIndex> mem_index = segment_index_meta.GetMemIndex();
        if (mem_index) {
            std::shared_ptr<MemoryIndexer> memory_indexer = mem_index->GetFulltextIndex();
            if (memory_indexer) {
                memory_indexer->Commit();
            }
        }
    }

    return Status::OK();
}

Status NewTxn::GetFullTextIndexReader(const std::string &db_name, const std::string &table_name, std::shared_ptr<IndexReader> &index_reader) {
    std::optional<DBMeeta> db_meta;
    std::optional<TableMeeta> table_meta;
    Status status = GetTableMeta(db_name, table_name, db_meta, table_meta);
    if (!status.ok()) {
        return status;
    }
    std::shared_ptr<TableIndexReaderCache> ft_index_cache;
    status = table_meta->GetFtIndexCache(ft_index_cache);
    if (!status.ok()) {
        return status;
    }
    index_reader = ft_index_cache->GetIndexReader(this);
    return Status::OK();
}

Status NewTxn::PrepareCommitCreateIndex(WalCmdCreateIndexV2 *create_index_cmd) {
    TxnTimeStamp commit_ts = txn_context_ptr_->commit_ts_;
    std::string db_name = create_index_cmd->db_name_;
    std::string table_name = create_index_cmd->table_name_;
    std::string index_name = *create_index_cmd->index_base_->index_name_;
    std::string db_id_str = create_index_cmd->db_id_;
    std::string table_id_str = create_index_cmd->table_id_;
    std::string table_key = create_index_cmd->table_key_;
    std::string index_id_str = create_index_cmd->index_id_;

    TableMeeta table_meta(db_id_str, table_id_str, this);
    std::optional<TableIndexMeeta> table_index_meta_opt;
    Status status = new_catalog_->AddNewTableIndex(table_meta, index_id_str, commit_ts, create_index_cmd->index_base_, table_index_meta_opt);
    if (!status.ok()) {
        return status;
    }
    TableIndexMeeta &table_index_meta = *table_index_meta_opt;

    std::vector<SegmentID> *segment_ids_ptr = nullptr;
    std::tie(segment_ids_ptr, status) = table_meta.GetSegmentIDs1();
    if (!status.ok()) {
        return status;
    }

    if (this->IsReplay()) {
        WalCmdDumpIndexV2 dump_index_cmd(db_name, db_id_str, table_name, table_id_str, index_name, index_id_str, 0, table_key);
        dump_index_cmd.dump_cause_ = DumpIndexCause::kReplayCreateIndex;
        for (const WalSegmentIndexInfo &segment_index_info : create_index_cmd->segment_index_infos_) {
            dump_index_cmd.segment_id_ = segment_index_info.segment_id_;
            dump_index_cmd.chunk_infos_ = segment_index_info.chunk_infos_;

            status = this->ReplayDumpIndex(&dump_index_cmd);
            if (!status.ok()) {
                return status;
            }
        }
    } else {
        for (SegmentID segment_id : *segment_ids_ptr) {
            SegmentMeta segment_meta(segment_id, table_meta);
            auto [segment_row_cnt, status] = segment_meta.GetRowCnt1();
            if (!status.ok()) {
                return status;
            }
            status = this->PopulateIndex(db_name,
                                         table_name,
                                         index_name,
                                         table_key,
                                         table_index_meta,
                                         segment_meta,
                                         segment_row_cnt,
                                         DumpIndexCause::kCreateIndex,
                                         create_index_cmd);
            if (!status.ok()) {
                return status;
            }
        }
    }
    if (create_index_cmd->index_base_->index_type_ == IndexType::kFullText) {
        // Invalidate existing fulltext index cache
        Status status = table_meta.InvalidateFtIndexCache();
        if (!status.ok()) {
            return status;
        }

        LOG_TRACE(fmt::format("Created new fulltext index cache for index: {}", *create_index_cmd->index_base_->index_name_));
    }

    return Status::OK();
}

Status NewTxn::PrepareCommitDropIndex(const WalCmdDropIndexV2 *drop_index_cmd) {
    const std::string &db_id_str = drop_index_cmd->db_id_;
    const std::string &table_id_str = drop_index_cmd->table_id_;
    const std::string &index_id_str = drop_index_cmd->index_id_;
    const std::string &index_key = drop_index_cmd->index_key_;
    const TxnTimeStamp create_ts = infinity::GetTimestampFromKey(index_key);

    TxnTimeStamp commit_ts = txn_context_ptr_->commit_ts_;

    auto ts_str = std::to_string(commit_ts);
    kv_instance_->Put(KeyEncode::DropTableIndexKey(db_id_str, table_id_str, drop_index_cmd->index_name_, create_ts, index_id_str), ts_str);

    TableMeeta table_meta(db_id_str, table_id_str, this);
    TableIndexMeeta table_index_meta(index_id_str, table_meta);
    std::shared_ptr<IndexBase> index_base;
    Status status;
    std::tie(index_base, status) = table_index_meta.GetIndexBase();
    if (!status.ok()) {
        return status;
    }
    if (index_base->index_type_ == IndexType::kFullText) {
        // Invalidate fulltext index cache when dropping fulltext index
        std::shared_ptr<TableIndexReaderCache> ft_index_cache;
        Status cache_status = table_meta.GetFtIndexCache(ft_index_cache);
        if (cache_status.ok()) {
            ft_index_cache->Invalidate();
            LOG_TRACE(fmt::format("Invalidated fulltext index cache of table {} during drop index commit", drop_index_cmd->table_name_));
        }
    }

    return Status::OK();
}

Status NewTxn::PrepareCommitDumpIndex(const WalCmdDumpIndexV2 *dump_index_cmd, KVInstance *kv_instance) {
    TxnTimeStamp commit_ts = txn_context_ptr_->commit_ts_;
    const std::string &db_id_str = dump_index_cmd->db_id_;
    const std::string &table_id_str = dump_index_cmd->table_id_;
    const std::string &index_id_str = dump_index_cmd->index_id_;
    SegmentID segment_id = dump_index_cmd->segment_id_;

    TableMeeta table_meta(db_id_str, table_id_str, this);

    const std::string &index_id_str_ = dump_index_cmd->index_id_;
    TableIndexMeeta table_index_meta(index_id_str_, table_meta);

    auto [index_base, status] = table_index_meta.GetIndexBase();
    if (!status.ok()) {
        return status;
    }
    if (index_base->index_type_ == IndexType::kFullText) {
        table_index_meta.table_meta().InvalidateFtIndexCache();
    }

    for (ChunkID deprecate_id : dump_index_cmd->deprecate_ids_) {

        auto ts_str = std::to_string(commit_ts);
        kv_instance_->Put(KeyEncode::DropChunkIndexKey(db_id_str, table_id_str, index_id_str, segment_id, deprecate_id), ts_str);
    }
    return Status::OK();
}

Status NewTxn::RestoreTableIndexesFromSnapshot(TableMeeta &table_meta, const std::vector<WalCmdCreateIndexV2> &index_cmds, bool is_link_files) {
    // NewTxnManager *new_txn_manager = InfinityContext::instance().storage()->new_txn_manager();
    // new_txn_manager->PrintAllKeyValue();
    u64 max_index_id = 0;
    Status status;
    for (const auto &index_cmd : index_cmds) {
        u64 index_id = std::stoull(index_cmd.index_id_);
        if (index_id > max_index_id) {
            max_index_id = index_id;
        }
        std::optional<TableIndexMeeta> table_index_meta;
        if (!is_link_files) {
            status = new_catalog_->AddNewTableIndex(table_meta,
                                                    index_cmd.index_id_,
                                                    txn_context_ptr_->commit_ts_,
                                                    index_cmd.index_base_,
                                                    table_index_meta);
            if (!status.ok()) {
                return status;
            }
        } else {
            table_index_meta.emplace(index_cmd.index_id_, table_meta);
        }

        for (const auto &segment_index : index_cmd.segment_index_infos_) {
            std::optional<SegmentIndexMeta> segment_index_meta;

            // Calculate next_chunk_id from existing chunk infos
            ChunkID next_chunk_id = 0;
            if (!segment_index.chunk_infos_.empty()) {
                next_chunk_id = std::max_element(segment_index.chunk_infos_.begin(),
                                                 segment_index.chunk_infos_.end(),
                                                 [](const WalChunkIndexInfo &a, const WalChunkIndexInfo &b) { return a.chunk_id_ < b.chunk_id_; })
                                    ->chunk_id_ +
                                1;
            }
            if (!is_link_files) {
                status = new_catalog_->RestoreNewSegmentIndex1(*table_index_meta, this, segment_index.segment_id_, segment_index_meta, next_chunk_id);
                if (!status.ok()) {
                    return status;
                }
            } else {
                segment_index_meta.emplace(segment_index.segment_id_, *table_index_meta);
            }

            for (const auto &chunk_index : segment_index.chunk_infos_) {
                std::optional<ChunkIndexMeta> chunk_index_meta;
                status = new_catalog_->RestoreNewChunkIndex1(*segment_index_meta,
                                                             this,
                                                             chunk_index.chunk_id_,
                                                             chunk_index.base_rowid_,
                                                             chunk_index.row_count_,
                                                             chunk_index.base_name_,
                                                             chunk_index.index_size_,
                                                             chunk_index_meta,
                                                             is_link_files);
                if (!status.ok()) {
                    return status;
                }
            }
        }
    }
    if (!is_link_files) {
        status = table_meta.SetNextIndexID(std::to_string(max_index_id + 1));
        if (!status.ok()) {
            return status;
        }
    }
    return Status::OK();
}

Status NewTxn::ManualDumpIndex(const std::string &db_name, const std::string &table_name) {

    Status status;

    // 1. Get table and index metadata
    std::optional<DBMeeta> db_meta;
    std::optional<TableMeeta> table_meta;
    std::optional<TableIndexMeeta> table_index_meta;
    std::string table_key;
    std::string index_key;
    status = GetTableMeta(db_name, table_name, db_meta, table_meta);
    if (!status.ok()) {
        return status;
    }
    // get all index ids
    std::vector<std::string> *index_ids_ptr = nullptr;
    std::vector<std::string> *index_names_ptr = nullptr;
    status = table_meta->GetIndexIDs(index_ids_ptr, &index_names_ptr);
    if (!status.ok()) {
        return status;
    }
    for (const auto &index_id : *index_ids_ptr) {
        TableIndexMeeta table_index_meta(index_id, *table_meta);

        // 2. Get all segment IDs for this index
        std::vector<SegmentID> *segment_ids_ptr = nullptr;
        std::tie(segment_ids_ptr, status) = table_index_meta.GetSegmentIndexIDs1();
        if (!status.ok()) {
            return status;
        }

        // 3. Loop through all segments and dump each one
        for (SegmentID segment_id : *segment_ids_ptr) {
            SegmentIndexMeta segment_index_meta(segment_id, table_index_meta);

            // 4. Get memory index for this segment
            std::shared_ptr<MemIndex> mem_index = segment_index_meta.GetMemIndex();
            if (mem_index == nullptr || mem_index->IsDumping() || (mem_index->GetBaseMemIndex() == nullptr && mem_index->GetEMVBIndex() == nullptr)) {
                LOG_INFO(fmt::format("Skipping segment {} - no memory index to dump", segment_id));
                continue;
            }
            mem_index->SetIsDumping(true);

            // 4.5. Additional check for EMVB index - ensure it's built before dumping

            // 5. Allocate new chunk ID for this dump
            ChunkID chunk_id = 0;
            Status status;
            std::tie(chunk_id, status) = segment_index_meta.GetAndSetNextChunkID();
            if (!status.ok()) {
                return status;
            }

            // 6. Get old chunk IDs for cleanup (if any exist)
            std::vector<ChunkID> old_chunk_ids;
            auto [existing_chunk_ids_ptr, chunk_status] = segment_index_meta.GetChunkIDs1();
            if (chunk_status.ok()) {
                old_chunk_ids = *existing_chunk_ids_ptr;
            }

            // 7. Actually dump the memory index to disk
            status = this->DumpSegmentMemIndex(segment_index_meta, chunk_id);
            if (!status.ok()) {
                return status;
            }

            // 8. Clean up old chunk references
            TxnTimeStamp commit_ts = this->txn_context_ptr_->commit_ts_;
            for (ChunkID deprecate_id : old_chunk_ids) {
                auto ts_str = std::to_string(commit_ts);
                status = this->kv_instance_->Put(KeyEncode::DropChunkIndexKey(table_index_meta.table_meta().db_id_str(),
                                                                              table_index_meta.table_meta().table_id_str(),
                                                                              table_index_meta.index_id_str(),
                                                                              segment_id,
                                                                              deprecate_id),
                                                 ts_str);
                if (!status.ok()) {
                    return status;
                }
            }

            LOG_INFO(fmt::format("Successfully dumped segment {} to chunk {}", segment_id, chunk_id));
        }

        // 9. Update fulltext segment timestamp if needed
        // auto [index_base, index_status] = table_index_meta.GetIndexBase();
        // if (index_status.ok() && index_base->index_type_ == IndexType::kFullText) {
        //     TxnTimeStamp commit_ts = this->txn_context_ptr_->commit_ts_;
        //     status = table_index_meta.UpdateFulltextSegmentTS(commit_ts);
        //     if (!status.ok()) {
        //         return status;
        //     }
        // }
    }

    return Status::OK();
}

} // namespace infinity<|MERGE_RESOLUTION|>--- conflicted
+++ resolved
@@ -891,37 +891,21 @@
     }
 
     // Trigger dump if necessary
-<<<<<<< HEAD
-    size_t row_count = mem_index->GetRowCount();
-    size_t row_quota = InfinityContext::instance().config()->MemIndexCapacity();
-    if (row_count >= row_quota) {
-        TableMeeta &table_meta = segment_index_meta.table_index_meta().table_meta();
-        auto [db_name, table_name] = table_meta.GetDBTableName();
-        auto [index_base, _] = segment_index_meta.table_index_meta().GetIndexBase();
-        std::string index_name = *index_base->index_name_;
-        SegmentID segment_id = segment_index_meta.segment_id();
-        RowID begin_row_id = mem_index->GetBeginRowID();
-        std::shared_ptr<DumpMemIndexTask> dump_task = std::make_shared<DumpMemIndexTask>(db_name, table_name, index_name, segment_id, begin_row_id);
-        DumpIndexProcessor *dump_index_processor = InfinityContext::instance().storage()->dump_index_processor();
-        LOG_INFO(fmt::format("MemIndex row count {} exceeds quota {}.  Submit dump task: {}", row_count, row_quota, dump_task->ToString()));
-        dump_index_processor->Submit(std::move(dump_task));
-=======
     if (!this->IsReplay()) {
-        SizeT row_count = mem_index->GetRowCount();
-        SizeT row_quota = InfinityContext::instance().config()->MemIndexCapacity();
+        size_t row_count = mem_index->GetRowCount();
+        size_t row_quota = InfinityContext::instance().config()->MemIndexCapacity();
         if (row_count >= row_quota) {
             TableMeeta &table_meta = segment_index_meta.table_index_meta().table_meta();
             auto [db_name, table_name] = table_meta.GetDBTableName();
             auto [index_base, _] = segment_index_meta.table_index_meta().GetIndexBase();
-            String index_name = *index_base->index_name_;
+            std::string index_name = *index_base->index_name_;
             SegmentID segment_id = segment_index_meta.segment_id();
             RowID begin_row_id = mem_index->GetBeginRowID();
-            SharedPtr<DumpMemIndexTask> dump_task = MakeShared<DumpMemIndexTask>(db_name, table_name, index_name, segment_id, begin_row_id);
+            std::shared_ptr<DumpMemIndexTask> dump_task = std::make_shared<DumpMemIndexTask>(db_name, table_name, index_name, segment_id, begin_row_id);
             DumpIndexProcessor *dump_index_processor = InfinityContext::instance().storage()->dump_index_processor();
             LOG_INFO(fmt::format("MemIndex row count {} exceeds quota {}.  Submit dump task: {}", row_count, row_quota, dump_task->ToString()));
             dump_index_processor->Submit(std::move(dump_task));
         }
->>>>>>> 091ba1e0
     }
 
     return Status::OK();
