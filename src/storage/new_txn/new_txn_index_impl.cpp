--- conflicted
+++ resolved
@@ -1970,7 +1970,6 @@
     return Status::OK();
 }
 
-<<<<<<< HEAD
 Status NewTxn::CommitMemIndex(TableIndexMeta &table_index_meta) {
 
     auto [index_base, status] = table_index_meta.GetIndexBase();
@@ -2002,8 +2001,6 @@
     return Status::OK();
 }
 
-=======
->>>>>>> 2875eb02
 Status NewTxn::GetFullTextIndexReader(const std::string &db_name, const std::string &table_name, std::shared_ptr<IndexReader> &index_reader) {
     std::shared_ptr<DBMeta> db_meta;
     std::shared_ptr<TableMeta> table_meta;
