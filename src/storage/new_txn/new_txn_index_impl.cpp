// Copyright(C) 2023 InfiniFlow, Inc. All rights reserved.
//
// Licensed under the Apache License, Version 2.0 (the "License");
// you may not use this file except in compliance with the License.
// You may obtain a copy of the License at
//
//     https://www.apache.org/licenses/LICENSE-2.0
//
// Unless required by applicable law or agreed to in writing, software
// distributed under the License is distributed on an "AS IS" BASIS,
// WITHOUT WARRANTIES OR CONDITIONS OF ANY KIND, either express or implied.
// See the License for the specific language governing permissions and
// limitations under the License.

module;

#include <cassert>

module infinity_core:new_txn_index.impl;

import :new_txn;
import :new_txn_manager;
import :kv_store;
import :chunk_index_meta;
import :segment_index_meta;
import :table_index_meeta;
import :catalog_meta;
import :db_meeta;
import :table_meeta;
import :segment_meta;
import :block_meta;
import :column_meta;
import :logger;
import :infinity_context;
import :buffer_manager;
import :infinity_exception;
import :buffer_obj;
import :mem_index;
import :wal_entry;
import :secondary_index_in_mem;
import :secondary_index_data;
import :default_values;
import :ivf_index_data_in_mem;
import :ivf_index_data;
import :memory_indexer;
import :index_full_text;
import :column_index_reader;
import :column_index_merger;
import :hnsw_handler;
import :bmp_handler;
import :index_hnsw;
import :index_bmp;
import :emvb_index_in_mem;
import :emvb_index;
import :meta_key;
import :data_access_state;
import :hnsw_util;
import :bmp_util;
import :defer_op;
import :base_txn_store;
import :kv_code;
import :buffer_handle;
import :bg_task;
import :mem_index_appender;
import :txn_context;
import :kv_utility;
import :dump_index_process;
import :persistence_manager;
import :persist_result_handler;
import embedding_info;

import std;
import third_party;

import statement_common;
import column_def;
import internal_types;
import create_index_info;

namespace infinity {

Status NewTxn::DumpMemIndex(const std::string &db_name, const std::string &table_name, const std::string &index_name) {
    this->SetTxnType(TransactionType::kDumpMemIndex);

    Status status;

    std::optional<DBMeeta> db_meta;
    std::optional<TableMeeta> table_meta;
    std::optional<TableIndexMeeta> table_index_meta;
    std::string table_key;
    std::string index_key;
    status = GetTableIndexMeta(db_name, table_name, index_name, db_meta, table_meta, table_index_meta, &table_key, &index_key);
    if (!status.ok()) {
        return status;
    }
    std::vector<SegmentID> *segment_ids_ptr = nullptr;
    std::tie(segment_ids_ptr, status) = table_index_meta->GetSegmentIndexIDs1();
    if (!status.ok()) {
        return status;
    }

    // Put the data into local txn store
    if (base_txn_store_ != nullptr) {
        return Status::UnexpectedError("txn store is not null");
    }
    base_txn_store_ = std::make_shared<DumpMemIndexTxnStore>();
    DumpMemIndexTxnStore *txn_store = static_cast<DumpMemIndexTxnStore *>(base_txn_store_.get());
    txn_store->db_name_ = db_name;
    txn_store->db_id_str_ = table_index_meta->table_meta().db_id_str();
    txn_store->table_name_ = table_name;
    txn_store->table_id_str_ = table_index_meta->table_meta().table_id_str();
    txn_store->index_name_ = index_name;
    txn_store->index_id_str_ = table_index_meta->index_id_str();
    txn_store->index_id_ = std::stoull(txn_store->index_id_str_);
    txn_store->segment_ids_ = *segment_ids_ptr;
    txn_store->table_key_ = table_key;

    for (SegmentID segment_id : *segment_ids_ptr) {
        SegmentIndexMeta segment_index_meta(segment_id, *table_index_meta);

        std::shared_ptr<MemIndex> mem_index = segment_index_meta.GetMemIndex();
        if (mem_index == nullptr || mem_index->IsDumping() || (mem_index->GetBaseMemIndex() == nullptr && mem_index->GetEMVBIndex() == nullptr)) {
            continue;
        }
        mem_index->SetIsDumping(true);

        ChunkID chunk_id = 0;
        std::tie(chunk_id, status) = segment_index_meta.GetAndSetNextChunkID();
        if (!status.ok()) {
            return status;
        }

        ChunkIndexMetaInfo chunk_index_meta_info;
        if (mem_index->GetBaseMemIndex() != nullptr) {
            chunk_index_meta_info = mem_index->GetBaseMemIndex()->GetChunkIndexMetaInfo();
        } else if (mem_index->GetEMVBIndex() != nullptr) {
            chunk_index_meta_info = mem_index->GetEMVBIndex()->GetChunkIndexMetaInfo();
        } else {
            return Status::UnexpectedError("Invalid mem index.");
        }
        ChunkIndexMeta chunk_index_meta(chunk_id, segment_index_meta);
        chunk_index_meta.SetChunkInfoNoPutKV(chunk_index_meta_info);
        std::vector<WalChunkIndexInfo> chunk_infos;
        chunk_infos.emplace_back(chunk_index_meta);

        txn_store->chunk_infos_in_segments_.emplace(segment_id, chunk_infos);
    }

    if (txn_store->chunk_infos_in_segments_.empty()) {
        base_txn_store_ = nullptr; // No mem index to dump.
    }

    return Status::OK();
}

Status NewTxn::DumpMemIndex(const std::string &db_name,
                            const std::string &table_name,
                            const std::string &index_name,
                            SegmentID segment_id,
                            RowID begin_row_id) {
    Status status;

    std::optional<DBMeeta> db_meta;
    std::optional<TableMeeta> table_meta;
    std::optional<TableIndexMeeta> table_index_meta;
    std::string table_key;
    std::string index_key;
    status = GetTableIndexMeta(db_name, table_name, index_name, db_meta, table_meta, table_index_meta, &table_key, &index_key);
    if (!status.ok()) {
        return status;
    }

    SegmentIndexMeta segment_index_meta(segment_id, *table_index_meta);
    std::shared_ptr<MemIndex> mem_index = segment_index_meta.GetMemIndex();

    // Return when there is no mem index to dump.
    if (mem_index == nullptr || mem_index->IsDumping() || (mem_index->GetBaseMemIndex() == nullptr && mem_index->GetEMVBIndex() == nullptr) ||
        (begin_row_id != RowID() && mem_index->GetBaseMemIndex() != nullptr && begin_row_id != mem_index->GetBaseMemIndex()->GetBeginRowID())) {
        LOG_WARN(fmt::format("NewTxn::DumpMemIndex skipped dumping MemIndex {}.{}.{}.{}.{} since it doesn't exist or it is dumped (is_dumping: {})",
                             db_name,
                             table_name,
                             index_name,
                             segment_id,
                             begin_row_id.ToUint64(),
                             mem_index->IsDumping()));
        return Status::OK();
    }
    mem_index->SetIsDumping(true);

    // Get chunk id of the chunk index to dump mem index to.
    ChunkID chunk_id = 0;
    std::tie(chunk_id, status) = segment_index_meta.GetAndSetNextChunkID();
    if (!status.ok()) {
        return status;
    }

    // Get chunk index info of the mem index and put it to chunk index meta.
    ChunkIndexMetaInfo chunk_index_meta_info;
    if (mem_index->GetBaseMemIndex() != nullptr) {
        chunk_index_meta_info = mem_index->GetBaseMemIndex()->GetChunkIndexMetaInfo();
    } else if (mem_index->GetEMVBIndex() != nullptr) {
        chunk_index_meta_info = mem_index->GetEMVBIndex()->GetChunkIndexMetaInfo();
    } else {
        return Status::UnexpectedError("Invalid mem index.");
    }
    ChunkIndexMeta chunk_index_meta(chunk_id, segment_index_meta);
    chunk_index_meta.SetChunkInfoNoPutKV(chunk_index_meta_info);
    std::vector<WalChunkIndexInfo> chunk_infos;
    chunk_infos.emplace_back(chunk_index_meta);

    // Put the data into local txn store
    if (base_txn_store_ == nullptr) {
        base_txn_store_ = std::make_shared<DumpMemIndexTxnStore>();
        DumpMemIndexTxnStore *txn_store = static_cast<DumpMemIndexTxnStore *>(base_txn_store_.get());
        txn_store->db_name_ = db_name;
        txn_store->db_id_str_ = segment_index_meta.table_index_meta().table_meta().db_id_str();
        txn_store->table_name_ = table_name;
        txn_store->table_id_str_ = segment_index_meta.table_index_meta().table_meta().table_id_str();
        txn_store->index_name_ = index_name;
        txn_store->index_id_str_ = segment_index_meta.table_index_meta().index_id_str();
        txn_store->index_id_ = std::stoull(txn_store->index_id_str_);
        txn_store->table_key_ = table_key;
        txn_store->segment_ids_ = {segment_id};
        txn_store->chunk_infos_in_segments_.emplace(segment_id, chunk_infos);
    } else {
        DumpMemIndexTxnStore *txn_store = static_cast<DumpMemIndexTxnStore *>(base_txn_store_.get());
        txn_store->segment_ids_.emplace_back(segment_id);
        txn_store->chunk_infos_in_segments_.emplace(segment_id, chunk_infos);
    }

    return Status::OK();
}

Status NewTxn::CommitBottomDumpMemIndex(WalCmdDumpIndexV2 *dump_index_cmd) {
    Status status;
    const std::string &db_name = dump_index_cmd->db_name_;
    const std::string &table_name = dump_index_cmd->table_name_;
    const std::string &index_name = dump_index_cmd->index_name_;
    const SegmentID &segment_id = dump_index_cmd->segment_id_;

    ChunkID chunk_id = dump_index_cmd->chunk_infos_[0].chunk_id_;

    std::optional<DBMeeta> db_meta;
    std::optional<TableMeeta> table_meta;
    std::optional<TableIndexMeeta> table_index_meta;
    std::string table_key;
    std::string index_key;
    status = GetTableIndexMeta(db_name, table_name, index_name, db_meta, table_meta, table_index_meta, &table_key, &index_key);
    SegmentIndexMeta segment_index_meta(segment_id, *table_index_meta);

    // Dump Mem Index
    status = this->DumpSegmentMemIndex(segment_index_meta, chunk_id);
    if (!status.ok()) {
        return status;
    }

    auto [index_base, status2] = table_index_meta->GetIndexBase();
    if (!status2.ok()) {
        return status2;
    }
    if (index_base->index_type_ == IndexType::kFullText) {
        table_index_meta->table_meta().InvalidateFtIndexCache();
    }

    PersistenceManager *pm = InfinityContext::instance().persistence_manager();
    if (pm != nullptr) {
        // When all data and index is write to disk, try to finalize the
        PersistResultHandler handler(pm);
        PersistWriteResult result = pm->CurrentObjFinalize();
        handler.HandleWriteResult(result);
    }

    return Status::OK();
}

Status NewTxn::OptimizeAllIndexes() {
    // TxnTimeStamp begin_ts = txn_context_ptr_->begin_ts_;
    CatalogMeta catalog_meta(this);
    std::vector<std::string> *db_id_strs_ptr = nullptr;
    std::vector<std::string> *db_names_ptr = nullptr;
    Status status = catalog_meta.GetDBIDs(db_id_strs_ptr, &db_names_ptr);
    if (!status.ok()) {
        return status;
    }
    for (size_t i = 0; i < db_id_strs_ptr->size(); ++i) {
        const std::string &db_id_str = (*db_id_strs_ptr)[i];
        const std::string &db_name = (*db_names_ptr)[i];

        DBMeeta db_meta(db_id_str, this);
        std::vector<std::string> *table_id_strs_ptr = nullptr;
        std::vector<std::string> *table_names_ptr = nullptr;
        status = db_meta.GetTableIDs(table_id_strs_ptr, &table_names_ptr);
        if (!status.ok()) {
            return status;
        }
        for (size_t i = 0; i < table_id_strs_ptr->size(); ++i) {
            // const std::string &table_id_str = (*table_id_strs_ptr)[i];
            const std::string &table_name = (*table_names_ptr)[i];

            status = this->OptimizeTableIndexes(db_name, table_name);
            if (!status.ok()) {
                return status;
            }
        }
    }

    return Status::OK();
}

Status NewTxn::OptimizeTableIndexes(const std::string &db_name, const std::string &table_name) {
    std::optional<DBMeeta> db_meta;
    std::optional<TableMeeta> table_meta;
    std::string table_key;
    Status status = GetTableMeta(db_name, table_name, db_meta, table_meta, &table_key);
    if (!status.ok()) {
        return status;
    }
    std::vector<std::string> *index_id_strs_ptr = nullptr;
    std::vector<std::string> *index_names_ptr = nullptr;
    status = table_meta->GetIndexIDs(index_id_strs_ptr, &index_names_ptr);
    if (!status.ok()) {
        return status;
    }

    for (size_t i = 0; i < index_id_strs_ptr->size(); ++i) {
        const std::string &index_id_str = (*index_id_strs_ptr)[i];
        const std::string &index_name = (*index_names_ptr)[i];
        TableIndexMeeta table_index_meta(index_id_str, *table_meta);

        std::vector<SegmentID> *segment_ids_ptr = nullptr;
        std::tie(segment_ids_ptr, status) = table_index_meta.GetSegmentIndexIDs1();
        if (!status.ok()) {
            return status;
        }
        for (SegmentID segment_id : *segment_ids_ptr) {
            SegmentIndexMeta segment_index_meta(segment_id, table_index_meta);
            status = this->OptimizeIndexInner(segment_index_meta, index_name, table_name, db_name, table_key);
            if (!status.ok()) {
                return status;
            }
        }
    }

    return Status::OK();
}

Status NewTxn::OptimizeIndex(const std::string &db_name, const std::string &table_name, const std::string &index_name, SegmentID segment_id) {
    this->SetTxnType(TransactionType::kOptimizeIndex);

    Status status = Status::OK();

    std::optional<DBMeeta> db_meta;
    std::optional<TableMeeta> table_meta_opt;
    std::optional<TableIndexMeeta> table_index_meta_opt;
    std::string table_key;
    std::string index_key;
    status = GetTableIndexMeta(db_name, table_name, index_name, db_meta, table_meta_opt, table_index_meta_opt, &table_key, &index_key);
    if (!status.ok()) {
        return status;
    }

    SegmentIndexMeta segment_index_meta(segment_id, *table_index_meta_opt);

    return OptimizeIndexInner(segment_index_meta, index_name, table_name, db_name, table_key);
}

Status NewTxn::OptimizeIndexInner(SegmentIndexMeta &segment_index_meta,
                                  const std::string &index_name,
                                  const std::string &table_name,
                                  const std::string &db_name,
                                  const std::string &table_key) {
    TableIndexMeeta &table_index_meta = segment_index_meta.table_index_meta();
    TableMeeta &table_meta = table_index_meta.table_meta();
    SegmentID segment_id = segment_index_meta.segment_id();

    auto [old_chunk_ids_ptr, status] = segment_index_meta.GetChunkIDs1();
    if (!status.ok()) {
        return status;
    }
    if (old_chunk_ids_ptr->size() <= 1) {
        return Status::OK();
    }
    RowID base_rowid;
    u32 row_cnt = 0;
    std::vector<size_t> row_cnts;

    std::string base_name;

    auto [index_base, index_status] = table_index_meta.GetIndexBase();
    if (!index_status.ok()) {
        return index_status;
    }
    if (index_base->index_type_ == IndexType::kFullText) {
        status = this->OptimizeFtIndex(index_base, segment_index_meta, base_rowid, row_cnt, base_name);
        if (!status.ok()) {
            return status;
        }
    } else {
        base_rowid = RowID(segment_id, 0);
        RowID last_rowid = base_rowid;
        ChunkIndexMetaInfo *chunk_info_ptr = nullptr;
        for (ChunkID old_chunk_id : *old_chunk_ids_ptr) {
            ChunkIndexMeta old_chunk_meta(old_chunk_id, segment_index_meta);
            {
                status = old_chunk_meta.GetChunkInfo(chunk_info_ptr);
                if (!status.ok()) {
                    return status;
                }
            }
            if (last_rowid != chunk_info_ptr->base_row_id_) {
                UnrecoverableError("OptimizeIndex: base_row_id is not continuous");
            }
            last_rowid.segment_offset_ += chunk_info_ptr->row_cnt_;
            row_cnt += chunk_info_ptr->row_cnt_;
            row_cnts.push_back(chunk_info_ptr->row_cnt_);
        }
    }
    std::vector<ChunkID> deprecate_ids = *old_chunk_ids_ptr;
    ChunkID chunk_id = 0;
    std::tie(chunk_id, status) = segment_index_meta.GetAndSetNextChunkID();
    if (!status.ok()) {
        return status;
    }

    std::optional<ChunkIndexMeta> chunk_index_meta;
    BufferObj *buffer_obj = nullptr;
    {
        status =
            NewCatalog::AddNewChunkIndex1(segment_index_meta, this, chunk_id, base_rowid, row_cnt, base_name, 0 /*index_size*/, chunk_index_meta);
        if (!status.ok()) {
            return status;
        }
        status = chunk_index_meta->GetIndexBuffer(buffer_obj);
        if (!status.ok()) {
            return status;
        }
    }

    switch (index_base->index_type_) {
        case IndexType::kSecondary: {
            std::vector<std::pair<u32, BufferObj *>> old_buffers;
            for (size_t i = 0; i < deprecate_ids.size(); ++i) {
                ChunkID old_chunk_id = deprecate_ids[i];
                ChunkIndexMeta old_chunk_meta(old_chunk_id, segment_index_meta);

                BufferObj *buffer_obj = nullptr;
                {
                    // Status status = NewCatalog::GetChunkIndex(old_chunk_meta, buffer_obj);
                    status = old_chunk_meta.GetIndexBuffer(buffer_obj);
                    if (!status.ok()) {
                        return status;
                    }
                }
                old_buffers.emplace_back(row_cnts[i], buffer_obj);
            }

            BufferHandle buffer_handle = buffer_obj->Load();
            auto *data_ptr = static_cast<SecondaryIndexData *>(buffer_handle.GetDataMut());
            data_ptr->InsertMergeData(old_buffers);
            break;
        }
        case IndexType::kFullText: {
            // Skip here. merge finished in `OptimizeFtIndex`
            break;
        }
        case IndexType::kIVF: {
            SegmentMeta segment_meta(segment_id, table_meta);
            std::shared_ptr<ColumnDef> column_def;
            {
                auto [col_def, status] = table_index_meta.GetColumnDef();
                if (!status.ok()) {
                    return status;
                }
                column_def = std::move(col_def);
            }

            BufferHandle buffer_handle = buffer_obj->Load();
            auto *data_ptr = static_cast<IVFIndexInChunk *>(buffer_handle.GetDataMut());
            data_ptr->BuildIVFIndex(segment_meta, row_cnt, column_def);
            break;
        }
        case IndexType::kHnsw:
        case IndexType::kBMP: {
            SegmentMeta segment_meta(segment_id, table_meta);
            std::shared_ptr<ColumnDef> column_def;
            {
                auto [col_def, status] = table_index_meta.GetColumnDef();
                if (!status.ok()) {
                    return status;
                }
                column_def = std::move(col_def);
            }
            status = OptimizeVecIndex(index_base, column_def, segment_meta, base_rowid, row_cnt, buffer_obj);
            if (!status.ok()) {
                return status;
            }
            break;
        }
        case IndexType::kEMVB: {
            SegmentMeta segment_meta(segment_id, table_meta);
            std::shared_ptr<ColumnDef> column_def;
            {
                auto [col_def, status] = table_index_meta.GetColumnDef();
                if (!status.ok()) {
                    return status;
                }
                column_def = std::move(col_def);
            }

            BufferHandle buffer_handle = buffer_obj->Load();
            auto *data_ptr = static_cast<EMVBIndex *>(buffer_handle.GetDataMut());
            data_ptr->BuildEMVBIndex(base_rowid, row_cnt, segment_meta, column_def);
            break;
        }
        default: {
            UnrecoverableError("Not implemented yet");
        }
    }
    {
        // To delete deprecated chunk ids
        status = segment_index_meta.RemoveChunkIDs(deprecate_ids);
        if (!status.ok()) {
            return status;
        }
    }

    buffer_obj->Save();
    if (index_base->index_type_ == IndexType::kHnsw || index_base->index_type_ == IndexType::kBMP) {
        if (buffer_obj->type() != BufferType::kMmap) {
            buffer_obj->ToMmap();
        }
    }

    std::vector<WalChunkIndexInfo> chunk_infos;
    chunk_infos.emplace_back(*chunk_index_meta);

    // Put the data into local txn store
    if (base_txn_store_ == nullptr) {
        base_txn_store_ = std::make_shared<OptimizeIndexTxnStore>();
    }

    OptimizeIndexTxnStore *optimize_index_txn_store = static_cast<OptimizeIndexTxnStore *>(base_txn_store_.get());
    if (std::find(optimize_index_txn_store->db_names_.begin(), optimize_index_txn_store->db_names_.end(), db_name) ==
        optimize_index_txn_store->db_names_.end()) {
        optimize_index_txn_store->db_names_.emplace_back(db_name);
    }
    if (std::find(optimize_index_txn_store->table_names_in_db_[db_name].begin(),
                  optimize_index_txn_store->table_names_in_db_[db_name].end(),
                  table_name) == optimize_index_txn_store->table_names_in_db_[db_name].end()) {
        optimize_index_txn_store->table_names_in_db_[db_name].emplace_back(table_name);
    }

    optimize_index_txn_store->entries_.emplace_back(db_name,
                                                    table_meta.db_id_str(),
                                                    std::stoull(table_meta.db_id_str()),
                                                    table_name,
                                                    table_meta.table_id_str(),
                                                    std::stoull(table_meta.table_id_str()),
                                                    table_key,
                                                    index_name,
                                                    table_index_meta.index_id_str(),
                                                    std::stoull(table_index_meta.index_id_str()),
                                                    segment_id,
                                                    std::move(chunk_infos),
                                                    std::move(deprecate_ids));

    return Status::OK();
}

Status NewTxn::OptimizeIndexByParams(const std::string &db_name,
                                     const std::string &table_name,
                                     const std::string &index_name,
                                     std::vector<std::unique_ptr<InitParameter>> raw_params) {
    Status status = Status::OK();

    std::optional<DBMeeta> db_meta;
    std::optional<TableMeeta> table_meta_opt;
    std::optional<TableIndexMeeta> table_index_meta_opt;
    std::string table_key;
    std::string index_key;
    status = GetTableIndexMeta(db_name, table_name, index_name, db_meta, table_meta_opt, table_index_meta_opt, &table_key, &index_key);
    if (!status.ok()) {
        return status;
    }
    TableIndexMeeta &table_index_meta = *table_index_meta_opt;

    auto [index_base, index_status] = table_index_meta.GetIndexBase();
    if (!index_status.ok()) {
        return index_status;
    }

    bool opt = false;
    std::shared_ptr<IndexBase> new_index_base;
    switch (index_base->index_type_) {
        case IndexType::kBMP: {
            opt = true;
            break;
        }
        case IndexType::kHnsw: {
            auto params = HnswUtil::ParseOptimizeOptions(raw_params);
            if (!params) {
                break;
            }
            opt = true;
            if (params->compress_to_lvq) {
                auto *hnsw_index = static_cast<IndexHnsw *>(index_base.get());
                if (hnsw_index->encode_type_ != HnswEncodeType::kPlain) {
                    LOG_WARN("Not implemented");
                    break;
                }
                auto new_index_hnsw = std::make_shared<IndexHnsw>(*hnsw_index);
                // IndexHnsw old_index_hnsw = *hnsw_index;
                new_index_hnsw->encode_type_ = HnswEncodeType::kLVQ;
                if (new_index_hnsw->build_type_ == HnswBuildType::kLSG) {
                    new_index_hnsw->build_type_ = HnswBuildType::kPlain;
                }
                new_index_base = std::move(new_index_hnsw);
            }
            break;
        }
        default: {
        }
    }
    if (!opt) {
        return Status::OK();
    }
    std::vector<SegmentID> *segment_ids_ptr = nullptr;
    std::tie(segment_ids_ptr, status) = table_index_meta.GetSegmentIndexIDs1();
    if (!status.ok()) {
        return status;
    }

    for (SegmentID segment_id : *segment_ids_ptr) {
        SegmentIndexMeta segment_index_meta(segment_id, table_index_meta);
        Status status = OptimizeSegmentIndexByParams(segment_index_meta, raw_params);
        if (!status.ok()) {
            return status;
        }
    }

    if (new_index_base) {
        Status status = table_index_meta.SetIndexBase(new_index_base);
        if (!status.ok()) {
            return status;
        }
    }

    std::shared_ptr<WalCmd> wal_command = std::make_shared<WalCmdOptimizeV2>(db_name,
                                                                             db_meta->db_id_str(),
                                                                             table_name,
                                                                             table_meta_opt->table_id_str(),
                                                                             index_name,
                                                                             table_index_meta_opt->index_id_str(),
                                                                             std::move(raw_params));
    wal_entry_->cmds_.push_back(wal_command);
    txn_context_ptr_->AddOperation(std::make_shared<std::string>(wal_command->ToString()));

    PersistenceManager *pm = InfinityContext::instance().persistence_manager();
    if (pm != nullptr) {
        // When all data and index is write to disk, try to finalize the
        PersistResultHandler handler(pm);
        PersistWriteResult result = pm->CurrentObjFinalize();
        handler.HandleWriteResult(result);
    }

    return Status::OK();
}

Status NewTxn::ListIndex(const std::string &db_name, const std::string &table_name, std::vector<std::string> &index_names) {
    std::optional<DBMeeta> db_meta;
    std::optional<TableMeeta> table_meta;
    Status status = GetTableMeta(db_name, table_name, db_meta, table_meta);
    if (!status.ok()) {
        return status;
    }
    std::vector<std::string> *index_id_strs_ptr = nullptr;
    std::vector<std::string> *index_names_ptr = nullptr;
    status = table_meta->GetIndexIDs(index_id_strs_ptr, &index_names_ptr);
    if (!status.ok()) {
        return status;
    }
    index_names = *index_names_ptr;
    return Status::OK();
}

Status NewTxn::AppendIndex(TableIndexMeeta &table_index_meta, const std::pair<RowID, u64> &append_range) {
    auto [index_base, index_status] = table_index_meta.GetIndexBase();
    if (!index_status.ok()) {
        return index_status;
    }
    size_t column_idx = 0;
    {
        auto [column_def, status] = table_index_meta.table_meta().GetColumnDefByColumnName(index_base->column_name(), &column_idx);
        if (!status.ok()) {
            return status;
        }
    }
    std::optional<SegmentMeta> segment_meta;
    std::optional<SegmentIndexMeta> segment_index_meta;
    std::optional<BlockMeta> block_meta;
    std::optional<ColumnMeta> column_meta;
    BlockOffset cur_offset = 0;
    BlockOffset cur_row_cnt = 0;

    auto append_in_column = [&]() {
        ColumnVector col;
        {
            Status status = NewCatalog::GetColumnVector(*column_meta, cur_offset + cur_row_cnt, ColumnVectorMode::kReadOnly, col);
            if (!status.ok()) {
                return status;
            }
        }
        BlockID block_id = block_meta->block_id();
        {
            Status status = this->AppendMemIndex(*segment_index_meta, block_id, col, cur_offset, cur_row_cnt);
            if (!status.ok()) {
                return status;
            }
        }
        return Status::OK();
    };

    SegmentID segment_id = append_range.first.segment_id_;
    BlockID block_id = append_range.first.segment_offset_ >> BLOCK_OFFSET_SHIFT;
    cur_offset = append_range.first.segment_offset_ & BLOCK_OFFSET_MASK;
    cur_row_cnt = append_range.second;
    if (!segment_meta || segment_meta->segment_id() != segment_id) {
        segment_meta.emplace(segment_id, table_index_meta.table_meta());
        if (!table_index_meta.HasSegmentIndexID(segment_id) && append_range.first.segment_offset_ == 0) {
            Status status = NewCatalog::AddNewSegmentIndex1(table_index_meta, this, segment_id, segment_index_meta);
            if (!status.ok()) {
                return status;
            }
        } else {
            segment_index_meta.emplace(segment_id, table_index_meta);
        }
    }
    if (!block_meta || block_meta->block_id() != block_id) {
        block_meta.emplace(block_id, segment_meta.value());
        column_meta.emplace(column_idx, block_meta.value());
    }
    Status status = append_in_column();
    if (!status.ok()) {
        return status;
    }

    return Status::OK();
}

Status
NewTxn::AppendMemIndex(SegmentIndexMeta &segment_index_meta, BlockID block_id, const ColumnVector &col, BlockOffset offset, BlockOffset row_cnt) {
    SegmentOffset block_offset = block_id * DEFAULT_BLOCK_CAPACITY;
    RowID base_row_id = RowID(segment_index_meta.segment_id(), block_offset + offset);

    TxnTimeStamp begin_ts = txn_context_ptr_->begin_ts_;
    auto [index_base, index_status] = segment_index_meta.table_index_meta().GetIndexBase();
    if (!index_status.ok()) {
        return index_status;
    }
    std::shared_ptr<MemIndex> mem_index = segment_index_meta.GetMemIndex();
    bool is_null = mem_index->IsNull();
    switch (index_base->index_type_) {
        case IndexType::kSecondary: {
            std::shared_ptr<SecondaryIndexInMem> memory_secondary_index;
            if (is_null) {
                auto [column_def, status] = segment_index_meta.table_index_meta().GetColumnDef();
                if (!status.ok()) {
                    return status;
                }
                memory_secondary_index = SecondaryIndexInMem::NewSecondaryIndexInMem(column_def, base_row_id);

                mem_index->SetSecondaryIndex(memory_secondary_index);
            } else {
                memory_secondary_index = mem_index->GetSecondaryIndex();
            }
            memory_secondary_index->InsertBlockData(block_offset, col, offset, row_cnt);
            break;
        }
        case IndexType::kFullText: {
            const auto *index_fulltext = static_cast<const IndexFullText *>(index_base.get());
            std::shared_ptr<MemoryIndexer> memory_indexer;
            bool need_to_update_ft_segment_ts = false;
            if (is_null) {
                auto [column_def, status] = segment_index_meta.table_index_meta().GetColumnDef();
                if (!status.ok()) {
                    return status;
                }

                std::shared_ptr<std::string> index_dir = segment_index_meta.GetSegmentIndexDir();
                std::string base_name = fmt::format("ft_{:016x}", base_row_id.ToUint64());
                std::string full_path = fmt::format("{}/{}", InfinityContext::instance().config()->DataDir(), *index_dir);
                memory_indexer = std::make_unique<MemoryIndexer>(full_path, base_name, base_row_id, index_fulltext->flag_, index_fulltext->analyzer_);
                need_to_update_ft_segment_ts = true;
                mem_index->SetFulltextIndex(memory_indexer);
            } else {
                memory_indexer = mem_index->GetFulltextIndex();
                LOG_TRACE(fmt::format("AppendMemIndex: memory_indexer_ is not null, base_row_id: {}, doc_count: {}",
                                      base_row_id.ToUint64(),
                                      memory_indexer->GetDocCount()));
                RowID exp_begin_row_id = memory_indexer->GetBeginRowID() + memory_indexer->GetDocCount();
                assert(base_row_id >= exp_begin_row_id);
                if (base_row_id > exp_begin_row_id) {
                    LOG_WARN(fmt::format("Begin row id: {}, expect begin row id: {}, insert gap: {}",
                                         base_row_id.ToUint64(),
                                         exp_begin_row_id.ToUint64(),
                                         base_row_id - exp_begin_row_id));
                    memory_indexer->InsertGap(base_row_id - exp_begin_row_id);
                }
            }

            auto col_ptr = std::make_shared<ColumnVector>(std::move(col));
            if (index_fulltext->IsRealtime()) {
                std::unique_ptr<std::binary_semaphore> sema = memory_indexer->AsyncInsert(col_ptr, offset, row_cnt);
                this->AddSemaphore(std::move(sema));
            } else {
                // mem_index->GetFulltextIndex()->Insert(col_ptr, offset, row_cnt, false);
                std::shared_ptr<AppendMemIndexTask> append_mem_index_task = std::make_shared<AppendMemIndexTask>(mem_index, col_ptr, offset, row_cnt);
                memory_indexer->AsyncInsertTop(append_mem_index_task.get());
                auto *mem_index_appender = InfinityContext::instance().storage()->mem_index_appender();
                mem_index_appender->Submit(append_mem_index_task);
            }
            if (need_to_update_ft_segment_ts) {
                // To avoid deadlock of mem index mutex and table index reader cache mutex, update the ts here.
                // query will lock table index reader cache mutex first, then mem index mutex.
                // append will lock mem index mutex first, then table index reader cache mutex.
                segment_index_meta.table_index_meta().table_meta().InvalidateFtIndexCache();
            }
            break;
        }
        case IndexType::kIVF: {
            std::shared_ptr<IVFIndexInMem> memory_ivf_index;
            if (is_null) {
                auto [column_def, status] = segment_index_meta.table_index_meta().GetColumnDef();
                if (!status.ok()) {
                    return status;
                }
                memory_ivf_index = IVFIndexInMem::NewIVFIndexInMem(column_def.get(), index_base.get(), base_row_id);
                mem_index->SetIVFIndex(memory_ivf_index);

            } else {
                memory_ivf_index = mem_index->GetIVFIndex();
            }
            memory_ivf_index->InsertBlockData(block_offset, col, offset, row_cnt);
            break;
        }
        case IndexType::kHnsw: {
            std::shared_ptr<HnswIndexInMem> memory_hnsw_index;
            if (is_null) {
                auto [column_def, status] = segment_index_meta.table_index_meta().GetColumnDef();
                if (!status.ok()) {
                    return status;
                }
                memory_hnsw_index = HnswIndexInMem::Make(base_row_id, index_base.get(), column_def, true /*trace*/);
                mem_index->SetHnswIndex(memory_hnsw_index);
            } else {
                memory_hnsw_index = mem_index->GetHnswIndex();
            }
            memory_hnsw_index->InsertVecs(block_offset, col, offset, row_cnt);
            break;
        }
        case IndexType::kBMP: {
            std::shared_ptr<BMPIndexInMem> memory_bmp_index;
            if (is_null) {
                auto [column_def, status] = segment_index_meta.table_index_meta().GetColumnDef();
                if (!status.ok()) {
                    return status;
                }
                memory_bmp_index = std::make_shared<BMPIndexInMem>(base_row_id, index_base.get(), column_def.get());
                mem_index->SetBMPIndex(memory_bmp_index);
            } else {
                memory_bmp_index = mem_index->GetBMPIndex();
            }
            memory_bmp_index->AddDocs(block_offset, col, offset, row_cnt);
            break;
        }
        case IndexType::kEMVB: {
            std::shared_ptr<EMVBIndexInMem> memory_emvb_index;
            if (is_null) {
                auto [column_def, status] = segment_index_meta.table_index_meta().GetColumnDef();
                if (!status.ok()) {
                    return status;
                }
                memory_emvb_index = EMVBIndexInMem::NewEMVBIndexInMem(index_base, column_def, base_row_id);
                TableMeeta &table_meta = segment_index_meta.table_index_meta().table_meta();
                memory_emvb_index->SetSegmentID(table_meta.db_id_str(), table_meta.table_id_str(), segment_index_meta.segment_id());
                mem_index->SetEMVBIndex(memory_emvb_index);
            } else {
                memory_emvb_index = mem_index->GetEMVBIndex();
            }
            memory_emvb_index->Insert(col, offset, row_cnt, segment_index_meta.kv_instance(), begin_ts);
            break;
        }
        default: {
            UnrecoverableError("Not implemented yet");
        }
    }

    // Trigger dump if necessary
    if (!this->IsReplay()) {
        size_t row_count = mem_index->GetRowCount();
        size_t row_quota = InfinityContext::instance().config()->MemIndexCapacity();
        if (row_count >= row_quota) {
            TableMeeta &table_meta = segment_index_meta.table_index_meta().table_meta();
            auto [db_name, table_name] = table_meta.GetDBTableName();
            auto [index_base, _] = segment_index_meta.table_index_meta().GetIndexBase();
            std::string index_name = *index_base->index_name_;
            SegmentID segment_id = segment_index_meta.segment_id();
            RowID begin_row_id = mem_index->GetBeginRowID();
            std::shared_ptr<DumpMemIndexTask> dump_task =
                std::make_shared<DumpMemIndexTask>(db_name, table_name, index_name, segment_id, begin_row_id);
            DumpIndexProcessor *dump_index_processor = InfinityContext::instance().storage()->dump_index_processor();
            LOG_INFO(fmt::format("MemIndex row count {} exceeds quota {}.  Submit dump task: {}", row_count, row_quota, dump_task->ToString()));
            dump_index_processor->Submit(std::move(dump_task));
        }
    }

    return Status::OK();
}

Status NewTxn::PopulateIndex(const std::string &db_name,
                             const std::string &table_name,
                             const std::string &index_name,
                             const std::string &table_key,
                             TableIndexMeeta &table_index_meta,
                             SegmentMeta &segment_meta,
                             size_t segment_row_cnt,
                             DumpIndexCause dump_index_cause,
                             WalCmdCreateIndexV2 *create_index_cmd_ptr) {
    // PopulateIndex is used in create index / import and compact
    std::optional<SegmentIndexMeta> segment_index_meta;
    {
        auto status = NewCatalog::AddNewSegmentIndex1(table_index_meta, this, segment_meta.segment_id(), segment_index_meta);
        if (!status.ok()) {
            return status;
        }
    }
    auto [index_base, index_status] = table_index_meta.GetIndexBase();
    if (!index_status.ok()) {
        return index_status;
    }
    std::shared_ptr<ColumnDef> column_def;
    ColumnID column_id = 0;
    {
        auto [column_def_, status] = table_index_meta.table_meta().GetColumnDefByColumnName(index_base->column_name());
        if (!status.ok()) {
            return status;
        }
        column_def = column_def_;
        column_id = column_def->id();
    }
    std::vector<ChunkID> old_chunk_ids;
    {
        auto [old_chunk_ids_ptr, status] = segment_index_meta->GetChunkIDs1();
        if (!status.ok()) {
            return status;
        }
        old_chunk_ids = *old_chunk_ids_ptr;
    }
    ChunkID new_chunk_id = 0;
    if (index_base->index_type_ == IndexType::kIVF) {
        Status status = this->PopulateIvfIndexInner(index_base, *segment_index_meta, segment_meta, column_def, new_chunk_id);
        if (!status.ok()) {
            return status;
        }
    } else if (index_base->index_type_ == IndexType::kEMVB) {
        Status status = this->PopulateEmvbIndexInner(index_base, *segment_index_meta, segment_meta, column_def, new_chunk_id);
        if (!status.ok()) {
            return status;
        }
    } else {
        switch (index_base->index_type_) {
            case IndexType::kSecondary:
            case IndexType::kHnsw:
            case IndexType::kBMP: {
                Status status = this->PopulateIndexToMem(*segment_index_meta, segment_meta, column_id, segment_row_cnt);
                if (!status.ok()) {
                    return status;
                }
                break;
            }
            case IndexType::kFullText: {
                Status status = this->PopulateFtIndexInner(index_base, *segment_index_meta, segment_meta, column_id, segment_row_cnt);
                if (!status.ok()) {
                    return status;
                }
                break;
            }
            case IndexType::kDiskAnn: { // TODO
                LOG_WARN("Not implemented yet");
                return Status::OK();
            }
            default: {
                UnrecoverableError("Invalid index type");
                return Status::OK();
            }
        }
        {
            Status status;
            std::tie(new_chunk_id, status) = segment_index_meta->GetAndSetNextChunkID();
            if (!status.ok()) {
                return status;
            }

            status = DumpSegmentMemIndex(*segment_index_meta, new_chunk_id);
            if (!status.ok()) {
                return status;
            }
            if (new_chunk_id == static_cast<ChunkID>(-1) && segment_row_cnt > 0) {
                UnrecoverableError(fmt::format("Failed to dump {} rows", segment_row_cnt));
            }
        }
    }

    ChunkIndexMeta chunk_index_meta(new_chunk_id, *segment_index_meta);
    std::vector<WalChunkIndexInfo> chunk_infos;
    chunk_infos.emplace_back(chunk_index_meta);

    // Put the index info local txn store
    switch (dump_index_cause) {
        case DumpIndexCause::kCompact: {
            CompactTxnStore *compact_txn_store = static_cast<CompactTxnStore *>(base_txn_store_.get());
            compact_txn_store->chunk_infos_in_segments_.emplace(segment_meta.segment_id(), chunk_infos);
            compact_txn_store->deprecate_ids_in_segments_.emplace(segment_meta.segment_id(), old_chunk_ids);
            break;
        }
        case DumpIndexCause::kImport: {
            ImportTxnStore *import_txn_store = static_cast<ImportTxnStore *>(base_txn_store_.get());
            import_txn_store->chunk_infos_in_segments_.emplace(segment_meta.segment_id(), chunk_infos);
            import_txn_store->deprecate_ids_in_segments_.emplace(segment_meta.segment_id(), old_chunk_ids);
        }
        default: {
        }
    }

    if (create_index_cmd_ptr) {
        WalCmdCreateIndexV2 &create_index_cmd = *create_index_cmd_ptr;
        create_index_cmd.segment_index_infos_.emplace_back(segment_meta.segment_id(), std::move(chunk_infos));
    }

    return Status::OK();
}

Status NewTxn::ReplayDumpIndex(WalCmdDumpIndexV2 *dump_index_cmd) {
    Status status;
    std::optional<DBMeeta> db_meta;
    std::optional<TableMeeta> table_meta;
    std::optional<TableIndexMeeta> table_index_meta;
    std::string table_key;
    std::string index_key;
    status = GetTableIndexMeta(dump_index_cmd->db_name_,
                               dump_index_cmd->table_name_,
                               dump_index_cmd->index_name_,
                               db_meta,
                               table_meta,
                               table_index_meta,
                               &table_key,
                               &index_key);
    if (!status.ok()) {
        return status;
    }

    SegmentID segment_id = dump_index_cmd->segment_id_;
    std::optional<SegmentIndexMeta> segment_index_meta_opt;
    {
        auto [segment_ids_ptr, status] = table_index_meta->GetSegmentIndexIDs1();
        if (!status.ok()) {
            return status;
        }
        auto iter = std::find(segment_ids_ptr->begin(), segment_ids_ptr->end(), segment_id);
        if (iter == segment_ids_ptr->end()) {
            status = NewCatalog::AddNewSegmentIndex1(*table_index_meta, this, segment_id, segment_index_meta_opt);
            if (!status.ok()) {
                return status;
            }
        } else {
            segment_index_meta_opt.emplace(segment_id, *table_index_meta);
        }
    }
    SegmentIndexMeta &segment_index_meta = *segment_index_meta_opt;

    std::vector<ChunkID> chunk_ids_to_delete;
    std::vector<ChunkID> *chunk_ids_ptr = nullptr;
    {
        std::unordered_set<ChunkID> deprecate_chunk_ids(dump_index_cmd->deprecate_ids_.begin(), dump_index_cmd->deprecate_ids_.end());
        std::tie(chunk_ids_ptr, status) = segment_index_meta.GetChunkIDs1();
        if (!status.ok()) {
            return status;
        }
        for (ChunkID chunk_id : *chunk_ids_ptr) {
            if (deprecate_chunk_ids.contains(chunk_id)) {
                chunk_ids_to_delete.push_back(chunk_id);
            }
        }
    }

    // Remove old ones;
    status = segment_index_meta.RemoveChunkIDs(chunk_ids_to_delete);
    if (!status.ok()) {
        return status;
    }

    bool dump_success = true;
    for (const WalChunkIndexInfo &chunk_info : dump_index_cmd->chunk_infos_) {
        ChunkID chunk_id = chunk_info.chunk_id_;
        if (std::find(chunk_ids_ptr->begin(), chunk_ids_ptr->end(), chunk_id) == chunk_ids_ptr->end()) {

            std::string drop_ts{};
            kv_instance_->Get(
                KeyEncode::DropChunkIndexKey(dump_index_cmd->db_id_, dump_index_cmd->table_id_, dump_index_cmd->index_id_, segment_id, chunk_id),
                drop_ts);

            if (drop_ts.empty()) {
                dump_success = false;
                break;
            }
        }
    }

    if (dump_success) {
        for (const WalChunkIndexInfo &chunk_info : dump_index_cmd->chunk_infos_) {
            status = NewCatalog::LoadFlushedChunkIndex1(segment_index_meta, chunk_info, this);
            if (!status.ok()) {
                return status;
            }
        }

        std::shared_ptr<MemIndex> mem_index = segment_index_meta.PopMemIndex();
        if (mem_index != nullptr) {
            mem_index->ClearMemIndex();
        }
    } else {
        u32 dump_row_count = 0;
        for (const WalChunkIndexInfo &chunk_info : dump_index_cmd->chunk_infos_) {
            dump_row_count += chunk_info.row_count_;
        }

        size_t mem_index_row_count = 0;
        bool valid_mem_index = false;
        if (segment_index_meta.HasMemIndex()) {
            std::shared_ptr<MemIndex> mem_index = segment_index_meta.GetMemIndex();
            mem_index_row_count = mem_index->GetRowCount();

            if (mem_index_row_count == dump_row_count) {
                valid_mem_index = true;
            } else {
                LOG_DEBUG(fmt::format("Dump row count {} is not equal to row count in mem index {}, clear the mem index",
                                      mem_index_row_count,
                                      dump_row_count));
                mem_index->ClearMemIndex();
            }
        }

        if (!valid_mem_index) {
            std::vector<std::pair<RowID, u64>> append_ranges;
            SegmentMeta segment_meta(segment_id, *table_meta);
            status = CountMemIndexGapInSegment(segment_index_meta, segment_meta, append_ranges);
            if (!status.ok()) {
                return status;
            }

            u32 append_ranges_row_count = 0;
            for (const auto &range : append_ranges) {
                append_ranges_row_count += range.second;
            }

            if (dump_row_count > append_ranges_row_count) {
                UnrecoverableError(
                    fmt::format("Dump row count {} is bigger than row count of append ranges {}", dump_row_count, append_ranges_row_count));
            }

            for (const auto &range : append_ranges) {
                status = this->AppendIndex(*table_index_meta, range);
                if (!status.ok()) {
                    return status;
                }
            }
        }
        CommitBottomDumpMemIndex(dump_index_cmd);
    }

    ChunkID next_chunk_id = 0;
    status = segment_index_meta.GetNextChunkID(next_chunk_id);
    if (!status.ok() && status.code_ != ErrorCode::kNotFound) {
        return status;
    }

    ChunkID max_chunk_id = 0;
    for (const WalChunkIndexInfo &chunk_info : dump_index_cmd->chunk_infos_) {
        if (chunk_info.chunk_id_ > max_chunk_id) {
            max_chunk_id = chunk_info.chunk_id_;
        }

        if (next_chunk_id <= max_chunk_id) {
            status = segment_index_meta.SetNextChunkID(max_chunk_id + 1);
            if (!status.ok()) {
                return status;
            }
        }
    }

    return Status::OK();
}

Status NewTxn::ReplayDumpIndex(WalCmdDumpIndexV2 *dump_cmd, TxnTimeStamp commit_ts, i64 txn_id) { return Status::OK(); }

<<<<<<< HEAD
Status NewTxn::InitSegmentIndex(SegmentIndexMeta &segment_index_meta, SegmentMeta &segment_meta) {
    Status status;
    SharedPtr<MemIndex> mem_index = segment_index_meta.GetMemIndex();
    SharedPtr<IndexBase> index_base;
    std::tie(index_base, status) = segment_index_meta.table_index_meta().GetIndexBase();
    if (!status.ok()) {
        return status;
    }

    if (index_base->index_type_ == IndexType::kHnsw) {
        const auto *index_hnsw = static_cast<const IndexHnsw *>(index_base.get());
        if (index_hnsw->build_type_ == HnswBuildType::kLSG) {
            SizeT segment_row_cnt = 0;
            std::tie(segment_row_cnt, status) = segment_meta.GetRowCnt1();
            if (!status.ok()) {
                return status;
            }
            SharedPtr<ColumnDef> column_def;
            std::tie(column_def, status) = segment_index_meta.table_index_meta().GetColumnDef();
            if (!status.ok()) {
                return status;
            }
            ColumnID column_id = column_def->id();
            Vector<BlockID> *block_ids_ptr = nullptr;
            std::tie(block_ids_ptr, status) = segment_meta.GetBlockIDs1();
            SizeT block_capacity = DEFAULT_BLOCK_CAPACITY;

            // Get random vector for sampling
            {
                float sample_radio = index_hnsw->lsg_config_->sample_ratio_;
                SizeT max_sample_num = segment_row_cnt * sample_radio;
                if (max_sample_num <= 0) {
                    return Status::OK();
                }
                for (BlockID block_id : *block_ids_ptr) {
                    if (max_sample_num <= 0) {
                        break;
                    }
                    SizeT row_cnt =
                        block_id == block_ids_ptr->back() ? segment_row_cnt - block_capacity * (block_ids_ptr->size() - 1) : block_capacity;
                    BlockMeta block_meta(block_id, segment_meta);
                    ColumnMeta column_meta(column_id, block_meta);
                    ColumnVector col;
                    status = NewCatalog::GetColumnVector(column_meta, row_cnt, ColumnVectorMode::kReadOnly, col);
                    if (!status.ok()) {
                        return status;
                    }
                    BlockOffset offset = 0;
                    SegmentOffset block_offset = block_id * DEFAULT_BLOCK_CAPACITY;
                    RowID base_row_id = RowID(segment_index_meta.segment_id(), block_offset + offset);

                    // Make memory index
                    SharedPtr<HnswIndexInMem> memory_hnsw_index;
                    if (mem_index->IsNull()) {
                        memory_hnsw_index = HnswIndexInMem::Make(base_row_id, index_base.get(), column_def, true /*trace*/);
                        mem_index->SetHnswIndex(memory_hnsw_index);
                    } else {
                        memory_hnsw_index = mem_index->GetHnswIndex();
                    }

                    // Sampling
                    SizeT block_sample_num = memory_hnsw_index->InsertSampleVecs(max_sample_num, block_offset, offset, col, row_cnt);
                    max_sample_num -= block_sample_num;
                }
            }

            // Get memory index
            SharedPtr<HnswIndexInMem> memory_hnsw_index;
            if (mem_index->IsNull()) {
                UnrecoverableError("memory index is null, not init in InsertSampleVecs");
            } else {
                memory_hnsw_index = mem_index->GetHnswIndex();
            }

            // Compute neighborhood radius by HnswLSGBuilder
            {
                for (BlockID block_id : *block_ids_ptr) {
                    SizeT row_cnt =
                        block_id == block_ids_ptr->back() ? segment_row_cnt - block_capacity * (block_ids_ptr->size() - 1) : block_capacity;
                    BlockMeta block_meta(block_id, segment_meta);
                    ColumnMeta column_meta(column_id, block_meta);
                    ColumnVector col;
                    status = NewCatalog::GetColumnVector(column_meta, row_cnt, ColumnVectorMode::kReadOnly, col);
                    if (!status.ok()) {
                        return status;
                    }
                    BlockOffset offset = 0;
                    SegmentOffset block_offset = block_id * DEFAULT_BLOCK_CAPACITY;

                    // Sampling
                    memory_hnsw_index->InsertLSAvg(block_offset, offset, col, row_cnt);
                }
            }

            memory_hnsw_index->SetLSGParam();
        }
    }
    return Status::OK();
}

Status NewTxn::PopulateIndexToMem(SegmentIndexMeta &segment_index_meta, SegmentMeta &segment_meta, ColumnID column_id, SizeT segment_row_cnt) {
    InitSegmentIndex(segment_index_meta, segment_meta);

=======
Status NewTxn::PopulateIndexToMem(SegmentIndexMeta &segment_index_meta, SegmentMeta &segment_meta, ColumnID column_id, size_t segment_row_cnt) {
>>>>>>> 7e0ac0a9
    auto [block_ids, status] = segment_meta.GetBlockIDs1();
    if (!status.ok()) {
        return status;
    }
    size_t block_capacity = DEFAULT_BLOCK_CAPACITY;
    for (BlockID block_id : *block_ids) {
        BlockMeta block_meta(block_id, segment_meta);
        ColumnMeta column_meta(column_id, block_meta);

        size_t row_cnt = block_id == block_ids->back() ? segment_row_cnt - block_capacity * (block_ids->size() - 1) : block_capacity;

        ColumnVector col;
        status = NewCatalog::GetColumnVector(column_meta, row_cnt, ColumnVectorMode::kReadOnly, col);
        if (!status.ok()) {
            return status;
        }
        u32 offset = 0;
        status = this->AppendMemIndex(segment_index_meta, block_id, col, offset, row_cnt);
        if (!status.ok()) {
            return status;
        }
    }
    return Status::OK();
}

Status NewTxn::PopulateFtIndexInner(std::shared_ptr<IndexBase> index_base,
                                    SegmentIndexMeta &segment_index_meta,
                                    SegmentMeta &segment_meta,
                                    ColumnID column_id,
                                    size_t segment_row_cnt) {
    if (index_base->index_type_ != IndexType::kFullText) {
        UnrecoverableError("Invalid index type");
    }
    const IndexFullText *index_fulltext = static_cast<const IndexFullText *>(index_base.get());
    Status status;
    std::shared_ptr<MemIndex> mem_index = segment_index_meta.GetMemIndex();

    RowID base_row_id(segment_index_meta.segment_id(), 0);
    std::string base_name = fmt::format("ft_{:016x}", base_row_id.ToUint64());
    std::string full_path;
    {
        std::shared_ptr<std::string> index_dir = segment_index_meta.GetSegmentIndexDir();
        full_path = fmt::format("{}/{}", InfinityContext::instance().config()->DataDir(), *index_dir);
    }
    std::shared_ptr<MemoryIndexer> memory_indexer =
        std::make_shared<MemoryIndexer>(full_path, base_name, base_row_id, index_fulltext->flag_, index_fulltext->analyzer_);
    mem_index->SetFulltextIndex(memory_indexer);

    std::vector<BlockID> *block_ids_ptr = nullptr;

    std::tie(block_ids_ptr, status) = segment_meta.GetBlockIDs1();
    if (!status.ok()) {
        return status;
    }
    size_t block_capacity = DEFAULT_BLOCK_CAPACITY;

    for (BlockID block_id : *block_ids_ptr) {
        BlockMeta block_meta(block_id, segment_meta);
        ColumnMeta column_meta(column_id, block_meta);

        size_t row_cnt = block_id == block_ids_ptr->back() ? segment_row_cnt - block_capacity * (block_ids_ptr->size() - 1) : block_capacity;

        ColumnVector col;
        status = NewCatalog::GetColumnVector(column_meta, row_cnt, ColumnVectorMode::kReadOnly, col);
        if (!status.ok()) {
            return status;
        }
        SegmentOffset block_offset = block_meta.block_capacity() * block_meta.block_id();
        RowID begin_row_id(segment_meta.segment_id(), block_offset);

        RowID exp_begin_row_id = memory_indexer->GetBeginRowID() + memory_indexer->GetDocCount();
        assert(begin_row_id >= exp_begin_row_id);
        if (begin_row_id > exp_begin_row_id) {
            LOG_WARN(fmt::format("Begin row id: {}, expect begin row id: {}, insert gap: {}",
                                 begin_row_id.ToUint64(),
                                 exp_begin_row_id.ToUint64(),
                                 begin_row_id - exp_begin_row_id));
            memory_indexer->InsertGap(begin_row_id - exp_begin_row_id);
        }

        auto col_ptr = std::make_shared<ColumnVector>(std::move(col));
        memory_indexer->Insert(col_ptr, 0, row_cnt, false /*offline*/);
        memory_indexer->Commit(false /*offline*/);
    }
    return Status::OK();
}

Status NewTxn::PopulateIvfIndexInner(std::shared_ptr<IndexBase> index_base,
                                     SegmentIndexMeta &segment_index_meta,
                                     SegmentMeta &segment_meta,
                                     std::shared_ptr<ColumnDef> column_def,
                                     ChunkID &new_chunk_id) {
    RowID base_row_id(segment_index_meta.segment_id(), 0);
    u32 row_count = 0;
    {
        auto [rc, status] = segment_meta.GetRowCnt1();
        if (!status.ok()) {
            return status;
        }
        row_count = rc;
    }
    Status status;
    ChunkID chunk_id = 0;
    std::tie(chunk_id, status) = segment_index_meta.GetAndSetNextChunkID();
    if (!status.ok()) {
        return status;
    }
    new_chunk_id = chunk_id;
    std::optional<ChunkIndexMeta> chunk_index_meta;
    BufferObj *buffer_obj = nullptr;
    {
        Status status = NewCatalog::AddNewChunkIndex1(segment_index_meta,
                                                      this,
                                                      chunk_id,
                                                      base_row_id,
                                                      row_count,
                                                      "" /*base_name*/,
                                                      0 /*index_size*/,
                                                      chunk_index_meta);
        if (!status.ok()) {
            return status;
        }
        status = chunk_index_meta->GetIndexBuffer(buffer_obj);
        if (!status.ok()) {
            return status;
        }
    }
    {
        BufferHandle buffer_handle = buffer_obj->Load();
        auto *data_ptr = static_cast<IVFIndexInChunk *>(buffer_handle.GetDataMut());
        data_ptr->BuildIVFIndex(segment_meta, row_count, column_def);
    }
    buffer_obj->Save();
    return Status::OK();
}

Status NewTxn::PopulateEmvbIndexInner(std::shared_ptr<IndexBase> index_base,
                                      SegmentIndexMeta &segment_index_meta,
                                      SegmentMeta &segment_meta,
                                      std::shared_ptr<ColumnDef> column_def,
                                      ChunkID &new_chunk_id) {
    RowID base_row_id(segment_index_meta.segment_id(), 0);
    u32 row_count = 0;
    {
        auto [rc, status] = segment_meta.GetRowCnt1();
        if (!status.ok()) {
            return status;
        }
        row_count = rc;
    }
    ChunkID chunk_id = 0;
    Status status;
    std::tie(chunk_id, status) = segment_index_meta.GetAndSetNextChunkID();
    if (!status.ok()) {
        return status;
    }
    new_chunk_id = chunk_id;
    std::optional<ChunkIndexMeta> chunk_index_meta;
    BufferObj *buffer_obj = nullptr;
    {
        Status status = NewCatalog::AddNewChunkIndex1(segment_index_meta,
                                                      this,
                                                      chunk_id,
                                                      base_row_id,
                                                      row_count,
                                                      "" /*base_name*/,
                                                      0 /*index_size*/,
                                                      chunk_index_meta);
        status = chunk_index_meta->GetIndexBuffer(buffer_obj);
        if (!status.ok()) {
            return status;
        }
    }
    {
        BufferHandle buffer_handle = buffer_obj->Load();
        auto *data_ptr = static_cast<EMVBIndex *>(buffer_handle.GetDataMut());
        data_ptr->BuildEMVBIndex(base_row_id, row_count, segment_meta, column_def);
    }
    buffer_obj->Save();
    return Status::OK();
}

Status NewTxn::OptimizeFtIndex(std::shared_ptr<IndexBase> index_base,
                               SegmentIndexMeta &segment_index_meta,
                               RowID &base_rowid_out,
                               u32 &row_cnt_out,
                               std::string &base_name_out) {
    const auto *index_fulltext = static_cast<const IndexFullText *>(index_base.get());

    std::vector<ChunkID> chunk_ids;
    {
        auto [chunk_ids_ptr, status] = segment_index_meta.GetChunkIDs1();
        if (!status.ok()) {
            return status;
        }
        chunk_ids = *chunk_ids_ptr;
    }
    if (chunk_ids.size() <= 1) {
        return Status::OK();
    }
    std::string msg = fmt::format("merging {}", *index_fulltext->index_name_);
    std::vector<std::string> base_names;
    std::vector<RowID> base_rowids;
    RowID base_rowid;
    u32 total_row_count = 0;
    std::vector<ChunkID> old_ids;

    for (auto iter = chunk_ids.begin(); iter != chunk_ids.end(); ++iter) {
        ChunkID chunk_id = *iter;
        ChunkIndexMeta chunk_index_meta(chunk_id, segment_index_meta);
        ChunkIndexMetaInfo *chunk_info_ptr = nullptr;
        {
            Status status = chunk_index_meta.GetChunkInfo(chunk_info_ptr);
            if (!status.ok()) {
                return status;
            }
        }
        if (chunk_id == 0) {
            base_rowid = chunk_info_ptr->base_row_id_;
        }
        if (const RowID expect_base_row_id = base_rowid + total_row_count; chunk_info_ptr->base_row_id_ > expect_base_row_id) {
            msg += fmt::format(" stop at gap to chunk {}, expect_base_row_id: {:016x}, base_row_id: {:016x}",
                               chunk_info_ptr->base_name_,
                               expect_base_row_id.ToUint64(),
                               chunk_info_ptr->base_row_id_.ToUint64());
            chunk_ids.erase(iter, chunk_ids.end());
            break;
        } else if (chunk_info_ptr->base_row_id_ < expect_base_row_id) {
            msg += fmt::format(" found overlap to chunk {}, expect_base_row_id: {:016x}, base_row_id: {:016x}",
                               chunk_info_ptr->base_name_,
                               expect_base_row_id.ToUint64(),
                               chunk_info_ptr->base_row_id_.ToUint64());
            UnrecoverableError(msg);
            return Status::OK();
        }
        msg += " " + chunk_info_ptr->base_name_;
        base_names.push_back(chunk_info_ptr->base_name_);
        base_rowids.push_back(chunk_info_ptr->base_row_id_);
        total_row_count += chunk_info_ptr->row_cnt_;
    }

    if (chunk_ids.size() <= 1) {
        msg += fmt::format(" skip merge due to only {} chunk", chunk_ids.size());
        LOG_INFO(msg);
        return Status::OK();
    }

    std::string dst_base_name = fmt::format("ft_{:016x}_{:x}", base_rowid.ToUint64(), total_row_count);
    msg += " -> " + dst_base_name;
    LOG_INFO(msg);

    std::shared_ptr<std::string> index_dir = segment_index_meta.GetSegmentIndexDir();
    ColumnIndexMerger column_index_merger(*index_dir, index_fulltext->flag_);
    column_index_merger.Merge(base_names, base_rowids, dst_base_name);
    {
        base_rowid_out = base_rowid;
        row_cnt_out = total_row_count;
        base_name_out = dst_base_name;
    }

    LOG_INFO(fmt::format("done merging {} {}", *index_fulltext->index_name_, dst_base_name));

    return Status::OK();
}

Status NewTxn::OptimizeVecIndex(std::shared_ptr<IndexBase> index_base,
                                std::shared_ptr<ColumnDef> column_def,
                                SegmentMeta &segment_meta,
                                RowID base_rowid,
                                u32 total_row_cnt,
                                BufferObj *buffer_obj) {
    auto [block_ids, status] = segment_meta.GetBlockIDs1();
    if (!status.ok()) {
        return status;
    }

    if (index_base->index_type_ == IndexType::kHnsw) {
        const auto *index_hnsw = static_cast<const IndexHnsw *>(index_base.get());
        if (index_hnsw->build_type_ == HnswBuildType::kLSG) {
            UnrecoverableError("Not implemented yet");
        }

<<<<<<< HEAD
        UniquePtr<HnswIndexInMem> memory_hnsw_index = HnswIndexInMem::Make(base_rowid, index_base.get(), column_def);
=======
        std::unique_ptr<HnswIndexInMem> memory_hnsw_index = HnswIndexInMem::Make(base_rowid, index_base.get(), column_def.get());
>>>>>>> 7e0ac0a9
        for (BlockID block_id : *block_ids) {
            BlockMeta block_meta(block_id, segment_meta);
            size_t block_row_cnt = 0;
            // std::tie(block_row_cnt, status) = block_meta.GetRowCnt();
            std::tie(block_row_cnt, status) = block_meta.GetRowCnt1();
            if (!status.ok()) {
                return status;
            }
            ColumnMeta column_meta(column_def->id(), block_meta);
            size_t row_cnt = std::min(block_row_cnt, size_t(total_row_cnt));
            total_row_cnt -= row_cnt;
            ColumnVector col;
            status = NewCatalog::GetColumnVector(column_meta, row_cnt, ColumnVectorMode::kReadOnly, col);
            if (!status.ok()) {
                return status;
            }
            u32 offset = 0;
            memory_hnsw_index->InsertVecs(base_rowid.segment_offset_, col, offset, row_cnt);
        }

        memory_hnsw_index->Dump(buffer_obj);
    } else if (index_base->index_type_ == IndexType::kBMP) {
        auto memory_bmp_index = std::make_shared<BMPIndexInMem>(base_rowid, index_base.get(), column_def.get());

        for (BlockID block_id : *block_ids) {
            BlockMeta block_meta(block_id, segment_meta);
            size_t block_row_cnt = 0;
            // std::tie(block_row_cnt, status) = block_meta.GetRowCnt();
            std::tie(block_row_cnt, status) = block_meta.GetRowCnt1();
            if (!status.ok()) {
                return status;
            }
            ColumnMeta column_meta(column_def->id(), block_meta);
            size_t row_cnt = std::min(block_row_cnt, size_t(total_row_cnt));
            total_row_cnt -= row_cnt;
            ColumnVector col;
            status = NewCatalog::GetColumnVector(column_meta, row_cnt, ColumnVectorMode::kReadOnly, col);
            if (!status.ok()) {
                return status;
            }
            u32 offset = 0;
            memory_bmp_index->AddDocs(base_rowid.segment_offset_, col, offset, row_cnt);
        }
        memory_bmp_index->Dump(buffer_obj);
    } else {
        UnrecoverableError("Not implemented yet");
    }
    return Status::OK();
}

Status NewTxn::OptimizeSegmentIndexByParams(SegmentIndexMeta &segment_index_meta, const std::vector<std::unique_ptr<InitParameter>> &raw_params) {
    Status status;
    std::shared_ptr<IndexBase> index_base;

    std::tie(index_base, status) = segment_index_meta.table_index_meta().GetIndexBase();
    if (!status.ok()) {
        return status;
    }
    std::vector<ChunkID> *chunk_ids_ptr = nullptr;
    std::tie(chunk_ids_ptr, status) = segment_index_meta.GetChunkIDs1();
    if (!status.ok()) {
        return status;
    }
    std::shared_ptr<MemIndex> mem_index = segment_index_meta.GetMemIndex();

    switch (index_base->index_type_) {
        case IndexType::kBMP: {
            std::optional<BMPOptimizeOptions> ret = BMPUtil::ParseBMPOptimizeOptions(raw_params);
            if (!ret) {
                break;
            }
            const auto &options = ret.value();

            for (ChunkID chunk_id : *chunk_ids_ptr) {
                ChunkIndexMeta chunk_index_meta(chunk_id, segment_index_meta);
                BufferObj *index_buffer = nullptr;
                status = chunk_index_meta.GetIndexBuffer(index_buffer);
                if (!status.ok()) {
                    return status;
                }
                BufferHandle buffer_handle = index_buffer->Load();
                BMPHandlerPtr bmp_handler = *static_cast<BMPHandlerPtr *>(buffer_handle.GetDataMut());
                bmp_handler->Optimize(options);
            }
            std::shared_ptr<BMPIndexInMem> bmp_index = mem_index->GetBMPIndex();
            if (bmp_index) {
                BMPHandlerPtr bmp_handler = bmp_index->get();
                bmp_handler->Optimize(options);
            }

            break;
        }
        case IndexType::kHnsw: {
            auto params = HnswUtil::ParseOptimizeOptions(raw_params);
            if (!params) {
                break;
            }
            for (ChunkID chunk_id : *chunk_ids_ptr) {
                ChunkIndexMeta chunk_index_meta(chunk_id, segment_index_meta);
                BufferObj *index_buffer = nullptr;
                status = chunk_index_meta.GetIndexBuffer(index_buffer);
                if (!status.ok()) {
                    return status;
                }
                BufferHandle buffer_handle = index_buffer->Load();
                HnswHandlerPtr hnsw_handler = *static_cast<HnswHandlerPtr *>(buffer_handle.GetDataMut());
                if (params->compress_to_lvq) {
                    hnsw_handler->CompressToLVQ();
                }
                if (params->lvq_avg) {
                    hnsw_handler->Optimize();
                }
            }
            if (mem_index) {
                std::shared_ptr<HnswIndexInMem> memory_hnsw_index = mem_index->GetHnswIndex();
                if (memory_hnsw_index) {
                    HnswHandlerPtr hnsw_handler = memory_hnsw_index->get();
                    if (params->compress_to_lvq) {
                        hnsw_handler->CompressToLVQ();
                    }
                    if (params->lvq_avg) {
                        hnsw_handler->Optimize();
                    }
                }
            }
            break;
        }
        default: {
            return Status::OK();
        }
    }

    return Status::OK();
}

Status NewTxn::ReplayOptimizeIndeByParams(WalCmdOptimizeV2 *optimize_cmd) {
    return OptimizeIndexByParams(optimize_cmd->db_name_, optimize_cmd->table_name_, optimize_cmd->index_name_, std::move(optimize_cmd->params_));
}

Status NewTxn::ReplayOptimize(WalCmdOptimizeV2 *optimize_cmd, TxnTimeStamp commit_ts, i64 txn_id) { return Status::OK(); }

Status NewTxn::DumpSegmentMemIndex(SegmentIndexMeta &segment_index_meta, const ChunkID &new_chunk_id) {
    std::shared_ptr<MemIndex> mem_index = segment_index_meta.PopMemIndex();
    if (mem_index == nullptr || (mem_index->GetBaseMemIndex() == nullptr && mem_index->GetEMVBIndex() == nullptr)) {
        UnrecoverableError("Invalid mem index");
    }
    TableIndexMeeta &table_index_meta = segment_index_meta.table_index_meta();
    auto [index_base, index_status] = table_index_meta.GetIndexBase();
    if (!index_status.ok()) {
        return index_status;
    }

    std::shared_ptr<SecondaryIndexInMem> memory_secondary_index = nullptr;
    std::shared_ptr<MemoryIndexer> memory_indexer = nullptr;
    std::shared_ptr<IVFIndexInMem> memory_ivf_index = nullptr;
    std::shared_ptr<HnswIndexInMem> memory_hnsw_index = nullptr;
    std::shared_ptr<BMPIndexInMem> memory_bmp_index = nullptr;
    std::shared_ptr<EMVBIndexInMem> memory_emvb_index = nullptr;

    // dump mem index only happens in parallel with read, not write, so no lock is needed.
    switch (index_base->index_type_) {
        case IndexType::kSecondary: {
            memory_secondary_index = mem_index->GetSecondaryIndex();
            if (memory_secondary_index == nullptr) {
                return Status::OK();
            }
            break;
        }
        case IndexType::kFullText: {
            memory_indexer = mem_index->GetFulltextIndex();
            if (memory_indexer == nullptr) {
                return Status::OK();
            }
            break;
        }
        case IndexType::kIVF: {
            memory_ivf_index = mem_index->GetIVFIndex();
            if (memory_ivf_index == nullptr) {
                return Status::OK();
            }
            break;
        }
        case IndexType::kHnsw: {
            memory_hnsw_index = mem_index->GetHnswIndex();
            if (memory_hnsw_index == nullptr) {
                return Status::OK();
            }
            break;
        }
        case IndexType::kBMP: {
            memory_bmp_index = mem_index->GetBMPIndex();
            if (memory_bmp_index == nullptr) {
                return Status::OK();
            }
            break;
        }
        case IndexType::kEMVB: {
            memory_emvb_index = mem_index->GetEMVBIndex();
            if (memory_emvb_index == nullptr) {
                return Status::OK();
            }
            break;
        }
        case IndexType::kDiskAnn: {
            LOG_WARN("Not implemented yet");
            break;
        }
        default: {
            UnrecoverableError("Not implemented yet");
        }
    }

    ChunkIndexMetaInfo chunk_index_meta_info;
    if (mem_index->GetBaseMemIndex() != nullptr) {
        chunk_index_meta_info = mem_index->GetBaseMemIndex()->GetChunkIndexMetaInfo();
    } else if (mem_index->GetEMVBIndex() != nullptr) {
        chunk_index_meta_info = mem_index->GetEMVBIndex()->GetChunkIndexMetaInfo();
    } else {
        UnrecoverableError("Invalid mem index");
    }

    std::optional<ChunkIndexMeta> chunk_index_meta;
    BufferObj *buffer_obj = nullptr;
    {
        Status status = NewCatalog::AddNewChunkIndex1(segment_index_meta,
                                                      this,
                                                      new_chunk_id,
                                                      chunk_index_meta_info.base_row_id_,
                                                      chunk_index_meta_info.row_cnt_,
                                                      chunk_index_meta_info.base_name_,
                                                      chunk_index_meta_info.index_size_,
                                                      chunk_index_meta);
        if (!status.ok()) {
            return status;
        }

        chunk_infos_.push_back(ChunkInfoForCreateIndex{table_index_meta.table_meta().db_id_str(),
                                                       table_index_meta.table_meta().table_id_str(),
                                                       segment_index_meta.segment_id(),
                                                       new_chunk_id});

        status = chunk_index_meta->GetIndexBuffer(buffer_obj);
        if (!status.ok()) {
            return status;
        }
    }
    switch (index_base->index_type_) {
        case IndexType::kSecondary: {
            memory_secondary_index->Dump(buffer_obj);
            buffer_obj->Save();
            break;
        }
        case IndexType::kFullText: {
            memory_indexer->Dump(false /*offline*/, false /*spill*/);
            u64 len_sum = memory_indexer->GetColumnLengthSum();
            u32 len_cnt = memory_indexer->GetDocCount();
            Status status = segment_index_meta.UpdateFtInfo(len_sum, len_cnt);
            if (!status.ok()) {
                return status;
            }
            break;
        }
        case IndexType::kIVF: {
            memory_ivf_index->Dump(buffer_obj);
            buffer_obj->Save();
            break;
        }
        case IndexType::kHnsw: {
            memory_hnsw_index->Dump(buffer_obj);
            buffer_obj->Save();
            if (buffer_obj->type() != BufferType::kMmap) {
                buffer_obj->ToMmap();
            }
            break;
        }
        case IndexType::kBMP: {
            memory_bmp_index->Dump(buffer_obj);
            buffer_obj->Save();
            if (buffer_obj->type() != BufferType::kMmap) {
                buffer_obj->ToMmap();
            }
            break;
        }
        case IndexType::kEMVB: {
            memory_emvb_index->Dump(buffer_obj);
            buffer_obj->Save();
            break;
        }
        default: {
            UnrecoverableError("Not implemented yet");
        }
    }
    mem_index->ClearMemIndex();
    auto *storage = InfinityContext::instance().storage();
    if (storage != nullptr) {
        auto *memindex_tracer = storage->memindex_tracer();
        if (memindex_tracer != nullptr) {
            memindex_tracer->DumpDone(mem_index);
        }
    }
    return Status::OK();
}

Status NewTxn::CountMemIndexGapInSegment(SegmentIndexMeta &segment_index_meta,
                                         SegmentMeta &segment_meta,
                                         std::vector<std::pair<RowID, u64>> &append_ranges) {
    Status status;
    std::vector<ChunkID> *chunk_ids_ptr = nullptr;
    std::tie(chunk_ids_ptr, status) = segment_index_meta.GetChunkIDs1();
    if (!status.ok()) {
        return status;
    }
    std::vector<ChunkIndexMetaInfo> chunk_index_meta_infos;
    for (ChunkID chunk_id : *chunk_ids_ptr) {
        ChunkIndexMeta chunk_index_meta(chunk_id, segment_index_meta);
        ChunkIndexMetaInfo *chunk_index_meta_info_ptr = nullptr;
        status = chunk_index_meta.GetChunkInfo(chunk_index_meta_info_ptr);
        if (!status.ok()) {
            return status;
        }
        chunk_index_meta_infos.push_back(*chunk_index_meta_info_ptr);
    }
    std::sort(chunk_index_meta_infos.begin(), chunk_index_meta_infos.end(), [](const ChunkIndexMetaInfo &lhs, const ChunkIndexMetaInfo &rhs) {
        return lhs.base_row_id_ < rhs.base_row_id_;
    });
    SegmentID segment_id = segment_meta.segment_id();

    RowID start_row_id(segment_id, 0);
    for (const ChunkIndexMetaInfo &chunk_index_meta_info : chunk_index_meta_infos) {
        if (chunk_index_meta_info.base_row_id_ != start_row_id) {
            UnrecoverableError(fmt::format("Chunk index row alignment error: Expected {} but got {}",
                                           chunk_index_meta_info.base_row_id_.segment_id_,
                                           start_row_id.segment_id_));
        }
        start_row_id = chunk_index_meta_info.base_row_id_ + chunk_index_meta_info.row_cnt_;
    }

    std::vector<BlockID> *block_ids_ptr = nullptr;
    std::tie(block_ids_ptr, status) = segment_meta.GetBlockIDs1();
    if (!status.ok()) {
        return status;
    }
    size_t block_capacity = DEFAULT_BLOCK_CAPACITY;
    std::vector<BlockID> block_ids = *block_ids_ptr;
    sort(block_ids.begin(), block_ids.end());
    BlockID start_block_id = start_row_id.segment_offset_ / block_capacity;
    BlockOffset block_offset = start_row_id.segment_offset_ % block_capacity;
    {
        size_t i = start_block_id;
        if (i >= block_ids.size()) {
            return Status::OK();
        }
        for (; i < block_ids.size(); ++i) {
            BlockID block_id = block_ids[i];
            BlockMeta block_meta(block_id, segment_meta);
            size_t block_row_cnt = 0;
            // std::tie(block_row_cnt, status) = block_meta.GetRowCnt();
            std::tie(block_row_cnt, status) = block_meta.GetRowCnt1();
            if (!status.ok() || block_row_cnt == block_offset) {
                return status;
            }
            append_ranges.emplace_back(RowID(segment_id, (u32(block_id) << BLOCK_OFFSET_SHIFT) + block_offset), block_row_cnt - block_offset);
            block_offset = 0;
        }
    }
    return Status::OK();
}

Status NewTxn::RecoverMemIndex(TableIndexMeeta &table_index_meta) {
    Status status;
    TableMeeta &table_meta = table_index_meta.table_meta();

    std::vector<SegmentID> *segment_ids_ptr = nullptr;
    std::tie(segment_ids_ptr, status) = table_meta.GetSegmentIDs1();
    if (!status.ok()) {
        return status;
    }
    std::vector<SegmentID> *index_segment_ids_ptr = nullptr;
    std::tie(index_segment_ids_ptr, status) = table_index_meta.GetSegmentIndexIDs1();
    if (!status.ok()) {
        return status;
    }

    std::vector<std::pair<RowID, u64>> append_ranges;
    std::unordered_set<SegmentID> index_segment_ids_set(index_segment_ids_ptr->begin(), index_segment_ids_ptr->end());
    for (SegmentID segment_id : *segment_ids_ptr) {
        SegmentMeta segment_meta(segment_id, table_meta);
        if (!index_segment_ids_set.contains(segment_id)) {
            //            std::shared_ptr<std::string> error_msg = std::make_shared<std::string>(fmt::format("Segment {} not in index {}", segment_id,
            //            table_index_meta.index_id_str())); LOG_WARN(*error_msg); UnrecoverableError(*error_msg);//
            std::optional<SegmentIndexMeta> segment_index_meta;
            status = NewCatalog::AddNewSegmentIndex1(table_index_meta, this, segment_id, segment_index_meta);
            if (!status.ok()) {
                return status;
            }
            status = CountMemIndexGapInSegment(*segment_index_meta, segment_meta, append_ranges);
            if (!status.ok()) {
                return status;
            }
        } else {
            SegmentIndexMeta segment_index_meta(segment_id, table_index_meta);
            status = CountMemIndexGapInSegment(segment_index_meta, segment_meta, append_ranges);
            if (!status.ok()) {
                return status;
            }
        }
    }
    for (const auto &range : append_ranges) {
        status = this->AppendIndex(table_index_meta, range);
        if (!status.ok()) {
            return status;
        }
    }
    return Status::OK();
}

Status NewTxn::CommitMemIndex(TableIndexMeeta &table_index_meta) {
    Status status;

    std::shared_ptr<IndexBase> index_base;
    std::tie(index_base, status) = table_index_meta.GetIndexBase();
    if (!status.ok()) {
        return status;
    }

    if (index_base->index_type_ != IndexType::kFullText) {
        return Status::OK();
    }

    std::vector<SegmentID> *index_segment_ids_ptr = nullptr;
    std::tie(index_segment_ids_ptr, status) = table_index_meta.GetSegmentIndexIDs1();
    if (!status.ok()) {
        return status;
    }
    for (SegmentID segment_id : *index_segment_ids_ptr) {
        SegmentIndexMeta segment_index_meta(segment_id, table_index_meta);

        std::shared_ptr<MemIndex> mem_index = segment_index_meta.GetMemIndex();
        if (mem_index) {
            std::shared_ptr<MemoryIndexer> memory_indexer = mem_index->GetFulltextIndex();
            if (memory_indexer) {
                memory_indexer->Commit();
            }
        }
    }

    return Status::OK();
}

Status NewTxn::GetFullTextIndexReader(const std::string &db_name, const std::string &table_name, std::shared_ptr<IndexReader> &index_reader) {
    std::optional<DBMeeta> db_meta;
    std::optional<TableMeeta> table_meta;
    Status status = GetTableMeta(db_name, table_name, db_meta, table_meta);
    if (!status.ok()) {
        return status;
    }
    std::shared_ptr<TableIndexReaderCache> ft_index_cache;
    status = table_meta->GetFtIndexCache(ft_index_cache);
    if (!status.ok()) {
        return status;
    }
    index_reader = ft_index_cache->GetIndexReader(this);
    return Status::OK();
}

Status NewTxn::PrepareCommitCreateIndex(WalCmdCreateIndexV2 *create_index_cmd) {
    TxnTimeStamp commit_ts = txn_context_ptr_->commit_ts_;
    std::string db_name = create_index_cmd->db_name_;
    std::string table_name = create_index_cmd->table_name_;
    std::string index_name = *create_index_cmd->index_base_->index_name_;
    std::string db_id_str = create_index_cmd->db_id_;
    std::string table_id_str = create_index_cmd->table_id_;
    std::string table_key = create_index_cmd->table_key_;
    std::string index_id_str = create_index_cmd->index_id_;

    TableMeeta table_meta(db_id_str, table_id_str, this);
    std::optional<TableIndexMeeta> table_index_meta_opt;
    Status status = new_catalog_->AddNewTableIndex(table_meta, index_id_str, commit_ts, create_index_cmd->index_base_, table_index_meta_opt);
    if (!status.ok()) {
        return status;
    }
    TableIndexMeeta &table_index_meta = *table_index_meta_opt;

    std::vector<SegmentID> *segment_ids_ptr = nullptr;
    std::tie(segment_ids_ptr, status) = table_meta.GetSegmentIDs1();
    if (!status.ok()) {
        return status;
    }

    if (this->IsReplay()) {
        WalCmdDumpIndexV2 dump_index_cmd(db_name, db_id_str, table_name, table_id_str, index_name, index_id_str, 0, table_key);
        dump_index_cmd.dump_cause_ = DumpIndexCause::kReplayCreateIndex;
        for (const WalSegmentIndexInfo &segment_index_info : create_index_cmd->segment_index_infos_) {
            dump_index_cmd.segment_id_ = segment_index_info.segment_id_;
            dump_index_cmd.chunk_infos_ = segment_index_info.chunk_infos_;

            status = this->ReplayDumpIndex(&dump_index_cmd);
            if (!status.ok()) {
                return status;
            }
        }
    } else {
        for (SegmentID segment_id : *segment_ids_ptr) {
            SegmentMeta segment_meta(segment_id, table_meta);
            auto [segment_row_cnt, status] = segment_meta.GetRowCnt1();
            if (!status.ok()) {
                return status;
            }
            status = this->PopulateIndex(db_name,
                                         table_name,
                                         index_name,
                                         table_key,
                                         table_index_meta,
                                         segment_meta,
                                         segment_row_cnt,
                                         DumpIndexCause::kCreateIndex,
                                         create_index_cmd);
            if (!status.ok()) {
                return status;
            }
        }
    }
    if (create_index_cmd->index_base_->index_type_ == IndexType::kFullText) {
        // Invalidate existing fulltext index cache
        Status status = table_meta.InvalidateFtIndexCache();
        if (!status.ok()) {
            return status;
        }

        LOG_TRACE(fmt::format("Created new fulltext index cache for index: {}", *create_index_cmd->index_base_->index_name_));
    }

    return Status::OK();
}

Status NewTxn::PrepareCommitDropIndex(const WalCmdDropIndexV2 *drop_index_cmd) {
    const std::string &db_id_str = drop_index_cmd->db_id_;
    const std::string &table_id_str = drop_index_cmd->table_id_;
    const std::string &index_id_str = drop_index_cmd->index_id_;
    const std::string &index_key = drop_index_cmd->index_key_;
    const TxnTimeStamp create_ts = infinity::GetTimestampFromKey(index_key);

    TxnTimeStamp commit_ts = txn_context_ptr_->commit_ts_;

    auto ts_str = std::to_string(commit_ts);
    kv_instance_->Put(KeyEncode::DropTableIndexKey(db_id_str, table_id_str, drop_index_cmd->index_name_, create_ts, index_id_str), ts_str);

    TableMeeta table_meta(db_id_str, table_id_str, this);
    TableIndexMeeta table_index_meta(index_id_str, table_meta);
    std::shared_ptr<IndexBase> index_base;
    Status status;
    std::tie(index_base, status) = table_index_meta.GetIndexBase();
    if (!status.ok()) {
        return status;
    }
    if (index_base->index_type_ == IndexType::kFullText) {
        // Invalidate fulltext index cache when dropping fulltext index
        std::shared_ptr<TableIndexReaderCache> ft_index_cache;
        Status cache_status = table_meta.GetFtIndexCache(ft_index_cache);
        if (cache_status.ok()) {
            ft_index_cache->Invalidate();
            LOG_TRACE(fmt::format("Invalidated fulltext index cache of table {} during drop index commit", drop_index_cmd->table_name_));
        }
    }

    return Status::OK();
}

Status NewTxn::PrepareCommitDumpIndex(const WalCmdDumpIndexV2 *dump_index_cmd, KVInstance *kv_instance) {
    TxnTimeStamp commit_ts = txn_context_ptr_->commit_ts_;
    const std::string &db_id_str = dump_index_cmd->db_id_;
    const std::string &table_id_str = dump_index_cmd->table_id_;
    const std::string &index_id_str = dump_index_cmd->index_id_;
    SegmentID segment_id = dump_index_cmd->segment_id_;

    TableMeeta table_meta(db_id_str, table_id_str, this);

    const std::string &index_id_str_ = dump_index_cmd->index_id_;
    TableIndexMeeta table_index_meta(index_id_str_, table_meta);

    auto [index_base, status] = table_index_meta.GetIndexBase();
    if (!status.ok()) {
        return status;
    }
    if (index_base->index_type_ == IndexType::kFullText) {
        table_index_meta.table_meta().InvalidateFtIndexCache();
    }

    for (ChunkID deprecate_id : dump_index_cmd->deprecate_ids_) {

        auto ts_str = std::to_string(commit_ts);
        kv_instance_->Put(KeyEncode::DropChunkIndexKey(db_id_str, table_id_str, index_id_str, segment_id, deprecate_id), ts_str);
    }
    return Status::OK();
}

Status NewTxn::RestoreTableIndexesFromSnapshot(TableMeeta &table_meta, const std::vector<WalCmdCreateIndexV2> &index_cmds, bool is_link_files) {
    // NewTxnManager *new_txn_manager = InfinityContext::instance().storage()->new_txn_manager();
    // new_txn_manager->PrintAllKeyValue();
    u64 max_index_id = 0;
    Status status;
    for (const auto &index_cmd : index_cmds) {
        u64 index_id = std::stoull(index_cmd.index_id_);
        if (index_id > max_index_id) {
            max_index_id = index_id;
        }
        std::optional<TableIndexMeeta> table_index_meta;
        if (!is_link_files) {
            status = new_catalog_->AddNewTableIndex(table_meta,
                                                    index_cmd.index_id_,
                                                    txn_context_ptr_->commit_ts_,
                                                    index_cmd.index_base_,
                                                    table_index_meta);
            if (!status.ok()) {
                return status;
            }
        } else {
            table_index_meta.emplace(index_cmd.index_id_, table_meta);
        }

        for (const auto &segment_index : index_cmd.segment_index_infos_) {
            std::optional<SegmentIndexMeta> segment_index_meta;

            // Calculate next_chunk_id from existing chunk infos
            ChunkID next_chunk_id = 0;
            if (!segment_index.chunk_infos_.empty()) {
                next_chunk_id = std::max_element(segment_index.chunk_infos_.begin(),
                                                 segment_index.chunk_infos_.end(),
                                                 [](const WalChunkIndexInfo &a, const WalChunkIndexInfo &b) { return a.chunk_id_ < b.chunk_id_; })
                                    ->chunk_id_ +
                                1;
            }
            if (!is_link_files) {
                status = new_catalog_->RestoreNewSegmentIndex1(*table_index_meta, this, segment_index.segment_id_, segment_index_meta, next_chunk_id);
                if (!status.ok()) {
                    return status;
                }
            } else {
                segment_index_meta.emplace(segment_index.segment_id_, *table_index_meta);
            }

            for (const auto &chunk_index : segment_index.chunk_infos_) {
                std::optional<ChunkIndexMeta> chunk_index_meta;
                status = new_catalog_->RestoreNewChunkIndex1(*segment_index_meta,
                                                             this,
                                                             chunk_index.chunk_id_,
                                                             chunk_index.base_rowid_,
                                                             chunk_index.row_count_,
                                                             chunk_index.base_name_,
                                                             chunk_index.index_size_,
                                                             chunk_index_meta,
                                                             is_link_files);
                if (!status.ok()) {
                    return status;
                }
            }
        }
    }
    if (!is_link_files) {
        status = table_meta.SetNextIndexID(std::to_string(max_index_id + 1));
        if (!status.ok()) {
            return status;
        }
    }
    return Status::OK();
}

Status NewTxn::ManualDumpIndex(const std::string &db_name, const std::string &table_name) {

    Status status;

    // 1. Get table and index metadata
    std::optional<DBMeeta> db_meta;
    std::optional<TableMeeta> table_meta;
    std::optional<TableIndexMeeta> table_index_meta;
    std::string table_key;
    std::string index_key;
    status = GetTableMeta(db_name, table_name, db_meta, table_meta);
    if (!status.ok()) {
        return status;
    }
    // get all index ids
    std::vector<std::string> *index_ids_ptr = nullptr;
    std::vector<std::string> *index_names_ptr = nullptr;
    status = table_meta->GetIndexIDs(index_ids_ptr, &index_names_ptr);
    if (!status.ok()) {
        return status;
    }
    for (const auto &index_id : *index_ids_ptr) {
        TableIndexMeeta table_index_meta(index_id, *table_meta);

        // 2. Get all segment IDs for this index
        std::vector<SegmentID> *segment_ids_ptr = nullptr;
        std::tie(segment_ids_ptr, status) = table_index_meta.GetSegmentIndexIDs1();
        if (!status.ok()) {
            return status;
        }

        // 3. Loop through all segments and dump each one
        for (SegmentID segment_id : *segment_ids_ptr) {
            SegmentIndexMeta segment_index_meta(segment_id, table_index_meta);

            // 4. Get memory index for this segment
            std::shared_ptr<MemIndex> mem_index = segment_index_meta.GetMemIndex();
            if (mem_index == nullptr || mem_index->IsDumping() || (mem_index->GetBaseMemIndex() == nullptr && mem_index->GetEMVBIndex() == nullptr)) {
                LOG_INFO(fmt::format("Skipping segment {} - no memory index to dump", segment_id));
                continue;
            }
            mem_index->SetIsDumping(true);

            // 4.5. Additional check for EMVB index - ensure it's built before dumping

            // 5. Allocate new chunk ID for this dump
            ChunkID chunk_id = 0;
            Status status;
            std::tie(chunk_id, status) = segment_index_meta.GetAndSetNextChunkID();
            if (!status.ok()) {
                return status;
            }

            // 6. Get old chunk IDs for cleanup (if any exist)
            std::vector<ChunkID> old_chunk_ids;
            auto [existing_chunk_ids_ptr, chunk_status] = segment_index_meta.GetChunkIDs1();
            if (chunk_status.ok()) {
                old_chunk_ids = *existing_chunk_ids_ptr;
            }

            // 7. Actually dump the memory index to disk
            status = this->DumpSegmentMemIndex(segment_index_meta, chunk_id);
            if (!status.ok()) {
                return status;
            }

            LOG_INFO(fmt::format("Successfully dumped segment {} to chunk {}", segment_id, chunk_id));
        }

        // 9. Update fulltext segment timestamp if needed
        // auto [index_base, index_status] = table_index_meta.GetIndexBase();
        // if (index_status.ok() && index_base->index_type_ == IndexType::kFullText) {
        //     TxnTimeStamp commit_ts = this->txn_context_ptr_->commit_ts_;
        //     status = table_index_meta.UpdateFulltextSegmentTS(commit_ts);
        //     if (!status.ok()) {
        //         return status;
        //     }
        // }
    }

    return Status::OK();
}

} // namespace infinity<|MERGE_RESOLUTION|>--- conflicted
+++ resolved
@@ -1203,11 +1203,10 @@
 
 Status NewTxn::ReplayDumpIndex(WalCmdDumpIndexV2 *dump_cmd, TxnTimeStamp commit_ts, i64 txn_id) { return Status::OK(); }
 
-<<<<<<< HEAD
 Status NewTxn::InitSegmentIndex(SegmentIndexMeta &segment_index_meta, SegmentMeta &segment_meta) {
     Status status;
-    SharedPtr<MemIndex> mem_index = segment_index_meta.GetMemIndex();
-    SharedPtr<IndexBase> index_base;
+    std::shared_ptr<MemIndex> mem_index = segment_index_meta.GetMemIndex();
+    std::shared_ptr<IndexBase> index_base;
     std::tie(index_base, status) = segment_index_meta.table_index_meta().GetIndexBase();
     if (!status.ok()) {
         return status;
@@ -1216,25 +1215,25 @@
     if (index_base->index_type_ == IndexType::kHnsw) {
         const auto *index_hnsw = static_cast<const IndexHnsw *>(index_base.get());
         if (index_hnsw->build_type_ == HnswBuildType::kLSG) {
-            SizeT segment_row_cnt = 0;
+            size_t segment_row_cnt = 0;
             std::tie(segment_row_cnt, status) = segment_meta.GetRowCnt1();
             if (!status.ok()) {
                 return status;
             }
-            SharedPtr<ColumnDef> column_def;
+            std::shared_ptr<ColumnDef> column_def;
             std::tie(column_def, status) = segment_index_meta.table_index_meta().GetColumnDef();
             if (!status.ok()) {
                 return status;
             }
             ColumnID column_id = column_def->id();
-            Vector<BlockID> *block_ids_ptr = nullptr;
+            std::vector<BlockID> *block_ids_ptr = nullptr;
             std::tie(block_ids_ptr, status) = segment_meta.GetBlockIDs1();
-            SizeT block_capacity = DEFAULT_BLOCK_CAPACITY;
+            size_t block_capacity = DEFAULT_BLOCK_CAPACITY;
 
             // Get random vector for sampling
             {
                 float sample_radio = index_hnsw->lsg_config_->sample_ratio_;
-                SizeT max_sample_num = segment_row_cnt * sample_radio;
+                size_t max_sample_num = segment_row_cnt * sample_radio;
                 if (max_sample_num <= 0) {
                     return Status::OK();
                 }
@@ -1242,7 +1241,7 @@
                     if (max_sample_num <= 0) {
                         break;
                     }
-                    SizeT row_cnt =
+                    size_t row_cnt =
                         block_id == block_ids_ptr->back() ? segment_row_cnt - block_capacity * (block_ids_ptr->size() - 1) : block_capacity;
                     BlockMeta block_meta(block_id, segment_meta);
                     ColumnMeta column_meta(column_id, block_meta);
@@ -1256,7 +1255,7 @@
                     RowID base_row_id = RowID(segment_index_meta.segment_id(), block_offset + offset);
 
                     // Make memory index
-                    SharedPtr<HnswIndexInMem> memory_hnsw_index;
+                    std::shared_ptr<HnswIndexInMem> memory_hnsw_index;
                     if (mem_index->IsNull()) {
                         memory_hnsw_index = HnswIndexInMem::Make(base_row_id, index_base.get(), column_def, true /*trace*/);
                         mem_index->SetHnswIndex(memory_hnsw_index);
@@ -1265,13 +1264,13 @@
                     }
 
                     // Sampling
-                    SizeT block_sample_num = memory_hnsw_index->InsertSampleVecs(max_sample_num, block_offset, offset, col, row_cnt);
+                    size_t block_sample_num = memory_hnsw_index->InsertSampleVecs(max_sample_num, block_offset, offset, col, row_cnt);
                     max_sample_num -= block_sample_num;
                 }
             }
 
             // Get memory index
-            SharedPtr<HnswIndexInMem> memory_hnsw_index;
+            std::shared_ptr<HnswIndexInMem> memory_hnsw_index;
             if (mem_index->IsNull()) {
                 UnrecoverableError("memory index is null, not init in InsertSampleVecs");
             } else {
@@ -1281,7 +1280,7 @@
             // Compute neighborhood radius by HnswLSGBuilder
             {
                 for (BlockID block_id : *block_ids_ptr) {
-                    SizeT row_cnt =
+                    size_t row_cnt =
                         block_id == block_ids_ptr->back() ? segment_row_cnt - block_capacity * (block_ids_ptr->size() - 1) : block_capacity;
                     BlockMeta block_meta(block_id, segment_meta);
                     ColumnMeta column_meta(column_id, block_meta);
@@ -1304,12 +1303,9 @@
     return Status::OK();
 }
 
-Status NewTxn::PopulateIndexToMem(SegmentIndexMeta &segment_index_meta, SegmentMeta &segment_meta, ColumnID column_id, SizeT segment_row_cnt) {
+Status NewTxn::PopulateIndexToMem(SegmentIndexMeta &segment_index_meta, SegmentMeta &segment_meta, ColumnID column_id, size_t segment_row_cnt) {
     InitSegmentIndex(segment_index_meta, segment_meta);
 
-=======
-Status NewTxn::PopulateIndexToMem(SegmentIndexMeta &segment_index_meta, SegmentMeta &segment_meta, ColumnID column_id, size_t segment_row_cnt) {
->>>>>>> 7e0ac0a9
     auto [block_ids, status] = segment_meta.GetBlockIDs1();
     if (!status.ok()) {
         return status;
@@ -1592,11 +1588,7 @@
             UnrecoverableError("Not implemented yet");
         }
 
-<<<<<<< HEAD
-        UniquePtr<HnswIndexInMem> memory_hnsw_index = HnswIndexInMem::Make(base_rowid, index_base.get(), column_def);
-=======
-        std::unique_ptr<HnswIndexInMem> memory_hnsw_index = HnswIndexInMem::Make(base_rowid, index_base.get(), column_def.get());
->>>>>>> 7e0ac0a9
+        std::unique_ptr<HnswIndexInMem> memory_hnsw_index = HnswIndexInMem::Make(base_rowid, index_base.get(), column_def);
         for (BlockID block_id : *block_ids) {
             BlockMeta block_meta(block_id, segment_meta);
             size_t block_row_cnt = 0;
