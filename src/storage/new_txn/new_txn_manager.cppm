--- conflicted
+++ resolved
@@ -141,12 +141,8 @@
 
     void RemoveFromAllocation(TxnTimeStamp commit_ts);
 
-<<<<<<< HEAD
-    void SubmitForCommit(const SharedPtr<TxnCommitterTask> &txn_committer_task);
+    void SetSystemCache();
 
-    void SetSystemCache();
-=======
->>>>>>> d9454f48
 private:
     mutable std::mutex locker_{};
     Storage *storage_{};
