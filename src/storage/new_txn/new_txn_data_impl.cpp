--- conflicted
+++ resolved
@@ -1264,25 +1264,16 @@
         }
         buffer_obj->SetDataSize(data_size);
 
-<<<<<<< HEAD
+        // XXX
         buffer_obj->Save();
         if (outline_buffer_obj) {
             outline_buffer_obj->Save();
-=======
+        }
+
         if (VarBufferManager *var_buffer_mgr = column_vector.buffer_->var_buffer_mgr(); var_buffer_mgr != nullptr) {
             //     Ensure buffer obj is loaded.
             size_t _ = var_buffer_mgr->TotalSize();
->>>>>>> cdd9863d
-        }
-
-        // if (auto *var_buffer_mgr = column_vector.buffer_->var_buffer_mgr(); var_buffer_mgr != nullptr) {
-        //     //     Ensure buffer obj is loaded.
-        //     size_t _ = var_buffer_mgr->TotalSize();
-        //     //     Status status = column_meta.SetChunkOffset(chunk_size);
-        //     //     if (!status.ok()) {
-        //     //         return status;
-        //     //     }
-        // }
+        }
         LOG_TRACE(
             fmt::format("NewTxn::AddColumnsDataInBlock: column name {}, column id {}, column_idx {}, default value {}, segment {}, block {}, rows {}",
                         column_defs[i]->name(),
