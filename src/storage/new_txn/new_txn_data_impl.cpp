// Copyright(C) 2023 InfiniFlow, Inc. All rights reserved.
//
// Licensed under the Apache License, Version 2.0 (the "License");
// you may not use this file except in compliance with the License.
// You may obtain a copy of the License at
//
//     https://www.apache.org/licenses/LICENSE-2.0
//
// Unless required by applicable law or agreed to in writing, software
// distributed under the License is distributed on an "AS IS" BASIS,
// WITHOUT WARRANTIES OR CONDITIONS OF ANY KIND, either express or implied.
// See the License for the specific language governing permissions and
// limitations under the License.

module;

#include <ranges>
#include <sys/mman.h>

module infinity_core:new_txn_data.impl;

import :new_txn;
import :new_txn_manager;
import :kv_store;
import :default_values;
import :infinity_exception;
import :infinity_context;
// import :data_file_worker;
import :block_version;
import :vector_buffer;
import :logger;
import :var_buffer;
import :wal_entry;
import :data_access_state;
import :column_meta;
import :block_meta;
import :segment_meta;
import :table_meta;
import :table_index_meta;
import :segment_index_meta;
import :new_catalog;
import :meta_key;
import :db_meta;
import :build_fast_rough_filter_task;
import :base_expression;
import :cast_expression;
import :value_expression;
import :expression_binder;
import :cast_function;
import :bound_cast_func;
import :expression_state;
import :expression_evaluator;
import :base_txn_store;
import :catalog_cache;
import :kv_code;
import :bg_task;
import :dump_index_process;
import :mem_index;
import :base_memindex;
import :emvb_index_in_mem;
import :txn_context;
import :persist_result_handler;
import :virtual_store;
import :utility;

import std;
import third_party;

import column_def;
import row_id;
import constant_expr;
import data_type;

namespace infinity {

struct NewTxnCompactState {
    NewTxnCompactState() = default;

    static Status Make(TableMeta &table_meta, TxnTimeStamp commit_ts, NewTxnCompactState &state, SegmentID segment_id) {
        Status status = NewCatalog::AddNewSegmentWithID(table_meta, commit_ts, state.new_segment_meta_, segment_id);
        if (!status.ok()) {
            return status;
        }
        std::shared_ptr<std::vector<std::shared_ptr<ColumnDef>>> column_defs_ptr;
        std::tie(column_defs_ptr, status) = table_meta.GetColumnDefs();
        if (!status.ok()) {
            return status;
        }
        state.column_cnt_ = column_defs_ptr->size();

        return Status::OK();
    };

    [[nodiscard]] size_t column_cnt() const { return column_cnt_; }

    Status NextBlock() {
<<<<<<< HEAD
=======

>>>>>>> 6132cf25
        if (block_meta_) {
            block_row_cnts_.push_back(cur_block_row_cnt_);
            segment_row_cnt_ += cur_block_row_cnt_;
            block_meta_.reset();
        }

        Status status = NewCatalog::AddNewBlock1(*new_segment_meta_, commit_ts_, block_meta_);
        if (!status.ok()) {
            return status;
        }
        cur_block_row_cnt_ = 0;

        column_vectors_.clear();
        column_vectors_.resize(column_cnt_);

        for (size_t i = 0; i < column_cnt_; ++i) {
            ColumnMeta column_meta(i, *block_meta_);
            status = NewCatalog::GetColumnVector(column_meta, column_meta.get_column_def(), 0, ColumnVectorMode::kReadWrite, column_vectors_[i]);
            if (!status.ok()) {
                return status;
            }
        }
        return status;
    }

    Status FinalizeBlock() {
        if (block_meta_) {
            block_row_cnts_.push_back(cur_block_row_cnt_);
            segment_row_cnt_ += cur_block_row_cnt_;
            for (ColumnID i = 0; i < column_cnt_; ++i) {
                ColumnMeta column_meta(i, *block_meta_);
                DataFileWorker *data_file_worker{};
                VarFileWorker *var_file_worker{};

                Status status = column_meta.GetFileWorker(data_file_worker, var_file_worker);
                if (!status.ok()) {
                    return status;
                }

                auto [data_size, status2] = column_meta.GetColumnSize(cur_block_row_cnt_, column_meta.get_column_def());
                if (!status2.ok()) {
                    return status;
                }

                // data_file_worker->Write(std::span{column_vectors_[i].data().get(), column_vectors_[i].Size()});
                static_cast<FileWorker *>(data_file_worker)->Write(std::span{column_vectors_[i].data().get(), data_size});
                if (var_file_worker) {
                    if ((column_vectors_[i].buffer_->var_buffer_mgr()->my_var_buffer_ || column_vectors_[i].buffer_->var_buffer_mgr()->mem_buffer_) &&
                        std::holds_alternative<std::vector<std::unique_ptr<char[]>>>(
                            column_vectors_[i].buffer_->var_buffer_mgr()->my_var_buffer_->buffers_)) {
                        auto data = column_vectors_[i].buffer_->var_buffer_mgr()->my_var_buffer_;
                        static_cast<FileWorker *>(var_file_worker)->Write(std::span{data.get(), 1});
                    }
                }
            }
        }
        block_meta_.reset();
        cur_block_row_cnt_ = 0;
        return Status::OK();
    }

    Status Finalize() {
        Status status = FinalizeBlock();
        if (!status.ok()) {
            return status;
        }
        return status;
    }

    TxnTimeStamp commit_ts_{};

    std::optional<SegmentMeta> new_segment_meta_{};
    std::optional<BlockMeta> block_meta_{};

    std::vector<size_t> block_row_cnts_{};
    size_t segment_row_cnt_{};
    BlockOffset cur_block_row_cnt_{};
    std::vector<ColumnVector> column_vectors_{};
    size_t column_cnt_{};
};

Status NewTxn::Import(const std::string &db_name, const std::string &table_name, const std::vector<std::shared_ptr<DataBlock>> &input_blocks) {
    Status status;
    [[maybe_unused]] auto fileworker_mgr = InfinityContext::instance().storage()->fileworker_manager();
    std::vector<size_t> block_row_cnts;

    for (size_t i = 0; i < input_blocks.size(); ++i) {
        std::vector<std::shared_ptr<DataType>> column_types;
        block_row_cnts.emplace_back(input_blocks[i]->row_count());
        status = WriteDataBlockToFile(db_name, table_name, input_blocks[i], i);
        if (!status.ok()) {
            return status;
        }
    }

    status = Import(db_name, table_name, block_row_cnts);
    return status;
}

Status NewTxn::Import(const std::string &db_name, const std::string &table_name, const std::vector<size_t> &block_row_cnts) {
    CheckTxn(db_name);
    [[maybe_unused]] auto fileworker_mgr = InfinityContext::instance().storage()->fileworker_manager();
    Status status;
    auto begin_ts = txn_context_ptr_->begin_ts_;
    auto import_tmp_dir = fmt::format("import{}", TxnID());
    auto import_tmp_path = fmt::format("{}/{}", InfinityContext::instance().config()->TempDir(), import_tmp_dir);

    std::shared_ptr<DBMeta> db_meta;
    std::shared_ptr<TableMeta> table_meta_opt;
    std::string table_key;
    TxnTimeStamp create_timestamp;
    status = GetTableMeta(db_name, table_name, db_meta, table_meta_opt, create_timestamp, &table_key);
    if (!status.ok()) {
        return status;
    }
    TableMeta &table_meta = *table_meta_opt;
    TxnTimeStamp fake_commit_ts = txn_context_ptr_->begin_ts_;

    u64 db_id = std::stoull(table_meta.db_id_str());
    u64 table_id = std::stoull(table_meta.table_id_str());
    SystemCache *system_cache = txn_mgr_->GetSystemCachePtr();
    std::vector<SegmentID> segment_ids;

    size_t block_cnt = block_row_cnts.size();
    size_t segment_count =
        block_cnt % DEFAULT_BLOCK_PER_SEGMENT == 0 ? block_cnt / DEFAULT_BLOCK_PER_SEGMENT : block_cnt / DEFAULT_BLOCK_PER_SEGMENT + 1;

    // If the number of input blocks is 0, infinity would output
    // "IMPORT 0 Rows" instead of throwing an exception.
    // It's debatable which is better. For now, we will keep the
    // behavior unchanged in order to avoid a breaking change to users.
    if (segment_count == 0) {
        segment_count = 1;
    }

    try {
        segment_ids = system_cache->ApplySegmentIDs(db_id, table_id, segment_count);
    } catch (const std::exception &e) {
        return Status::UnexpectedError(fmt::format("Database: {} or db is dropped: {}, cause: ", db_name, table_name, e.what()));
    }
    LOG_TRACE(fmt::format("Import: apply segment id starting at: {}, count {}", segment_ids[0], segment_count));

    std::vector<std::unique_ptr<SegmentMeta>> segment_metas;
    segment_metas.reserve(segment_count);
    for (size_t segment_idx = 0; segment_idx < segment_count; ++segment_idx) {
        std::optional<SegmentMeta> segment_meta;
        status = NewCatalog::AddNewSegmentWithID(table_meta, fake_commit_ts, segment_meta, segment_ids[segment_idx]);
        if (!status.ok()) {
            return status;
        }
        segment_metas.emplace_back(std::make_unique<SegmentMeta>(segment_ids[segment_idx], table_meta));
    }

    // Put the data into local txn store
    if (base_txn_store_ != nullptr) {
        return Status::UnexpectedError("txn store is not null");
    }

    base_txn_store_ = std::make_shared<ImportTxnStore>();
    auto import_txn_store = static_cast<ImportTxnStore *>(base_txn_store_.get());
    import_txn_store->db_name_ = db_name;
    import_txn_store->db_id_str_ = table_meta.db_id_str();
    import_txn_store->table_name_ = table_name;
    import_txn_store->table_id_str_ = table_meta.table_id_str();
    import_txn_store->table_key_ = table_key;
    import_txn_store->table_id_ = std::stoull(table_meta.table_id_str());
    import_txn_store->import_tmp_path_ = import_tmp_path;

    std::vector<size_t> segment_row_cnts(segment_count, 0);
    std::vector<std::vector<size_t>> block_row_cnts_in_seg(segment_count);
    for (size_t input_block_idx = 0; input_block_idx < block_cnt; ++input_block_idx) {
        std::optional<BlockMeta> block_meta;
        size_t segment_idx = input_block_idx / DEFAULT_BLOCK_PER_SEGMENT;
        size_t block_idx = input_block_idx % DEFAULT_BLOCK_PER_SEGMENT;
        // put to kv and construct a true file_worker
        // we dont need to construct a new file_worker
        status = NewCatalog::AddNewBlock1(*segment_metas[segment_idx], fake_commit_ts, block_meta);
        if (!status.ok()) {
            return status;
        }

        // Rename the data block
        auto old_block_dir = fmt::format("db_{}/tbl_{}/seg_{}/blk_{}", db_meta->db_id_str(), table_meta.table_id(), segment_idx, block_idx);
        auto old_block_path = fmt::format("{}/{}/{}", InfinityContext::instance().config()->TempDir(), import_tmp_dir, old_block_dir);
        auto new_block_dir = *block_meta->GetBlockDir();
        auto new_block_path = fmt::format("{}/{}", InfinityContext::instance().config()->TempDir(), new_block_dir);

        std::vector<std::string> import_file_paths{};
        for (const auto &entry : std::filesystem::directory_iterator(old_block_path)) {
            auto file_name = entry.path().filename().string();
            import_file_paths.emplace_back(fmt::format("{}/{}", new_block_path, file_name));
        }

        auto rename_status = VirtualStore::Rename(old_block_path, new_block_path);
        if (!rename_status.ok()) {
            return rename_status;
        }

        block_row_cnts_in_seg[segment_idx].push_back(block_row_cnts[input_block_idx]);
        segment_row_cnts[segment_idx] += block_row_cnts[input_block_idx];
        import_txn_store->row_count_ += block_row_cnts[input_block_idx];
    }

    if (VirtualStore::Exists(import_tmp_path)) {
        Status remove_status = VirtualStore::RemoveDirectory(import_tmp_path);
        if (!remove_status.ok()) {
            LOG_WARN(fmt::format("Failed to remove import temp directory: {}", import_tmp_path));
        }
    }

    std::vector<WalSegmentInfo> segment_infos;
    segment_infos.reserve(segment_count);
    for (size_t segment_idx = 0; segment_idx < segment_count; ++segment_idx) {
        WalSegmentInfo segment_info(*segment_metas[segment_idx], begin_ts);
        for (size_t i = 0; i < block_row_cnts_in_seg[segment_idx].size(); ++i) {
            segment_info.block_infos_[i].row_count_ = block_row_cnts_in_seg[segment_idx][i];
        }
        segment_info.row_count_ = segment_row_cnts[segment_idx];
        status = AddSegmentVersion(segment_info, *segment_metas[segment_idx]);
        if (!status.ok()) {
            return status;
        }
        segment_infos.emplace_back(segment_info);
    }

    import_txn_store->segment_infos_.insert(import_txn_store->segment_infos_.end(), segment_infos.begin(), segment_infos.end());
    import_txn_store->segment_ids_.insert(import_txn_store->segment_ids_.end(), segment_ids.begin(), segment_ids.end());

    // index
    std::vector<std::string> *index_id_strs_ptr{};
    std::vector<std::string> *index_names_ptr{};
    status = table_meta.GetIndexIDs(index_id_strs_ptr, &index_names_ptr);
    if (!status.ok()) {
        return status;
    }

    for (size_t i = 0; i < index_id_strs_ptr->size(); ++i) {
        const auto &index_id_str = (*index_id_strs_ptr)[i];
        const auto &index_name = (*index_names_ptr)[i];
        import_txn_store->index_names_.emplace_back(index_name);
        import_txn_store->index_ids_str_.emplace_back(index_id_str);
        import_txn_store->index_ids_.emplace_back(std::stoull(index_id_str));
    }

    for (size_t i = 0; i < index_id_strs_ptr->size(); ++i) {
        const auto &index_id_str = (*index_id_strs_ptr)[i];
        const auto &index_name = (*index_names_ptr)[i];
        TableIndexMeta table_index_meta(index_id_str, index_name, table_meta);

        for (size_t segment_idx = 0; segment_idx < segment_count; ++segment_idx) {
            size_t segment_row_cnt = segment_row_cnts[segment_idx];
            status = PopulateIndex(db_name,
                                   table_name,
                                   index_name,
                                   table_key,
                                   table_index_meta,
                                   *segment_metas[segment_idx],
                                   segment_row_cnt,
                                   DumpIndexCause::kImport);
            if (!status.ok()) {
                return status;
            }
        }
    }

    // auto &fileworker_map = fileworker_mgr->fileworker_map();
    //
    // for (auto it = fileworker_map.begin(); it != fileworker_map.end();) {
    //     if (it->first.find("import") != std::string::npos) {
    //         it = fileworker_map.erase(it);
    //     } else {
    //         ++it;
    //     }
    // }
    // fileworker_map.rehash(fileworker_map.size());

    fileworker_mgr->RemoveImport(TxnID());

    return Status::OK();
}

Status NewTxn::ReplayImport(WalCmdImportV2 *import_cmd, TxnTimeStamp commit_ts, i64 txn_id) {
    std::string segment_id_key = KeyEncode::CatalogTableSegmentKey(import_cmd->db_id_, import_cmd->table_id_, import_cmd->segment_info_.segment_id_);
    std::string commit_ts_str;
    Status status = kv_instance_->Get(segment_id_key, commit_ts_str);
    if (status.ok()) {
        TxnTimeStamp commit_ts_from_kv = std::stoull(commit_ts_str);
        if (commit_ts == commit_ts_from_kv) {
            LOG_WARN(fmt::format("Skipping replay import: Segment {} already exists in table {} of database {} with commit ts {}, txn: {}.",
                                 import_cmd->segment_info_.segment_id_,
                                 import_cmd->table_name_,
                                 import_cmd->db_name_,
                                 commit_ts,
                                 txn_id));
            const WalSegmentInfo &segment_info = import_cmd->segment_info_;
            TxnTimeStamp fake_commit_ts = txn_context_ptr_->begin_ts_;

            std::shared_ptr<DBMeta> db_meta;
            std::shared_ptr<TableMeta> table_meta_opt;
            TxnTimeStamp create_timestamp;
            status = GetTableMeta(import_cmd->db_name_, import_cmd->table_name_, db_meta, table_meta_opt, create_timestamp);
            if (!status.ok()) {
                return status;
            }
            TableMeta &table_meta = *table_meta_opt;
            status = NewCatalog::LoadImportedOrCompactedSegment(table_meta, segment_info, fake_commit_ts);
            if (!status.ok()) {
                return status;
            }
            return Status::OK();
        } else {
            LOG_ERROR(fmt::format("Replay import: Segment {} already exists in table {} of database {} with commit ts {}, but replaying with commit "
                                  "ts {}, txn: {}.",
                                  import_cmd->segment_info_.segment_id_,
                                  import_cmd->table_name_,
                                  import_cmd->db_name_,
                                  commit_ts_from_kv,
                                  commit_ts,
                                  txn_id));
            return Status::UnexpectedError("Segment already exists with different commit timestamp");
        }
    }

    TxnTimeStamp fake_commit_ts = txn_context_ptr_->begin_ts_;

    std::shared_ptr<DBMeta> db_meta;
    std::shared_ptr<TableMeta> table_meta_opt;
    TxnTimeStamp create_timestamp;
    status = GetTableMeta(import_cmd->db_name_, import_cmd->table_name_, db_meta, table_meta_opt, create_timestamp);
    if (!status.ok()) {
        return status;
    }
    TableMeta &table_meta = *table_meta_opt;

    const WalSegmentInfo &segment_info = import_cmd->segment_info_;

    status = NewCatalog::LoadFlushedSegment2(table_meta, segment_info, fake_commit_ts);
    if (!status.ok()) {
        return status;
    }

    return PrepareCommitReplayImport(import_cmd);
}

Status NewTxn::Append(const std::string &db_name, const std::string &table_name, const std::shared_ptr<DataBlock> &input_block) {
    CheckTxn(db_name);

    std::shared_ptr<DBMeta> db_meta;
    std::shared_ptr<TableMeta> table_meta;
    std::string table_key;
    TxnTimeStamp create_timestamp;
    auto status = GetTableMeta(db_name, table_name, db_meta, table_meta, create_timestamp, &table_key);
    if (!status.ok()) {
        return status;
    }

    // Put the data into local txn store
    if (base_txn_store_) {
        return Status::UnexpectedError("txn store is not null");
    }
    base_txn_store_ = std::make_shared<AppendTxnStore>();
    auto *append_txn_store = static_cast<AppendTxnStore *>(base_txn_store_.get());
    append_txn_store->db_name_ = db_name;
    append_txn_store->db_id_str_ = table_meta->db_id_str();
    append_txn_store->db_id_ = std::stoull(table_meta->db_id_str());
    append_txn_store->table_name_ = table_name;
    append_txn_store->table_id_str_ = table_meta->table_id_str();
    append_txn_store->table_id_ = std::stoull(table_meta->table_id_str());
    append_txn_store->input_block_ = input_block;
    // append_txn_store->row_ranges_ will be populated after conflict check

    txn_context_ptr_->AddOperation(std::make_shared<std::string>(
        fmt::format("APPEND table {}.{} (db_id: {}, table_id: {})", db_name, table_name, db_meta->db_id_str(), table_meta->table_id_str())));

    return AppendInner(db_name, table_name, table_key, *table_meta, input_block);
}

Status NewTxn::Append(const TableInfo &table_info, const std::shared_ptr<DataBlock> &input_block) {
    return Append(*table_info.db_name_, *table_info.table_name_, input_block);
}

Status NewTxn::AppendInner(const std::string &db_name,
                           const std::string &table_name,
                           const std::string &table_key,
                           TableMeta &table_meta,
                           const std::shared_ptr<DataBlock> &input_block) {

    std::shared_ptr<std::vector<std::shared_ptr<ColumnDef>>> column_defs;
    {
        auto [col_defs, col_def_status] = table_meta.GetColumnDefs();
        if (!col_def_status.ok()) {
            return col_def_status;
        }
        column_defs = col_defs;
    }
    size_t column_count = column_defs->size();

    if (input_block->column_count() != column_count) {
        std::string err_msg = fmt::format("Attempt to insert different column count data block into transaction table store");
        LOG_ERROR(err_msg);

        return Status::ColumnCountMismatch(err_msg);
    }

    std::vector<std::shared_ptr<DataType>> column_types;
    for (size_t col_id = 0; col_id < column_count; ++col_id) {
        column_types.emplace_back((*column_defs)[col_id]->type());
        if (*column_types.back() != *input_block->column_vectors_[col_id]->data_type()) {
            LOG_ERROR(fmt::format("Attempt to insert different type data into transaction table store"));
            return Status::DataTypeMismatch(column_types.back()->ToString(), input_block->column_vectors_[col_id]->data_type()->ToString());
        }
    }

    return Status::OK();
}

Status NewTxn::Delete(const std::string &db_name, const std::string &table_name, const std::vector<RowID> &row_ids) {
    CheckTxn(db_name);

    std::shared_ptr<DBMeta> db_meta;
    std::shared_ptr<TableMeta> table_meta_opt;
    std::string table_key;
    TxnTimeStamp create_timestamp;
    auto status = GetTableMeta(db_name, table_name, db_meta, table_meta_opt, create_timestamp, &table_key);
    if (!status.ok()) {
        return status;
    }

    // Put the data into local txn store
    if (base_txn_store_ == nullptr) {
        base_txn_store_ = std::make_shared<DeleteTxnStore>();
        DeleteTxnStore *delete_txn_store = static_cast<DeleteTxnStore *>(base_txn_store_.get());
        delete_txn_store->db_name_ = db_name;
        delete_txn_store->db_id_str_ = db_meta->db_id_str();
        delete_txn_store->db_id_ = std::stoull(db_meta->db_id_str());
        delete_txn_store->table_name_ = table_name;
        delete_txn_store->table_id_str_ = table_meta_opt->table_id_str();
        delete_txn_store->table_id_ = std::stoull(table_meta_opt->table_id_str());
        delete_txn_store->row_ids_ = row_ids;
    } else {
        DeleteTxnStore *delete_txn_store = static_cast<DeleteTxnStore *>(base_txn_store_.get());
        delete_txn_store->row_ids_.reserve(delete_txn_store->row_ids_.size() + row_ids.size());
        delete_txn_store->row_ids_.insert(delete_txn_store->row_ids_.end(), row_ids.begin(), row_ids.end());
    }

    return DeleteInner(db_name, table_name, *table_meta_opt, row_ids);
}

Status NewTxn::ReplayDelete(WalCmdDeleteV2 *delete_cmd, TxnTimeStamp commit_ts, i64 txn_id) {
    std::shared_ptr<DBMeta> db_meta;
    std::shared_ptr<TableMeta> table_meta;
    TxnTimeStamp create_timestamp;
    Status status = GetTableMeta(delete_cmd->db_name_, delete_cmd->table_name_, db_meta, table_meta, create_timestamp);
    if (!status.ok()) {
        return status;
    }
    if (delete_cmd->db_id_ != db_meta->db_id_str() || delete_cmd->table_id_ != table_meta->table_id_str()) {
        return Status::CatalogError(fmt::format("WalCmdDeleteV2 db_id or table_id ({}, {}) mismatch with the expected value ({}, {})",
                                                delete_cmd->db_id_,
                                                delete_cmd->table_id_,
                                                db_meta->db_id_str(),
                                                table_meta->table_id_str()));
    }

    return PrepareCommitDelete(delete_cmd);
}

Status NewTxn::DeleteInner(const std::string &db_name, const std::string &table_name, TableMeta &table_meta, const std::vector<RowID> &row_ids) {
    auto delete_command = std::make_shared<WalCmdDeleteV2>(db_name, table_meta.db_id_str(), table_name, table_meta.table_id_str(), row_ids);
    auto wal_command = static_pointer_cast<WalCmd>(delete_command);
    wal_entry_->cmds_.push_back(wal_command);
    txn_context_ptr_->AddOperation(std::make_shared<std::string>(delete_command->ToString()));

    return Status::OK();
}

Status NewTxn::Update(const std::string &db_name,
                      const std::string &table_name,
                      const std::shared_ptr<DataBlock> &input_block,
                      const std::vector<RowID> &row_ids) {
    CheckTxn(db_name);

    std::shared_ptr<DBMeta> db_meta;
    std::shared_ptr<TableMeta> table_meta;
    std::string table_key;
    TxnTimeStamp create_timestamp;
    Status status = GetTableMeta(db_name, table_name, db_meta, table_meta, create_timestamp, &table_key);
    if (!status.ok()) {
        return status;
    }

    // Put the data into local txn store
    if (base_txn_store_ == nullptr) {
        base_txn_store_ = std::make_shared<UpdateTxnStore>();
        UpdateTxnStore *update_txn_store = static_cast<UpdateTxnStore *>(base_txn_store_.get());
        update_txn_store->db_name_ = db_name;
        update_txn_store->db_id_str_ = db_meta->db_id_str();
        update_txn_store->db_id_ = std::stoull(db_meta->db_id_str());
        update_txn_store->table_name_ = table_name;
        update_txn_store->table_id_str_ = table_meta->table_id_str();
        update_txn_store->table_id_ = std::stoull(table_meta->table_id_str());
        update_txn_store->input_blocks_.emplace_back(input_block);
        // update_txn_store->row_ranges_ will be populated after conflict check
        update_txn_store->row_ids_ = row_ids;
    } else {
        UpdateTxnStore *update_txn_store = static_cast<UpdateTxnStore *>(base_txn_store_.get());
        update_txn_store->input_blocks_.emplace_back(input_block);
        // append_txn_store->row_ranges_ will be populated after conflict check
        update_txn_store->row_ids_.reserve(update_txn_store->row_ids_.size() + row_ids.size());
        update_txn_store->row_ids_.insert(update_txn_store->row_ids_.end(), row_ids.begin(), row_ids.end());
    }

    std::string operation_msg =
        fmt::format("UPDATE table {}.{} (db_id: {}, table_id: {})", db_name, table_name, db_meta->db_id_str(), table_meta->table_id_str());
    txn_context_ptr_->AddOperation(std::make_shared<std::string>(operation_msg));

    status = AppendInner(db_name, table_name, table_key, *table_meta, input_block);
    if (!status.ok()) {
        return status;
    }
    status = DeleteInner(db_name, table_name, *table_meta, row_ids);
    if (!status.ok()) {
        return status;
    }

    return Status::OK();
}

Status NewTxn::Compact(const std::string &db_name, const std::string &table_name, const std::vector<SegmentID> &segment_ids) {
    LOG_INFO(fmt::format("Compact db_name: {}, table_name: {}, segment ids: {}", db_name, table_name, fmt::join(segment_ids, " ")));

    CheckTxn(db_name);
    if (segment_ids.empty()) {
        return Status::UnexpectedError("No segment is given in compact operation");
    }

    TxnTimeStamp begin_ts = txn_context_ptr_->begin_ts_;

    std::shared_ptr<DBMeta> db_meta;
    std::shared_ptr<TableMeta> table_meta_opt;
    std::string table_key;
    TxnTimeStamp create_timestamp;
    Status status = GetTableMeta(db_name, table_name, db_meta, table_meta_opt, create_timestamp, &table_key);
    if (!status.ok()) {
        return status;
    }

    TableMeta &table_meta = *table_meta_opt;
    status = table_meta.CheckSegments(segment_ids);
    if (!status.ok()) {
        return status;
    }

    // Fake commit timestamp, in prepare commit phase, it will be replaced by real commit timestamp
    TxnTimeStamp fake_commit_ts = txn_context_ptr_->begin_ts_;

    SystemCache *system_cache = txn_mgr_->GetSystemCachePtr();
    u64 db_id = std::stoull(table_meta.db_id_str());
    u64 table_id = std::stoull(table_meta.table_id_str());
    std::vector<SegmentID> new_segment_ids;
    try {
        new_segment_ids = system_cache->ApplySegmentIDs(db_id, table_id, 1);
    } catch (const std::exception &e) {
        return Status::UnexpectedError(fmt::format("Database: {} or db is dropped: {}, cause: ", db_name, table_name, e.what()));
    }
    LOG_TRACE(fmt::format("Compact: apply segment id: {}", new_segment_ids[0]));
    NewTxnCompactState compact_state;
    status = NewTxnCompactState::Make(table_meta, fake_commit_ts, compact_state, new_segment_ids[0]);
    if (!status.ok()) {
        return status;
    }

    LOG_TRACE(fmt::format("To compact segments size: {}", segment_ids.size()));
    for (SegmentID segment_id : segment_ids) {
        SegmentMeta segment_meta(segment_id, table_meta);

        std::vector<BlockID> *block_ids_ptr{};
        std::tie(block_ids_ptr, status) = segment_meta.GetBlockIDs1();
        if (!status.ok()) {
            return status;
        }

        for (BlockID block_id : *block_ids_ptr) {
            BlockMeta block_meta(block_id, segment_meta);
            status = CompactBlock(block_meta, compact_state);
            if (!status.ok()) {
                return status;
            }
        }
        //        LOG_TRACE(fmt::format("Compact blocks of segment id: {}", segment_id));
    }
    status = compact_state.Finalize();
    if (!status.ok()) {
        return status;
    }

    std::vector<std::string> *index_id_strs_ptr{};
    std::vector<std::string> *index_name_ptr{};
    status = table_meta.GetIndexIDs(index_id_strs_ptr, &index_name_ptr);
    if (!status.ok()) {
        return status;
    }

    {
        // Put the data into local txn store
        if (base_txn_store_ != nullptr) {
            return Status::UnexpectedError("txn store is not null");
        }
        std::vector<WalSegmentInfo> segment_infos;
        segment_infos.emplace_back(*compact_state.new_segment_meta_, begin_ts);

        base_txn_store_ = std::make_shared<CompactTxnStore>();
        CompactTxnStore *compact_txn_store = static_cast<CompactTxnStore *>(base_txn_store_.get());
        compact_txn_store->db_name_ = db_name;
        compact_txn_store->db_id_str_ = table_meta.db_id_str();
        compact_txn_store->db_id_ = std::stoull(table_meta.db_id_str());
        compact_txn_store->table_name_ = table_name;
        compact_txn_store->table_id_str_ = table_meta.table_id_str();
        compact_txn_store->table_id_ = std::stoull(table_meta.table_id_str());
        compact_txn_store->segment_infos_ = segment_infos;
        compact_txn_store->deprecated_segment_ids_ = segment_ids;
        compact_txn_store->new_segment_id_ = new_segment_ids[0];
        compact_txn_store->segment_ids_.emplace_back(new_segment_ids[0]);

        std::vector<SegmentID> deprecated_segment_ids = segment_ids;
        {
            WalSegmentInfo &segment_info = segment_infos.back();
            segment_info.row_count_ = compact_state.segment_row_cnt_;
            if (segment_info.block_infos_.size() != compact_state.block_row_cnts_.size()) {
                UnrecoverableError(fmt::format("Block row count mismatch, expect: {}, actual: {}",
                                               segment_info.block_infos_.size(),
                                               compact_state.block_row_cnts_.size()));
            }
            for (size_t i = 0; i < segment_info.block_infos_.size(); ++i) {
                WalBlockInfo &block_info = segment_info.block_infos_[i];
                block_info.row_count_ = compact_state.block_row_cnts_[i];
            }
        }
        auto compact_command = std::make_shared<WalCmdCompactV2>(db_name,
                                                                 db_meta->db_id_str(),
                                                                 table_name,
                                                                 table_meta.table_id_str(),
                                                                 *index_name_ptr,
                                                                 *index_id_strs_ptr,
                                                                 std::move(segment_infos),
                                                                 std::move(deprecated_segment_ids));
        wal_entry_->cmds_.push_back(static_pointer_cast<WalCmd>(compact_command));
        txn_context_ptr_->AddOperation(std::make_shared<std::string>(compact_command->ToString()));

        status = AddSegmentVersion(compact_command->new_segment_infos_[0], *compact_state.new_segment_meta_);
        if (!status.ok()) {
            return status;
        }
    }

    CompactTxnStore *compact_txn_store = static_cast<CompactTxnStore *>(base_txn_store_.get());
    for (size_t i = 0; i < index_id_strs_ptr->size(); ++i) {
        const std::string &index_id_str = (*index_id_strs_ptr)[i];
        const std::string &index_name = (*index_name_ptr)[i];
        compact_txn_store->index_names_.emplace_back(index_name);
        compact_txn_store->index_ids_str_.emplace_back(index_id_str);
        compact_txn_store->index_ids_.emplace_back(std::stoull(index_id_str));
    }

    //    LOG_TRACE(fmt::format("To populate index: {}", index_id_strs_ptr->size()));
    for (size_t i = 0; i < index_id_strs_ptr->size(); ++i) {
        const std::string &index_id_str = (*index_id_strs_ptr)[i];
        const std::string &index_name = (*index_name_ptr)[i];
        TableIndexMeta table_index_meta(index_id_str, index_name, table_meta);

        status = PopulateIndex(db_name,
                               table_name,
                               index_name,
                               table_key,
                               table_index_meta,
                               *compact_state.new_segment_meta_,
                               compact_state.segment_row_cnt_,
                               DumpIndexCause::kCompact);
        if (!status.ok()) {
            return status;
        }
    }

    return Status::OK();
}

Status NewTxn::CheckTableIfDelete(TableMeta &table_meta, bool &has_delete) {
    TxnTimeStamp begin_ts = txn_context_ptr_->begin_ts_;
    Status status = NewCatalog::CheckTableIfDelete(table_meta, begin_ts, has_delete);
    if (!status.ok()) {
        return status;
    }
    return Status::OK();
}

Status NewTxn::ReplayCompact(WalCmdCompactV2 *compact_cmd, TxnTimeStamp commit_ts, i64 txn_id) {

    std::optional<bool> skip_cmd = std::nullopt;
    for (const WalSegmentInfo &segment_info : compact_cmd->new_segment_infos_) {
        std::string segment_id_key = KeyEncode::CatalogTableSegmentKey(compact_cmd->db_id_, compact_cmd->table_id_, segment_info.segment_id_);
        std::string commit_ts_str;
        Status status = kv_instance_->Get(segment_id_key, commit_ts_str);
        if (status.ok()) {
            TxnTimeStamp commit_ts_from_kv = std::stoull(commit_ts_str);
            if (commit_ts == commit_ts_from_kv) {
                if (skip_cmd.has_value() && !skip_cmd.value()) {
                    return Status::UnexpectedError("Previous segments are not skipped, this segment should be skipped, mismatched");
                }
                LOG_WARN(fmt::format("Skipping replay compact: Segment {} already exists in table {} of database {} with commit ts {}, txn: {}.",
                                     segment_info.segment_id_,
                                     compact_cmd->table_name_,
                                     compact_cmd->db_name_,
                                     commit_ts,
                                     txn_id));

                for (const WalSegmentInfo &new_segment_info : compact_cmd->new_segment_infos_) {
                    TxnTimeStamp fake_commit_ts = txn_context_ptr_->begin_ts_;

                    std::shared_ptr<DBMeta> db_meta;
                    std::shared_ptr<TableMeta> table_meta_opt;
                    TxnTimeStamp create_timestamp;
                    status = GetTableMeta(compact_cmd->db_name_, compact_cmd->table_name_, db_meta, table_meta_opt, create_timestamp);
                    if (!status.ok()) {
                        return status;
                    }
                    TableMeta &table_meta = *table_meta_opt;
                    status = NewCatalog::LoadImportedOrCompactedSegment(table_meta, new_segment_info, fake_commit_ts);
                    if (!status.ok()) {
                        return status;
                    }
                }
                skip_cmd = true;
            } else {
                LOG_ERROR(
                    fmt::format("Replay compact: Segment {} already exists in table {} of database {} with commit ts {}, but replaying with commit "
                                "ts {}, txn: {}.",
                                segment_info.segment_id_,
                                compact_cmd->table_name_,
                                compact_cmd->db_name_,
                                commit_ts_from_kv,
                                commit_ts,
                                txn_id));
                return Status::UnexpectedError("Segment already exists with different commit timestamp");
            }
        }
    }
    // TODO: check if the removed segments and segment indexes are created.
    if (skip_cmd) {
        return Status::OK();
    }

    TxnTimeStamp fake_commit_ts = txn_context_ptr_->begin_ts_;

    std::shared_ptr<DBMeta> db_meta;
    std::shared_ptr<TableMeta> table_meta_opt;
    TxnTimeStamp create_timestamp;
    Status status = GetTableMeta(compact_cmd->db_name_, compact_cmd->table_name_, db_meta, table_meta_opt, create_timestamp);
    if (!status.ok()) {
        return status;
    }
    TableMeta &table_meta = *table_meta_opt;

    for (const WalSegmentInfo &segment_info : compact_cmd->new_segment_infos_) {
        status = NewCatalog::LoadFlushedSegment2(table_meta, segment_info, fake_commit_ts);
        if (!status.ok()) {
            return status;
        }
    }

    {
        std::vector<SegmentID> *segment_ids_ptr = nullptr;
        std::tie(segment_ids_ptr, status) = table_meta.GetSegmentIDs1();
        if (!status.ok()) {
            return status;
        }
        status = table_meta.RemoveSegmentIDs1(compact_cmd->deprecated_segment_ids_);
        if (!status.ok()) {
            return status;
        }
    }

    return PrepareCommitCompact(compact_cmd);
}

Status NewTxn::AppendInBlock(BlockMeta &block_meta, size_t block_offset, size_t append_rows, const DataBlock *input_block, size_t input_offset) {
    auto block_dir_ptr = block_meta.GetBlockDir();
    auto [version_file_worker, status] = block_meta.GetVersionFileWorker();
    if (!status.ok()) {
        return status;
    }

    std::shared_ptr<BlockLock> block_lock;
    {
        status = block_meta.GetBlockLock(block_lock);
        if (!status.ok()) {
            return status;
        }
    }
    {
        TxnTimeStamp commit_ts = txn_context_ptr_->commit_ts_;
        std::unique_lock<std::shared_mutex> lock(block_lock->mtx_);

        block_lock->min_ts_ = std::min(block_lock->min_ts_, commit_ts);
        block_lock->max_ts_ = std::max(block_lock->max_ts_, commit_ts);

        // append in column file
        for (size_t column_idx = 0; column_idx < input_block->column_count(); ++column_idx) {
            const auto &column_vector = *input_block->column_vectors_[column_idx];
            ColumnMeta column_meta(column_idx, block_meta);
            status = AppendInColumn(column_meta, block_offset, append_rows, column_vector, input_offset);
            if (!status.ok()) {
                return status;
            }
        }

        // append in version file.
        std::shared_ptr<BlockVersion> block_version;
        static_cast<FileWorker *>(version_file_worker)->Read(block_version);
        block_version->Append(commit_ts, block_offset + append_rows);
        VersionFileWorkerSaveCtx version_file_worker_save_ctx{commit_ts};
        static_cast<FileWorker *>(version_file_worker)->Write(std::span{block_version.get(), 1}, version_file_worker_save_ctx);
    }
    return Status::OK();
}

// This function is called when block is locked
Status
NewTxn::AppendInColumn(ColumnMeta &column_meta, size_t dest_offset, size_t append_rows, const ColumnVector &column_vector, size_t source_offset) {
    ColumnVector dest_vec;
    {
        Status status = NewCatalog::GetColumnVector(column_meta, column_meta.get_column_def(), dest_offset, ColumnVectorMode::kReadWrite, dest_vec);
        if (!status.ok()) {
            return status;
        }
    }
    dest_vec.AppendWith(column_vector, source_offset, append_rows);

    DataFileWorker *data_file_worker{};
    VarFileWorker *var_file_worker{};
    Status status = column_meta.GetFileWorker(data_file_worker, var_file_worker);
    if (!status.ok()) {
        return status;
    }

    auto [data_size, status2] = column_meta.GetColumnSize(dest_vec.Size(), column_meta.get_column_def());
    if (!status2.ok()) {
        return status;
    }

    // dest_vec.SetToCatalog(data_file_worker, var_file_worker, ColumnVectorMode::kReadWrite);

    // data_file_worker->Write(std::span{dest_vec.data().get(), dest_vec.Size()});
    static_cast<FileWorker *>(data_file_worker)->Write(std::span{dest_vec.data().get(), data_size});
    if (var_file_worker) {
        if (dest_vec.buffer_->var_buffer_mgr()->my_var_buffer_ &&
            std::holds_alternative<std::vector<std::unique_ptr<char[]>>>(dest_vec.buffer_->var_buffer_mgr()->my_var_buffer_->buffers_)) {
            auto data = dest_vec.buffer_->var_buffer_mgr()->my_var_buffer_;
            static_cast<FileWorker *>(var_file_worker)->Write(std::span{data.get(), 1});
        }
    }
    // }
    //
    // if (auto *var_buffer_mgr = dest_vec.buffer_->var_buffer_mgr(); var_buffer_mgr != nullptr) {
    //     //     Ensure buffer obj is loaded.
    //     size_t _ = var_buffer_mgr->TotalSize();
    // }
    return Status::OK();
}

Status NewTxn::DeleteInBlock(BlockMeta &block_meta, const std::vector<BlockOffset> &block_offsets, std::vector<BlockOffset> &undo_block_offsets) {
    auto block_dir_ptr = block_meta.GetBlockDir();
    Status status;
    FileWorker *version_buffer = nullptr;
    std::tie(version_buffer, status) = block_meta.GetVersionFileWorker();
    if (!status.ok()) {
        return status;
    }

    {
        TxnTimeStamp commit_ts = txn_context_ptr_->commit_ts_;
        std::shared_ptr<BlockLock> block_lock;
        status = block_meta.GetBlockLock(block_lock);
        if (!status.ok()) {
            return status;
        }
        std::unique_lock<std::shared_mutex> lock(block_lock->mtx_);

        // delete in version file
        std::shared_ptr<BlockVersion> block_version;
        version_buffer->Read(block_version);
        undo_block_offsets.reserve(block_offsets.size());
        for (BlockOffset block_offset : block_offsets) {
            status = block_version->Delete(block_offset, commit_ts);
            if (!status.ok()) {
                return status;
            }
            undo_block_offsets.push_back(block_offset);
        }
        block_lock->max_ts_ = std::max(block_lock->max_ts_, commit_ts); // FIXME: remove max_ts, undo delete should not revert max_ts
        VersionFileWorkerSaveCtx version_file_worker_save_ctx{commit_ts};
        version_buffer->Write(std::span{block_version.get(), 1}, version_file_worker_save_ctx);
    }
    return Status::OK();
}

Status NewTxn::RollbackDeleteInBlock(BlockMeta &block_meta, const std::vector<BlockOffset> &block_offsets) {
    std::shared_ptr<std::string> block_dir_ptr = block_meta.GetBlockDir();
    FileWorker *version_buffer = nullptr;
    {
        auto version_filepath = fmt::format("{}/{}", *block_dir_ptr, BlockVersion::PATH);
        auto *fileworker_mgr = InfinityContext::instance().storage()->fileworker_manager();
        version_buffer = fileworker_mgr->version_map_.GetFileWorker(version_filepath);
        if (version_buffer == nullptr) {
            return Status::BufferManagerError(fmt::format("Get version buffer failed: {}", version_filepath));
        }
    }

    {
        std::shared_ptr<BlockLock> block_lock;
        Status status = block_meta.GetBlockLock(block_lock);
        if (!status.ok()) {
            return status;
        }
        std::unique_lock<std::shared_mutex> lock(block_lock->mtx_);

        // delete in version file
        std::shared_ptr<BlockVersion> block_version;
        version_buffer->Read(block_version);
        for (BlockOffset block_offset : block_offsets) {
            block_version->RollbackDelete(block_offset);
        }
    }
    return Status::OK();
}

Status NewTxn::PrintVersionInBlock(BlockMeta &block_meta, const std::vector<BlockOffset> &block_offsets, bool ignore_invisible) {
    std::shared_ptr<std::string> block_dir_ptr = block_meta.GetBlockDir();
    Status status;
    FileWorker *version_buffer = nullptr;
    std::tie(version_buffer, status) = block_meta.GetVersionFileWorker();
    if (!status.ok()) {
        return status;
    }

    TxnTimeStamp begin_ts = txn_context_ptr_->begin_ts_;
    {
        std::shared_ptr<BlockLock> block_lock;
        status = block_meta.GetBlockLock(block_lock);
        if (!status.ok()) {
            return status;
        }
        std::unique_lock<std::shared_mutex> lock(block_lock->mtx_);

        // delete in version file
        std::shared_ptr<BlockVersion> block_version;
        version_buffer->Read(block_version);
        for (BlockOffset block_offset : block_offsets) {
            status = block_version->Print(begin_ts, block_offset, ignore_invisible);
            if (!status.ok()) {
                return status;
            }
        }
    }
    return Status::OK();
}

Status NewTxn::CompactBlock(BlockMeta &block_meta, NewTxnCompactState &compact_state) {
    NewTxnGetVisibleRangeState range_state;
    auto begin_ts = txn_context_ptr_->begin_ts_;
    auto commit_ts = txn_context_ptr_->commit_ts_;
    auto status = NewCatalog::GetBlockVisibleRange(block_meta, begin_ts, commit_ts, range_state);
    if (!status.ok()) {
        return status;
    }

    size_t block_row_cnt = range_state.block_offset_end();

    size_t column_cnt = compact_state.column_cnt();
    std::vector<ColumnVector> column_vectors;
    column_vectors.resize(column_cnt);
    for (size_t column_id = 0; column_id < column_cnt; ++column_id) {
        ColumnMeta column_meta(column_id, block_meta);

        status = NewCatalog::GetColumnVector(column_meta,
                                             column_meta.get_column_def(),
                                             block_row_cnt,
                                             ColumnVectorMode::kReadOnly,
                                             column_vectors[column_id]);
        if (!status.ok()) {
            return status;
        }
    }

    std::pair<BlockOffset, BlockOffset> range;
    BlockOffset offset = 0;
    while (range_state.Next(offset, range)) {
        if (range.second == range.first) {
            offset = range.second;
            continue;
        }
        size_t append_size = 0;
        while (true) {
            if (!compact_state.block_meta_) {
                status = compact_state.NextBlock();
                if (!status.ok()) {
                    return status;
                }
            }
            append_size = std::min(static_cast<size_t>(range.second - range.first),
                                   compact_state.block_meta_->block_capacity() - compact_state.cur_block_row_cnt_);
            if (append_size == 0) {
                status = compact_state.FinalizeBlock();
                if (!status.ok()) {
                    return status;
                }
                status = compact_state.NextBlock();
                if (!status.ok()) {
                    return status;
                }

            } else {
                break;
            }
        }

        std::shared_ptr<std::vector<std::shared_ptr<ColumnDef>>> column_defs_ptr;
        auto &table_meta = block_meta.segment_meta().table_meta();
        std::tie(column_defs_ptr, status) = table_meta.GetColumnDefs();
        if (!status.ok()) {
            return status;
        }

        for (size_t column_id = 0; column_id < column_cnt; ++column_id) {
            compact_state.column_vectors_[column_id].AppendWith(column_vectors[column_id], range.first, append_size);
        }
        compact_state.cur_block_row_cnt_ += append_size;
        offset = range.first + append_size;
    }

    return Status::OK();
}

Status
NewTxn::AddColumnsData(TableMeta &table_meta, const std::vector<std::shared_ptr<ColumnDef>> &column_defs, const std::vector<u32> &column_idx_list) {
    Status status;
    std::vector<SegmentID> *segment_ids_ptr{};
    std::tie(segment_ids_ptr, status) = table_meta.GetSegmentIDs1();
    if (!status.ok()) {
        return status;
    }

    if (segment_ids_ptr->empty()) {
        return Status::OK();
    }

    std::vector<Value> default_values;
    ExpressionBinder tmp_binder(nullptr);
    for (const auto &column_def : column_defs) {
        if (!column_def->default_value()) {
            return Status::NotSupport(fmt::format("Column {} has no default value", column_def->name()));
        }
        std::shared_ptr<ConstantExpr> default_expr = column_def->default_value();
        auto expr = tmp_binder.BuildValueExpr(*default_expr, nullptr, 0, false);
        auto *value_expr = static_cast<ValueExpression *>(expr.get());

        const std::shared_ptr<DataType> &column_type = column_def->type();
        if (value_expr->Type() == *column_type) {
            default_values.push_back(value_expr->GetValue());
        } else {
            BoundCastFunc cast = CastFunction::GetBoundFunc(value_expr->Type(), *column_type);
            std::shared_ptr<BaseExpression> cast_expr = std::make_shared<CastExpression>(cast, expr, *column_type);
            std::shared_ptr<ExpressionState> expr_state = ExpressionState::CreateState(cast_expr);
            std::shared_ptr<ColumnVector> output_column_vector = ColumnVector::Make(column_type);
            output_column_vector->Initialize(ColumnVectorType::kConstant, 1);
            ExpressionEvaluator evaluator;
            evaluator.Init(nullptr);
            evaluator.Execute(cast_expr, expr_state, output_column_vector);

            default_values.push_back(output_column_vector->GetValueByIndex(0));
        }
    }

    for (SegmentID segment_id : *segment_ids_ptr) {
        SegmentMeta segment_meta(segment_id, table_meta);
        status = AddColumnsDataInSegment(segment_meta, column_defs, column_idx_list, default_values);
        if (!status.ok()) {
            return status;
        }
    }
    return Status::OK();
}

Status NewTxn::AddColumnsDataInSegment(SegmentMeta &segment_meta,
                                       const std::vector<std::shared_ptr<ColumnDef>> &column_defs,
                                       const std::vector<u32> &column_idx_list,
                                       const std::vector<Value> &default_values) {

    auto [block_ids_ptr, status] = segment_meta.GetBlockIDs1();
    if (!status.ok()) {
        return status;
    }

    for (BlockID block_id : *block_ids_ptr) {
        BlockMeta block_meta(block_id, segment_meta);
        status = AddColumnsDataInBlock(block_meta, column_defs, column_idx_list, default_values);
        if (!status.ok()) {
            return status;
        }
    }
    return Status::OK();
}

Status NewTxn::AddColumnsDataInBlock(BlockMeta &block_meta,
                                     const std::vector<std::shared_ptr<ColumnDef>> &column_defs,
                                     const std::vector<u32> &column_idx_list,
                                     const std::vector<Value> &default_values) {
    auto [block_row_count, status] = block_meta.GetRowCnt1();
    if (!status.ok()) {
        return status;
    }

    LOG_TRACE("NewTxn::AddColumnsDataInBlock begin");
    size_t new_column_count = column_defs.size();
    for (size_t i = 0; i < new_column_count; ++i) {
        size_t column_idx = column_idx_list[i];
        const std::shared_ptr<ColumnDef> &column_def = column_defs[i];
        const Value &default_value = default_values[i];

        std::optional<ColumnMeta> column_meta;
        status = NewCatalog::AddNewBlockColumn(block_meta, column_idx, column_def, column_meta);
        if (!status.ok()) {
            return status;
        }

        ColumnVector column_vector;
        status = NewCatalog::GetColumnVector(*column_meta, column_def, 0 /*row_count*/, ColumnVectorMode::kReadWrite, column_vector);
        if (!status.ok()) {
            return status;
        }

        for (size_t j = 0; j < block_row_count; ++j) {
            column_vector.AppendValue(default_value);
        }

        DataFileWorker *data_file_worker{};
        VarFileWorker *var_file_worker{};
        status = column_meta->GetFileWorker(data_file_worker, var_file_worker);
        if (!status.ok()) {
            return status;
        }

        auto [data_size, status2] = column_meta->GetColumnSize(column_vector.Size(), column_def);
        if (!status2.ok()) {
            return status;
        }

        // // XXX
        // data_file_worker->Write(std::span{column_vector.data().get(), column_vector.Size()});
        static_cast<FileWorker *>(data_file_worker)->Write(std::span{column_vector.data().get(), data_size});
        if (var_file_worker) {
            if (column_vector.buffer_->var_buffer_mgr()->my_var_buffer_ &&
                std::holds_alternative<std::vector<std::unique_ptr<char[]>>>(column_vector.buffer_->var_buffer_mgr()->my_var_buffer_->buffers_)) {
                auto data = column_vector.buffer_->var_buffer_mgr()->my_var_buffer_;
                static_cast<FileWorker *>(var_file_worker)->Write(std::span{data.get(), 1});
            }
        }

        if (VarBufferManager *var_buffer_mgr = column_vector.buffer_->var_buffer_mgr(); var_buffer_mgr != nullptr) {
            //     Ensure buffer obj is loaded.
            size_t _ = var_buffer_mgr->TotalSize();
        }
        LOG_TRACE(
            fmt::format("NewTxn::AddColumnsDataInBlock: column name {}, column id {}, column_idx {}, default value {}, segment {}, block {}, rows {}",
                        column_defs[i]->name(),
                        column_defs[i]->id(),
                        column_idx,
                        default_value.ToString(),
                        block_meta.segment_meta().segment_id(),
                        block_meta.block_id(),
                        block_row_count));
    }

    std::shared_ptr<BlockLock> block_lock;
    status = block_meta.GetBlockLock(block_lock);
    if (!status.ok()) {
        return status;
    }
    {
        std::unique_lock<std::shared_mutex> lock(block_lock->mtx_);
        block_lock->max_ts_ = CommitTS();
    }

    return Status::OK();
}

Status NewTxn::DropColumnsData(TableMeta &table_meta, const std::vector<ColumnID> &column_ids) {
    Status status;
    std::vector<SegmentID> *segment_ids_ptr;
    std::tie(segment_ids_ptr, status) = table_meta.GetSegmentIDs1();
    if (!status.ok()) {
        return status;
    }

    if (segment_ids_ptr->empty()) {
        return Status::OK();
    }

    std::shared_ptr<std::vector<std::shared_ptr<ColumnDef>>> column_defs_ptr;
    std::tie(column_defs_ptr, status) = table_meta.GetColumnDefs();
    if (!status.ok()) {
        return status;
    }

    auto drop_columns_in_block = [&](BlockMeta &block_meta) {
        TxnTimeStamp commit_ts = txn_context_ptr_->commit_ts_;

        for (ColumnID column_id : column_ids) {
            auto iter = std::find_if(column_defs_ptr->begin(), column_defs_ptr->end(), [&](const std::shared_ptr<ColumnDef> &column_def) {
                return ColumnID(column_def->id()) == column_id;
            });
            if (iter == column_defs_ptr->end()) {
                UnrecoverableError(fmt::format("Column {} not found in table meta", column_id));
            }
            std::shared_ptr<ColumnDef> column_def = *iter;

            auto ts_str = std::to_string(commit_ts);
            kv_instance_->Put(KeyEncode::DropBlockColumnKey(block_meta.segment_meta().table_meta().db_id_str(),
                                                            block_meta.segment_meta().table_meta().table_id_str(),
                                                            block_meta.segment_meta().segment_id(),
                                                            block_meta.block_id(),
                                                            column_def),
                              ts_str);
        }
        return Status::OK();
    };

    auto drop_columns_in_segment = [&](SegmentMeta &segment_meta) {
        auto [block_ids, block_status] = segment_meta.GetBlockIDs1();
        if (!block_status.ok()) {
            return block_status;
        }
        for (BlockID block_id : *block_ids) {
            BlockMeta block_meta(block_id, segment_meta);
            block_status = drop_columns_in_block(block_meta);
            if (!block_status.ok()) {
                return block_status;
            }
        }
        return Status::OK();
    };

    for (SegmentID segment_id : *segment_ids_ptr) {
        SegmentMeta segment_meta(segment_id, table_meta);
        status = drop_columns_in_segment(segment_meta);
        if (!status.ok()) {
            return status;
        }
    }
    return Status::OK();
}

Status NewTxn::PrepareCommitImport(WalCmdImportV2 *import_cmd) {
    auto commit_ts = txn_context_ptr_->commit_ts_;
    const auto &db_id_str = import_cmd->db_id_;
    const auto &table_id_str = import_cmd->table_id_;
    const auto &table_name = import_cmd->table_name_;

    WalSegmentInfo &segment_info = import_cmd->segment_info_;
    TableMeta table_meta(db_id_str, table_id_str, table_name, this);
    SegmentMeta segment_meta(segment_info.segment_id_, table_meta);

    Status status = table_meta.CommitSegment(segment_info.segment_id_, commit_ts);
    if (!status.ok()) {
        return status;
    }
    for (const WalBlockInfo &block_info : segment_info.block_infos_) {
        BlockID block_id = block_info.block_id_;
        status = segment_meta.CommitBlock(block_id, commit_ts);
        if (!status.ok()) {
            return status;
        }
    }

    status = CommitSegmentVersion(segment_info, segment_meta);
    if (!status.ok()) {
        return status;
    }

    BuildFastRoughFilterTask::ExecuteOnNewSealedSegment(&segment_meta);

    PersistenceManager *pm = InfinityContext::instance().persistence_manager();
    if (pm != nullptr) {
        // When all data and index is write to disk, try to finalize the
        PersistResultHandler handler(pm);
        PersistWriteResult result = pm->CurrentObjFinalize();
        handler.HandleWriteResult(result);
    }

    return Status::OK();
}

Status NewTxn::PrepareCommitReplayImport(WalCmdImportV2 *import_cmd) {
    TxnTimeStamp commit_ts = txn_context_ptr_->commit_ts_;
    const std::string &db_id_str = import_cmd->db_id_;
    const std::string &table_id_str = import_cmd->table_id_;
    const std::string &table_name = import_cmd->table_name_;

    WalSegmentInfo &segment_info = import_cmd->segment_info_;
    TableMeta table_meta(db_id_str, table_id_str, table_name, this);
    SegmentMeta segment_meta(segment_info.segment_id_, table_meta);

    Status status = table_meta.CommitSegment(segment_info.segment_id_, commit_ts);
    if (!status.ok()) {
        return status;
    }
    for (const WalBlockInfo &block_info : segment_info.block_infos_) {
        BlockID block_id = block_info.block_id_;
        status = segment_meta.CommitBlock(block_id, commit_ts);
        if (!status.ok()) {
            return status;
        }
    }

    BuildFastRoughFilterTask::ExecuteOnNewSealedSegment(&segment_meta);

    PersistenceManager *pm = InfinityContext::instance().persistence_manager();
    if (pm != nullptr) {
        // When all data and index is write to disk, try to finalize the
        PersistResultHandler handler(pm);
        PersistWriteResult result = pm->CurrentObjFinalize();
        handler.HandleWriteResult(result);
    }

    return Status::OK();
}

Status NewTxn::CommitBottomAppend(WalCmdAppendV2 *append_cmd) {
    Status status;
    const auto &db_name = append_cmd->db_name_;
    const auto &table_name = append_cmd->table_name_;
    const auto &db_id_str = append_cmd->db_id_;
    const auto &table_id_str = append_cmd->table_id_;
    auto commit_ts = CommitTS();
    TableMeta table_meta(db_id_str, table_id_str, table_name, this);
    table_meta.SetDBTableName(db_name, table_name);
    std::optional<SegmentMeta> segment_meta;
    std::optional<BlockMeta> block_meta;
    size_t copied_row_cnt{};
    std::shared_ptr<std::vector<std::shared_ptr<ColumnDef>>> column_defs_ptr;
    std::tie(column_defs_ptr, status) = table_meta.GetColumnDefs();
    if (!status.ok()) {
        return status;
    }
    std::vector<std::shared_ptr<TableIndexMeta>> table_index_metas;
    std::vector<std::string> *index_name_strs{};
    if (!IsReplay()) {
        std::vector<std::string> *index_id_strs{};
        {
            status = table_meta.GetIndexIDs(index_id_strs, &index_name_strs);
            if (!status.ok()) {
                return status;
            }
        }
        for (size_t i = 0; i < index_id_strs->size(); ++i) {
            const auto &index_id_str = (*index_id_strs)[i];
            const auto &index_name_str = (*index_name_strs)[i];
            table_index_metas.push_back(std::make_shared<TableIndexMeta>(index_id_str, index_name_str, table_meta));
        }
    }

    // ensure append_cmd->row_ranges_ be block aligned
    std::vector<std::pair<RowID, u64>> append_ranges;
    auto calc_block_room = [](RowID row_id) -> u64 { return BLOCK_OFFSET_MASK - (row_id.segment_offset_ & BLOCK_OFFSET_MASK) + 1; };
    for (const std::pair<RowID, u64> &range : append_cmd->row_ranges_) {
        RowID begin_row_id = range.first;
        u64 block_room = calc_block_room(begin_row_id);
        u64 left_rows = range.second;
        while (block_room < left_rows) {
            append_ranges.emplace_back(begin_row_id, block_room);
            left_rows -= block_room;
            begin_row_id.segment_offset_ += block_room;
            block_room = calc_block_room(begin_row_id);
        }
        if (left_rows > 0) {
            append_ranges.emplace_back(begin_row_id, left_rows);
        }
    }

    LOG_DEBUG("NewTxn::CommitBottomAppend begin");
    for (const std::pair<RowID, u64> &range : append_ranges) {
        SegmentID segment_id = range.first.segment_id_;
        BlockID block_id = range.first.segment_offset_ >> BLOCK_OFFSET_SHIFT;
        u64 block_offset = range.first.segment_offset_ & BLOCK_OFFSET_MASK;
        if (range.first.segment_offset_ == 0) {
            // Create segment id in KV
            // table_meta.CommitSegment(segment_id, commit_ts);
            status = NewCatalog::AddNewSegmentWithID(table_meta, commit_ts, segment_meta, segment_id);
            if (!status.ok()) {
                return status;
            }
            if (segment_meta->segment_id() != segment_id) {
                UnrecoverableError(fmt::format("Segment id mismatch, expect: {}, actual: {}", segment_id, segment_meta->segment_id()));
            }
            table_meta.SetUnsealedSegmentID(segment_id);
            if (!status.ok()) {
                return status;
            }
        } else {
            segment_meta.emplace(segment_id, table_meta);
        }
        if (block_offset == 0) {
            // Create block id in KV
            // segment_meta->CommitBlock(block_id, commit_ts);
            // Create buffer objects for block and all columns
            status = NewCatalog::AddNewBlockWithID(*segment_meta, commit_ts, block_meta, block_id);
            if (!status.ok()) {
                return status;
            }
            if (block_meta->block_id() != block_id) {
                UnrecoverableError(fmt::format("Block id mismatch, expect: {}, actual: {}", block_id, block_meta->block_id()));
            }
        } else {
            block_meta.emplace(block_id, segment_meta.value());
        }
        size_t block_row_cnt;
        std::tie(block_row_cnt, status) = block_meta->GetRowCnt1();
        if (!status.ok()) {
            return status;
        }
        LOG_DEBUG(fmt::format("CommitBottomAppend block {}, existing row cnt {}, new row cnt {}", block_id, block_row_cnt, range.second));

        status = AppendInBlock(*block_meta, block_offset, range.second, append_cmd->block_.get(), copied_row_cnt);
        if (!status.ok()) {
            return status;
        }
        for (auto &table_index_meta : table_index_metas) {
            status = AppendIndex(*table_index_meta, range);
            if (!status.ok()) {
                return status;
            }
        }

        // If reach the end of segment, set it to sealed and build fast rough filter
        if (range.first.segment_offset_ + range.second == DEFAULT_SEGMENT_CAPACITY) {
            table_meta.DelUnsealedSegmentID();
            BuildFastRoughFilterTask::ExecuteOnNewSealedSegment(&segment_meta.value());

            for (size_t i = 0; i < table_index_metas.size(); ++i) {
                const std::string &index_name = (*index_name_strs)[i];
                auto dump_index_task = std::make_shared<DumpMemIndexTask>(db_name, table_name, index_name, segment_id);
                // Trigger dump index processor to dump mem index for new sealed segment
                auto *dump_index_processor = InfinityContext::instance().storage()->dump_index_processor();
                dump_index_processor->Submit(dump_index_task);
            }
        }
        copied_row_cnt += range.second;
    }
    return Status::OK();
}

Status NewTxn::PrepareCommitDelete(const WalCmdDeleteV2 *delete_cmd) {
    TxnTimeStamp commit_ts = txn_context_ptr_->commit_ts_;
    const std::string &db_id_str = delete_cmd->db_id_;
    const std::string &table_id_str = delete_cmd->table_id_;
    const std::string &table_name = delete_cmd->table_name_;

    TableMeta table_meta(db_id_str, table_id_str, table_name, this);

    std::optional<SegmentMeta> segment_meta;
    std::optional<BlockMeta> block_meta;

    NewTxnTableStore1 *txn_table_store = txn_store_.GetNewTxnTableStore1(db_id_str, table_id_str);
    Status delete_status = txn_table_store->Delete(delete_cmd->row_ids_);
    if (!delete_status.ok()) {
        return delete_status;
    }
    DeleteState &delete_state = txn_table_store->delete_state();
    DeleteState &undo_delete_state = txn_table_store->undo_delete_state();
    for (const auto &[segment_id, block_map] : delete_state.rows_) {
        if (!segment_meta || segment_id != segment_meta->segment_id()) {
            segment_meta.emplace(segment_id, table_meta);
            block_meta.reset();
        }
        auto &undo_segment_map = undo_delete_state.rows_[segment_id];
        for (const auto &[block_id, block_offsets] : block_map) {
            if (!block_meta || block_id != block_meta->block_id()) {
                block_meta.emplace(block_id, segment_meta.value());
            }
            auto &undo_block_offsets = undo_segment_map[block_id];
            Status status = DeleteInBlock(*block_meta, block_offsets, undo_block_offsets);
            if (!status.ok()) {
                return status;
            }
        }

        {
            TxnTimeStamp first_delete_ts = 0;
            Status status = segment_meta->GetFirstDeleteTS(first_delete_ts);
            if (!status.ok()) {
                return status;
            }
            if (first_delete_ts == UNCOMMIT_TS) {
                status = segment_meta->SetFirstDeleteTS(commit_ts);
                if (!status.ok()) {
                    return status;
                }
            }
        }
    }
    delete_state.rows_.clear();
    return Status::OK();
}

Status NewTxn::RollbackDelete(const DeleteTxnStore *delete_txn_store) {
    const std::string &db_id_str = delete_txn_store->db_id_str_;
    const std::string &table_id_str = delete_txn_store->table_id_str_;
    const std::string &table_name = delete_txn_store->table_name_;

    TableMeta table_meta(db_id_str, table_id_str, table_name, this);

    std::optional<SegmentMeta> segment_meta;
    std::optional<BlockMeta> block_meta;

    // Get undo delete state
    NewTxnTableStore1 *txn_table_store = txn_store_.GetNewTxnTableStore1(db_id_str, table_id_str);
    DeleteState &undo_delete_state = txn_table_store->undo_delete_state();

    for (const auto &[segment_id, block_map] : undo_delete_state.rows_) {
        if (!segment_meta || segment_id != segment_meta->segment_id()) {
            segment_meta.emplace(segment_id, table_meta);
            block_meta.reset();
        }
        auto &undo_block_map = undo_delete_state.rows_[segment_id];
        for (const auto &[block_id, block_offsets] : undo_block_map) {
            if (!block_meta || block_id != block_meta->block_id()) {
                block_meta.emplace(block_id, segment_meta.value());
            }
            Status status = RollbackDeleteInBlock(*block_meta, block_offsets);
            if (!status.ok()) {
                return status;
            }
        }
    }
    return Status::OK();
}

Status NewTxn::PrepareCommitCompact(WalCmdCompactV2 *compact_cmd) {
    Status status;
    const std::string &db_id_str = compact_cmd->db_id_;
    const std::string &table_id_str = compact_cmd->table_id_;
    const std::string &table_name = compact_cmd->table_name_;
    TxnTimeStamp commit_ts = txn_context_ptr_->commit_ts_;

    std::vector<WalSegmentInfo> &segment_infos = compact_cmd->new_segment_infos_;
    if (segment_infos.empty()) {
        return Status::OK();
    }
    if (segment_infos.size() > 1) {
        UnrecoverableError("Not implemented");
    }
    WalSegmentInfo &segment_info = segment_infos[0];
    std::vector<SegmentID> new_segment_ids{segment_info.segment_id_};

    TableMeta table_meta(db_id_str, table_id_str, table_name, this);
    SegmentMeta segment_meta(segment_info.segment_id_, table_meta);

    status = table_meta.CommitSegment(segment_info.segment_id_, commit_ts);
    if (!status.ok()) {
        return status;
    }
    for (const WalBlockInfo &block_info : segment_info.block_infos_) {
        BlockID block_id = block_info.block_id_;
        status = segment_meta.CommitBlock(block_id, commit_ts);
        if (!status.ok()) {
            return status;
        }
    }

    status = CommitSegmentVersion(segment_info, segment_meta);
    if (!status.ok()) {
        return status;
    }

    BuildFastRoughFilterTask::ExecuteOnNewSealedSegment(&segment_meta);

    const std::vector<SegmentID> &deprecated_ids = compact_cmd->deprecated_segment_ids_;

    for (SegmentID segment_id : deprecated_ids) {
        auto ts_str = std::to_string(commit_ts);
        kv_instance_->Put(KeyEncode::DropSegmentKey(db_id_str, table_id_str, segment_id), ts_str);
    }
    {
        std::vector<std::string> *index_id_strs_ptr{};
        std::vector<std::string> *index_name_strs_ptr{};
        status = table_meta.GetIndexIDs(index_id_strs_ptr, &index_name_strs_ptr);
        if (!status.ok()) {
            return status;
        }
        size_t index_count = index_id_strs_ptr->size();
        for (size_t idx = 0; idx < index_count; ++idx) {
            const std::string &index_id_str = index_id_strs_ptr->at(idx);
            const std::string &index_name_str = index_name_strs_ptr->at(idx);

            TableIndexMeta table_index_meta(index_id_str, index_name_str, table_meta);
            std::vector<SegmentID> *segment_ids_ptr{};
            std::tie(segment_ids_ptr, status) = table_index_meta.GetSegmentIndexIDs1();
            if (!status.ok()) {
                return status;
            }
            for (SegmentID segment_id : *segment_ids_ptr) {
                auto iter = std::find(deprecated_ids.begin(), deprecated_ids.end(), segment_id);
                if (iter != deprecated_ids.end()) {
                    auto ts_str = std::to_string(commit_ts);
                    kv_instance_->Put(KeyEncode::DropSegmentIndexKey(db_id_str, table_id_str, index_id_str, segment_id), ts_str);
                }
            }
            status = table_index_meta.RemoveSegmentIndexIDs(deprecated_ids);
            if (!status.ok()) {
                return status;
            }
        }
    }

    PersistenceManager *pm = InfinityContext::instance().persistence_manager();
    if (pm != nullptr) {
        // When all data and index is write to disk, try to finalize the
        PersistResultHandler handler(pm);
        PersistWriteResult result = pm->CurrentObjFinalize();
        handler.HandleWriteResult(result);
    }

    return Status::OK();
}

Status NewTxn::CommitCheckpointTableData(TableMeta &table_meta, TxnTimeStamp checkpoint_ts) {
    Status status;

    std::vector<SegmentID> *segment_ids_ptr = nullptr;
    std::tie(segment_ids_ptr, status) = table_meta.GetSegmentIDs1();
    if (!status.ok()) {
        return status;
    }

    for (SegmentID segment_id : *segment_ids_ptr) {
        SegmentMeta segment_meta(segment_id, table_meta);
        auto [block_ids, block_status] = segment_meta.GetBlockIDs1();
        if (!block_status.ok()) {
            return block_status;
        }
        for (BlockID block_id : *block_ids) {
            BlockMeta block_meta(block_id, segment_meta);

            std::shared_ptr<BlockLock> block_lock;
            status = block_meta.GetBlockLock(block_lock);
            if (!status.ok()) {
                return status;
            }

            {
                std::unique_lock<std::shared_mutex> lock(block_lock->mtx_);
                block_lock->checkpoint_ts_ = checkpoint_ts;
            }
        }
    }

    return Status::OK();
}

Status NewTxn::AddSegmentVersion(WalSegmentInfo &segment_info, SegmentMeta &segment_meta) {
    TxnTimeStamp save_ts = txn_context_ptr_->begin_ts_;
    for (WalBlockInfo &block_info : segment_info.block_infos_) {
        BlockMeta block_meta(block_info.block_id_, segment_meta);
        std::shared_ptr<std::string> block_dir_ptr = block_meta.GetBlockDir();

        auto [version_file_worker, status] = block_meta.GetVersionFileWorker();
        if (!status.ok()) {
            return status;
        }
        std::shared_ptr<BlockVersion> block_version;
        static_cast<FileWorker *>(version_file_worker)->Read(block_version);

        block_version->Append(save_ts, block_info.row_count_);
        static_cast<FileWorker *>(version_file_worker)->Write(std::span{block_version.get(), 1}, VersionFileWorkerSaveCtx{static_cast<u64>(-1)});
    }
    return Status::OK();
}

Status NewTxn::CommitSegmentVersion(WalSegmentInfo &segment_info, SegmentMeta &segment_meta) {
    TxnTimeStamp save_ts = txn_context_ptr_->begin_ts_;
    TxnTimeStamp commit_ts = txn_context_ptr_->commit_ts_;
    for (WalBlockInfo &block_info : segment_info.block_infos_) {
        BlockMeta block_meta(block_info.block_id_, segment_meta);
        auto block_dir_ptr = block_meta.GetBlockDir();

        auto [version_file_worker, status] = block_meta.GetVersionFileWorker();
        if (!status.ok()) {
            return status;
        }
        auto block_version = std::make_shared<BlockVersion>(block_meta.block_capacity());
        static_cast<FileWorker *>(version_file_worker)->Read(block_version);

        block_version->CommitAppend(save_ts, commit_ts);
        static_cast<FileWorker *>(version_file_worker)->Write(std::span{block_version.get(), 1}, VersionFileWorkerSaveCtx(commit_ts));

        std::shared_ptr<BlockLock> block_lock;
        status = block_meta.GetBlockLock(block_lock);
        if (!status.ok()) {
            return status;
        }
        {
            std::unique_lock<std::shared_mutex> lock(block_lock->mtx_);
            block_lock->min_ts_ = std::max(block_lock->min_ts_, commit_ts);
            block_lock->max_ts_ = std::max(block_lock->max_ts_, commit_ts);
            block_lock->checkpoint_ts_ = commit_ts;
        }
    }

    return Status::OK();
}

Status NewTxn::FlushVersionFile(BlockMeta &block_meta, TxnTimeStamp save_ts) {
    std::shared_ptr<std::string> block_dir_ptr = block_meta.GetBlockDir();
    FileWorkerManager *fileworker_mgr = InfinityContext::instance().storage()->fileworker_manager();

    // just rename it, dont need to get
    FileWorker *version_buffer = nullptr;
    {
        std::string version_filepath = InfinityContext::instance().config()->DataDir() + "/" + *block_dir_ptr + "/" + std::string(BlockVersion::PATH);
        version_buffer = fileworker_mgr->version_map_.GetFileWorker(version_filepath);
        if (version_buffer == nullptr) {
            return Status::BufferManagerError(fmt::format("Get version buffer failed: {}", version_filepath));
        }
    }
    // Move the file from temp to data
    version_buffer->MoveFile();
    // version_buffer->Save(VersionFileWorkerSaveCtx(save_ts));
    return Status::OK();
}

Status NewTxn::FlushColumnFiles(BlockMeta &block_meta, TxnTimeStamp save_ts) {
    Status status;

    std::shared_ptr<std::vector<std::shared_ptr<ColumnDef>>> column_defs;
    std::tie(column_defs, status) = block_meta.segment_meta().table_meta().GetColumnDefs();
    if (!status.ok()) {
        return status;
    }
    LOG_TRACE("NewTxn::FlushColumnFiles begin");
    for (size_t column_idx = 0; column_idx < column_defs->size(); ++column_idx) {
        ColumnMeta column_meta(column_idx, block_meta);
        DataFileWorker *file_worker{};
        VarFileWorker *var_file_worker{};

        status = column_meta.GetFileWorker(file_worker, var_file_worker);
        if (!status.ok()) {
            return status;
        }
        file_worker->MoveFile();
        if (var_file_worker) {
            var_file_worker->MoveFile();
        }
    }
    LOG_TRACE("NewTxn::FlushColumnFiles end");
    return Status::OK();
}

Status NewTxn::WriteDataBlockToFile(const std::string &db_name,
                                    const std::string &table_name,
                                    std::shared_ptr<DataBlock> input_block,
                                    const u64 &input_block_idx,
                                    std::vector<std::string> *file_worker_paths) {
    Status status;
    auto *fileworker_mgr = InfinityContext::instance().storage()->fileworker_manager();

    if (!input_block->Finalized()) {
        UnrecoverableError("Attempt to import unfinalized data block");
    }

    auto [table_info, status2] = GetTableInfo(db_name, table_name);
    if (!status2.ok()) {
        return status2;
    }

    size_t table_column_count = table_info->column_defs_.size();
    if (input_block->column_count() != table_column_count) {
        std::string err_msg = fmt::format("Attempt to import different column count data block into transaction table store");
        LOG_ERROR(err_msg);
        return Status::ColumnCountMismatch(err_msg);
    }

    std::vector<std::shared_ptr<DataType>> column_types;
    for (size_t col_id = 0; col_id < table_column_count; ++col_id) {
        column_types.emplace_back(table_info->column_defs_[col_id]->type());
        if (*column_types.back() != *input_block->column_vectors_[col_id]->data_type()) {
            LOG_ERROR(fmt::format("Attempt to import different type data into transaction table store"));
            return Status::DataTypeMismatch(column_types.back()->ToString(), input_block->column_vectors_[col_id]->data_type()->ToString());
        }
    }

    u32 row_cnt = input_block->row_count();
    LOG_INFO(fmt::format("Writing block {}, row_count: {}", input_block_idx, row_cnt));
    size_t segment_idx = input_block_idx / DEFAULT_BLOCK_PER_SEGMENT;
    size_t block_idx = input_block_idx % DEFAULT_BLOCK_PER_SEGMENT;

    for (size_t i = 0; i < input_block->column_count(); ++i) {
        auto col = input_block->column_vectors_[i];
        auto col_def = table_info->column_defs_[i];

        DataFileWorker *data_file_worker{};
        VarFileWorker *var_file_worker{};
        ColumnID column_id = col_def->id();
        auto file_name = fmt::format("{}.col", column_id);

        size_t total_data_size = 0;
        if (col_def->type()->type() == LogicalType::kBoolean) {
            total_data_size = (DEFAULT_BLOCK_CAPACITY + 7) / 8;
        } else {
            total_data_size = DEFAULT_BLOCK_CAPACITY * col_def->type()->Size();
        }

        auto block_dir =
            fmt::format("import{}/db_{}/tbl_{}/seg_{}/blk_{}", TxnID(), table_info->db_id_, table_info->table_id_, segment_idx, block_idx);
        auto rel_file_path = std::make_shared<std::string>(fmt::format("{}/{}", block_dir, std::move(file_name)));
        auto file_worker1 = std::make_unique<DataFileWorker>(rel_file_path, total_data_size);

        if (file_worker_paths != nullptr) {
            file_worker_paths->push_back(*rel_file_path);
        }

        data_file_worker = fileworker_mgr->data_map_.EmplaceFileWorker(std::move(file_worker1));

        VectorBufferType buffer_type = ColumnVector::GetVectorBufferType(*col_def->type());
        if (buffer_type == VectorBufferType::kVarBuffer) {
            auto var_file_name = fmt::format("col_{}_out", column_id);
            auto var_rel_file_path = std::make_shared<std::string>(fmt::format("{}/{}", block_dir, std::move(var_file_name)));
            auto file_worker2 = std::make_unique<VarFileWorker>(var_rel_file_path, 0);

            if (file_worker_paths != nullptr) {
                file_worker_paths->push_back(*var_rel_file_path);
            }
            var_file_worker = fileworker_mgr->var_map_.EmplaceFileWorker(std::move(file_worker2));
        }

        col->SetToCatalog(data_file_worker, var_file_worker, ColumnVectorMode::kReadWrite);
    }

    return Status::OK();
}

} // namespace infinity<|MERGE_RESOLUTION|>--- conflicted
+++ resolved
@@ -94,10 +94,7 @@
     [[nodiscard]] size_t column_cnt() const { return column_cnt_; }
 
     Status NextBlock() {
-<<<<<<< HEAD
-=======
-
->>>>>>> 6132cf25
+
         if (block_meta_) {
             block_row_cnts_.push_back(cur_block_row_cnt_);
             segment_row_cnt_ += cur_block_row_cnt_;
@@ -172,10 +169,10 @@
     std::optional<SegmentMeta> new_segment_meta_{};
     std::optional<BlockMeta> block_meta_{};
 
-    std::vector<size_t> block_row_cnts_{};
+    std::vector<size_t> block_row_cnts_;
     size_t segment_row_cnt_{};
     BlockOffset cur_block_row_cnt_{};
-    std::vector<ColumnVector> column_vectors_{};
+    std::vector<ColumnVector> column_vectors_;
     size_t column_cnt_{};
 };
 
