--- conflicted
+++ resolved
@@ -77,6 +77,8 @@
     kCreateTable,
     kRestoreTable,
     kRestoreDatabase,
+    kRestoreTable,
+    kRestoreDatabase,
     kDropDB,
     kDropTable,
     kRenameTable,
@@ -87,11 +89,7 @@
     kAddColumn,
     kDropColumn,
     kCleanup,
-<<<<<<< HEAD
     kCreateSnapshot
-=======
-    kCreateTableSnapshot
->>>>>>> 5c991572
 };
 
 export inline String TransactionType2Str(TransactionType txn_type) {
@@ -150,6 +148,12 @@
         case TransactionType::kRestoreDatabase: {
             return "RestoreDatabase";
         }
+        case TransactionType::kRestoreTable: {
+            return "RestoreTable";
+        }
+        case TransactionType::kRestoreDatabase: {
+            return "RestoreDatabase";
+        }
         case TransactionType::kRenameTable: {
             return "RenameTable";
         }
@@ -174,13 +178,8 @@
         case TransactionType::kInvalid: {
             return "Invalid";
         }
-<<<<<<< HEAD
         case TransactionType::kCreateSnapshot: {
             return "CreateSnapshot";
-=======
-        case TransactionType::kCreateTableSnapshot: {
-            return "CreateTableSnapshot";
->>>>>>> 5c991572
         }
     }
     return "Normal";
