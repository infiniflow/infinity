// Copyright(C) 2023 InfiniFlow, Inc. All rights reserved.
//
// Licensed under the Apache License, Version 2.0 (the "License");
// you may not use this file except in compliance with the License.
// You may obtain a copy of the License at
//
//     https://www.apache.org/licenses/LICENSE-2.0
//
// Unless required by applicable law or agreed to in writing, software
// distributed under the License is distributed on an "AS IS" BASIS,
// WITHOUT WARRANTIES OR CONDITIONS OF ANY KIND, either express or implied.
// See the License for the specific language governing permissions and
// limitations under the License.

module;

export module infinity_core:txn_state;

import :stl;
import :infinity_exception;

namespace infinity {

export enum class TxnState {
    kNotStarted,
    kStarted,
    kCommitting,
    kCommitted,
    kRollbacking,
    kRollbacked,
    kInvalid,
};

export inline String TxnState2Str(TxnState txn_state) {
    switch (txn_state) {
        case TxnState::kNotStarted: {
            return "Not Started";
        }
        case TxnState::kStarted: {
            return "Started";
        }
        case TxnState::kCommitting: {
            return "Committing";
        }
        case TxnState::kCommitted: {
            return "Committed";
        }
        case TxnState::kRollbacking: {
            return "Rollbacking";
        }
        case TxnState::kRollbacked: {
            return "Rollbacked";
        }
        default: {
            break;
        }
    }
    String error_message = "Invalid transaction state.";
    UnrecoverableError(error_message);
    return String();
}

export enum class TransactionType {
    kInvalid,
    kCheckpoint, // Develop know it's a checkpoint txn
    kRead,       // Developer know it's a read txn
    kNormal,     // Developer doesn't know what type is this txn
    kReplay,
    kRecovery,
    kNewCheckpoint,
    kAppend,
    kUpdate,
    kImport,
    kDelete,
    kCompact,
    kCreateDB,
    kCreateTable,
    kRestoreTable,
    kRestoreDatabase,
    kDropDB,
    kDropTable,
    kRenameTable,
    kCreateIndex,
    kDropIndex,
    kDumpMemIndex,
    kOptimizeIndex,
    kAddColumn,
    kDropColumn,
    kCleanup,
<<<<<<< HEAD
    kCreateSnapshot,
    kRestoreSystem,
=======
    kCreateTableSnapshot
>>>>>>> c9a7b438
};

export inline String TransactionType2Str(TransactionType txn_type) {
    switch (txn_type) {
        case TransactionType::kCheckpoint: {
            return "Checkpoint";
        }
        case TransactionType::kRead: {
            return "Read";
        }
        case TransactionType::kAppend: {
            return "Append";
        }
        case TransactionType::kDelete: {
            return "Delete";
        }
        case TransactionType::kCreateIndex: {
            return "CreateIndex";
        }
        case TransactionType::kOptimizeIndex: {
            return "optimize_index";
        }
        case TransactionType::kCompact: {
            return "compact";
        }
        case TransactionType::kDumpMemIndex: {
            return "Dump mem index";
        }
        case TransactionType::kImport: {
            return "import";
        }
        case TransactionType::kUpdate: {
            return "update";
        }
        case TransactionType::kNormal: {
            return "Normal";
        }
        case TransactionType::kReplay: {
            return "Replay";
        }
        case TransactionType::kRecovery: {
            return "Recovery";
        }
        case TransactionType::kNewCheckpoint: {
            return "NewCheckpoint";
        }
        case TransactionType::kCreateDB: {
            return "CreateDB";
        }
        case TransactionType::kCreateTable: {
            return "CreateTable";
        }
        case TransactionType::kRestoreTable: {
            return "RestoreTable";
        }
        case TransactionType::kRestoreDatabase: {
            return "RestoreDatabase";
        }
        case TransactionType::kRenameTable: {
            return "RenameTable";
        }
        case TransactionType::kDropDB: {
            return "DropDB";
        }
        case TransactionType::kDropTable: {
            return "DropTable";
        }
        case TransactionType::kDropIndex: {
            return "DropIndex";
        }
        case TransactionType::kAddColumn: {
            return "AddColumn";
        }
        case TransactionType::kDropColumn: {
            return "DropColumn";
        }
        case TransactionType::kCleanup: {
            return "Cleanup";
        }
        case TransactionType::kInvalid: {
            return "Invalid";
        }
<<<<<<< HEAD
        case TransactionType::kCreateSnapshot: {
            return "CreateSnapshot";
        }
        case TransactionType::kRestoreSystem: {
            return "RestoreSystem";
=======
        case TransactionType::kCreateTableSnapshot: {
            return "CreateTableSnapshot";
>>>>>>> c9a7b438
        }
    }
    return "Normal";
}

} // namespace infinity<|MERGE_RESOLUTION|>--- conflicted
+++ resolved
@@ -87,12 +87,8 @@
     kAddColumn,
     kDropColumn,
     kCleanup,
-<<<<<<< HEAD
     kCreateSnapshot,
     kRestoreSystem,
-=======
-    kCreateTableSnapshot
->>>>>>> c9a7b438
 };
 
 export inline String TransactionType2Str(TransactionType txn_type) {
@@ -175,16 +171,11 @@
         case TransactionType::kInvalid: {
             return "Invalid";
         }
-<<<<<<< HEAD
         case TransactionType::kCreateSnapshot: {
             return "CreateSnapshot";
         }
         case TransactionType::kRestoreSystem: {
             return "RestoreSystem";
-=======
-        case TransactionType::kCreateTableSnapshot: {
-            return "CreateTableSnapshot";
->>>>>>> c9a7b438
         }
     }
     return "Normal";
