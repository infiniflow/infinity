--- conflicted
+++ resolved
@@ -23,12 +23,7 @@
 import internal_types;
 import :txn_state;
 import column_def;
-<<<<<<< HEAD
-import wal_entry;
-import command_statement;
-=======
 import :wal_entry;
->>>>>>> c9a7b438
 
 namespace infinity {
 
@@ -134,23 +129,14 @@
     SharedPtr<WalEntry> ToWalEntry(TxnTimeStamp commit_ts) const final;
 };
 
-<<<<<<< HEAD
 export struct CreateSnapshotTxnStore : public BaseTxnStore {
     CreateSnapshotTxnStore() : BaseTxnStore(TransactionType::kCreateSnapshot) {}
-=======
-
-export struct CreateTableSnapshotTxnStore final : public BaseTxnStore {
-    CreateTableSnapshotTxnStore() : BaseTxnStore(TransactionType::kCreateTableSnapshot) {}
->>>>>>> c9a7b438
 
     String db_name_{};
     String table_name_{};
     String snapshot_name_{};
     TxnTimeStamp max_commit_ts_{};
-<<<<<<< HEAD
     SnapshotScope snapshot_type_{};
-=======
->>>>>>> c9a7b438
 
     String ToString() const final;
     SharedPtr<WalEntry> ToWalEntry(TxnTimeStamp commit_ts) const final;
@@ -189,7 +175,6 @@
     SharedPtr<WalEntry> ToWalEntry(TxnTimeStamp commit_ts) const final;
 };
 
-<<<<<<< HEAD
 export struct RestoreSystemTxnStore final : public BaseTxnStore {
     RestoreSystemTxnStore() : BaseTxnStore(TransactionType::kRestoreSystem) {}
     ~RestoreSystemTxnStore() override = default;
@@ -202,8 +187,6 @@
     SharedPtr<WalEntry> ToWalEntry(TxnTimeStamp commit_ts) const final;
 };
 
-=======
->>>>>>> c9a7b438
 
 export struct DropTableTxnStore final : public BaseTxnStore {
     DropTableTxnStore() : BaseTxnStore(TransactionType::kDropTable) {}
