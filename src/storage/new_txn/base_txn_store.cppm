--- conflicted
+++ resolved
@@ -127,14 +127,8 @@
     SharedPtr<WalEntry> ToWalEntry(TxnTimeStamp commit_ts) const final;
 };
 
-<<<<<<< HEAD
 export struct CreateSnapshotTxnStore : public BaseTxnStore {
     CreateSnapshotTxnStore() : BaseTxnStore(TransactionType::kCreateSnapshot) {}
-=======
-
-export struct CreateTableSnapshotTxnStore final : public BaseTxnStore {
-    CreateTableSnapshotTxnStore() : BaseTxnStore(TransactionType::kCreateTableSnapshot) {}
->>>>>>> c507a835
 
     String db_name_{};
     String table_name_{};
