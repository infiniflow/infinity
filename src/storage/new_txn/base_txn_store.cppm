// Copyright(C) 2025 InfiniFlow, Inc. All rights reserved.
//
// Licensed under the Apache License, Version 2.0 (the "License");
// you may not use this file except in compliance with the License.
// You may obtain a copy of the License at
//
//     https://www.apache.org/licenses/LICENSE-2.0
//
// Unless required by applicable law or agreed to in writing, software
// distributed under the License is distributed on an "AS IS" BASIS,
// WITHOUT WARRANTIES OR CONDITIONS OF ANY KIND, either express or implied.
// See the License for the specific language governing permissions and
// limitations under the License.

module;

export module base_txn_store;

import stl;
import internal_types;
import txn_state;
import column_def;
import wal_entry;

namespace infinity {

struct DataBlock;
class IndexBase;
class TableDef;

export struct MemIndexRange {
    String index_id_{};
    SegmentID segment_id_{};
    ChunkID chunk_id_{};
    SegmentOffset start_offset_{};
    SizeT row_count_{};
};

// enum class TxnStoreType {
//     kInvalid,
//     kCreateDB,
//     kCreateTable,
//     kAppend,
//     kImport,
//     kDelete,
//     kUpdate,
//     kCreateIndex,
//     kDumpMemIndex,
//     kOptimizeIndex,
//     kCompact,
// };
// kCheckpoint, // Develop know it's a checkpoint txn
// kRead,       // Developer know it's a read txn
// kNormal,     // Developer doesn't know what type is this txn
// kReplay,
// kRecovery,
// kNewCheckpoint,
// kAppend,
// kUpdate,
// kImport,
// kDumpMemIndex,
// kOptimizeIndex,
// kCreateIndex,
// kDelete,
// kCompact,

export struct BaseTxnStore {
    explicit BaseTxnStore(TransactionType type) : type_(type) {};

    TransactionType type_{TransactionType::kInvalid};

    virtual String ToString() const = 0;
    virtual SharedPtr<WalEntry> ToWalEntry(TxnTimeStamp commit_ts) const = 0;
    virtual ~BaseTxnStore() = default;
    virtual void ClearData();
};

// DummyTxnStore is only used in test
export struct DummyTxnStore final : public BaseTxnStore {
    DummyTxnStore() : BaseTxnStore(TransactionType::kNormal) {}
    ~DummyTxnStore() override = default;

    String ToString() const final;
    SharedPtr<WalEntry> ToWalEntry(TxnTimeStamp commit_ts) const final;
};

export struct CreateDBTxnStore final : public BaseTxnStore {
    CreateDBTxnStore() : BaseTxnStore(TransactionType::kCreateDB) {}
    ~CreateDBTxnStore() override = default;

    String db_name_{};
    u64 db_id_{};
    String db_id_str_{};
    SharedPtr<String> comment_ptr_{};

    String ToString() const final;
    SharedPtr<WalEntry> ToWalEntry(TxnTimeStamp commit_ts) const final;
};

export struct DropDBTxnStore final : public BaseTxnStore {
    DropDBTxnStore() : BaseTxnStore(TransactionType::kDropDB) {}
    ~DropDBTxnStore() override = default;

    String db_name_{};
    String db_id_str_{};
    u64 db_id_{};
    TxnTimeStamp create_ts_{};

    String ToString() const final;
    SharedPtr<WalEntry> ToWalEntry(TxnTimeStamp commit_ts) const final;
};

export struct CreateTableTxnStore final : public BaseTxnStore {
    CreateTableTxnStore() : BaseTxnStore(TransactionType::kCreateTable) {}
    ~CreateTableTxnStore() override = default;

    String db_name_{};
    String db_id_str_{};
    u64 db_id_{};
    String table_name_{};
    String table_id_str_{};
    u64 table_id_{};
    SharedPtr<TableDef> table_def_{};

    String ToString() const final;
    SharedPtr<WalEntry> ToWalEntry(TxnTimeStamp commit_ts) const final;
};

<<<<<<< HEAD
export struct CreateTableSnapshotTxnStore : public BaseTxnStore {
    CreateTableSnapshotTxnStore() : BaseTxnStore(TransactionType::kCreateTableSnapshot) {}

    String db_name_{};
    String table_name_{};
    String snapshot_name_{};
    TxnTimeStamp max_commit_ts_{};

    String ToString() const final;
    SharedPtr<WalEntry> ToWalEntry(TxnTimeStamp commit_ts) const final;
};


export struct RestoreTableTxnStore : public BaseTxnStore {
    RestoreTableTxnStore() : BaseTxnStore(TransactionType::kRestoreTable) {}

    String db_name_{};
    String snapshot_name_{};
    String db_id_str_{};
    u64 db_id_{};
    String table_name_{};
    String table_id_str_{};
    u64 table_id_{};
    SharedPtr<TableDef> table_def_{};
    Vector<WalSegmentInfoV2> segment_infos_{};
    Vector<WalCmdCreateIndexV2> index_cmds_{};
    Vector<String> files_{};

    String ToString() const final;
    SharedPtr<WalEntry> ToWalEntry(TxnTimeStamp commit_ts) const final;

};

export struct RestoreDatabaseTxnStore : public BaseTxnStore {
    RestoreDatabaseTxnStore() : BaseTxnStore(TransactionType::kRestoreDatabase) {}

    String db_name_{};
    String db_id_str_{};
    String db_comment_{};
    Vector<SharedPtr<RestoreTableTxnStore>> restore_table_txn_stores_{};

    String ToString() const final;
    SharedPtr<WalEntry> ToWalEntry(TxnTimeStamp commit_ts) const final;
};

export struct DropTableTxnStore : public BaseTxnStore {
=======
export struct DropTableTxnStore final : public BaseTxnStore {
>>>>>>> 03998a75
    DropTableTxnStore() : BaseTxnStore(TransactionType::kDropTable) {}
    ~DropTableTxnStore() override = default;

    String db_name_{};
    String db_id_str_{};
    u64 db_id_{};
    String table_name_{};
    String table_id_str_{};
    u64 table_id_{};
    TxnTimeStamp create_ts_{};
    String table_key_{};

    String ToString() const final;\
    SharedPtr<WalEntry> ToWalEntry(TxnTimeStamp commit_ts) const final;
};

export struct RenameTableTxnStore final : public BaseTxnStore {
    RenameTableTxnStore() : BaseTxnStore(TransactionType::kRenameTable) {}
    ~RenameTableTxnStore() override = default;

    String db_name_{};
    String db_id_str_{};
    String old_table_name_{};
    String table_id_str_{};
    String new_table_name_{};
    String old_table_key_{};

    String ToString() const final;
    SharedPtr<WalEntry> ToWalEntry(TxnTimeStamp commit_ts) const final;
};

export struct CreateIndexTxnStore final : public BaseTxnStore {
    CreateIndexTxnStore() : BaseTxnStore(TransactionType::kCreateIndex) {}
    ~CreateIndexTxnStore() override = default;

    String db_name_{};
    String db_id_str_{};
    u64 db_id_{};
    String table_name_{};
    String table_id_str_{};
    u64 table_id_{};
    SharedPtr<IndexBase> index_base_{};
    String index_id_str_{};
    String table_key_{};

    String ToString() const final;
    SharedPtr<WalEntry> ToWalEntry(TxnTimeStamp commit_ts) const final;
};

export struct DropIndexTxnStore final : public BaseTxnStore {
    DropIndexTxnStore() : BaseTxnStore(TransactionType::kDropIndex) {}
    ~DropIndexTxnStore() override = default;

    String db_name_{};
    String db_id_str_{};
    u64 db_id_{};
    String table_name_{};
    String table_id_str_{};
    u64 table_id_{};
    String index_name_{};
    String index_id_str_{};
    u64 index_id_{};
    TxnTimeStamp create_ts_{};
    String index_key_{};

    String ToString() const final;
    SharedPtr<WalEntry> ToWalEntry(TxnTimeStamp commit_ts) const final;
};

export struct OptimizeIndexStoreEntry {
    String db_name_{};
    String db_id_str_{};
    u64 db_id_{};
    String table_name_{};
    String table_id_str_{};
    u64 table_id_{};
    String table_key_{};
    String index_name_{};
    String index_id_str_{};
    u64 index_id_{};
    SegmentID segment_id_{};
    Vector<WalChunkIndexInfo> new_chunk_infos_;
    Vector<ChunkID> deprecate_chunks_;
};

export struct OptimizeIndexTxnStore final : public BaseTxnStore {
    OptimizeIndexTxnStore() : BaseTxnStore(TransactionType::kOptimizeIndex) {}
    ~OptimizeIndexTxnStore() override = default;

    Vector<String> db_names_{};
    Map<String, Vector<String>> table_names_in_db_{};
    Vector<OptimizeIndexStoreEntry> entries_;

    String ToString() const final;
    SharedPtr<WalEntry> ToWalEntry(TxnTimeStamp commit_ts) const final;
};

export struct AppendTxnStore final : public BaseTxnStore {
    AppendTxnStore() : BaseTxnStore(TransactionType::kAppend) {}
    ~AppendTxnStore() override = default;

    String db_name_{};
    String db_id_str_{};
    String table_name_{};
    String table_id_str_{};
    u64 db_id_{};
    u64 table_id_{};

    SharedPtr<DataBlock> input_block_{};
    Vector<String> index_ids_{}; // indexes will be appended

    // For data append
    Vector<Pair<RowID, u64>> row_ranges_{};

    // For mem index
    Vector<MemIndexRange> mem_indexes_to_append_{};
    Vector<MemIndexRange> mem_indexes_to_dump_{};

    String ToString() const final;
    SharedPtr<WalEntry> ToWalEntry(TxnTimeStamp commit_ts) const final;
    void ClearData() final;
    SizeT RowCount() const;
};

export struct ImportTxnStore final : public BaseTxnStore {
    ImportTxnStore() : BaseTxnStore(TransactionType::kImport) {}
    ~ImportTxnStore() override = default;

    String db_name_{};
    String db_id_str_{};
    String table_name_{};
    String table_id_str_{};
    u64 db_id_{};
    u64 table_id_{};
    String table_key_{};

    Map<SegmentID, Vector<SharedPtr<DataBlock>>> input_blocks_in_imports_{};
    Vector<WalSegmentInfo> segment_infos_{};

    Vector<String> index_names_{};
    Vector<String> index_ids_str_{};
    Vector<u64> index_ids_{};
    Vector<SegmentID> segment_ids_{};
    Map<SegmentID, Vector<WalChunkIndexInfo>> chunk_infos_in_segments_{};
    Map<SegmentID, Vector<ChunkID>> deprecate_ids_in_segments_{};

    String ToString() const final;
    SharedPtr<WalEntry> ToWalEntry(TxnTimeStamp commit_ts) const final;
    void ClearData() final;
    SizeT RowCount() const;
    SizeT SegmentCount() const;
};

export struct DumpMemIndexTxnStore final : public BaseTxnStore {
    DumpMemIndexTxnStore() : BaseTxnStore(TransactionType::kDumpMemIndex) {}
    ~DumpMemIndexTxnStore() override = default;

    String db_name_{};
    String db_id_str_{};
    String table_name_{};
    String table_id_str_{};
    u64 db_id_{};
    u64 table_id_{};

    String index_name_{};
    String index_id_str_{};
    u64 index_id_{};
    Vector<SegmentID> segment_ids_{};
    Map<SegmentID, Vector<WalChunkIndexInfo>> chunk_infos_in_segments_{};
    String table_key_{};

    String ToString() const final;
    SharedPtr<WalEntry> ToWalEntry(TxnTimeStamp commit_ts) const final;
};

export struct AddColumnsTxnStore final : public BaseTxnStore {
    AddColumnsTxnStore() : BaseTxnStore(TransactionType::kAddColumn) {}
    ~AddColumnsTxnStore() override = default;

    String db_name_{};
    String db_id_str_{};
    String table_name_{};
    String table_id_str_{};
    u64 db_id_{};
    u64 table_id_{};

    Vector<SharedPtr<ColumnDef>> column_defs_{};
    String table_key_{};

    String ToString() const final;
    SharedPtr<WalEntry> ToWalEntry(TxnTimeStamp commit_ts) const final;
};

export struct DropColumnsTxnStore final : public BaseTxnStore {
    DropColumnsTxnStore() : BaseTxnStore(TransactionType::kDropColumn) {}
    ~DropColumnsTxnStore() override = default;

    String db_name_{};
    String db_id_str_{};
    String table_name_{};
    String table_id_str_{};
    u64 db_id_{};
    u64 table_id_{};

    Vector<String> column_names_{};
    Vector<ColumnID> column_ids_{};
    String table_key_{};
    Vector<String> column_keys_{};

    String ToString() const final;
    SharedPtr<WalEntry> ToWalEntry(TxnTimeStamp commit_ts) const final;
};

export struct CompactTxnStore final : public BaseTxnStore {
    CompactTxnStore() : BaseTxnStore(TransactionType::kCompact) {}
    ~CompactTxnStore() override = default;

    String db_name_{};
    String db_id_str_{};
    String table_name_{};
    String table_id_str_{};
    u64 db_id_{};
    u64 table_id_{};
    String table_key_{};

    SegmentID new_segment_id_{};
    Vector<WalSegmentInfo> segment_infos_{};
    Vector<SegmentID> deprecated_segment_ids_{};

    Vector<String> index_names_{};
    Vector<String> index_ids_str_{};
    Vector<u64> index_ids_{};
    Vector<SegmentID> segment_ids_{};
    Map<SegmentID, Vector<WalChunkIndexInfo>> chunk_infos_in_segments_{};
    Map<SegmentID, Vector<ChunkID>> deprecate_ids_in_segments_{};

    String ToString() const final;
    SharedPtr<WalEntry> ToWalEntry(TxnTimeStamp commit_ts) const final;
};

export struct DeleteTxnStore final : public BaseTxnStore {
    DeleteTxnStore() : BaseTxnStore(TransactionType::kDelete) {}
    ~DeleteTxnStore() override = default;

    String db_name_{};
    String db_id_str_{};
    String table_name_{};
    String table_id_str_{};
    u64 db_id_{};
    u64 table_id_{};

    Vector<RowID> row_ids_{};

    String ToString() const final;
    SharedPtr<WalEntry> ToWalEntry(TxnTimeStamp commit_ts) const final;
};

export struct UpdateTxnStore final : public BaseTxnStore {
    UpdateTxnStore() : BaseTxnStore(TransactionType::kUpdate) {}
    ~UpdateTxnStore() override = default;

    String db_name_{};
    String db_id_str_{};
    String table_name_{};
    String table_id_str_{};
    u64 db_id_{};
    u64 table_id_{};

    Vector<SharedPtr<DataBlock>> input_blocks_{};
    Vector<String> index_ids_{}; // indexes will be appended

    // For data append
    Vector<Pair<RowID, u64>> row_ranges_{};

    // For mem index
    Vector<MemIndexRange> mem_indexes_to_append_{};
    Vector<MemIndexRange> mem_indexes_to_dump_{};

    // For delete
    Vector<RowID> row_ids_{};

    String ToString() const final;
    SharedPtr<WalEntry> ToWalEntry(TxnTimeStamp commit_ts) const final;
    void ClearData() final;
    SizeT RowCount() const;
};

export struct FlushDataEntry {
    explicit FlushDataEntry(const String &db_id_str, const String &table_id_str, SegmentID segment_id, BlockID block_id)
        : db_id_str_(db_id_str), table_id_str_(table_id_str), segment_id_(segment_id), block_id_(block_id) {}
    String db_id_str_{};
    String table_id_str_{};
    SegmentID segment_id_{};
    BlockID block_id_{};
    String to_flush_{};
};
export struct CheckpointTxnStore final : public BaseTxnStore {
    CheckpointTxnStore() : BaseTxnStore(TransactionType::kNewCheckpoint) {}
    ~CheckpointTxnStore() override = default;

    Vector<SharedPtr<FlushDataEntry>> entries_{};
    i64 max_commit_ts_{};

    String ToString() const final;
    SharedPtr<WalEntry> ToWalEntry(TxnTimeStamp commit_ts) const final;
};

export struct CleanupTxnStore final : public BaseTxnStore {
    CleanupTxnStore() : BaseTxnStore(TransactionType::kCleanup) {}
    ~CleanupTxnStore() override = default;

    i64 timestamp_{};

    String ToString() const final;
    SharedPtr<WalEntry> ToWalEntry(TxnTimeStamp commit_ts) const final;
};

} // namespace infinity<|MERGE_RESOLUTION|>--- conflicted
+++ resolved
@@ -126,8 +126,8 @@
     SharedPtr<WalEntry> ToWalEntry(TxnTimeStamp commit_ts) const final;
 };
 
-<<<<<<< HEAD
-export struct CreateTableSnapshotTxnStore : public BaseTxnStore {
+
+export struct CreateTableSnapshotTxnStore final : public BaseTxnStore {
     CreateTableSnapshotTxnStore() : BaseTxnStore(TransactionType::kCreateTableSnapshot) {}
 
     String db_name_{};
@@ -140,7 +140,7 @@
 };
 
 
-export struct RestoreTableTxnStore : public BaseTxnStore {
+export struct RestoreTableTxnStore final : public BaseTxnStore {
     RestoreTableTxnStore() : BaseTxnStore(TransactionType::kRestoreTable) {}
 
     String db_name_{};
@@ -160,7 +160,7 @@
 
 };
 
-export struct RestoreDatabaseTxnStore : public BaseTxnStore {
+export struct RestoreDatabaseTxnStore final : public BaseTxnStore {
     RestoreDatabaseTxnStore() : BaseTxnStore(TransactionType::kRestoreDatabase) {}
 
     String db_name_{};
@@ -172,10 +172,8 @@
     SharedPtr<WalEntry> ToWalEntry(TxnTimeStamp commit_ts) const final;
 };
 
-export struct DropTableTxnStore : public BaseTxnStore {
-=======
+
 export struct DropTableTxnStore final : public BaseTxnStore {
->>>>>>> 03998a75
     DropTableTxnStore() : BaseTxnStore(TransactionType::kDropTable) {}
     ~DropTableTxnStore() override = default;
 
