// Copyright(C) 2025 InfiniFlow, Inc. All rights reserved.
//
// Licensed under the Apache License, Version 2.0 (the "License");
// you may not use this file except in compliance with the License.
// You may obtain a copy of the License at
//
//     https://www.apache.org/licenses/LICENSE-2.0
//
// Unless required by applicable law or agreed to in writing, software
// distributed under the License is distributed on an "AS IS" BASIS,
// WITHOUT WARRANTIES OR CONDITIONS OF ANY KIND, either express or implied.
// See the License for the specific language governing permissions and
// limitations under the License.

module;

export module base_txn_store;

import stl;
import internal_types;
import txn_state;

namespace infinity {

class DataBlock;
class IndexBase;
<<<<<<< HEAD
=======
class ColumnDef;
>>>>>>> def06e46

export struct MemIndexRange {
    String index_id_{};
    SegmentID segment_id_{};
    ChunkID chunk_id_{};
    SegmentOffset start_offset_{};
    SizeT row_count_{};
};

// enum class TxnStoreType {
//     kInvalid,
//     kCreateDB,
//     kCreateTable,
//     kAppend,
//     kImport,
//     kDelete,
//     kUpdate,
//     kCreateIndex,
//     kDumpMemIndex,
//     kOptimizeIndex,
//     kCompact,
// };
// kCheckpoint, // Develop know it's a checkpoint txn
// kRead,       // Developer know it's a read txn
// kNormal,     // Developer doesn't know what type is this txn
// kReplay,
// kRecovery,
// kNewCheckpoint,
// kAppend,
// kUpdate,
// kImport,
// kDumpMemIndex,
// kOptimizeIndex,
// kCreateIndex,
// kDelete,
// kCompact,

export struct BaseTxnStore {
    explicit BaseTxnStore(TransactionType type) : type_(type) {};

    TransactionType type_{TransactionType::kInvalid};

    virtual String ToString() const = 0;
    virtual ~BaseTxnStore() = default;
};

export struct CreateDBTxnStore : public BaseTxnStore {
    CreateDBTxnStore() : BaseTxnStore(TransactionType::kCreateDB) {}

    String db_name_{};
    u64 db_id_{};
    SharedPtr<String> comment_ptr_{};
<<<<<<< HEAD
=======

    String ToString() const final;
>>>>>>> def06e46
};

export struct DropDBTxnStore : public BaseTxnStore {
    DropDBTxnStore() : BaseTxnStore(TransactionType::kDropDB) {}

    String db_name_{};
    String db_id_str_{};
    u64 db_id_{};

    String ToString() const final;
};

export struct CreateTableTxnStore : public BaseTxnStore {
    CreateTableTxnStore() : BaseTxnStore(TransactionType::kCreateTable) {}

    String db_name_{};
    String db_id_str_{};
    u64 db_id_{};
    String table_name_{};
    u64 table_id_{};

    String ToString() const final;
};

export struct DropTableTxnStore : public BaseTxnStore {
    DropTableTxnStore() : BaseTxnStore(TransactionType::kDropTable) {}

    String db_name_{};
    String db_id_str_{};
<<<<<<< HEAD
    u64 db_id_{};
    String table_name_{};
    String table_id_str_{};
    u64 table_id_{};
=======
    String table_name_{};
    String table_id_str_{};

    String ToString() const final;
>>>>>>> def06e46
};

export struct RenameTableTxnStore : public BaseTxnStore {
    RenameTableTxnStore() : BaseTxnStore(TransactionType::kRenameTable) {}

    String db_name_{};
    String db_id_str_{};
    String old_table_name_{};
    String table_id_str_{};
    String new_table_name_{};
};

export struct CreateIndexTxnStore : public BaseTxnStore {
    CreateIndexTxnStore() : BaseTxnStore(TransactionType::kCreateIndex) {}

    String db_name_{};
    String db_id_str_{};
<<<<<<< HEAD
    u64 db_id_{};
    String table_name_{};
    String table_id_str_{};
    u64 table_id_{};
=======
    String table_name_{};
    String table_id_str_{};
>>>>>>> def06e46
    SharedPtr<IndexBase> index_base_{};
    u64 index_id_{};

    String ToString() const final;
};

export struct DropIndexTxnStore : public BaseTxnStore {
    DropIndexTxnStore() : BaseTxnStore(TransactionType::kDropIndex) {}

    String db_name_{};
    String db_id_str_{};
<<<<<<< HEAD
    u64 db_id_{};
    String table_name_{};
    String table_id_str_{};
    u64 table_id_{};
    String index_name_{};
    String index_id_str_{};
    u64 index_id_{};
=======
    String table_name_{};
    String table_id_str_{};
    String index_name_{};
    String index_id_str_{};

    String ToString() const final;
>>>>>>> def06e46
};

export struct AppendTxnStore : public BaseTxnStore {
    AppendTxnStore() : BaseTxnStore(TransactionType::kAppend) {}

    String db_name_{};
    String db_id_str_{};
    String table_name_{};
    String table_id_str_{};
    u64 db_id_{};
    u64 table_id_{};

    SharedPtr<DataBlock> input_block_{};
    Vector<String> index_ids_{}; // indexes will be appended

    // For data append
    Vector<Pair<RowID, u64>> row_ranges_{};

    // For mem index
    Vector<MemIndexRange> mem_indexes_to_append_{};
    Vector<MemIndexRange> mem_indexes_to_dump_{};

    String ToString() const final;
};

export struct ImportTxnStore : public BaseTxnStore {
    ImportTxnStore() : BaseTxnStore(TransactionType::kImport) {}

    String db_name_{};
    String db_id_str_{};
    String table_name_{};
    String table_id_str_{};
    u64 db_id_{};
    u64 table_id_{};

    Vector<SharedPtr<DataBlock>> input_blocks_{};
    SegmentID segment_id_{};

    String ToString() const final;
};

export struct DumpMemIndexTxnStore : public BaseTxnStore {
    DumpMemIndexTxnStore() : BaseTxnStore(TransactionType::kDumpMemIndex) {}

    String db_name_{};
    String db_id_str_{};
    String table_name_{};
    String table_id_str_{};
    u64 db_id_{};
    u64 table_id_{};

    String index_name_{};
    String index_id_str_{};
    u64 index_id_{};
    SegmentID segment_id_{};

    String ToString() const final;
};

export struct AddColumnsTxnStore : public BaseTxnStore {
    AddColumnsTxnStore() : BaseTxnStore(TransactionType::kAddColumn) {}

    String db_name_{};
    String db_id_str_{};
    String table_name_{};
    String table_id_str_{};
    u64 db_id_{};
    u64 table_id_{};

    Vector<ColumnDef *> column_defs_{};

    String ToString() const final;
};

export struct DropColumnsTxnStore : public BaseTxnStore {
    DropColumnsTxnStore() : BaseTxnStore(TransactionType::kDropColumn) {}

    String db_name_{};
    String db_id_str_{};
    String table_name_{};
    String table_id_str_{};
    u64 db_id_{};
    u64 table_id_{};

    Vector<String> column_names_{};
    Vector<ColumnID> column_ids_{};

    String ToString() const final;
};

export struct CompactTxnStore : public BaseTxnStore {
    CompactTxnStore() : BaseTxnStore(TransactionType::kCompact) {}

    String db_name_{};
    String db_id_str_{};
    String table_name_{};
    String table_id_str_{};
    u64 db_id_{};
    u64 table_id_{};

    Vector<SegmentID> segment_ids_{};

    String ToString() const final;
};

export struct DeleteTxnStore : public BaseTxnStore {
    DeleteTxnStore() : BaseTxnStore(TransactionType::kDelete) {}

    String db_name_{};
    String db_id_str_{};
    String table_name_{};
    String table_id_str_{};
    u64 db_id_{};
    u64 table_id_{};

    Vector<RowID> row_ids_{};

    String ToString() const final;
};
} // namespace infinity<|MERGE_RESOLUTION|>--- conflicted
+++ resolved
@@ -24,10 +24,7 @@
 
 class DataBlock;
 class IndexBase;
-<<<<<<< HEAD
-=======
 class ColumnDef;
->>>>>>> def06e46
 
 export struct MemIndexRange {
     String index_id_{};
@@ -80,11 +77,8 @@
     String db_name_{};
     u64 db_id_{};
     SharedPtr<String> comment_ptr_{};
-<<<<<<< HEAD
-=======
-
-    String ToString() const final;
->>>>>>> def06e46
+
+    String ToString() const final;
 };
 
 export struct DropDBTxnStore : public BaseTxnStore {
@@ -114,17 +108,12 @@
 
     String db_name_{};
     String db_id_str_{};
-<<<<<<< HEAD
-    u64 db_id_{};
-    String table_name_{};
-    String table_id_str_{};
-    u64 table_id_{};
-=======
-    String table_name_{};
-    String table_id_str_{};
-
-    String ToString() const final;
->>>>>>> def06e46
+    u64 db_id_{};
+    String table_name_{};
+    String table_id_str_{};
+    u64 table_id_{};
+
+    String ToString() const final;
 };
 
 export struct RenameTableTxnStore : public BaseTxnStore {
@@ -135,6 +124,8 @@
     String old_table_name_{};
     String table_id_str_{};
     String new_table_name_{};
+
+    String ToString() const final;
 };
 
 export struct CreateIndexTxnStore : public BaseTxnStore {
@@ -142,15 +133,10 @@
 
     String db_name_{};
     String db_id_str_{};
-<<<<<<< HEAD
-    u64 db_id_{};
-    String table_name_{};
-    String table_id_str_{};
-    u64 table_id_{};
-=======
-    String table_name_{};
-    String table_id_str_{};
->>>>>>> def06e46
+    u64 db_id_{};
+    String table_name_{};
+    String table_id_str_{};
+    u64 table_id_{};
     SharedPtr<IndexBase> index_base_{};
     u64 index_id_{};
 
@@ -162,7 +148,6 @@
 
     String db_name_{};
     String db_id_str_{};
-<<<<<<< HEAD
     u64 db_id_{};
     String table_name_{};
     String table_id_str_{};
@@ -170,14 +155,8 @@
     String index_name_{};
     String index_id_str_{};
     u64 index_id_{};
-=======
-    String table_name_{};
-    String table_id_str_{};
-    String index_name_{};
-    String index_id_str_{};
-
-    String ToString() const final;
->>>>>>> def06e46
+
+    String ToString() const final;
 };
 
 export struct AppendTxnStore : public BaseTxnStore {
