--- conflicted
+++ resolved
@@ -97,13 +97,6 @@
 struct RestoreDatabaseTxnStore;
 struct UpdateTxnStore;
 struct CreateTableSnapshotTxnStore;
-<<<<<<< HEAD
-=======
-struct CreateDBSnapshotTxnStore;
-struct CreateSystemSnapshotTxnStore;
-struct CleanupTxnStore;
-class BufferManager;
->>>>>>> 0906a0d3
 class IndexBase;
 struct DataBlock;
 class TableDef;
@@ -565,17 +558,6 @@
     Status ReplayAlterIndexByParams(WalCmdAlterIndexV2 *alter_index_cmd);
 
     Status DumpSegmentMemIndex(SegmentIndexMeta &segment_index_meta, const ChunkID &new_chunk_id);
-<<<<<<< HEAD
-=======
-
-    Status CheckpointDB(DBMeta &db_meta, const CheckpointOption &option, CheckpointTxnStore *ckp_txn_store);
-    Status CheckpointTable(TableMeta &table_meta, const CheckpointOption &option, CheckpointTxnStore *ckp_txn_store);
-
-    Status CreateSystemSnapshotFile(std::shared_ptr<SystemSnapshotInfo> system_snapshot_info, const SnapshotOption &option);
-    Status CreateDBSnapshotFile(std::shared_ptr<DatabaseSnapshotInfo> db_snapshot_info, const SnapshotOption &option);
-    Status CreateTableSnapshotFile(std::shared_ptr<TableSnapshotInfo> table_snapshot_info, const SnapshotOption &option);
-    Status CreateJSONSnapshotFile(std::string json_string, std::string snapshot_name);
->>>>>>> 0906a0d3
 
     Status
     CountMemIndexGapInSegment(SegmentIndexMeta &segment_index_meta, SegmentMeta &segment_meta, std::vector<std::pair<RowID, u64>> &append_ranges);
@@ -640,12 +622,6 @@
     bool CheckConflictTxnStore(const RestoreTableTxnStore &txn_store, NewTxn *previous_txn, std::string &cause, bool &retry_query);
     bool CheckConflictTxnStore(const RestoreDatabaseTxnStore &txn_store, NewTxn *previous_txn, std::string &cause, bool &retry_query);
     bool CheckConflictTxnStore(const CreateTableSnapshotTxnStore &txn_store, NewTxn *previous_txn, std::string &cause, bool &retry_query);
-<<<<<<< HEAD
-=======
-    bool CheckConflictTxnStore(const CreateDBSnapshotTxnStore &txn_store, NewTxn *previous_txn, std::string &cause, bool &retry_query);
-    bool CheckConflictTxnStore(const CreateSystemSnapshotTxnStore &txn_store, NewTxn *previous_txn, std::string &cause, bool &retry_query);
-    bool CheckConflictTxnStore(const CleanupTxnStore &txn_store, NewTxn *previous_txn, std::string &cause, bool &retry_query);
->>>>>>> 0906a0d3
 
 public:
     bool IsReplay() const;
