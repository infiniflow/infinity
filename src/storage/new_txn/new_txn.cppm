// Copyright(C) 2023 InfiniFlow, Inc. All rights reserved.
//
// Licensed under the Apache License, Version 2.0 (the "License");
// you may not use this file except in compliance with the License.
// You may obtain a copy of the License at
//
//     https://www.apache.org/licenses/LICENSE-2.0
//
// Unless required by applicable law or agreed to in writing, software
// distributed under the License is distributed on an "AS IS" BASIS,
// WITHOUT WARRANTIES OR CONDITIONS OF ANY KIND, either express or implied.
// See the License for the specific language governing permissions and
// limitations under the License.
module;

export module new_txn;

import stl;
import statement_common;
import txn_state;
import new_txn_store;
import database_detail;
import status;
import extra_ddl_info;
import internal_types;
import value;
import snapshot_info;
import column_def;
import column_vector;

namespace infinity {

class KVInstance;
class NewCatalog;
class NewTxnManager;
struct WalEntry;
struct WalCmd;
struct WalCmdCreateDatabaseV2;
struct WalCmdDropDatabaseV2;
struct WalCmdCreateTableV2;
struct WalCmdDropTableV2;
struct WalCmdRenameTableV2;
struct WalCmdAddColumnsV2;
struct WalCmdDropColumnsV2;
struct WalCmdCreateIndexV2;
struct WalCmdDropIndexV2;
struct WalCmdImportV2;
struct WalCmdAppendV2;
struct WalCmdDeleteV2;
struct WalCmdCompactV2;
struct WalCmdDumpIndexV2;
struct WalChunkIndexInfo;
struct WalSegmentInfo;
struct WalCmdCheckpointV2;
struct WalCmdOptimizeV2;
struct WalCmdCleanup;

class BufferObj;

class ColumnMeta;
class BlockMeta;
class SegmentMeta;
class TableMeeta;
class ChunkIndexMeta;
class ChunkIndexMetaInfo;
class SegmentIndexMeta;
class TableIndexMeeta;
class DBMeeta;
struct MemIndex;

struct NewTxnCompactState;

struct AppendState;
enum class DumpIndexCause;
struct IndexReader;

struct BaseTxnStore;
struct CreateDBTxnStore;
struct DropDBTxnStore;
struct CreateTableTxnStore;
struct AppendTxnStore;
struct ImportTxnStore;
struct AddColumnsTxnStore;
struct DropColumnsTxnStore;
struct CompactTxnStore;
struct CreateIndexTxnStore;
struct DropIndexTxnStore;
struct OptimizeIndexTxnStore;
struct DumpMemIndexTxnStore;
struct DeleteTxnStore;
struct DropTableTxnStore;
struct RenameTableTxnStore;
struct UpdateTxnStore;
class BufferManager;
class IndexBase;
struct DataBlock;
class TableDef;
struct TxnContext;
struct TableInfo;
struct DatabaseInfo;
struct TableIndexInfo;
struct SegmentIndexInfo;
struct SegmentInfo;
struct BlockInfo;
struct BlockColumnInfo;
struct TableDetail;
struct CheckpointTxnStore;
struct MetaKey;

export struct CheckpointOption {
    TxnTimeStamp checkpoint_ts_ = 0;
};

export struct ChunkInfoForCreateIndex {
    String db_id_{};
    String table_id_{};
    SegmentID segment_id_{};
    ChunkID chunk_id_{};
};

enum class TxnType {
    kReadOnly,
    kWrite,
    kInvalid,
};

export class NewTxn : public EnableSharedFromThis<NewTxn> {
public:
    // For new txn
    explicit NewTxn(NewTxnManager *txn_manager,
                    TransactionID txn_id,
                    TxnTimeStamp begin_ts,
                    UniquePtr<KVInstance> kv_instance,
                    SharedPtr<String> txn_text,
                    TransactionType txn_type);

    // For replay txn
    explicit NewTxn(BufferManager *buffer_mgr,
                    NewTxnManager *txn_mgr,
                    TransactionID txn_id,
                    TxnTimeStamp begin_ts,
                    UniquePtr<KVInstance> kv_instance,
                    TransactionType txn_type);

    virtual ~NewTxn();

    static UniquePtr<NewTxn>
    NewReplayTxn(NewTxnManager *txn_mgr, TransactionID txn_id, TxnTimeStamp begin_ts, TxnTimeStamp commit_ts, UniquePtr<KVInstance> kv_instance);

    static UniquePtr<NewTxn> NewRecoveryTxn(NewTxnManager *txn_mgr, TxnTimeStamp begin_ts, TxnTimeStamp commit_ts);

    // NewTxn steps:
    // 1. CreateTxn
    // 2. Begin
    // 3. Commit() / Rollback
    // 3.1 PrepareCommit - multiple thread
    // 3.2 WriteWAL - single threads
    // 3.3 PrepareWriteData - single thread
    // 3.4 Commit - multiple threads

    //    void Begin();

    //    void SetBeginTS(TxnTimeStamp begin_ts);

    Status Commit();

    Status CommitReplay();

    Status CommitRecovery();

    bool CheckConflict1(SharedPtr<NewTxn> check_txn, String &conflict_reason, bool &retry_query);
    bool CheckConflictTxnStores(SharedPtr<NewTxn> check_txn, String &conflict_reason, bool &retry_query);

    Status PrepareCommit();

    void CommitBottom();

    void NotifyTopHalf();

    void PostCommit();

    void CancelCommitBottom();

    Status PostRollback(TxnTimeStamp abort_ts);

    Status Rollback();

    // Database OPs
    Status CreateDatabase(const String &db_name, ConflictType conflict_type, const SharedPtr<String> &comment);

    Status DropDatabase(const String &db_name, ConflictType conflict_type);

    // bool CheckDatabaseExists(const String &db_name);

    Tuple<SharedPtr<DatabaseInfo>, Status> GetDatabaseInfo(const String &db_name);

    Status ListDatabase(Vector<String> &db_names);

    // Table and Collection OPs
    Status GetTables(const String &db_name, Vector<SharedPtr<TableDetail>> &output_table_array);

    Status CreateTable(const String &db_name, const SharedPtr<TableDef> &table_def, ConflictType conflict_type);

    Status AddColumns(const String &db_name, const String &table_name, const Vector<SharedPtr<ColumnDef>> &column_defs);

    Status DropColumns(const String &db_name, const String &table_name, const Vector<String> &column_names);

    Status DropTable(const String &db_name, const String &table_name, ConflictType conflict_type);

    Status RenameTable(const String &db_name, const String &old_table_name, const String &new_table_name);

    Status ListTable(const String &db_name, Vector<String> &table_names);

    Tuple<SharedPtr<TableInfo>, Status> GetTableInfo(const String &db_name, const String &table_name);

    Tuple<SharedPtr<TableIndexInfo>, Status> GetTableIndexInfo(const String &db_name, const String &table_name, const String &index_name);

    Tuple<SharedPtr<SegmentIndexInfo>, Status>
    GetSegmentIndexInfo(const String &db_name, const String &table_name, const String &index_name, SegmentID segment_id);

    Tuple<SharedPtr<ChunkIndexMetaInfo>, Status>
    GetChunkIndexInfo(const String &db_name, const String &table_name, const String &index_name, SegmentID segment_id, ChunkID chunk_id);

    Tuple<SharedPtr<SegmentInfo>, Status> GetSegmentInfo(const String &db_name, const String &table_name, SegmentID segment_id);

    Tuple<Vector<SharedPtr<SegmentInfo>>, Status> GetSegmentsInfo(const String &db_name, const String &table_name);

    Tuple<SharedPtr<BlockInfo>, Status> GetBlockInfo(const String &db_name, const String &table_name, SegmentID segment_id, BlockID block_id);

    Tuple<Vector<SharedPtr<BlockInfo>>, Status> GetBlocksInfo(const String &db_name, const String &table_name, SegmentID segment_id);

    Tuple<SharedPtr<BlockColumnInfo>, Status>
    GetBlockColumnInfo(const String &db_name, const String &table_name, SegmentID segment_id, BlockID block_id, ColumnID column_id);

    // Index OPs

    Status CreateIndex(const String &db_name, const String &table_name, const SharedPtr<IndexBase> &index_base, ConflictType conflict_type);

    Status DropIndexByName(const String &db_name, const String &table_name, const String &index_name, ConflictType conflict_type);

    Status DumpMemIndex(const String &db_name, const String &table_name, const String &index_name);

    Status DumpMemIndex(const String &db_name, const String &table_name, const String &index_name, SegmentID segment_id);

    Status OptimizeAllIndexes();

    Status OptimizeTableIndexes(const String &db_name, const String &table_name);

    Status OptimizeIndex(const String &db_name, const String &table_name, const String &index_name, SegmentID segment_id);

private:
    Status OptimizeIndexInner(SegmentIndexMeta &segment_index_meta,
                              const String &index_name,
                              const String &table_name,
                              const String &db_name,
                              const String &table_key);

public:
    Status OptimizeIndexByParams(const String &db_name, const String &table_name, const String &index_name, Vector<UniquePtr<InitParameter>> params);

    Status ListIndex(const String &db_name, const String &table_name, Vector<String> &index_names);

    Status Import(const String &db_name, const String &table_name, const Vector<SharedPtr<DataBlock>> &input_blocks);

private:
    Status ReplayCreateDb(WalCmdCreateDatabaseV2 *create_db_cmd, TxnTimeStamp commit_ts, i64 txn_id);
    Status ReplayDropDb(WalCmdDropDatabaseV2 *drop_db_cmd, TxnTimeStamp commit_ts, i64 txn_id);
    Status ReplayCreateTable(WalCmdCreateTableV2 *create_table_cmd, TxnTimeStamp commit_ts, i64 txn_id);
    Status ReplayDropTable(WalCmdDropTableV2 *drop_table_cmd, TxnTimeStamp commit_ts, i64 txn_id);
    Status ReplayRenameTable(WalCmdRenameTableV2 *rename_table_cmd, TxnTimeStamp commit_ts, i64 txn_id);
    Status ReplayAddColumns(WalCmdAddColumnsV2 *add_columns_cmd, TxnTimeStamp commit_ts, i64 txn_id);
    Status ReplayDropColumns(WalCmdDropColumnsV2 *drop_columns_cmd, TxnTimeStamp commit_ts, i64 txn_id);
    Status ReplayCreateIndex(WalCmdCreateIndexV2 *create_index_cmd, TxnTimeStamp commit_ts, i64 txn_id);
    Status ReplayDumpIndex(WalCmdDumpIndexV2 *dump_cmd, TxnTimeStamp commit_ts, i64 txn_id);
    Status ReplayDropIndex(WalCmdDropIndexV2 *drop_index_cmd, TxnTimeStamp commit_ts, i64 txn_id);
    Status ReplayAppend(WalCmdAppendV2 *append_cmd, TxnTimeStamp commit_ts, i64 txn_id);
    Status ReplayDelete(WalCmdDeleteV2 *delete_cmd, TxnTimeStamp commit_ts, i64 txn_id);
    Status ReplayImport(WalCmdImportV2 *import_cmd, TxnTimeStamp commit_ts, i64 txn_id);
    Status ReplayCompact(WalCmdCompactV2 *compact_cmd, TxnTimeStamp commit_ts, i64 txn_id);
    Status ReplayOptimize(WalCmdOptimizeV2 *optimize_cmd, TxnTimeStamp commit_ts, i64 txn_id);
    Status ReplayCheckpoint(WalCmdCheckpointV2 *optimize_cmd, TxnTimeStamp commit_ts, i64 txn_id);
    Status ReplayCleanup(WalCmdCleanup *cleanup_cmd, TxnTimeStamp commit_ts, i64 txn_id);

public:
    Status Append(const String &db_name, const String &table_name, const SharedPtr<DataBlock> &input_block);

    Status Append(const TableInfo &table_info, const SharedPtr<DataBlock> &input_block);

    Status Update(const String &db_name, const String &table_name, const SharedPtr<DataBlock> &input_block, const Vector<RowID> &row_ids);

private:
    Tuple<Vector<Pair<RowID, u64>>, Status> GetRowRanges(TableMeeta &table_meta, const SharedPtr<DataBlock> &input_block);

    Status AppendInner(const String &db_name,
                       const String &table_name,
                       const String &table_key,
                       TableMeeta &table_meta,
                       const SharedPtr<DataBlock> &input_block);

    Status DeleteInner(const String &db_name, const String &table_name, TableMeeta &table_meta, const Vector<RowID> &row_ids);

public:
    Status Delete(const String &db_name, const String &table_name, const Vector<RowID> &row_ids);

    Status Compact(const String &db_name, const String &table_name, const Vector<SegmentID> &segment_ids);

    Status CheckTableIfDelete(TableMeeta &table_meta, bool &has_delete);

    Status Cleanup();

private:
    Status ReplayCompact(WalCmdCompactV2 *compact_cmd);

    Status CleanupInner(const Vector<UniquePtr<MetaKey>> &metas);

public:
    Status Checkpoint(TxnTimeStamp last_ckp_ts);

    // Getter
    BufferManager *buffer_mgr() const { return buffer_mgr_; }

    TransactionID TxnID() const;

    TxnTimeStamp CommitTS() const;

    TxnTimeStamp BeginTS() const;

    TxnState GetTxnState() const;

    TransactionType GetTxnType() const;

    bool NeedToAllocate() const;

    void SetTxnType(TransactionType type);

    bool IsWriteTransaction() const;

    void SetTxnCommitted();

    void SetTxnCommitting(TxnTimeStamp commit_ts);

    void SetTxnRollbacking(TxnTimeStamp rollback_ts);

    void SetTxnRollbacked();

    void SetTxnBottomDone();
    bool GetTxnBottomDone();

    void SetTxnRead();

    void SetTxnWrite();

    void FullCheckpoint(const TxnTimeStamp max_commit_ts);

    bool DeltaCheckpoint(TxnTimeStamp last_ckp_ts, TxnTimeStamp &max_commit_ts);

    NewTxnManager *txn_mgr() const { return txn_mgr_; }

    WalEntry *GetWALEntry() const;

    const SharedPtr<String> GetTxnText() const { return txn_text_; }

    const String &db_name() const { return db_name_; }

    void SetDBName(const String &db_name) { db_name_ = db_name; }

    // Some transaction need to pass the txn access right check in txn commit phase;
    void SetReaderAllowed(bool allowed) { allowed_in_reader_ = allowed; }

    bool IsReaderAllowed() const { return allowed_in_reader_; }

    BaseTxnStore *GetTxnStore() const { return base_txn_store_.get(); }

    SharedPtr<TxnContext> txn_context() const { return txn_context_ptr_; }
    void AddOperation(const SharedPtr<String> &operation_text);
    Vector<SharedPtr<String>> GetOperations() const;

    KVInstance *kv_instance() const { return kv_instance_.get(); }

    void AddMetaKeyForCommit(const String &key);

    TxnTimeStamp GetCurrentCkpTS() const;

private:
    void CheckTxnStatus();

    void CheckTxn(const String &db_name);

public:
    Status GetDBMeta(const String &db_name, Optional<DBMeeta> &db_meta, String *db_key = nullptr);

    Status GetTableMeta(const String &db_name,
                        const String &table_name,
                        Optional<DBMeeta> &db_meta,
                        Optional<TableMeeta> &table_meta,
                        String *table_key = nullptr);

    Status GetTableMeta(const String &table_name, DBMeeta &db_meta, Optional<TableMeeta> &table_meta, String *table_key = nullptr);

    Status GetTableIndexMeta(const String &db_name,
                             const String &table_name,
                             const String &index_name,
                             Optional<DBMeeta> &db_meta,
                             Optional<TableMeeta> &table_meta,
                             Optional<TableIndexMeeta> &table_index_meta,
                             String *table_key,
                             String *index_key);

    Status
    GetTableIndexMeta(const String &index_name, TableMeeta &table_meta, Optional<TableIndexMeeta> &table_index_meta, String *index_key = nullptr);

private:
    friend struct NewTxnCompactState;

    // DML
    Status AppendInBlock(BlockMeta &block_meta, SizeT block_offset, SizeT append_rows, const DataBlock *input_block, SizeT input_offset);

    Status AppendInColumn(ColumnMeta &column_meta, SizeT dest_offset, SizeT append_rows, const ColumnVector &column_vector, SizeT source_offset);

    Status DeleteInBlock(BlockMeta &block_meta, const Vector<BlockOffset> &block_offsets, Vector<BlockOffset> &undo_block_offsets);

    Status RollbackDeleteInBlock(BlockMeta &block_meta, const Vector<BlockOffset> &block_offsets);

    Status PrintVersionInBlock(BlockMeta &block_meta, const Vector<BlockOffset> &block_offsets, bool ignore_invisible);

    Status CompactBlock(BlockMeta &block_meta, NewTxnCompactState &compact_state);

    Status AddColumnsData(TableMeeta &table_meta, const Vector<SharedPtr<ColumnDef>> &column_defs);

    Status AddColumnsDataInSegment(SegmentMeta &segment_meta, const Vector<SharedPtr<ColumnDef>> &column_defs, const Vector<Value> &default_values);

    Status AddColumnsDataInBlock(BlockMeta &block_meta, const Vector<SharedPtr<ColumnDef>> &column_defs, const Vector<Value> &default_values);

    Status DropColumnsData(TableMeeta &table_meta, const Vector<ColumnID> &column_ids);

    Status AppendIndex(TableIndexMeeta &table_index_meta, const Pair<RowID, u64> &append_range);

    Status AppendMemIndex(SegmentIndexMeta &segment_index_meta, BlockID block_id, const ColumnVector &col, BlockOffset offset, BlockOffset row_cnt);

    Status PopulateIndex(const String &db_name,
                         const String &table_name,
                         const String &index_name,
                         const String &table_key,
                         TableIndexMeeta &table_index_meta,
                         SegmentMeta &segment_meta,
                         SizeT segment_row_cnt,
                         DumpIndexCause dump_index_cause,
                         WalCmdCreateIndexV2 *create_index_cmd_ptr = nullptr);

    Status ReplayDumpIndex(WalCmdDumpIndexV2 *dump_index_cmd);

    Status PopulateIndexToMem(SegmentIndexMeta &segment_index_meta, SegmentMeta &segment_meta, ColumnID column_id, SizeT segment_row_cnt);

    Status PopulateFtIndexInner(SharedPtr<IndexBase> index_base,
                                SegmentIndexMeta &segment_index_meta,
                                SegmentMeta &segment_meta,
                                ColumnID column_id,
                                SizeT segment_row_cnt);

    Status PopulateIvfIndexInner(SharedPtr<IndexBase> index_base,
                                 SegmentIndexMeta &segment_index_meta,
                                 SegmentMeta &segment_meta,
                                 SharedPtr<ColumnDef> column_def,
                                 ChunkID &new_chunk_id);

    Status PopulateEmvbIndexInner(SharedPtr<IndexBase> index_base,
                                  SegmentIndexMeta &segment_index_meta,
                                  SegmentMeta &segment_meta,
                                  SharedPtr<ColumnDef> column_def,
                                  ChunkID &new_chunk_id);

    Status OptimizeFtIndex(SharedPtr<IndexBase> index_base, SegmentIndexMeta &segment_index_meta, RowID &base_rowid, u32 &row_cnt, String &base_name);

    Status OptimizeVecIndex(SharedPtr<IndexBase> index_base,
                            SharedPtr<ColumnDef> column_def,
                            SegmentMeta &segment_meta,
                            RowID base_rowid,
                            u32 row_cnt,
                            BufferObj *buffer_obj);

    Status OptimizeSegmentIndexByParams(SegmentIndexMeta &segment_index_meta, const Vector<UniquePtr<InitParameter>> &params);

    Status ReplayOptimizeIndeByParams(WalCmdOptimizeV2 *optimize_cmd);

    Status DumpSegmentMemIndex(SegmentIndexMeta &segment_index_meta, const ChunkID &new_chunk_id);

    Status CheckpointDB(DBMeeta &db_meta, const CheckpointOption &option, CheckpointTxnStore *ckp_txn_store);

    Status CheckpointTable(TableMeeta &table_meta, const CheckpointOption &option, CheckpointTxnStore *ckp_txn_store);

    Status CountMemIndexGapInSegment(SegmentIndexMeta &segment_index_meta, SegmentMeta &segment_meta, Vector<Pair<RowID, u64>> &append_ranges);

public:
    Status RecoverMemIndex(TableIndexMeeta &table_index_meta);

    Status CommitMemIndex(TableIndexMeeta &table_index_meta);

    Status GetFullTextIndexReader(const String &db_name, const String &table_name, SharedPtr<IndexReader> &index_reader);

private:
    Status PrepareCommitCreateDB(const WalCmdCreateDatabaseV2 *create_db_cmd);
    Status PrepareCommitDropDB(const WalCmdDropDatabaseV2 *drop_db_cmd);
    Status PrepareCommitCreateTable(const WalCmdCreateTableV2 *create_table_cmd);
    Status PrepareCommitDropTable(const WalCmdDropTableV2 *drop_table_cmd);
    Status PrepareCommitRenameTable(const WalCmdRenameTableV2 *create_table_cmd);
    Status PrepareCommitAddColumns(const WalCmdAddColumnsV2 *add_columns_cmd);
    Status PrepareCommitDropColumns(const WalCmdDropColumnsV2 *drop_columns_cmd);
    Status PrepareCommitCreateIndex(WalCmdCreateIndexV2 *create_index_cmd);
    Status PrepareCommitDropIndex(const WalCmdDropIndexV2 *drop_index_cmd);
    Status PrepareCommitImport(WalCmdImportV2 *import_cmd);
    Status CommitBottomAppend(WalCmdAppendV2 *append_cmd);
    Status CommitBottomDumpMemIndex(WalCmdDumpIndexV2 *dump_index_cmd);
<<<<<<< HEAD
    Status PrepareCommitDelete(const WalCmdDeleteV2 *delete_cmd, KVInstance *kv_instance);
    Status RollbackDelete(const DeleteTxnStore *delete_txn_store, KVInstance *kv_instance);
    Status PrepareCommitCompact(WalCmdCompactV2 *compact_cmd);
    Status PrepareCommitDumpIndex(const WalCmdDumpIndexV2 *dump_index_cmd, KVInstance *kv_instance);
    Status PrepareCommitCheckpoint(const WalCmdCheckpointV2 *checkpoint_cmd);
=======
    Status PrepareCommitDelete(const WalCmdDeleteV2 *delete_cmd);
    Status RollbackDelete(const DeleteTxnStore *delete_txn_store);
    Status CommitCompact(WalCmdCompactV2 *compact_cmd);
    Status PostCommitDumpIndex(const WalCmdDumpIndexV2 *dump_index_cmd);
    Status CommitCheckpoint(const WalCmdCheckpointV2 *checkpoint_cmd);
>>>>>>> 3642ef22
    Status CommitCheckpointDB(DBMeeta &db_meta, const WalCmdCheckpointV2 *checkpoint_cmd);
    Status CommitCheckpointTable(TableMeeta &table_meta, const WalCmdCheckpointV2 *checkpoint_cmd);
    Status CommitCheckpointTableData(TableMeeta &table_meta, TxnTimeStamp checkpoint_ts);

    Status AddSegmentVersion(WalSegmentInfo &segment_info, SegmentMeta &segment_meta);
    Status CommitSegmentVersion(WalSegmentInfo &segment_info, SegmentMeta &segment_meta);
    Status FlushVersionFile(BlockMeta &block_meta, TxnTimeStamp save_ts);
    Status FlushColumnFiles(BlockMeta &block_meta, TxnTimeStamp save_ts);
    Status TryToMmap(BlockMeta &block_meta, TxnTimeStamp save_ts, bool *to_mmap = nullptr);

    Status IncrLatestID(String &id_str, std::string_view id_name) const;

    // Check transaction conflicts
    bool CheckConflictCmd(const WalCmd &cmd, NewTxn *previous_txn, String &cause, bool &retry_query);
    bool CheckConflictCmd(const WalCmdCreateDatabaseV2 &cmd, NewTxn *previous_txn, String &cause, bool &retry_query);
    bool CheckConflictCmd(const WalCmdDropDatabaseV2 &cmd, NewTxn *previous_txn, String &cause, bool &retry_query);
    bool CheckConflictCmd(const WalCmdCreateTableV2 &cmd, NewTxn *previous_txn, String &cause, bool &retry_query);
    bool CheckConflictCmd(const WalCmdAppendV2 &cmd, NewTxn *previous_txn, String &cause, bool &retry_query);
    bool CheckConflictCmd(const WalCmdImportV2 &cmd, NewTxn *previous_txn, String &cause, bool &retry_query);
    bool CheckConflictCmd(const WalCmdAddColumnsV2 &cmd, NewTxn *previous_txn, String &cause, bool &retry_query);
    bool CheckConflictCmd(const WalCmdDropColumnsV2 &cmd, NewTxn *previous_txn, String &cause, bool &retry_query);
    bool CheckConflictCmd(const WalCmdCompactV2 &cmd, NewTxn *previous_txn, String &cause, bool &retry_query);
    bool CheckConflictCmd(const WalCmdCreateIndexV2 &cmd, NewTxn *previous_txn, String &cause, bool &retry_query);
    bool CheckConflictCmd(const WalCmdDumpIndexV2 &cmd, NewTxn *previous_txn, String &cause, bool &retry_query);
    bool CheckConflictCmd(const WalCmdDeleteV2 &cmd, NewTxn *previous_txn, String &cause, bool &retry_query);
    bool CheckConflictCmd(const WalCmdDropTableV2 &cmd, NewTxn *previous_txn, String &cause, bool &retry_query);

    bool CheckConflictTxnStore(NewTxn *previous_txn, String &cause, bool &retry_query);
    bool CheckConflictTxnStore(const CreateDBTxnStore &txn_store, NewTxn *previous_txn, String &cause, bool &retry_query);
    bool CheckConflictTxnStore(const DropDBTxnStore &txn_store, NewTxn *previous_txn, String &cause, bool &retry_query);
    bool CheckConflictTxnStore(const CreateTableTxnStore &txn_store, NewTxn *previous_txn, String &cause, bool &retry_query);
    bool CheckConflictTxnStore(const AppendTxnStore &txn_store, NewTxn *previous_txn, String &cause, bool &retry_query);
    bool CheckConflictTxnStore(const ImportTxnStore &txn_store, NewTxn *previous_txn, String &cause, bool &retry_query);
    bool CheckConflictTxnStore(const AddColumnsTxnStore &txn_store, NewTxn *previous_txn, String &cause, bool &retry_query);
    bool CheckConflictTxnStore(const DropColumnsTxnStore &txn_store, NewTxn *previous_txn, String &cause, bool &retry_query);
    bool CheckConflictTxnStore(const CompactTxnStore &txn_store, NewTxn *previous_txn, String &cause, bool &retry_query);
    bool CheckConflictTxnStore(const CreateIndexTxnStore &txn_store, NewTxn *previous_txn, String &cause, bool &retry_query);
    bool CheckConflictTxnStore(const DropIndexTxnStore &txn_store, NewTxn *previous_txn, String &cause, bool &retry_query);
    bool CheckConflictTxnStore(const OptimizeIndexTxnStore &txn_store, NewTxn *previous_txn, String &cause, bool &retry_query);
    bool CheckConflictTxnStore(const DumpMemIndexTxnStore &txn_store, NewTxn *previous_txn, String &cause, bool &retry_query);
    bool CheckConflictTxnStore(const DeleteTxnStore &txn_store, NewTxn *previous_txn, String &cause, bool &retry_query);
    bool CheckConflictTxnStore(const DropTableTxnStore &txn_store, NewTxn *previous_txn, String &cause, bool &retry_query);
    bool CheckConflictTxnStore(const RenameTableTxnStore &txn_store, NewTxn *previous_txn, String &cause, bool &retry_query);
    bool CheckConflictTxnStore(const UpdateTxnStore &txn_store, NewTxn *previous_txn, String &cause, bool &retry_query);

public:
    bool IsReplay() const;

    Status ReplayWalCmd(const SharedPtr<WalCmd> &wal_cmd, TxnTimeStamp commit_ts, i64 txn_id);

    Status GetDBFilePaths(const String &db_name, Vector<String> &file_paths);
    Status GetTableFilePaths(const String &db_name, const String &table_name, Vector<String> &file_paths);
    Status GetSegmentFilePaths(const String &db_name, const String &table_name, SegmentID segment_id, Vector<String> &file_paths);
    Status GetBlockFilePaths(const String &db_name, const String &table_name, SegmentID segment_id, BlockID block_id, Vector<String> &file_paths);
    Status GetBlockColumnFilePaths(const String &db_name,
                                   const String &table_name,
                                   SegmentID segment_id,
                                   BlockID block_id,
                                   ColumnID column_id,
                                   Vector<String> &file_paths);
    Status GetColumnFilePaths(const String &db_name, const String &table_name, const String &column_name, Vector<String> &file_paths);
    Status GetTableIndexFilePaths(const String &db_name, const String &table_name, const String &index_name, Vector<String> &file_paths);
    Status GetSegmentIndexFilepaths(const String &db_name,
                                    const String &table_name,
                                    const String &index_name,
                                    SegmentID segment_id,
                                    Vector<String> &file_paths);
    Status GetChunkIndexFilePaths(const String &db_name,
                                  const String &table_name,
                                  const String &index_name,
                                  SegmentID segment_id,
                                  ChunkID chunk_id,
                                  Vector<String> &file_paths);

    Status Dummy();
    void SetWalSize(i64 wal_size);

    // Get the table id which is used in the txn. Return empty string if no table is used.
    String GetTableIdStr();

    void AddSemaphore(UniquePtr<std::binary_semaphore> sema);
    const Vector<UniquePtr<std::binary_semaphore>> &semas() const;
    void AddMetaKeyForBufferObject(UniquePtr<MetaKey> object_meta_key);

private:
    // Reference to external class
    NewTxnManager *txn_mgr_{};
    BufferManager *buffer_mgr_{}; // This BufferManager ptr Only for replaying wal
    NewCatalog *new_catalog_{};

    // Used to store the local data in this transaction
    SharedPtr<BaseTxnStore> base_txn_store_{};

    NewTxnStore txn_store_; // this has this ptr, so txn cannot be moved.
    TxnType txn_type_{TxnType::kInvalid};

    // Use as txn context;
    mutable std::shared_mutex rw_locker_{};

    // Handled database
    String db_name_{};

    /// LOG
    // WalEntry
    SharedPtr<WalEntry> wal_entry_{};

    // WalManager notify the commit bottom half is done
    std::mutex commit_lock_{};
    std::condition_variable commit_cv_{};
    bool commit_bottom_done_{false};

    // KV txn instance
    UniquePtr<KVInstance> kv_instance_{};

    // String
    SharedPtr<String> txn_text_{nullptr};

    // ADMIN command which allowed in follower and learner
    bool allowed_in_reader_{false};

    Vector<String> keys_wait_for_commit_{};

    // Used for new checkpoint
    TxnTimeStamp current_ckp_ts_{};
    SizeT wal_size_{};

    // Use for commit and rollback
    Vector<UniquePtr<std::binary_semaphore>> semas_{};

private:
    SharedPtr<TxnContext> txn_context_ptr_{};

    friend class NewTxnTableStore;

private:
    void WaitForCompletion();
    void SetCompletion();

public:
    SharedPtr<NewTxn> conflicted_txn_{};
    std::mutex finished_mutex_{};
    std::condition_variable finished_cv_{};
    bool finished_{false};

private:
    Vector<ChunkInfoForCreateIndex> chunk_infos_; // For cleanup when create index is rollbacked

    bool bottom_done_{false}; // TODO: Use a transaction state instead of a bool flag
};

} // namespace infinity<|MERGE_RESOLUTION|>--- conflicted
+++ resolved
@@ -510,19 +510,11 @@
     Status PrepareCommitImport(WalCmdImportV2 *import_cmd);
     Status CommitBottomAppend(WalCmdAppendV2 *append_cmd);
     Status CommitBottomDumpMemIndex(WalCmdDumpIndexV2 *dump_index_cmd);
-<<<<<<< HEAD
-    Status PrepareCommitDelete(const WalCmdDeleteV2 *delete_cmd, KVInstance *kv_instance);
-    Status RollbackDelete(const DeleteTxnStore *delete_txn_store, KVInstance *kv_instance);
+    Status PrepareCommitDelete(const WalCmdDeleteV2 *delete_cmd);
+    Status RollbackDelete(const DeleteTxnStore *delete_txn_store);
     Status PrepareCommitCompact(WalCmdCompactV2 *compact_cmd);
     Status PrepareCommitDumpIndex(const WalCmdDumpIndexV2 *dump_index_cmd, KVInstance *kv_instance);
     Status PrepareCommitCheckpoint(const WalCmdCheckpointV2 *checkpoint_cmd);
-=======
-    Status PrepareCommitDelete(const WalCmdDeleteV2 *delete_cmd);
-    Status RollbackDelete(const DeleteTxnStore *delete_txn_store);
-    Status CommitCompact(WalCmdCompactV2 *compact_cmd);
-    Status PostCommitDumpIndex(const WalCmdDumpIndexV2 *dump_index_cmd);
-    Status CommitCheckpoint(const WalCmdCheckpointV2 *checkpoint_cmd);
->>>>>>> 3642ef22
     Status CommitCheckpointDB(DBMeeta &db_meta, const WalCmdCheckpointV2 *checkpoint_cmd);
     Status CommitCheckpointTable(TableMeeta &table_meta, const WalCmdCheckpointV2 *checkpoint_cmd);
     Status CommitCheckpointTableData(TableMeeta &table_meta, TxnTimeStamp checkpoint_ts);
