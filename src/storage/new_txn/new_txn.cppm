// Copyright(C) 2023 InfiniFlow, Inc. All rights reserved.
//
// Licensed under the Apache License, Version 2.0 (the "License");
// you may not use this file except in compliance with the License.
// You may obtain a copy of the License at
//
//     https://www.apache.org/licenses/LICENSE-2.0
//
// Unless required by applicable law or agreed to in writing, software
// distributed under the License is distributed on an "AS IS" BASIS,
// WITHOUT WARRANTIES OR CONDITIONS OF ANY KIND, either express or implied.
// See the License for the specific language governing permissions and
// limitations under the License.
module;

export module new_txn;

import stl;
import statement_common;
import meta_info;
import table_def;
import index_base;
import data_block;
import meta_state;
import buffer_manager;
import txn_state;
import new_txn_store;
import database_detail;
import status;
import extra_ddl_info;
import internal_types;
import value;
import snapshot_info;
import txn_context;
import column_def;
import column_vector;
import buffer_handle;

namespace infinity {

class KVInstance;
class NewCatalog;
class NewTxnManager;
struct Catalog;
struct TableEntry;
struct DBEntry;
struct BaseEntry;
struct TableIndexEntry;
struct SegmentEntry;
struct WalEntry;
struct WalCmd;
struct WalCmdCreateDatabaseV2;
struct WalCmdDropDatabaseV2;
struct WalCmdCreateTableV2;
struct WalCmdDropTableV2;
struct WalCmdRenameTableV2;
struct WalCmdAddColumnsV2;
struct WalCmdDropColumnsV2;
struct WalCmdCreateIndexV2;
struct WalCmdDropIndexV2;
struct WalCmdImportV2;
struct WalCmdAppendV2;
struct WalCmdDeleteV2;
struct WalCmdCompactV2;
struct WalCmdDumpIndexV2;
struct WalChunkIndexInfo;
struct WalSegmentInfo;
struct WalCmdCheckpointV2;
struct WalCmdOptimizeV2;

class CatalogDeltaEntry;
class CatalogDeltaOperation;
class BaseTableRef;
enum class CompactStatementType;
struct SegmentIndexEntry;
struct AddDeltaEntryTask;
class BufferObj;

class ColumnMeta;
class BlockMeta;
class SegmentMeta;
class TableMeeta;
class ChunkIndexMeta;
class ChunkIndexMetaInfo;
class SegmentIndexMeta;
class TableIndexMeeta;
class DBMeeta;
struct MemIndex;

struct NewTxnCompactState;

struct AppendState;
struct AppendRange;
enum class DumpIndexCause;
struct IndexReader;
struct BaseTxnStore;
struct TxnCommitterTask;

struct BaseTxnStore;
struct CreateDBTxnStore;
struct CreateTableTxnStore;
struct AppendTxnStore;
struct ImportTxnStore;
struct AddColumnsTxnStore;
struct DropColumnsTxnStore;
struct CompactTxnStore;
struct CreateIndexTxnStore;
struct DumpMemIndexTxnStore;
struct DeleteTxnStore;

export struct CheckpointOption {
    TxnTimeStamp checkpoint_ts_ = 0;
};

export struct ChunkInfoForCreateIndex {
    String db_id_{};
    String table_id_{};
    SegmentID segment_id_{};
    ChunkID chunk_id_{};
};

enum class TxnType {
    kReadOnly,
    kWrite,
    kInvalid,
};

export class NewTxn : public EnableSharedFromThis<NewTxn> {
public:
    // For new txn
    explicit NewTxn(NewTxnManager *txn_manager,
                    TransactionID txn_id,
                    TxnTimeStamp begin_ts,
                    UniquePtr<KVInstance> kv_instance,
                    SharedPtr<String> txn_text,
                    TransactionType txn_type);

    // For replay txn
    explicit NewTxn(BufferManager *buffer_mgr,
                    NewTxnManager *txn_mgr,
                    TransactionID txn_id,
                    TxnTimeStamp begin_ts,
                    UniquePtr<KVInstance> kv_instance,
                    TransactionType txn_type);

    virtual ~NewTxn();

    static UniquePtr<NewTxn>
    NewReplayTxn(NewTxnManager *txn_mgr, TransactionID txn_id, TxnTimeStamp begin_ts, TxnTimeStamp commit_ts, UniquePtr<KVInstance> kv_instance);

    static UniquePtr<NewTxn> NewRecoveryTxn(NewTxnManager *txn_mgr, TxnTimeStamp begin_ts, TxnTimeStamp commit_ts);

    // NewTxn steps:
    // 1. CreateTxn
    // 2. Begin
    // 3. Commit() / Rollback
    // 3.1 PrepareCommit - multiple thread
    // 3.2 WriteWAL - single threads
    // 3.3 PrepareWriteData - single thread
    // 3.4 Commit - multiple threads

    //    void Begin();

    //    void SetBeginTS(TxnTimeStamp begin_ts);

    Status Commit();

    Status CommitReplay();

    Status PrepareCommitReplay(TxnTimeStamp commit_ts);

    Status CommitRecovery();

    Status PostReadTxnCommit();

    bool CheckConflict1(SharedPtr<NewTxn> check_txn, String &conflict_reason, bool &retry_query);
    bool CheckConflictTxnStores(SharedPtr<NewTxn> check_txn, String &conflict_reason, bool &retry_query);

    Status PrepareCommit(TxnTimeStamp commit_ts);

    void RollbackBottom();

    void CommitBottom();

    void NotifyTopHalf();

    void PostCommit();

    void CancelCommitBottom();

    Status PostRollback(TxnTimeStamp abort_ts);

    Status Rollback();

    // Database OPs
    Status CreateDatabase(const String &db_name, ConflictType conflict_type, const SharedPtr<String> &comment);

    Status DropDatabase(const String &db_name, ConflictType conflict_type);

    Tuple<DBEntry *, Status> GetDatabase(const String &db_name);

    // bool CheckDatabaseExists(const String &db_name);

    Tuple<SharedPtr<DatabaseInfo>, Status> GetDatabaseInfo(const String &db_name);

    Status ListDatabase(Vector<String> &db_names);

    // Table and Collection OPs
    Status GetTables(const String &db_name, Vector<TableDetail> &output_table_array);

    Status CreateTable(const String &db_name, const SharedPtr<TableDef> &table_def, ConflictType conflict_type);

    // Status RenameTable(TableEntry *old_table_entry, const String &new_table_name);

    Status AddColumns(const String &db_name, const String &table_name, const Vector<SharedPtr<ColumnDef>> &column_defs);

    Status DropColumns(const String &db_name, const String &table_name, const Vector<String> &column_names);

    // Status AddColumns(TableEntry *table_entry, const Vector<SharedPtr<ColumnDef>> &column_defs);

    // Status DropColumns(TableEntry *table_entry, const Vector<String> &column_names);

    Status CreateCollection(const String &db_name, const String &collection_name, ConflictType conflict_type, BaseEntry *&collection_entry);

    Status DropTable(const String &db_name, const String &table_name, ConflictType conflict_type);

    Status RenameTable(const String &db_name, const String &old_table_name, const String &new_table_name);

    Status ListTable(const String &db_name, Vector<String> &table_names);

    // Tuple<TableEntry *, Status> GetTableByName(const String &db_name, const String &table_name);

    Tuple<SharedPtr<TableInfo>, Status> GetTableInfo(const String &db_name, const String &table_name);

    Tuple<SharedPtr<TableIndexInfo>, Status> GetTableIndexInfo(const String &db_name, const String &table_name, const String &index_name);

    Tuple<SharedPtr<SegmentIndexInfo>, Status>
    GetSegmentIndexInfo(const String &db_name, const String &table_name, const String &index_name, SegmentID segment_id);

    Tuple<SharedPtr<ChunkIndexMetaInfo>, Status>
    GetChunkIndexInfo(const String &db_name, const String &table_name, const String &index_name, SegmentID segment_id, ChunkID chunk_id);

    Tuple<SharedPtr<SegmentInfo>, Status> GetSegmentInfo(const String &db_name, const String &table_name, SegmentID segment_id);

    Tuple<Vector<SharedPtr<SegmentInfo>>, Status> GetSegmentsInfo(const String &db_name, const String &table_name);

    Tuple<SharedPtr<BlockInfo>, Status> GetBlockInfo(const String &db_name, const String &table_name, SegmentID segment_id, BlockID block_id);

    Tuple<Vector<SharedPtr<BlockInfo>>, Status> GetBlocksInfo(const String &db_name, const String &table_name, SegmentID segment_id);

    Tuple<SharedPtr<BlockColumnInfo>, Status>
    GetBlockColumnInfo(const String &db_name, const String &table_name, SegmentID segment_id, BlockID block_id, ColumnID column_id);

    Status GetCollectionByName(const String &db_name, const String &table_name, BaseEntry *&collection_entry);

    Tuple<SharedPtr<TableSnapshotInfo>, Status> GetTableSnapshot(const String &db_name, const String &table_name);

    Status ApplyTableSnapshot(const SharedPtr<TableSnapshotInfo> &table_snapshot_info);

    // Index OPs

    Status CreateIndex(const String &db_name, const String &table_name, const SharedPtr<IndexBase> &index_base, ConflictType conflict_type);

    Status DropIndexByName(const String &db_name, const String &table_name, const String &index_name, ConflictType conflict_type);

    Status DumpMemIndex(const String &db_name, const String &table_name, const String &index_name);

    Status DumpMemIndex(const String &db_name, const String &table_name, const String &index_name, SegmentID segment_id);

    Status OptimizeAllIndexes();

    Status OptimizeTableIndexes(const String &db_name, const String &table_name);

    Status OptimizeIndex(const String &db_name, const String &table_name, const String &index_name, SegmentID segment_id);

private:
    Status OptimizeIndexInner(SegmentIndexMeta &segment_index_meta,
                              const String &index_name,
                              const String &table_name,
                              const String &db_name,
                              const String &table_key);

public:
    Status OptimizeIndexByParams(const String &db_name, const String &table_name, const String &index_name, Vector<UniquePtr<InitParameter>> params);

    Status ListIndex(const String &db_name, const String &table_name, Vector<String> &index_names);

    // // If `prepare` is false, the index will be created in single thread. (called by `FsPhysicalCreateIndex`)
    // // Else, only data is stored in index (Called by `PhysicalCreateIndexPrepare`). And the index will be created by multiple threads in next
    // // operator. (called by `PhysicalCreateIndexDo`)
    // Tuple<TableIndexEntry *, Status> CreateIndexDef(TableEntry *table_entry, const SharedPtr<IndexBase> &index_base, ConflictType conflict_type);

    // Tuple<TableIndexEntry *, Status> GetIndexByName(const String &db_name, const String &table_name, const String &index_name);

    // Pair<Vector<SegmentIndexEntry *>, Status>
    // CreateIndexPrepare(TableIndexEntry *table_index_entry, BaseTableRef *table_ref, bool prepare, bool check_ts = true);

    // Status CreateIndexDo(BaseTableRef *table_ref, const String &index_name, HashMap<SegmentID, atomic_u64> &create_index_idxes);

    // Status CreateIndexDo(TableEntry *table_entry,
    //                      const Map<SegmentID, SegmentIndexEntry *> &segment_index_entries,
    //                      const String &index_name,
    //                      HashMap<SegmentID, atomic_u64> &create_index_idxes);

    // Status CreateIndexFinish(const String &db_name, const String &table_name, const SharedPtr<IndexBase> &indef);

    // Status CreateIndexFinish(const TableEntry *table_entry, const TableIndexEntry *table_index_entry);

    // View Ops
    // Fixme: view definition should be given
    Status CreateView(const String &db_name, const String &view_name, ConflictType conflict_type, BaseEntry *&view_entry);

    Status DropViewByName(const String &db_name, const String &view_name, ConflictType conflict_type, BaseEntry *&view_entry);

    Status GetViewByName(const String &db_name, const String &view_name, BaseEntry *&view_entry);

    Status GetViews(const String &db_name, Vector<ViewDetail> &output_view_array);

    // DML
    // Status Import(TableEntry *table_entry, SharedPtr<SegmentEntry> segment_entry);

    Status Import(const String &db_name, const String &table_name, const Vector<SharedPtr<DataBlock>> &input_blocks);

private:
    Status ReplayImport(WalCmdImportV2 *import_cmd);

public:
    // Status Append(TableEntry *table_entry, const SharedPtr<DataBlock> &input_block);

    Status Append(const String &db_name, const String &table_name, const SharedPtr<DataBlock> &input_block);

    Status Append(const TableInfo &table_info, const SharedPtr<DataBlock> &input_block);

    Status Update(const String &db_name, const String &table_name, const SharedPtr<DataBlock> &input_block, const Vector<RowID> &row_ids);

private:
    Status AppendInner(const String &db_name,
                       const String &table_name,
                       const String &table_key,
                       TableMeeta &table_meta,
                       const SharedPtr<DataBlock> &input_block);

public:
    // Status Delete(TableEntry *table_entry, const Vector<RowID> &row_ids, bool check_conflict = true);

    Status Delete(const String &db_name, const String &table_name, const Vector<RowID> &row_ids);

    Status Compact(const String &db_name, const String &table_name, const Vector<SegmentID> &segment_ids);

    Status CheckTableIfDelete(const String &db_name, const String &table_name, bool &has_delete);

private:
    Status ReplayCompact(WalCmdCompactV2 *compact_cmd);

public:
    // Status Compact(TableEntry *table_entry, Vector<Pair<SharedPtr<SegmentEntry>, Vector<SegmentEntry *>>> &&segment_data, CompactStatementType
    // type);

    // Status OptIndex(TableIndexEntry *table_index_entry, Vector<UniquePtr<InitParameter>> init_params);

    Status Checkpoint(TxnTimeStamp last_ckp_ts);

    // Getter
    BufferManager *buffer_mgr() const { return buffer_mgr_; }

    inline TransactionID TxnID() const { return txn_context_ptr_->txn_id_; }

    TxnTimeStamp CommitTS() const;

    TxnTimeStamp BeginTS() const;

    TxnState GetTxnState() const;

    TransactionType GetTxnType() const;

    bool NeedToAllocate() const;

    void SetTxnType(TransactionType type);

    bool IsWriteTransaction() const;

    void SetTxnCommitted();

    void SetTxnCommitting(TxnTimeStamp commit_ts);

    void SetTxnRollbacking(TxnTimeStamp rollback_ts);

    void SetTxnRollbacked();

    void SetTxnBottomDone();
    bool GetTxnBottomDone();

    void SetTxnRead();

    void SetTxnWrite();

    void FullCheckpoint(const TxnTimeStamp max_commit_ts);

    bool DeltaCheckpoint(TxnTimeStamp last_ckp_ts, TxnTimeStamp &max_commit_ts);

    NewTxnManager *txn_mgr() const { return txn_mgr_; }

    // Create txn store if not exists
    NewTxnTableStore *GetNewTxnTableStore(const String &table_name);

    NewTxnTableStore *GetExistNewTxnTableStore(TableEntry *table_entry) const;

    WalEntry *GetWALEntry() const;

    const SharedPtr<String> GetTxnText() const { return txn_text_; }

    const String &db_name() const { return db_name_; }

    void SetDBName(const String &db_name) { db_name_ = db_name; }

    void AddWriteTxnNum(TableEntry *table_entry);

    // Some transaction need to pass the txn access right check in txn commit phase;
    void SetReaderAllowed(bool allowed) { allowed_in_reader_ = allowed; }

    bool IsReaderAllowed() const { return allowed_in_reader_; }

    NewTxnStore *txn_store() { return &txn_store_; }

    BaseTxnStore *GetTxnStore() const { return base_txn_store_.get(); }

    SharedPtr<TxnContext> txn_context() const { return txn_context_ptr_; }
    void AddOperation(const SharedPtr<String> &operation_text) { txn_context_ptr_->AddOperation(operation_text); }
    Vector<SharedPtr<String>> GetOperations() const { return txn_context_ptr_->GetOperations(); }

    KVInstance *kv_instance() const { return kv_instance_.get(); }

    Status PrintVersion(const String &db_name, const String &table_name, const Vector<RowID> &row_ids, bool ignore_invisible);

    void AddMetaKeyForCommit(const String &key);

    TxnTimeStamp GetCurrentCkpTS() const;

private:
    void CheckTxnStatus();

    void CheckTxn(const String &db_name);

public:
    Status GetDBMeta(const String &db_name, Optional<DBMeeta> &db_meta, String *db_key = nullptr);

    Status GetTableMeta(const String &db_name,
                        const String &table_name,
                        Optional<DBMeeta> &db_meta,
                        Optional<TableMeeta> &table_meta,
                        String *table_key = nullptr);

    Status GetTableMeta(const String &table_name, DBMeeta &db_meta, Optional<TableMeeta> &table_meta, String *table_key = nullptr);

    Status GetTableIndexMeta(const String &db_name,
                             const String &table_name,
                             const String &index_name,
                             Optional<DBMeeta> &db_meta,
                             Optional<TableMeeta> &table_meta,
                             Optional<TableIndexMeeta> &table_index_meta,
                             String *table_key,
                             String *index_key);

    Status
    GetTableIndexMeta(const String &index_name, TableMeeta &table_meta, Optional<TableIndexMeeta> &table_index_meta, String *index_key = nullptr);

private:
    friend struct NewTxnCompactState;

    // DML

    Status PrepareAppendInBlock(BlockMeta &block_meta, AppendState *append_state, bool &block_full, bool &segment_full);

    Status AppendInBlock(BlockMeta &block_meta, SizeT block_offset, SizeT append_rows, const DataBlock *input_block, SizeT input_offset);

    Status AppendInColumn(ColumnMeta &column_meta, SizeT dest_offset, SizeT append_rows, const ColumnVector &column_vector, SizeT source_offset);

    Status DeleteInBlock(BlockMeta &block_meta, const Vector<BlockOffset> &block_offsets, Vector<BlockOffset> &undo_block_offsets);

    Status RollbackDeleteInBlock(BlockMeta &block_meta, const Vector<BlockOffset> &block_offsets);

    Status PrintVersionInBlock(BlockMeta &block_meta, const Vector<BlockOffset> &block_offsets, bool ignore_invisible);

    Status CompactBlock(BlockMeta &block_meta, NewTxnCompactState &compact_state);

    Status AddColumnsData(TableMeeta &table_meta, const Vector<SharedPtr<ColumnDef>> &column_defs);

    Status AddColumnsDataInSegment(SegmentMeta &segment_meta, const Vector<SharedPtr<ColumnDef>> &column_defs, const Vector<Value> &default_values);

    Status AddColumnsDataInBlock(BlockMeta &block_meta, const Vector<SharedPtr<ColumnDef>> &column_defs, const Vector<Value> &default_values);

    Status DropColumnsData(TableMeeta &table_meta, const Vector<ColumnID> &column_ids);

    Status AppendIndex(TableIndexMeeta &table_index_meta, const Vector<AppendRange> &append_ranges);

    Status AppendMemIndex(SegmentIndexMeta &segment_index_meta, BlockID block_id, const ColumnVector &col, BlockOffset offset, BlockOffset row_cnt);

    Status PopulateIndex(const String &db_name,
                         const String &table_name,
                         const String &index_name,
                         const String &table_key,
                         TableIndexMeeta &table_index_meta,
                         SegmentMeta &segment_meta,
                         SizeT segment_row_cnt,
                         DumpIndexCause dump_index_cause,
                         WalCmdCreateIndexV2 *create_index_cmd_ptr = nullptr);

    Status ReplayDumpIndex(WalCmdDumpIndexV2 *dump_index_cmd);

    Status PopulateIndexToMem(SegmentIndexMeta &segment_index_meta, SegmentMeta &segment_meta, ColumnID column_id, SizeT segment_row_cnt);

    Status PopulateFtIndexInner(SharedPtr<IndexBase> index_base,
                                SegmentIndexMeta &segment_index_meta,
                                SegmentMeta &segment_meta,
                                ColumnID column_id,
                                SizeT segment_row_cnt);

    Status PopulateIvfIndexInner(SharedPtr<IndexBase> index_base,
                                 SegmentIndexMeta &segment_index_meta,
                                 SegmentMeta &segment_meta,
                                 SharedPtr<ColumnDef> column_def,
                                 ChunkID &new_chunk_id);

    Status PopulateEmvbIndexInner(SharedPtr<IndexBase> index_base,
                                  SegmentIndexMeta &segment_index_meta,
                                  SegmentMeta &segment_meta,
                                  SharedPtr<ColumnDef> column_def,
                                  ChunkID &new_chunk_id);

    Status OptimizeFtIndex(SharedPtr<IndexBase> index_base, SegmentIndexMeta &segment_index_meta, RowID &base_rowid, u32 &row_cnt, String &base_name);

    Status OptimizeVecIndex(SharedPtr<IndexBase> index_base,
                            SharedPtr<ColumnDef> column_def,
                            SegmentMeta &segment_meta,
                            RowID base_rowid,
                            u32 row_cnt,
                            BufferObj *buffer_obj);

    Status OptimizeSegmentIndexByParams(SegmentIndexMeta &segment_index_meta, const Vector<UniquePtr<InitParameter>> &params);

    Status ReplayOptimizeIndeByParams(WalCmdOptimizeV2 *optimize_cmd);

    Status DumpSegmentMemIndex(SegmentIndexMeta &segment_index_meta, ChunkID &new_chunk_id);

    Status AddChunkWal(const String &db_name,
                       const String &table_name,
                       const String &index_name,
                       const String &table_key,
                       ChunkIndexMeta &chunk_index_meta,
                       const Vector<ChunkID> &deprecate_ids,
                       DumpIndexCause dump_index_cause);

    Status CheckpointDB(DBMeeta &db_meta, const CheckpointOption &option);

    Status CheckpointTable(TableMeeta &table_meta, const CheckpointOption &option);

    Status CheckpointTableData(TableMeeta &table_meta, const CheckpointOption &option);

    Status CountMemIndexGapInSegment(SegmentIndexMeta &segment_index_meta, SegmentMeta &segment_meta, Vector<AppendRange> &append_ranges);

public:
    Status RecoverMemIndex(TableIndexMeeta &table_index_meta);

    static Status CommitMemIndex(TableIndexMeeta &table_index_meta);

    Status GetFullTextIndexReader(const String &db_name, const String &table_name, SharedPtr<IndexReader> &index_reader);

private:
    Status CommitReplayCreateDB(const WalCmdCreateDatabaseV2 *create_db_cmd);

    Status CommitCreateDB(const WalCmdCreateDatabaseV2 *create_db_cmd);
    Status CommitDropDB(const WalCmdDropDatabaseV2 *drop_db_cmd);
    Status CommitCreateTable(const WalCmdCreateTableV2 *create_table_cmd);
    Status CommitDropTable(const WalCmdDropTableV2 *drop_table_cmd);
    Status CommitRenameTable(const WalCmdRenameTableV2 *create_table_cmd);
    Status CommitAddColumns(const WalCmdAddColumnsV2 *add_columns_cmd);
    Status CommitDropColumns(const WalCmdDropColumnsV2 *drop_columns_cmd);
    Status CommitCreateIndex(WalCmdCreateIndexV2 *create_index_cmd);
    Status CommitDropIndex(const WalCmdDropIndexV2 *drop_index_cmd);
    Status CommitImport(WalCmdImportV2 *import_cmd);
    Status CommitAppend(WalCmdAppendV2 *append_cmd, KVInstance *kv_instance);
    Status PostCommitAppend(const WalCmdAppendV2 *append_cmd, KVInstance *kv_instance);
    Status PrepareCommitDelete(const WalCmdDeleteV2 *delete_cmd, KVInstance *kv_instance);
    Status RollbackDelete(const WalCmdDeleteV2 *delete_cmd, KVInstance *kv_instance);
    Status CommitCompact(WalCmdCompactV2 *compact_cmd);
    Status PostCommitDumpIndex(const WalCmdDumpIndexV2 *dump_index_cmd, KVInstance *kv_instance);
    Status CommitCheckpoint(const WalCmdCheckpointV2 *checkpoint_cmd);
    Status CommitCheckpointDB(DBMeeta &db_meta, const WalCmdCheckpointV2 *checkpoint_cmd);
    Status CommitCheckpointTable(TableMeeta &table_meta, const WalCmdCheckpointV2 *checkpoint_cmd);
    Status CommitCheckpointTableData(TableMeeta &table_meta, TxnTimeStamp checkpoint_ts);

    Status AddSegmentVersion(WalSegmentInfo &segment_info, SegmentMeta &segment_meta);
    Status CommitSegmentVersion(WalSegmentInfo &segment_info, SegmentMeta &segment_meta);
    Status FlushVersionFile(BlockMeta &block_meta, TxnTimeStamp save_ts);
    Status FlushColumnFiles(BlockMeta &block_meta, TxnTimeStamp save_ts);
    Status TryToMmap(BlockMeta &block_meta, TxnTimeStamp save_ts, bool *to_mmap = nullptr);

    Status IncrLatestID(String &id_str, std::string_view id_name) const;

    // Check transaction conflicts
    bool CheckConflictCmd(const WalCmd &cmd, NewTxn *previous_txn, String &cause, bool &retry_query);
    bool CheckConflictCmd(const WalCmdCreateDatabaseV2 &cmd, NewTxn *previous_txn, String &cause, bool &retry_query);
    bool CheckConflictCmd(const WalCmdCreateTableV2 &cmd, NewTxn *previous_txn, String &cause, bool &retry_query);
    bool CheckConflictCmd(const WalCmdAppendV2 &cmd, NewTxn *previous_txn, String &cause, bool &retry_query);
    bool CheckConflictCmd(const WalCmdImportV2 &cmd, NewTxn *previous_txn, String &cause, bool &retry_query);
    bool CheckConflictCmd(const WalCmdAddColumnsV2 &cmd, NewTxn *previous_txn, String &cause, bool &retry_query);
    bool CheckConflictCmd(const WalCmdDropColumnsV2 &cmd, NewTxn *previous_txn, String &cause, bool &retry_query);
    bool CheckConflictCmd(const WalCmdCompactV2 &cmd, NewTxn *previous_txn, String &cause, bool &retry_query);
    bool CheckConflictCmd(const WalCmdCreateIndexV2 &cmd, NewTxn *previous_txn, String &cause, bool &retry_query);
    bool CheckConflictCmd(const WalCmdDumpIndexV2 &cmd, NewTxn *previous_txn, String &cause, bool &retry_query);
    bool CheckConflictCmd(const WalCmdDeleteV2 &cmd, NewTxn *previous_txn, String &cause, bool &retry_query);
<<<<<<< HEAD
    bool CheckConflictCmd(const WalCmdDropTableV2 &cmd, NewTxn *previous_txn, String &cause, bool &retry_query);
=======

    bool CheckConflictTxnStore(NewTxn *previous_txn, String &cause, bool &retry_query);
    bool CheckConflictTxnStore(const CreateDBTxnStore &txn_store, NewTxn *previous_txn, String &cause, bool &retry_query);
    bool CheckConflictTxnStore(const CreateTableTxnStore &txn_store, NewTxn *previous_txn, String &cause, bool &retry_query);
    bool CheckConflictTxnStore(const AppendTxnStore &txn_store, NewTxn *previous_txn, String &cause, bool &retry_query);
    bool CheckConflictTxnStore(const ImportTxnStore &txn_store, NewTxn *previous_txn, String &cause, bool &retry_query);
    bool CheckConflictTxnStore(const AddColumnsTxnStore &txn_store, NewTxn *previous_txn, String &cause, bool &retry_query);
    bool CheckConflictTxnStore(const DropColumnsTxnStore &txn_store, NewTxn *previous_txn, String &cause, bool &retry_query);
    bool CheckConflictTxnStore(const CompactTxnStore &txn_store, NewTxn *previous_txn, String &cause, bool &retry_query);
    bool CheckConflictTxnStore(const CreateIndexTxnStore &txn_store, NewTxn *previous_txn, String &cause, bool &retry_query);
    bool CheckConflictTxnStore(const DumpMemIndexTxnStore &txn_store, NewTxn *previous_txn, String &cause, bool &retry_query);
    bool CheckConflictTxnStore(const DeleteTxnStore &txn_store, NewTxn *previous_txn, String &cause, bool &retry_query);
>>>>>>> def06e46

public:
    static Status Cleanup(TxnTimeStamp ts, KVInstance *kv_instance);

    bool IsReplay() const;

    Status ReplayWalCmd(const SharedPtr<WalCmd> &wal_cmd);

    Status GetDBFilePaths(const String &db_name, Vector<String> &file_paths);
    Status GetTableFilePaths(const String &db_name, const String &table_name, Vector<String> &file_paths);
    Status GetSegmentFilePaths(const String &db_name, const String &table_name, SegmentID segment_id, Vector<String> &file_paths);
    Status GetBlockFilePaths(const String &db_name, const String &table_name, SegmentID segment_id, BlockID block_id, Vector<String> &file_paths);
    Status GetBlockColumnFilePaths(const String &db_name,
                                   const String &table_name,
                                   SegmentID segment_id,
                                   BlockID block_id,
                                   ColumnID column_id,
                                   Vector<String> &file_paths);
    Status GetColumnFilePaths(const String &db_name, const String &table_name, const String &column_name, Vector<String> &file_paths);
    Status GetTableIndexFilePaths(const String &db_name, const String &table_name, const String &index_name, Vector<String> &file_paths);
    Status GetSegmentIndexFilepaths(const String &db_name,
                                    const String &table_name,
                                    const String &index_name,
                                    SegmentID segment_id,
                                    Vector<String> &file_paths);
    Status GetChunkIndexFilePaths(const String &db_name,
                                  const String &table_name,
                                  const String &index_name,
                                  SegmentID segment_id,
                                  ChunkID chunk_id,
                                  Vector<String> &file_paths);

    Status IncreaseMemIndexReferenceCount(const String &table_key);
    SizeT GetMemIndexReferenceCount(const String &table_key);

    Status Dummy();
    void SetWalSize(i64 wal_size);

    // Get the table id which is used in the txn. Return empty string if no table is used.
    String GetTableIdStr();

private:
    HashMap<String, SizeT> mem_index_reference_count_{};

private:
    // Reference to external class
    NewTxnManager *txn_mgr_{};
    BufferManager *buffer_mgr_{}; // This BufferManager ptr Only for replaying wal
    Catalog *catalog_{};
    NewCatalog *new_catalog_{};

    // Used to store the local data in this transaction
    SharedPtr<BaseTxnStore> base_txn_store_{};

    NewTxnStore txn_store_; // this has this ptr, so txn cannot be moved.
    TxnType txn_type_{TxnType::kInvalid};

    // Use as txn context;
    mutable std::shared_mutex rw_locker_{};

    // Handled database
    String db_name_{};

    /// LOG
    // WalEntry
    SharedPtr<WalEntry> wal_entry_{};

    // TODO: remove this
    UniquePtr<CatalogDeltaEntry> txn_delta_ops_entry_{};

    // WalManager notify the commit bottom half is done
    std::mutex commit_lock_{};
    std::condition_variable commit_cv_{};
    bool commit_bottom_done_{false};

    // KV txn instance
    UniquePtr<KVInstance> kv_instance_{};

    // String
    SharedPtr<String> txn_text_{nullptr};

    // ADMIN command which allowed in follower and learner
    bool allowed_in_reader_{false};

    Vector<String> keys_wait_for_commit_{};

    // Used for new checkpoint
    TxnTimeStamp current_ckp_ts_{};
    SizeT wal_size_{};

private:
    SharedPtr<TxnContext> txn_context_ptr_{};

    friend class NewTxnTableStore;

private:
    void WaitForCompletion();
    void SetCompletion();

public:
    SharedPtr<NewTxn> conflicted_txn_{};
    std::mutex finished_mutex_{};
    std::condition_variable finished_cv_{};
    bool finished_{false};

private:
    Vector<ChunkInfoForCreateIndex> chunk_infos_; // For cleanup when create index is rollbacked

    bool bottom_done_{false}; // TODO: Use a transaction state instead of a bool flag
};

} // namespace infinity<|MERGE_RESOLUTION|>--- conflicted
+++ resolved
@@ -609,9 +609,7 @@
     bool CheckConflictCmd(const WalCmdCreateIndexV2 &cmd, NewTxn *previous_txn, String &cause, bool &retry_query);
     bool CheckConflictCmd(const WalCmdDumpIndexV2 &cmd, NewTxn *previous_txn, String &cause, bool &retry_query);
     bool CheckConflictCmd(const WalCmdDeleteV2 &cmd, NewTxn *previous_txn, String &cause, bool &retry_query);
-<<<<<<< HEAD
     bool CheckConflictCmd(const WalCmdDropTableV2 &cmd, NewTxn *previous_txn, String &cause, bool &retry_query);
-=======
 
     bool CheckConflictTxnStore(NewTxn *previous_txn, String &cause, bool &retry_query);
     bool CheckConflictTxnStore(const CreateDBTxnStore &txn_store, NewTxn *previous_txn, String &cause, bool &retry_query);
@@ -624,7 +622,6 @@
     bool CheckConflictTxnStore(const CreateIndexTxnStore &txn_store, NewTxn *previous_txn, String &cause, bool &retry_query);
     bool CheckConflictTxnStore(const DumpMemIndexTxnStore &txn_store, NewTxn *previous_txn, String &cause, bool &retry_query);
     bool CheckConflictTxnStore(const DeleteTxnStore &txn_store, NewTxn *previous_txn, String &cause, bool &retry_query);
->>>>>>> def06e46
 
 public:
     static Status Cleanup(TxnTimeStamp ts, KVInstance *kv_instance);
