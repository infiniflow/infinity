--- conflicted
+++ resolved
@@ -25,10 +25,6 @@
 import :column_vector;
 import :fast_rough_filter;
 
-<<<<<<< HEAD
-namespace infinity {
-
-=======
 import std;
 
 import column_def;
@@ -37,7 +33,7 @@
 import statement_common;
 
 namespace infinity {
->>>>>>> 7e0ac0a9
+
 class KVInstance;
 class NewCatalog;
 class NewTxnManager;
@@ -280,11 +276,8 @@
 
     Status OptimizeTableIndexes(const std::string &db_name, const std::string &table_name);
 
-<<<<<<< HEAD
-=======
     Status OptimizeIndex(const std::string &db_name, const std::string &table_name, const std::string &index_name, SegmentID segment_id);
 
->>>>>>> 7e0ac0a9
     // // Snapshot OPs
     Status CreateTableSnapshot(const std::string &db_name, const std::string &table_name, const std::string &snapshot_name);
 
@@ -292,27 +285,16 @@
 
     Status RestoreTableSnapshot(const std::string &db_name, const std::shared_ptr<TableSnapshotInfo> &table_snapshot_info);
 
-<<<<<<< HEAD
-    Status RestoreTableIndexesFromSnapshot(TableMeeta &table_meta, const Vector<WalCmdCreateIndexV2> &index_cmds, bool is_link_files = false);
-=======
     Status RestoreTableIndexesFromSnapshot(TableMeeta &table_meta, const std::vector<WalCmdCreateIndexV2> &index_cmds, bool is_link_files = false);
 
     Status DropTableSnapShot(const std::string &db_name, const std::string &table_name);
->>>>>>> 7e0ac0a9
 
     std::tuple<std::shared_ptr<DatabaseSnapshotInfo>, Status> GetDatabaseSnapshotInfo(const std::string &db_name);
 
     Status RestoreDatabaseSnapshot(const std::shared_ptr<DatabaseSnapshotInfo> &database_snapshot_info);
 
-<<<<<<< HEAD
-    Status RestoreDatabaseSnapshot(const SharedPtr<DatabaseSnapshotInfo> &database_snapshot_info);
-
     friend class NewTxnManager;
 
-=======
-    friend class NewTxnManager;
-
->>>>>>> 7e0ac0a9
 private:
     Status OptimizeIndexInner(SegmentIndexMeta &segment_index_meta,
                               const std::string &index_name,
@@ -535,13 +517,9 @@
 
     Status ReplayDumpIndex(WalCmdDumpIndexV2 *dump_index_cmd);
 
-<<<<<<< HEAD
     Status InitSegmentIndex(SegmentIndexMeta &segment_index_meta, SegmentMeta &segment_meta);
 
-    Status PopulateIndexToMem(SegmentIndexMeta &segment_index_meta, SegmentMeta &segment_meta, ColumnID column_id, SizeT segment_row_cnt);
-=======
     Status PopulateIndexToMem(SegmentIndexMeta &segment_index_meta, SegmentMeta &segment_meta, ColumnID column_id, size_t segment_row_cnt);
->>>>>>> 7e0ac0a9
 
     Status PopulateFtIndexInner(std::shared_ptr<IndexBase> index_base,
                                 SegmentIndexMeta &segment_index_meta,
@@ -592,11 +570,7 @@
 
     Status CommitMemIndex(TableIndexMeeta &table_index_meta);
 
-<<<<<<< HEAD
-    Status GetFullTextIndexReader(const String &db_name, const String &table_name, SharedPtr<IndexReader> &index_reader);
-=======
     Status GetFullTextIndexReader(const std::string &db_name, const std::string &table_name, std::shared_ptr<IndexReader> &index_reader);
->>>>>>> 7e0ac0a9
 
 private:
     Status PrepareCommitCreateDB(const WalCmdCreateDatabaseV2 *create_db_cmd);
@@ -706,19 +680,6 @@
                                   const std::string &index_name,
                                   SegmentID segment_id,
                                   ChunkID chunk_id,
-<<<<<<< HEAD
-                                  Vector<String> &file_paths);
-    Status ProcessSnapshotRestorationData(const String &db_name,
-                                          const String &db_id_str,
-                                          const String &table_name,
-                                          const String &table_id_str,
-                                          const SharedPtr<TableDef> &table_def,
-                                          const SharedPtr<TableSnapshotInfo> &table_snapshot_info,
-                                          const String &snapshot_name,
-                                          RestoreTableTxnStore *txn_store);
-    Status RestoreTableFromSnapshot(const WalCmdRestoreTableSnapshot *restore_table_snapshot_cmd, DBMeeta &db_meta, bool is_link_files = false);
-    Status ManualDumpIndex(const String &db_name, const String &table_name);
-=======
                                   std::vector<std::string> &file_paths);
     Status ProcessSnapshotRestorationData(const std::string &db_name,
                                           const std::string &db_id_str,
@@ -730,7 +691,6 @@
                                           RestoreTableTxnStore *txn_store);
     Status RestoreTableFromSnapshot(const WalCmdRestoreTableSnapshot *restore_table_snapshot_cmd, DBMeeta &db_meta, bool is_link_files = false);
     Status ManualDumpIndex(const std::string &db_name, const std::string &table_name);
->>>>>>> 7e0ac0a9
 
     Status Dummy();
     void SetWalSize(i64 wal_size);
