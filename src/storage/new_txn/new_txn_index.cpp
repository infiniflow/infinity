--- conflicted
+++ resolved
@@ -95,47 +95,6 @@
         return status;
     }
 
-<<<<<<< HEAD
-    status = new_catalog_->SetMemIndexDump(table_key);
-    if (!status.ok()) {
-        return status;
-    }
-
-    DeferFn defer_fn([&] {
-        Status mem_index_status = new_catalog_->UnsetMemIndexDump(table_key);
-        if (!mem_index_status.ok()) {
-            UnrecoverableError(fmt::format("Can't unset mem index dump: {}, cause: {}", table_name, mem_index_status.message()));
-        }
-    });
-
-    for (SegmentID segment_id : *segment_ids_ptr) {
-        SegmentIndexMeta segment_index_meta(segment_id, *table_index_meta);
-        ChunkID new_chunk_id = 0;
-        LOG_TRACE(fmt::format("Dumping mem index for segment: {}, table: {}, index: {}", segment_id, table_name, index_name));
-        status = this->DumpSegmentMemIndex(segment_index_meta, new_chunk_id);
-        if (!status.ok()) {
-            return status;
-        }
-        if (new_chunk_id == static_cast<ChunkID>(-1)) {
-            continue;
-        }
-        ChunkIndexMeta chunk_index_meta(new_chunk_id, segment_index_meta);
-        status = this->AddChunkWal(db_name, table_name, index_name, table_key, chunk_index_meta, {}, DumpIndexCause::kDumpMemIndex);
-        if (!status.ok()) {
-            return status;
-        }
-    }
-
-    Map<SegmentID, Vector<WalChunkIndexInfo>> segment_chunk_infos;
-    for (const auto &cmd : wal_entry_->cmds_) {
-        if (cmd->type_ == WalCommandType::DUMP_INDEX_V2) {
-            auto dump_cmd = static_cast<WalCmdDumpIndexV2 *>(cmd.get());
-            segment_chunk_infos.emplace(dump_cmd->segment_id_, dump_cmd->chunk_infos_);
-        }
-    }
-
-=======
->>>>>>> 58121631
     // Put the data into local txn store
     if (base_txn_store_ != nullptr) {
         return Status::UnexpectedError("txn store is not null");
@@ -1630,14 +1589,8 @@
 
 Status NewTxn::DumpSegmentMemIndex(SegmentIndexMeta &segment_index_meta, const ChunkID &new_chunk_id) {
     SharedPtr<MemIndex> mem_index = segment_index_meta.GetMemIndex();
-<<<<<<< HEAD
-    if (mem_index == nullptr) {
-        new_chunk_id = static_cast<ChunkID>(-1);
-        return Status::OK();
-=======
     if (mem_index == nullptr || (mem_index->GetBaseMemIndex() == nullptr && mem_index->GetEMVBIndex() == nullptr)) {
         UnrecoverableError("Invalid mem index");
->>>>>>> 58121631
     }
     TableIndexMeeta &table_index_meta = segment_index_meta.table_index_meta();
     auto [index_base, index_status] = table_index_meta.GetIndexBase();
@@ -1729,15 +1682,10 @@
             return status;
         }
 
-<<<<<<< HEAD
         chunk_infos_.push_back(ChunkInfoForCreateIndex{table_index_meta.table_meta().db_id_str(),
                                                        table_index_meta.table_meta().table_id_str(),
                                                        segment_index_meta.segment_id(),
-                                                       chunk_id});
-=======
-        chunk_infos_.push_back(
-            {table_index_meta.table_meta().db_id_str(), table_index_meta.table_meta().table_id_str(), segment_index_meta.segment_id(), new_chunk_id});
->>>>>>> 58121631
+                                                       new_chunk_id});
 
         status = chunk_index_meta->GetIndexBuffer(buffer_obj);
         if (!status.ok()) {
