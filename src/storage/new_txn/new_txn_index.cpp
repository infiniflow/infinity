// Copyright(C) 2023 InfiniFlow, Inc. All rights reserved.
//
// Licensed under the Apache License, Version 2.0 (the "License");
// you may not use this file except in compliance with the License.
// You may obtain a copy of the License at
//
//     https://www.apache.org/licenses/LICENSE-2.0
//
// Unless required by applicable law or agreed to in writing, software
// distributed under the License is distributed on an "AS IS" BASIS,
// WITHOUT WARRANTIES OR CONDITIONS OF ANY KIND, either express or implied.
// See the License for the specific language governing permissions and
// limitations under the License.

module;

#include <cassert>
#include <vector>

module new_txn;

import new_txn_manager;
import kv_store;
import chunk_index_meta;
import segment_index_meta;
import table_index_meeta;
import catalog_meta;
import db_meeta;
import table_meeta;
import segment_meta;
import block_meta;
import column_meta;
import logger;
import infinity_context;
import buffer_manager;
import third_party;
import infinity_exception;
import column_def;
import internal_types;
import create_index_info;
import buffer_obj;
import mem_index;
import wal_entry;
import secondary_index_in_mem;
import secondary_index_data;
import default_values;
import ivf_index_data_in_mem;
import ivf_index_data;
import memory_indexer;
import index_full_text;
import column_index_reader;
import column_index_merger;
#ifdef INDEX_HANDLER
import hnsw_handler;
import bmp_handler;
#else
import abstract_hnsw;
import abstract_bmp;
#endif
import index_hnsw;
import index_bmp;
import emvb_index_in_mem;
import emvb_index;
import meta_key;
import data_access_state;
import hnsw_util;
import bmp_util;
import defer_op;
import base_txn_store;
import kv_code;
import buffer_handle;
import bg_task;
import mem_index_appender;
import txn_context;
import kv_utility;
import dump_index_process;
import persistence_manager;
import persist_result_handler;

namespace infinity {

Status NewTxn::DumpMemIndex(const String &db_name, const String &table_name, const String &index_name) {
    this->SetTxnType(TransactionType::kDumpMemIndex);

    Status status;

    Optional<DBMeeta> db_meta;
    Optional<TableMeeta> table_meta;
    Optional<TableIndexMeeta> table_index_meta;
    String table_key;
    String index_key;
    status = GetTableIndexMeta(db_name, table_name, index_name, db_meta, table_meta, table_index_meta, &table_key, &index_key);
    if (!status.ok()) {
        return status;
    }
    Vector<SegmentID> *segment_ids_ptr = nullptr;
    std::tie(segment_ids_ptr, status) = table_index_meta->GetSegmentIndexIDs1();
    if (!status.ok()) {
        return status;
    }

    // Put the data into local txn store
    if (base_txn_store_ != nullptr) {
        return Status::UnexpectedError("txn store is not null");
    }
    base_txn_store_ = MakeShared<DumpMemIndexTxnStore>();
    DumpMemIndexTxnStore *txn_store = static_cast<DumpMemIndexTxnStore *>(base_txn_store_.get());
    txn_store->db_name_ = db_name;
    txn_store->db_id_str_ = table_index_meta->table_meta().db_id_str();
    txn_store->table_name_ = table_name;
    txn_store->table_id_str_ = table_index_meta->table_meta().table_id_str();
    txn_store->index_name_ = index_name;
    txn_store->index_id_str_ = table_index_meta->index_id_str();
    txn_store->index_id_ = std::stoull(txn_store->index_id_str_);
    txn_store->segment_ids_ = *segment_ids_ptr;
    txn_store->table_key_ = table_key;

    for (SegmentID segment_id : *segment_ids_ptr) {
        SegmentIndexMeta segment_index_meta(segment_id, *table_index_meta);

        SharedPtr<MemIndex> mem_index = segment_index_meta.GetMemIndex();
        if (mem_index == nullptr || (mem_index->GetBaseMemIndex() == nullptr && mem_index->GetEMVBIndex() == nullptr)) {
            continue;
        }

        ChunkID chunk_id = 0;
        {
            status = segment_index_meta.GetNextChunkID(chunk_id);
            if (!status.ok()) {
                return status;
            }
            status = segment_index_meta.SetNextChunkID(chunk_id + 1);
            if (!status.ok()) {
                return status;
            }
        }

        ChunkIndexMetaInfo chunk_index_meta_info;
        if (mem_index->GetBaseMemIndex() != nullptr) {
            chunk_index_meta_info = mem_index->GetBaseMemIndex()->GetChunkIndexMetaInfo();
        } else if (mem_index->GetEMVBIndex() != nullptr) {
            chunk_index_meta_info = mem_index->GetEMVBIndex()->GetChunkIndexMetaInfo();
        } else {
            return Status::UnexpectedError("Invalid mem index.");
        }
        ChunkIndexMeta chunk_index_meta(chunk_id, segment_index_meta);
        chunk_index_meta.SetChunkInfoNoPutKV(chunk_index_meta_info);
        Vector<WalChunkIndexInfo> chunk_infos;
        chunk_infos.emplace_back(chunk_index_meta);

        txn_store->chunk_infos_in_segments_.emplace(segment_id, chunk_infos);
    }

    if (txn_store->chunk_infos_in_segments_.empty()) {
        base_txn_store_ = nullptr; // No mem index to dump.
    }

    return Status::OK();
}

Status NewTxn::DumpMemIndex(const String &db_name, const String &table_name, const String &index_name, SegmentID segment_id, RowID begin_row_id) {
    Status status;

    Optional<DBMeeta> db_meta;
    Optional<TableMeeta> table_meta;
    Optional<TableIndexMeeta> table_index_meta;
    String table_key;
    String index_key;
    status = GetTableIndexMeta(db_name, table_name, index_name, db_meta, table_meta, table_index_meta, &table_key, &index_key);
    if (!status.ok()) {
        return status;
    }

    SegmentIndexMeta segment_index_meta(segment_id, *table_index_meta);
    SharedPtr<MemIndex> mem_index = segment_index_meta.GetMemIndex();

    // Return when there is no mem index to dump.
    if (mem_index == nullptr || (mem_index->GetBaseMemIndex() == nullptr && mem_index->GetEMVBIndex() == nullptr) ||
        (begin_row_id != RowID() && mem_index->GetBaseMemIndex() != nullptr && begin_row_id != mem_index->GetBaseMemIndex()->GetBeginRowID())) {
        LOG_INFO(fmt::format("NewTxn::DumpMemIndex skipped dumping MemIndex {}.{}.{}.{}.{} since it doesn't exist.",
                             db_name,
                             table_name,
                             index_name,
                             segment_id,
                             begin_row_id.ToUint64()));
        return Status::OK();
    }

    // Get chunk id of the chunk index to dump mem index to.
    ChunkID chunk_id = 0;
    {
        Status status = segment_index_meta.GetNextChunkID(chunk_id);
        if (!status.ok()) {
            return status;
        }
        status = segment_index_meta.SetNextChunkID(chunk_id + 1);
        if (!status.ok()) {
            return status;
        }
    }

    // Get chunk index info of the mem index and put it to chunk index meta.
    ChunkIndexMetaInfo chunk_index_meta_info;
    if (mem_index->GetBaseMemIndex() != nullptr) {
        chunk_index_meta_info = mem_index->GetBaseMemIndex()->GetChunkIndexMetaInfo();
    } else if (mem_index->GetEMVBIndex() != nullptr) {
        chunk_index_meta_info = mem_index->GetEMVBIndex()->GetChunkIndexMetaInfo();
    } else {
        return Status::UnexpectedError("Invalid mem index.");
    }
    ChunkIndexMeta chunk_index_meta(chunk_id, segment_index_meta);
    chunk_index_meta.SetChunkInfoNoPutKV(chunk_index_meta_info);
    Vector<WalChunkIndexInfo> chunk_infos;
    chunk_infos.emplace_back(chunk_index_meta);

    // Put the data into local txn store
    if (base_txn_store_ == nullptr) {
        base_txn_store_ = MakeShared<DumpMemIndexTxnStore>();
        DumpMemIndexTxnStore *txn_store = static_cast<DumpMemIndexTxnStore *>(base_txn_store_.get());
        txn_store->db_name_ = db_name;
        txn_store->db_id_str_ = segment_index_meta.table_index_meta().table_meta().db_id_str();
        txn_store->table_name_ = table_name;
        txn_store->table_id_str_ = segment_index_meta.table_index_meta().table_meta().table_id_str();
        txn_store->index_name_ = index_name;
        txn_store->index_id_str_ = segment_index_meta.table_index_meta().index_id_str();
        txn_store->index_id_ = std::stoull(txn_store->index_id_str_);
        txn_store->table_key_ = table_key;
        txn_store->segment_ids_ = {segment_id};
        txn_store->chunk_infos_in_segments_.emplace(segment_id, chunk_infos);
    } else {
        DumpMemIndexTxnStore *txn_store = static_cast<DumpMemIndexTxnStore *>(base_txn_store_.get());
        txn_store->segment_ids_.emplace_back(segment_id);
        txn_store->chunk_infos_in_segments_.emplace(segment_id, chunk_infos);
    }

    return Status::OK();
}

Status NewTxn::CommitBottomDumpMemIndex(WalCmdDumpIndexV2 *dump_index_cmd) {
    Status status;
    const String &db_name = dump_index_cmd->db_name_;
    const String &table_name = dump_index_cmd->table_name_;
    const String &index_name = dump_index_cmd->index_name_;
    const SegmentID &segment_id = dump_index_cmd->segment_id_;

    ChunkID chunk_id = dump_index_cmd->chunk_infos_[0].chunk_id_;

    Optional<DBMeeta> db_meta;
    Optional<TableMeeta> table_meta;
    Optional<TableIndexMeeta> table_index_meta;
    String table_key;
    String index_key;
    status = GetTableIndexMeta(db_name, table_name, index_name, db_meta, table_meta, table_index_meta, &table_key, &index_key);
    SegmentIndexMeta segment_index_meta(segment_id, *table_index_meta);

    // Dump Mem Index
    status = this->DumpSegmentMemIndex(segment_index_meta, chunk_id);
    if (!status.ok()) {
        return status;
    }

    auto [index_base, status2] = table_index_meta->GetIndexBase();
    if (!status2.ok()) {
        return status2;
    }
    if (index_base->index_type_ == IndexType::kFullText) {
        table_index_meta->table_meta().InvalidateFtIndexCache();
    }

    PersistenceManager *pm = InfinityContext::instance().persistence_manager();
    if (pm != nullptr) {
        // When all data and index is write to disk, try to finalize the
        PersistResultHandler handler(pm);
        PersistWriteResult result = pm->CurrentObjFinalize();
        handler.HandleWriteResult(result);
    }

    return Status::OK();
}

Status NewTxn::OptimizeAllIndexes() {
    // TxnTimeStamp begin_ts = txn_context_ptr_->begin_ts_;
    CatalogMeta catalog_meta(this);
    Vector<String> *db_id_strs_ptr = nullptr;
    Vector<String> *db_names_ptr = nullptr;
    Status status = catalog_meta.GetDBIDs(db_id_strs_ptr, &db_names_ptr);
    if (!status.ok()) {
        return status;
    }
    for (SizeT i = 0; i < db_id_strs_ptr->size(); ++i) {
        const String &db_id_str = (*db_id_strs_ptr)[i];
        const String &db_name = (*db_names_ptr)[i];

        DBMeeta db_meta(db_id_str, this);
        Vector<String> *table_id_strs_ptr = nullptr;
        Vector<String> *table_names_ptr = nullptr;
        status = db_meta.GetTableIDs(table_id_strs_ptr, &table_names_ptr);
        if (!status.ok()) {
            return status;
        }
        for (SizeT i = 0; i < table_id_strs_ptr->size(); ++i) {
            // const String &table_id_str = (*table_id_strs_ptr)[i];
            const String &table_name = (*table_names_ptr)[i];

            status = this->OptimizeTableIndexes(db_name, table_name);
            if (!status.ok()) {
                return status;
            }
        }
    }

    return Status::OK();
}

Status NewTxn::OptimizeTableIndexes(const String &db_name, const String &table_name) {
    Optional<DBMeeta> db_meta;
    Optional<TableMeeta> table_meta;
    String table_key;
    Status status = GetTableMeta(db_name, table_name, db_meta, table_meta, &table_key);
    if (!status.ok()) {
        return status;
    }
    Vector<String> *index_id_strs_ptr = nullptr;
    Vector<String> *index_names_ptr = nullptr;
    status = table_meta->GetIndexIDs(index_id_strs_ptr, &index_names_ptr);
    if (!status.ok()) {
        return status;
    }

    for (SizeT i = 0; i < index_id_strs_ptr->size(); ++i) {
        const String &index_id_str = (*index_id_strs_ptr)[i];
        const String &index_name = (*index_names_ptr)[i];
        TableIndexMeeta table_index_meta(index_id_str, *table_meta);

        Vector<SegmentID> *segment_ids_ptr = nullptr;
        std::tie(segment_ids_ptr, status) = table_index_meta.GetSegmentIndexIDs1();
        if (!status.ok()) {
            return status;
        }
        for (SegmentID segment_id : *segment_ids_ptr) {
            SegmentIndexMeta segment_index_meta(segment_id, table_index_meta);
            status = this->OptimizeIndexInner(segment_index_meta, index_name, table_name, db_name, table_key);
            if (!status.ok()) {
                return status;
            }
        }
    }

    return Status::OK();
}

Status NewTxn::OptimizeIndex(const String &db_name, const String &table_name, const String &index_name, SegmentID segment_id) {
    this->SetTxnType(TransactionType::kOptimizeIndex);

    Status status = Status::OK();

    Optional<DBMeeta> db_meta;
    Optional<TableMeeta> table_meta_opt;
    Optional<TableIndexMeeta> table_index_meta_opt;
    String table_key;
    String index_key;
    status = GetTableIndexMeta(db_name, table_name, index_name, db_meta, table_meta_opt, table_index_meta_opt, &table_key, &index_key);
    if (!status.ok()) {
        return status;
    }

    SegmentIndexMeta segment_index_meta(segment_id, *table_index_meta_opt);

    return OptimizeIndexInner(segment_index_meta, index_name, table_name, db_name, table_key);
}

Status NewTxn::OptimizeIndexInner(SegmentIndexMeta &segment_index_meta,
                                  const String &index_name,
                                  const String &table_name,
                                  const String &db_name,
                                  const String &table_key) {
    TableIndexMeeta &table_index_meta = segment_index_meta.table_index_meta();
    TableMeeta &table_meta = table_index_meta.table_meta();
    SegmentID segment_id = segment_index_meta.segment_id();

    auto [old_chunk_ids_ptr, status] = segment_index_meta.GetChunkIDs1();
    if (!status.ok()) {
        return status;
    }
    if (old_chunk_ids_ptr->size() <= 1) {
        return Status::OK();
    }
    RowID base_rowid;
    u32 row_cnt = 0;
    Vector<SizeT> row_cnts;

    String base_name;

    auto [index_base, index_status] = table_index_meta.GetIndexBase();
    if (!index_status.ok()) {
        return index_status;
    }
    if (index_base->index_type_ == IndexType::kFullText) {
        status = this->OptimizeFtIndex(index_base, segment_index_meta, base_rowid, row_cnt, base_name);
        if (!status.ok()) {
            return status;
        }
    } else {
        base_rowid = RowID(segment_id, 0);
        RowID last_rowid = base_rowid;
        ChunkIndexMetaInfo *chunk_info_ptr = nullptr;
        for (ChunkID old_chunk_id : *old_chunk_ids_ptr) {
            ChunkIndexMeta old_chunk_meta(old_chunk_id, segment_index_meta);
            {
                status = old_chunk_meta.GetChunkInfo(chunk_info_ptr);
                if (!status.ok()) {
                    return status;
                }
            }
            if (last_rowid != chunk_info_ptr->base_row_id_) {
                UnrecoverableError("OptimizeIndex: base_row_id is not continuous");
            }
            last_rowid.segment_offset_ += chunk_info_ptr->row_cnt_;
            row_cnt += chunk_info_ptr->row_cnt_;
            row_cnts.push_back(chunk_info_ptr->row_cnt_);
        }
    }
    Vector<ChunkID> deprecate_ids = *old_chunk_ids_ptr;
    ChunkID chunk_id = 0;
    {
        status = segment_index_meta.GetNextChunkID(chunk_id);
        if (!status.ok()) {
            return status;
        }
        status = segment_index_meta.SetNextChunkID(chunk_id + 1);
        if (!status.ok()) {
            return status;
        }
    }
    Optional<ChunkIndexMeta> chunk_index_meta;
    BufferObj *buffer_obj = nullptr;
    {
        status =
            NewCatalog::AddNewChunkIndex1(segment_index_meta, this, chunk_id, base_rowid, row_cnt, base_name, 0 /*index_size*/, chunk_index_meta);
        if (!status.ok()) {
            return status;
        }
        status = chunk_index_meta->GetIndexBuffer(buffer_obj);
        if (!status.ok()) {
            return status;
        }
    }

    switch (index_base->index_type_) {
        case IndexType::kSecondary: {
            Vector<Pair<u32, BufferObj *>> old_buffers;
            for (SizeT i = 0; i < deprecate_ids.size(); ++i) {
                ChunkID old_chunk_id = deprecate_ids[i];
                ChunkIndexMeta old_chunk_meta(old_chunk_id, segment_index_meta);

                BufferObj *buffer_obj = nullptr;
                {
                    // Status status = NewCatalog::GetChunkIndex(old_chunk_meta, buffer_obj);
                    status = old_chunk_meta.GetIndexBuffer(buffer_obj);
                    if (!status.ok()) {
                        return status;
                    }
                }
                old_buffers.emplace_back(row_cnts[i], buffer_obj);
            }

            BufferHandle buffer_handle = buffer_obj->Load();
            auto *data_ptr = static_cast<SecondaryIndexData *>(buffer_handle.GetDataMut());
            data_ptr->InsertMergeData(old_buffers);
            break;
        }
        case IndexType::kFullText: {
            // Skip here. merge finished in `OptimizeFtIndex`
            break;
        }
        case IndexType::kIVF: {
            SegmentMeta segment_meta(segment_id, table_meta);
            SharedPtr<ColumnDef> column_def;
            {
                auto [col_def, status] = table_index_meta.GetColumnDef();
                if (!status.ok()) {
                    return status;
                }
                column_def = std::move(col_def);
            }

            BufferHandle buffer_handle = buffer_obj->Load();
            auto *data_ptr = static_cast<IVFIndexInChunk *>(buffer_handle.GetDataMut());
            data_ptr->BuildIVFIndex(segment_meta, row_cnt, column_def);
            break;
        }
        case IndexType::kHnsw:
        case IndexType::kBMP: {
            SegmentMeta segment_meta(segment_id, table_meta);
            SharedPtr<ColumnDef> column_def;
            {
                auto [col_def, status] = table_index_meta.GetColumnDef();
                if (!status.ok()) {
                    return status;
                }
                column_def = std::move(col_def);
            }
            status = OptimizeVecIndex(index_base, column_def, segment_meta, base_rowid, row_cnt, buffer_obj);
            if (!status.ok()) {
                return status;
            }
            break;
        }
        case IndexType::kEMVB: {
            SegmentMeta segment_meta(segment_id, table_meta);
            SharedPtr<ColumnDef> column_def;
            {
                auto [col_def, status] = table_index_meta.GetColumnDef();
                if (!status.ok()) {
                    return status;
                }
                column_def = std::move(col_def);
            }

            BufferHandle buffer_handle = buffer_obj->Load();
            auto *data_ptr = static_cast<EMVBIndex *>(buffer_handle.GetDataMut());
            data_ptr->BuildEMVBIndex(base_rowid, row_cnt, segment_meta, column_def);
            break;
        }
        default: {
            UnrecoverableError("Not implemented yet");
        }
    }
    {
        // To delete deprecated chunk ids
        status = segment_index_meta.RemoveChunkIDs(deprecate_ids);
        //        Vector<ChunkID> chunk_ids = {chunk_id};
        //        status = segment_index_meta.SetChunkIDs(chunk_ids);
        if (!status.ok()) {
            return status;
        }
    }

    buffer_obj->Save();
    if (index_base->index_type_ == IndexType::kHnsw || index_base->index_type_ == IndexType::kBMP) {
        if (buffer_obj->type() != BufferType::kMmap) {
            buffer_obj->ToMmap();
        }
    }

    Vector<WalChunkIndexInfo> chunk_infos;
    chunk_infos.emplace_back(*chunk_index_meta);

    // Put the data into local txn store
    if (base_txn_store_ == nullptr) {
        base_txn_store_ = MakeShared<OptimizeIndexTxnStore>();
    }

    OptimizeIndexTxnStore *optimize_index_txn_store = static_cast<OptimizeIndexTxnStore *>(base_txn_store_.get());
    if (std::find(optimize_index_txn_store->db_names_.begin(), optimize_index_txn_store->db_names_.end(), db_name) ==
        optimize_index_txn_store->db_names_.end()) {
        optimize_index_txn_store->db_names_.emplace_back(db_name);
    }
    if (std::find(optimize_index_txn_store->table_names_in_db_[db_name].begin(),
                  optimize_index_txn_store->table_names_in_db_[db_name].end(),
                  table_name) == optimize_index_txn_store->table_names_in_db_[db_name].end()) {
        optimize_index_txn_store->table_names_in_db_[db_name].emplace_back(table_name);
    }

    optimize_index_txn_store->entries_.emplace_back(db_name,
                                                    table_meta.db_id_str(),
                                                    std::stoull(table_meta.db_id_str()),
                                                    table_name,
                                                    table_meta.table_id_str(),
                                                    std::stoull(table_meta.table_id_str()),
                                                    table_key,
                                                    index_name,
                                                    table_index_meta.index_id_str(),
                                                    std::stoull(table_index_meta.index_id_str()),
                                                    segment_id,
                                                    std::move(chunk_infos),
                                                    std::move(deprecate_ids));

    return Status::OK();
}

Status NewTxn::OptimizeIndexByParams(const String &db_name,
                                     const String &table_name,
                                     const String &index_name,
                                     Vector<UniquePtr<InitParameter>> raw_params) {
    Status status = Status::OK();

    Optional<DBMeeta> db_meta;
    Optional<TableMeeta> table_meta_opt;
    Optional<TableIndexMeeta> table_index_meta_opt;
    String table_key;
    String index_key;
    status = GetTableIndexMeta(db_name, table_name, index_name, db_meta, table_meta_opt, table_index_meta_opt, &table_key, &index_key);
    if (!status.ok()) {
        return status;
    }
    TableIndexMeeta &table_index_meta = *table_index_meta_opt;

    auto [index_base, index_status] = table_index_meta.GetIndexBase();
    if (!index_status.ok()) {
        return index_status;
    }

    bool opt = false;
    SharedPtr<IndexBase> new_index_base;
    switch (index_base->index_type_) {
        case IndexType::kBMP: {
            opt = true;
            break;
        }
        case IndexType::kHnsw: {
            auto params = HnswUtil::ParseOptimizeOptions(raw_params);
            if (!params) {
                break;
            }
            opt = true;
            if (params->compress_to_lvq) {
                auto *hnsw_index = static_cast<IndexHnsw *>(index_base.get());
                if (hnsw_index->encode_type_ != HnswEncodeType::kPlain) {
                    LOG_WARN("Not implemented");
                    break;
                }
                auto new_index_hnsw = MakeShared<IndexHnsw>(*hnsw_index);
                // IndexHnsw old_index_hnsw = *hnsw_index;
                new_index_hnsw->encode_type_ = HnswEncodeType::kLVQ;
                if (new_index_hnsw->build_type_ == HnswBuildType::kLSG) {
                    new_index_hnsw->build_type_ = HnswBuildType::kPlain;
                }
                new_index_base = std::move(new_index_hnsw);
            }
            break;
        }
        default: {
        }
    }
    if (!opt) {
        return Status::OK();
    }
    Vector<SegmentID> *segment_ids_ptr = nullptr;
    std::tie(segment_ids_ptr, status) = table_index_meta.GetSegmentIndexIDs1();
    if (!status.ok()) {
        return status;
    }

    for (SegmentID segment_id : *segment_ids_ptr) {
        SegmentIndexMeta segment_index_meta(segment_id, table_index_meta);
        Status status = OptimizeSegmentIndexByParams(segment_index_meta, raw_params);
        if (!status.ok()) {
            return status;
        }
    }

    if (new_index_base) {
        Status status = table_index_meta.SetIndexBase(new_index_base);
        if (!status.ok()) {
            return status;
        }
    }

    SharedPtr<WalCmd> wal_command = MakeShared<WalCmdOptimizeV2>(db_name,
                                                                 db_meta->db_id_str(),
                                                                 table_name,
                                                                 table_meta_opt->table_id_str(),
                                                                 index_name,
                                                                 table_index_meta_opt->index_id_str(),
                                                                 std::move(raw_params));
    wal_entry_->cmds_.push_back(wal_command);
    txn_context_ptr_->AddOperation(MakeShared<String>(wal_command->ToString()));

    PersistenceManager *pm = InfinityContext::instance().persistence_manager();
    if (pm != nullptr) {
        // When all data and index is write to disk, try to finalize the
        PersistResultHandler handler(pm);
        PersistWriteResult result = pm->CurrentObjFinalize();
        handler.HandleWriteResult(result);
    }

    return Status::OK();
}

Status NewTxn::ListIndex(const String &db_name, const String &table_name, Vector<String> &index_names) {
    Optional<DBMeeta> db_meta;
    Optional<TableMeeta> table_meta;
    Status status = GetTableMeta(db_name, table_name, db_meta, table_meta);
    if (!status.ok()) {
        return status;
    }
    Vector<String> *index_id_strs_ptr = nullptr;
    Vector<String> *index_names_ptr = nullptr;
    status = table_meta->GetIndexIDs(index_id_strs_ptr, &index_names_ptr);
    if (!status.ok()) {
        return status;
    }
    index_names = *index_names_ptr;
    return Status::OK();
}

Status NewTxn::AppendIndex(TableIndexMeeta &table_index_meta, const Pair<RowID, u64> &append_range) {
    auto [index_base, index_status] = table_index_meta.GetIndexBase();
    if (!index_status.ok()) {
        return index_status;
    }
    SizeT column_idx = 0;
    {
        auto [column_def, status] = table_index_meta.table_meta().GetColumnDefByColumnName(index_base->column_name(), &column_idx);
        if (!status.ok()) {
            return status;
        }
    }
    Optional<SegmentMeta> segment_meta;
    Optional<SegmentIndexMeta> segment_index_meta;
    Optional<BlockMeta> block_meta;
    Optional<ColumnMeta> column_meta;
    BlockOffset cur_offset = 0;
    BlockOffset cur_row_cnt = 0;

    auto append_in_column = [&]() {
        ColumnVector col;
        {
            Status status = NewCatalog::GetColumnVector(*column_meta, cur_offset + cur_row_cnt, ColumnVectorMode::kReadOnly, col);
            if (!status.ok()) {
                return status;
            }
        }
        BlockID block_id = block_meta->block_id();
        {
            Status status = this->AppendMemIndex(*segment_index_meta, block_id, col, cur_offset, cur_row_cnt);
            if (!status.ok()) {
                return status;
            }
        }
        return Status::OK();
    };

    SegmentID segment_id = append_range.first.segment_id_;
    BlockID block_id = append_range.first.segment_offset_ >> BLOCK_OFFSET_SHIFT;
    cur_offset = append_range.first.segment_offset_ & BLOCK_OFFSET_MASK;
    cur_row_cnt = append_range.second;
    if (!segment_meta || segment_meta->segment_id() != segment_id) {
        segment_meta.emplace(segment_id, table_index_meta.table_meta());
        if (!table_index_meta.HasSegmentIndexID(segment_id) && append_range.first.segment_offset_ == 0) {
            Status status = NewCatalog::AddNewSegmentIndex1(table_index_meta, this, segment_id, segment_index_meta);
            if (!status.ok()) {
                return status;
            }
        } else {
            segment_index_meta.emplace(segment_id, table_index_meta);
        }
    }
    if (!block_meta || block_meta->block_id() != block_id) {
        block_meta.emplace(block_id, segment_meta.value());
        column_meta.emplace(column_idx, block_meta.value());
    }
    Status status = append_in_column();
    if (!status.ok()) {
        return status;
    }

    return Status::OK();
}

Status
NewTxn::AppendMemIndex(SegmentIndexMeta &segment_index_meta, BlockID block_id, const ColumnVector &col, BlockOffset offset, BlockOffset row_cnt) {
    SegmentOffset block_offset = block_id * DEFAULT_BLOCK_CAPACITY;
    RowID base_row_id = RowID(segment_index_meta.segment_id(), block_offset + offset);

    TxnTimeStamp begin_ts = txn_context_ptr_->begin_ts_;
    auto [index_base, index_status] = segment_index_meta.table_index_meta().GetIndexBase();
    if (!index_status.ok()) {
        return index_status;
    }
    SharedPtr<MemIndex> mem_index = segment_index_meta.GetMemIndex();
    bool is_null = mem_index->IsNull();
    switch (index_base->index_type_) {
        case IndexType::kSecondary: {
            SharedPtr<SecondaryIndexInMem> memory_secondary_index;
            if (is_null) {
                auto [column_def, status] = segment_index_meta.table_index_meta().GetColumnDef();
                if (!status.ok()) {
                    return status;
                }
                memory_secondary_index = SecondaryIndexInMem::NewSecondaryIndexInMem(column_def, base_row_id);

                mem_index->SetSecondaryIndex(memory_secondary_index);
            } else {
                memory_secondary_index = mem_index->GetSecondaryIndex();
            }
            memory_secondary_index->InsertBlockData(block_offset, col, offset, row_cnt);
            break;
        }
        case IndexType::kFullText: {
            const auto *index_fulltext = static_cast<const IndexFullText *>(index_base.get());
            SharedPtr<MemoryIndexer> memory_indexer;
            bool need_to_update_ft_segment_ts = false;
            if (is_null) {
                auto [column_def, status] = segment_index_meta.table_index_meta().GetColumnDef();
                if (!status.ok()) {
                    return status;
                }

                SharedPtr<String> index_dir = segment_index_meta.GetSegmentIndexDir();
                String base_name = fmt::format("ft_{:016x}", base_row_id.ToUint64());
                String full_path = fmt::format("{}/{}", InfinityContext::instance().config()->DataDir(), *index_dir);
                memory_indexer = MakeUnique<MemoryIndexer>(full_path, base_name, base_row_id, index_fulltext->flag_, index_fulltext->analyzer_);
                need_to_update_ft_segment_ts = true;
                mem_index->SetFulltextIndex(memory_indexer);
            } else {
                memory_indexer = mem_index->GetFulltextIndex();
                LOG_TRACE(fmt::format("AppendMemIndex: memory_indexer_ is not null, base_row_id: {}, doc_count: {}",
                                      base_row_id.ToUint64(),
                                      memory_indexer->GetDocCount()));
                RowID exp_begin_row_id = memory_indexer->GetBeginRowID() + memory_indexer->GetDocCount();
                assert(base_row_id >= exp_begin_row_id);
                if (base_row_id > exp_begin_row_id) {
                    LOG_WARN(fmt::format("Begin row id: {}, expect begin row id: {}, insert gap: {}",
                                         base_row_id.ToUint64(),
                                         exp_begin_row_id.ToUint64(),
                                         base_row_id - exp_begin_row_id));
                    memory_indexer->InsertGap(base_row_id - exp_begin_row_id);
                }
            }

            auto col_ptr = MakeShared<ColumnVector>(std::move(col));
            if (index_fulltext->IsRealtime()) {
                UniquePtr<std::binary_semaphore> sema = memory_indexer->AsyncInsert(col_ptr, offset, row_cnt);
                this->AddSemaphore(std::move(sema));
            } else {
                // mem_index->GetFulltextIndex()->Insert(col_ptr, offset, row_cnt, false);
                SharedPtr<AppendMemIndexTask> append_mem_index_task = MakeShared<AppendMemIndexTask>(mem_index, col_ptr, offset, row_cnt);
                memory_indexer->AsyncInsertTop(append_mem_index_task.get());
                auto *mem_index_appender = InfinityContext::instance().storage()->mem_index_appender();
                mem_index_appender->Submit(append_mem_index_task);
            }
            if (need_to_update_ft_segment_ts) {
                // To avoid deadlock of mem index mutex and table index reader cache mutex, update the ts here.
                // query will lock table index reader cache mutex first, then mem index mutex.
                // append will lock mem index mutex first, then table index reader cache mutex.
                segment_index_meta.table_index_meta().table_meta().InvalidateFtIndexCache();
            }
            break;
        }
        case IndexType::kIVF: {
            SharedPtr<IVFIndexInMem> memory_ivf_index;
            if (is_null) {
                auto [column_def, status] = segment_index_meta.table_index_meta().GetColumnDef();
                if (!status.ok()) {
                    return status;
                }
                memory_ivf_index = IVFIndexInMem::NewIVFIndexInMem(column_def.get(), index_base.get(), base_row_id);
                mem_index->SetIVFIndex(memory_ivf_index);

            } else {
                memory_ivf_index = mem_index->GetIVFIndex();
            }
            memory_ivf_index->InsertBlockData(block_offset, col, offset, row_cnt);
            break;
        }
        case IndexType::kHnsw: {
            SharedPtr<HnswIndexInMem> memory_hnsw_index;
            if (is_null) {
                auto [column_def, status] = segment_index_meta.table_index_meta().GetColumnDef();
                if (!status.ok()) {
                    return status;
                }
                memory_hnsw_index = HnswIndexInMem::Make(base_row_id, index_base.get(), column_def.get(), true /*trace*/);
                mem_index->SetHnswIndex(memory_hnsw_index);
            } else {
                memory_hnsw_index = mem_index->GetHnswIndex();
            }
            memory_hnsw_index->InsertVecs(block_offset, col, offset, row_cnt);
            break;
        }
        case IndexType::kBMP: {
            SharedPtr<BMPIndexInMem> memory_bmp_index;
            if (is_null) {
                auto [column_def, status] = segment_index_meta.table_index_meta().GetColumnDef();
                if (!status.ok()) {
                    return status;
                }
                memory_bmp_index = MakeShared<BMPIndexInMem>(base_row_id, index_base.get(), column_def.get());
                mem_index->SetBMPIndex(memory_bmp_index);
            } else {
                memory_bmp_index = mem_index->GetBMPIndex();
            }
            memory_bmp_index->AddDocs(block_offset, col, offset, row_cnt);
            break;
        }
        case IndexType::kEMVB: {
            SharedPtr<EMVBIndexInMem> memory_emvb_index;
            if (is_null) {
                auto [column_def, status] = segment_index_meta.table_index_meta().GetColumnDef();
                if (!status.ok()) {
                    return status;
                }
                memory_emvb_index = EMVBIndexInMem::NewEMVBIndexInMem(index_base, column_def, base_row_id);
                TableMeeta &table_meta = segment_index_meta.table_index_meta().table_meta();
                memory_emvb_index->SetSegmentID(table_meta.db_id_str(), table_meta.table_id_str(), segment_index_meta.segment_id());
                mem_index->SetEMVBIndex(memory_emvb_index);
            } else {
                memory_emvb_index = mem_index->GetEMVBIndex();
            }
            memory_emvb_index->Insert(col, offset, row_cnt, segment_index_meta.kv_instance(), begin_ts);
            break;
        }
        default: {
            UnrecoverableError("Not implemented yet");
        }
    }

    // Trigger dump if necessary
    SizeT row_count = mem_index->GetRowCount();
    SizeT row_quota = InfinityContext::instance().config()->MemIndexMemoryQuota();
    if (row_count >= row_quota) {
        TableMeeta &table_meta = segment_index_meta.table_index_meta().table_meta();
        auto [db_name, table_name] = table_meta.GetDBTableName();
        auto [index_base, _] = segment_index_meta.table_index_meta().GetIndexBase();
        String index_name = *index_base->index_name_;
        SegmentID segment_id = segment_index_meta.segment_id();
        RowID begin_row_id = mem_index->GetBeginRowID();
        SharedPtr<DumpMemIndexTask> dump_task = MakeShared<DumpMemIndexTask>(db_name, table_name, index_name, segment_id, begin_row_id);
        DumpIndexProcessor *dump_index_processor = InfinityContext::instance().storage()->dump_index_processor();
        LOG_INFO(fmt::format("MemIndex row count {} exceeds quota {}.  Submit dump task: {}", row_count, row_quota, dump_task->ToString()));
        dump_index_processor->Submit(std::move(dump_task));
    }

    return Status::OK();
}

Status NewTxn::PopulateIndex(const String &db_name,
                             const String &table_name,
                             const String &index_name,
                             const String &table_key,
                             TableIndexMeeta &table_index_meta,
                             SegmentMeta &segment_meta,
                             SizeT segment_row_cnt,
                             DumpIndexCause dump_index_cause,
                             WalCmdCreateIndexV2 *create_index_cmd_ptr) {
    // PopulateIndex is used in create index / import and compact
    Optional<SegmentIndexMeta> segment_index_meta;
    {
        Status status = NewCatalog::AddNewSegmentIndex1(table_index_meta, this, segment_meta.segment_id(), segment_index_meta);
        if (!status.ok()) {
            return status;
        }
    }
    auto [index_base, index_status] = table_index_meta.GetIndexBase();
    if (!index_status.ok()) {
        return index_status;
    }
    SharedPtr<ColumnDef> column_def;
    ColumnID column_id = 0;
    {
        auto [column_def_, status] = table_index_meta.table_meta().GetColumnDefByColumnName(index_base->column_name());
        if (!status.ok()) {
            return status;
        }
        column_def = column_def_;
        column_id = column_def->id();
    }
    Vector<ChunkID> old_chunk_ids;
    {
        auto [old_chunk_ids_ptr, status] = segment_index_meta->GetChunkIDs1();
        if (!status.ok()) {
            return status;
        }
        old_chunk_ids = *old_chunk_ids_ptr;
    }
    ChunkID new_chunk_id = 0;
    if (index_base->index_type_ == IndexType::kIVF) {
        Status status = this->PopulateIvfIndexInner(index_base, *segment_index_meta, segment_meta, column_def, new_chunk_id);
        if (!status.ok()) {
            return status;
        }
    } else if (index_base->index_type_ == IndexType::kEMVB) {
        Status status = this->PopulateEmvbIndexInner(index_base, *segment_index_meta, segment_meta, column_def, new_chunk_id);
        if (!status.ok()) {
            return status;
        }
    } else {
        switch (index_base->index_type_) {
            case IndexType::kSecondary:
            case IndexType::kHnsw:
            case IndexType::kBMP: {
                Status status = this->PopulateIndexToMem(*segment_index_meta, segment_meta, column_id, segment_row_cnt);
                if (!status.ok()) {
                    return status;
                }
                break;
            }
            case IndexType::kFullText: {
                Status status = this->PopulateFtIndexInner(index_base, *segment_index_meta, segment_meta, column_id, segment_row_cnt);
                if (!status.ok()) {
                    return status;
                }
                break;
            }
            case IndexType::kDiskAnn: { // TODO
                LOG_WARN("Not implemented yet");
                return Status::OK();
            }
            default: {
                UnrecoverableError("Invalid index type");
                return Status::OK();
            }
        }
        {
            Status status = segment_index_meta->GetNextChunkID(new_chunk_id);
            if (!status.ok()) {
                return status;
            }
            status = segment_index_meta->SetNextChunkID(new_chunk_id + 1);
            if (!status.ok()) {
                return status;
            }

            status = DumpSegmentMemIndex(*segment_index_meta, new_chunk_id);
            if (!status.ok()) {
                return status;
            }
            if (new_chunk_id == static_cast<ChunkID>(-1) && segment_row_cnt > 0) {
                UnrecoverableError(fmt::format("Failed to dump {} rows", segment_row_cnt));
            }
        }
    }

    ChunkIndexMeta chunk_index_meta(new_chunk_id, *segment_index_meta);
    Vector<WalChunkIndexInfo> chunk_infos;
    chunk_infos.emplace_back(chunk_index_meta);

    // Put the index info local txn store
    switch (dump_index_cause) {
        case DumpIndexCause::kCompact: {
            CompactTxnStore *compact_txn_store = static_cast<CompactTxnStore *>(base_txn_store_.get());
            compact_txn_store->chunk_infos_in_segments_.emplace(segment_meta.segment_id(), chunk_infos);
            compact_txn_store->deprecate_ids_in_segments_.emplace(segment_meta.segment_id(), old_chunk_ids);
            break;
        }
        case DumpIndexCause::kImport: {
            ImportTxnStore *import_txn_store = static_cast<ImportTxnStore *>(base_txn_store_.get());
            import_txn_store->chunk_infos_in_segments_.emplace(segment_meta.segment_id(), chunk_infos);
            import_txn_store->deprecate_ids_in_segments_.emplace(segment_meta.segment_id(), old_chunk_ids);
        }
        default: {
        }
    }

    if (create_index_cmd_ptr) {
        WalCmdCreateIndexV2 &create_index_cmd = *create_index_cmd_ptr;
        create_index_cmd.segment_index_infos_.emplace_back(segment_meta.segment_id(), std::move(chunk_infos));
    }

    return Status::OK();
}

Status NewTxn::ReplayDumpIndex(WalCmdDumpIndexV2 *dump_index_cmd) {
    Status status;
    Optional<DBMeeta> db_meta;
    Optional<TableMeeta> table_meta;
    Optional<TableIndexMeeta> table_index_meta;
    String table_key;
    String index_key;
    status = GetTableIndexMeta(dump_index_cmd->db_name_,
                               dump_index_cmd->table_name_,
                               dump_index_cmd->index_name_,
                               db_meta,
                               table_meta,
                               table_index_meta,
                               &table_key,
                               &index_key);
    if (!status.ok()) {
        return status;
    }

    SegmentID segment_id = dump_index_cmd->segment_id_;
    Optional<SegmentIndexMeta> segment_index_meta_opt;
    {
        auto [segment_ids_ptr, status] = table_index_meta->GetSegmentIndexIDs1();
        if (!status.ok()) {
            return status;
        }
        auto iter = std::find(segment_ids_ptr->begin(), segment_ids_ptr->end(), segment_id);
        if (iter == segment_ids_ptr->end()) {
            status = NewCatalog::AddNewSegmentIndex1(*table_index_meta, this, segment_id, segment_index_meta_opt);
            if (!status.ok()) {
                return status;
            }
        } else {
            segment_index_meta_opt.emplace(segment_id, *table_index_meta);
        }
    }
    SegmentIndexMeta &segment_index_meta = *segment_index_meta_opt;

    Vector<ChunkID> chunk_ids_to_delete;
    Vector<ChunkID> *chunk_ids_ptr = nullptr;
    {
        HashSet<ChunkID> deprecate_chunk_ids(dump_index_cmd->deprecate_ids_.begin(), dump_index_cmd->deprecate_ids_.end());
        std::tie(chunk_ids_ptr, status) = segment_index_meta.GetChunkIDs1();
        if (!status.ok()) {
            return status;
        }
        for (ChunkID chunk_id : *chunk_ids_ptr) {
            if (deprecate_chunk_ids.contains(chunk_id)) {
                chunk_ids_to_delete.push_back(chunk_id);
            }
        }
    }

    // Remove old ones;
    status = segment_index_meta.RemoveChunkIDs(chunk_ids_to_delete);
    if (!status.ok()) {
        return status;
    }

    bool dump_success = true;
    for (const WalChunkIndexInfo &chunk_info : dump_index_cmd->chunk_infos_) {
        ChunkID chunk_id = chunk_info.chunk_id_;
        if (std::find(chunk_ids_ptr->begin(), chunk_ids_ptr->end(), chunk_id) == chunk_ids_ptr->end()) {

            String drop_ts{};
            kv_instance_->Get(
                KeyEncode::DropChunkIndexKey(dump_index_cmd->db_id_, dump_index_cmd->table_id_, dump_index_cmd->index_id_, segment_id, chunk_id),
                drop_ts);

            if (drop_ts.empty()) {
                dump_success = false;
                break;
            }
        }
    }

    if (dump_success) {
        for (const WalChunkIndexInfo &chunk_info : dump_index_cmd->chunk_infos_) {
            status = NewCatalog::LoadFlushedChunkIndex1(segment_index_meta, chunk_info, this);
            if (!status.ok()) {
                return status;
            }
        }

        SharedPtr<MemIndex> mem_index = segment_index_meta.PopMemIndex();
        if (mem_index != nullptr) {
            mem_index->ClearMemIndex();
        }
    } else {
        u32 dump_row_count = 0;
        for (const WalChunkIndexInfo &chunk_info : dump_index_cmd->chunk_infos_) {
            dump_row_count += chunk_info.row_count_;
        }

        SizeT mem_index_row_count = 0;
        bool valid_mem_index = false;
        if (segment_index_meta.HasMemIndex()) {
            SharedPtr<MemIndex> mem_index = segment_index_meta.GetMemIndex();
            mem_index_row_count = mem_index->GetRowCount();

            if (mem_index_row_count == dump_row_count) {
                valid_mem_index = true;
            } else {
                LOG_DEBUG(fmt::format("Dump row count {} is not equal to row count in mem index {}, clear the mem index",
                                      mem_index_row_count,
                                      dump_row_count));
                mem_index->ClearMemIndex();
            }
        }

        if (!valid_mem_index) {
            Vector<Pair<RowID, u64>> append_ranges;
            SegmentMeta segment_meta(segment_id, *table_meta);
            status = CountMemIndexGapInSegment(segment_index_meta, segment_meta, append_ranges);
            if (!status.ok()) {
                return status;
            }

            u32 append_ranges_row_count = 0;
            for (const auto &range : append_ranges) {
                append_ranges_row_count += range.second;
            }

            if (dump_row_count != append_ranges_row_count) {
                UnrecoverableError(
                    fmt::format("Dump row count {} is not equal to row count of append ranges {}", dump_row_count, append_ranges_row_count));
            }

            for (const auto &range : append_ranges) {
                status = this->AppendIndex(*table_index_meta, range);
                if (!status.ok()) {
                    return status;
                }
            }
        }
        CommitBottomDumpMemIndex(dump_index_cmd);
    }

    ChunkID next_chunk_id = 0;
    status = segment_index_meta.GetNextChunkID(next_chunk_id);
    if (!status.ok()) {
        return status;
    }

    ChunkID max_chunk_id = 0;
    for (const WalChunkIndexInfo &chunk_info : dump_index_cmd->chunk_infos_) {
        if (chunk_info.chunk_id_ > max_chunk_id) {
            max_chunk_id = chunk_info.chunk_id_;
        }

        if (next_chunk_id <= max_chunk_id) {
            status = segment_index_meta.SetNextChunkID(max_chunk_id + 1);
            if (!status.ok()) {
                return status;
            }
        }
    }

    return Status::OK();
}

Status NewTxn::ReplayDumpIndex(WalCmdDumpIndexV2 *dump_cmd, TxnTimeStamp commit_ts, i64 txn_id) { return Status::OK(); }

Status NewTxn::PopulateIndexToMem(SegmentIndexMeta &segment_index_meta, SegmentMeta &segment_meta, ColumnID column_id, SizeT segment_row_cnt) {
    auto [block_ids, status] = segment_meta.GetBlockIDs1();
    if (!status.ok()) {
        return status;
    }
    SizeT block_capacity = DEFAULT_BLOCK_CAPACITY;
    for (BlockID block_id : *block_ids) {
        BlockMeta block_meta(block_id, segment_meta);
        ColumnMeta column_meta(column_id, block_meta);

        SizeT row_cnt = block_id == block_ids->back() ? segment_row_cnt - block_capacity * (block_ids->size() - 1) : block_capacity;

        ColumnVector col;
        status = NewCatalog::GetColumnVector(column_meta, row_cnt, ColumnVectorMode::kReadOnly, col);
        if (!status.ok()) {
            return status;
        }
        u32 offset = 0;
        status = this->AppendMemIndex(segment_index_meta, block_id, col, offset, row_cnt);
        if (!status.ok()) {
            return status;
        }
    }
    return Status::OK();
}

Status NewTxn::PopulateFtIndexInner(SharedPtr<IndexBase> index_base,
                                    SegmentIndexMeta &segment_index_meta,
                                    SegmentMeta &segment_meta,
                                    ColumnID column_id,
                                    SizeT segment_row_cnt) {
    if (index_base->index_type_ != IndexType::kFullText) {
        UnrecoverableError("Invalid index type");
    }
    const IndexFullText *index_fulltext = static_cast<const IndexFullText *>(index_base.get());
    Status status;
    SharedPtr<MemIndex> mem_index = segment_index_meta.GetMemIndex();

    RowID base_row_id(segment_index_meta.segment_id(), 0);
    String base_name = fmt::format("ft_{:016x}", base_row_id.ToUint64());
    String full_path;
    {
        SharedPtr<String> index_dir = segment_index_meta.GetSegmentIndexDir();
        full_path = fmt::format("{}/{}", InfinityContext::instance().config()->DataDir(), *index_dir);
    }
    SharedPtr<MemoryIndexer> memory_indexer =
        MakeShared<MemoryIndexer>(full_path, base_name, base_row_id, index_fulltext->flag_, index_fulltext->analyzer_);
    mem_index->SetFulltextIndex(memory_indexer);

    Vector<BlockID> *block_ids_ptr = nullptr;

    std::tie(block_ids_ptr, status) = segment_meta.GetBlockIDs1();
    if (!status.ok()) {
        return status;
    }
    SizeT block_capacity = DEFAULT_BLOCK_CAPACITY;

    for (BlockID block_id : *block_ids_ptr) {
        BlockMeta block_meta(block_id, segment_meta);
        ColumnMeta column_meta(column_id, block_meta);

        SizeT row_cnt = block_id == block_ids_ptr->back() ? segment_row_cnt - block_capacity * (block_ids_ptr->size() - 1) : block_capacity;

        ColumnVector col;
        status = NewCatalog::GetColumnVector(column_meta, row_cnt, ColumnVectorMode::kReadOnly, col);
        if (!status.ok()) {
            return status;
        }
        SegmentOffset block_offset = block_meta.block_capacity() * block_meta.block_id();
        RowID begin_row_id(segment_meta.segment_id(), block_offset);

        RowID exp_begin_row_id = memory_indexer->GetBeginRowID() + memory_indexer->GetDocCount();
        assert(begin_row_id >= exp_begin_row_id);
        if (begin_row_id > exp_begin_row_id) {
            LOG_WARN(fmt::format("Begin row id: {}, expect begin row id: {}, insert gap: {}",
                                 begin_row_id.ToUint64(),
                                 exp_begin_row_id.ToUint64(),
                                 begin_row_id - exp_begin_row_id));
            memory_indexer->InsertGap(begin_row_id - exp_begin_row_id);
        }

        auto col_ptr = MakeShared<ColumnVector>(std::move(col));
        memory_indexer->Insert(col_ptr, 0, row_cnt, false /*offline*/);
        memory_indexer->Commit(false /*offline*/);
    }
    return Status::OK();
}

Status NewTxn::PopulateIvfIndexInner(SharedPtr<IndexBase> index_base,
                                     SegmentIndexMeta &segment_index_meta,
                                     SegmentMeta &segment_meta,
                                     SharedPtr<ColumnDef> column_def,
                                     ChunkID &new_chunk_id) {
    RowID base_row_id(segment_index_meta.segment_id(), 0);
    u32 row_count = 0;
    {
        auto [rc, status] = segment_meta.GetRowCnt1();
        if (!status.ok()) {
            return status;
        }
        row_count = rc;
    }
    ChunkID chunk_id = 0;
    {
        Status status = segment_index_meta.GetNextChunkID(chunk_id);
        if (!status.ok()) {
            return status;
        }
        status = segment_index_meta.SetNextChunkID(chunk_id + 1);
        if (!status.ok()) {
            return status;
        }
    }
    new_chunk_id = chunk_id;
    Optional<ChunkIndexMeta> chunk_index_meta;
    BufferObj *buffer_obj = nullptr;
    {
        Status status = NewCatalog::AddNewChunkIndex1(segment_index_meta,
                                                      this,
                                                      chunk_id,
                                                      base_row_id,
                                                      row_count,
                                                      "" /*base_name*/,
                                                      0 /*index_size*/,
                                                      chunk_index_meta);
        if (!status.ok()) {
            return status;
        }
        status = chunk_index_meta->GetIndexBuffer(buffer_obj);
        if (!status.ok()) {
            return status;
        }
    }
    {
        BufferHandle buffer_handle = buffer_obj->Load();
        auto *data_ptr = static_cast<IVFIndexInChunk *>(buffer_handle.GetDataMut());
        data_ptr->BuildIVFIndex(segment_meta, row_count, column_def);
    }
    buffer_obj->Save();
    return Status::OK();
}

Status NewTxn::PopulateEmvbIndexInner(SharedPtr<IndexBase> index_base,
                                      SegmentIndexMeta &segment_index_meta,
                                      SegmentMeta &segment_meta,
                                      SharedPtr<ColumnDef> column_def,
                                      ChunkID &new_chunk_id) {
    RowID base_row_id(segment_index_meta.segment_id(), 0);
    u32 row_count = 0;
    {
        auto [rc, status] = segment_meta.GetRowCnt1();
        if (!status.ok()) {
            return status;
        }
        row_count = rc;
    }
    ChunkID chunk_id = 0;
    {
        Status status = segment_index_meta.GetNextChunkID(chunk_id);
        if (!status.ok()) {
            return status;
        }
        status = segment_index_meta.SetNextChunkID(chunk_id + 1);
        if (!status.ok()) {
            return status;
        }
    }
    new_chunk_id = chunk_id;
    Optional<ChunkIndexMeta> chunk_index_meta;
    BufferObj *buffer_obj = nullptr;
    {
        Status status = NewCatalog::AddNewChunkIndex1(segment_index_meta,
                                                      this,
                                                      chunk_id,
                                                      base_row_id,
                                                      row_count,
                                                      "" /*base_name*/,
                                                      0 /*index_size*/,
                                                      chunk_index_meta);
        status = chunk_index_meta->GetIndexBuffer(buffer_obj);
        if (!status.ok()) {
            return status;
        }
    }
    {
        BufferHandle buffer_handle = buffer_obj->Load();
        auto *data_ptr = static_cast<EMVBIndex *>(buffer_handle.GetDataMut());
        data_ptr->BuildEMVBIndex(base_row_id, row_count, segment_meta, column_def);
    }
    buffer_obj->Save();
    return Status::OK();
}

Status NewTxn::OptimizeFtIndex(SharedPtr<IndexBase> index_base,
                               SegmentIndexMeta &segment_index_meta,
                               RowID &base_rowid_out,
                               u32 &row_cnt_out,
                               String &base_name_out) {
    const auto *index_fulltext = static_cast<const IndexFullText *>(index_base.get());

    Vector<ChunkID> chunk_ids;
    {
        auto [chunk_ids_ptr, status] = segment_index_meta.GetChunkIDs1();
        if (!status.ok()) {
            return status;
        }
        chunk_ids = *chunk_ids_ptr;
    }
    if (chunk_ids.size() <= 1) {
        return Status::OK();
    }
    String msg = fmt::format("merging {}", *index_fulltext->index_name_);
    Vector<String> base_names;
    Vector<RowID> base_rowids;
    RowID base_rowid;
    u32 total_row_count = 0;
    Vector<ChunkID> old_ids;

    for (auto iter = chunk_ids.begin(); iter != chunk_ids.end(); ++iter) {
        ChunkID chunk_id = *iter;
        ChunkIndexMeta chunk_index_meta(chunk_id, segment_index_meta);
        ChunkIndexMetaInfo *chunk_info_ptr = nullptr;
        {
            Status status = chunk_index_meta.GetChunkInfo(chunk_info_ptr);
            if (!status.ok()) {
                return status;
            }
        }
        if (chunk_id == 0) {
            base_rowid = chunk_info_ptr->base_row_id_;
        }
        if (const RowID expect_base_row_id = base_rowid + total_row_count; chunk_info_ptr->base_row_id_ > expect_base_row_id) {
            msg += fmt::format(" stop at gap to chunk {}, expect_base_row_id: {:016x}, base_row_id: {:016x}",
                               chunk_info_ptr->base_name_,
                               expect_base_row_id.ToUint64(),
                               chunk_info_ptr->base_row_id_.ToUint64());
            chunk_ids.erase(iter, chunk_ids.end());
            break;
        } else if (chunk_info_ptr->base_row_id_ < expect_base_row_id) {
            msg += fmt::format(" found overlap to chunk {}, expect_base_row_id: {:016x}, base_row_id: {:016x}",
                               chunk_info_ptr->base_name_,
                               expect_base_row_id.ToUint64(),
                               chunk_info_ptr->base_row_id_.ToUint64());
            UnrecoverableError(msg);
            return Status::OK();
        }
        msg += " " + chunk_info_ptr->base_name_;
        base_names.push_back(chunk_info_ptr->base_name_);
        base_rowids.push_back(chunk_info_ptr->base_row_id_);
        total_row_count += chunk_info_ptr->row_cnt_;
    }

    if (chunk_ids.size() <= 1) {
        msg += fmt::format(" skip merge due to only {} chunk", chunk_ids.size());
        LOG_INFO(msg);
        return Status::OK();
    }

    String dst_base_name = fmt::format("ft_{:016x}_{:x}", base_rowid.ToUint64(), total_row_count);
    msg += " -> " + dst_base_name;
    LOG_INFO(msg);

    SharedPtr<String> index_dir = segment_index_meta.GetSegmentIndexDir();
    ColumnIndexMerger column_index_merger(*index_dir, index_fulltext->flag_);
    column_index_merger.Merge(base_names, base_rowids, dst_base_name);
    {
        base_rowid_out = base_rowid;
        row_cnt_out = total_row_count;
        base_name_out = dst_base_name;
    }

    LOG_INFO(fmt::format("done merging {} {}", *index_fulltext->index_name_, dst_base_name));

    return Status::OK();
}

Status NewTxn::OptimizeVecIndex(SharedPtr<IndexBase> index_base,
                                SharedPtr<ColumnDef> column_def,
                                SegmentMeta &segment_meta,
                                RowID base_rowid,
                                u32 total_row_cnt,
                                BufferObj *buffer_obj) {
    auto [block_ids, status] = segment_meta.GetBlockIDs1();
    if (!status.ok()) {
        return status;
    }

    if (index_base->index_type_ == IndexType::kHnsw) {
        const auto *index_hnsw = static_cast<const IndexHnsw *>(index_base.get());
        if (index_hnsw->build_type_ == HnswBuildType::kLSG) {
            UnrecoverableError("Not implemented yet");
        }

        UniquePtr<HnswIndexInMem> memory_hnsw_index = HnswIndexInMem::Make(base_rowid, index_base.get(), column_def.get());
        for (BlockID block_id : *block_ids) {
            BlockMeta block_meta(block_id, segment_meta);
            SizeT block_row_cnt = 0;
            // std::tie(block_row_cnt, status) = block_meta.GetRowCnt();
            std::tie(block_row_cnt, status) = block_meta.GetRowCnt1();
            if (!status.ok()) {
                return status;
            }
            ColumnMeta column_meta(column_def->id(), block_meta);
            SizeT row_cnt = std::min(block_row_cnt, SizeT(total_row_cnt));
            total_row_cnt -= row_cnt;
            ColumnVector col;
            status = NewCatalog::GetColumnVector(column_meta, row_cnt, ColumnVectorMode::kReadOnly, col);
            if (!status.ok()) {
                return status;
            }
            u32 offset = 0;
            memory_hnsw_index->InsertVecs(base_rowid.segment_offset_, col, offset, row_cnt);
        }

        memory_hnsw_index->Dump(buffer_obj);
    } else if (index_base->index_type_ == IndexType::kBMP) {
        auto memory_bmp_index = MakeShared<BMPIndexInMem>(base_rowid, index_base.get(), column_def.get());

        for (BlockID block_id : *block_ids) {
            BlockMeta block_meta(block_id, segment_meta);
            SizeT block_row_cnt = 0;
            // std::tie(block_row_cnt, status) = block_meta.GetRowCnt();
            std::tie(block_row_cnt, status) = block_meta.GetRowCnt1();
            if (!status.ok()) {
                return status;
            }
            ColumnMeta column_meta(column_def->id(), block_meta);
            SizeT row_cnt = std::min(block_row_cnt, SizeT(total_row_cnt));
            total_row_cnt -= row_cnt;
            ColumnVector col;
            status = NewCatalog::GetColumnVector(column_meta, row_cnt, ColumnVectorMode::kReadOnly, col);
            if (!status.ok()) {
                return status;
            }
            u32 offset = 0;
            memory_bmp_index->AddDocs(base_rowid.segment_offset_, col, offset, row_cnt);
        }
        memory_bmp_index->Dump(buffer_obj);
    } else {
        UnrecoverableError("Not implemented yet");
    }
    return Status::OK();
}

Status NewTxn::OptimizeSegmentIndexByParams(SegmentIndexMeta &segment_index_meta, const Vector<UniquePtr<InitParameter>> &raw_params) {
    Status status;
    SharedPtr<IndexBase> index_base;

    std::tie(index_base, status) = segment_index_meta.table_index_meta().GetIndexBase();
    if (!status.ok()) {
        return status;
    }
    Vector<ChunkID> *chunk_ids_ptr = nullptr;
    std::tie(chunk_ids_ptr, status) = segment_index_meta.GetChunkIDs1();
    if (!status.ok()) {
        return status;
    }
    SharedPtr<MemIndex> mem_index = segment_index_meta.GetMemIndex();

    switch (index_base->index_type_) {
        case IndexType::kBMP: {
            Optional<BMPOptimizeOptions> ret = BMPUtil::ParseBMPOptimizeOptions(raw_params);
            if (!ret) {
                break;
            }
            const auto &options = ret.value();

#ifdef INDEX_HANDLER
#else
            auto optimize_index = [&](const AbstractBMP &index) {
                std::visit(
                    [&](auto &&index) {
                        using T = std::decay_t<decltype(index)>;
                        if constexpr (std::is_same_v<T, std::nullptr_t>) {
                            UnrecoverableError("Invalid index type.");
                        } else {
                            using IndexT = typename std::remove_pointer_t<T>;
                            if constexpr (IndexT::kOwnMem) {
                                index->Optimize(options);
                            } else {
                                UnrecoverableError("Invalid index type.");
                            }
                        }
                    },
                    index);
            };
#endif
            for (ChunkID chunk_id : *chunk_ids_ptr) {
                ChunkIndexMeta chunk_index_meta(chunk_id, segment_index_meta);
                BufferObj *index_buffer = nullptr;
                status = chunk_index_meta.GetIndexBuffer(index_buffer);
                if (!status.ok()) {
                    return status;
                }
                BufferHandle buffer_handle = index_buffer->Load();
#ifdef INDEX_HANDLER
                BMPHandlerPtr bmp_handler = *static_cast<BMPHandlerPtr *>(buffer_handle.GetDataMut());
                bmp_handler->Optimize(options);
#else
                auto *abstract_bmp = static_cast<AbstractBMP *>(buffer_handle.GetDataMut());
                optimize_index(*abstract_bmp);
#endif
            }
            SharedPtr<BMPIndexInMem> bmp_index = mem_index->GetBMPIndex();
            if (bmp_index) {
#ifdef INDEX_HANDLER
                BMPHandlerPtr bmp_handler = bmp_index->get();
                bmp_handler->Optimize(options);
#else
                optimize_index(mem_index->GetBMPIndex()->get());
#endif
            }

            break;
        }
        case IndexType::kHnsw: {
            auto params = HnswUtil::ParseOptimizeOptions(raw_params);
            if (!params) {
                break;
            }
#ifdef INDEX_HANDLER
#else
            auto optimize_index = [&](AbstractHnsw *abstract_hnsw) {
                std::visit(
                    [&](auto &&index) {
                        using T = std::decay_t<decltype(index)>;
                        if constexpr (std::is_same_v<T, std::nullptr_t>) {
                            UnrecoverableError("Invalid index type.");
                        } else {
                            using IndexT = typename std::remove_pointer_t<T>;
                            if constexpr (IndexT::kOwnMem) {
                                using HnswIndexDataType = typename std::remove_pointer_t<T>::DataType;
                                if (params->compress_to_lvq) {
                                    if constexpr (IsAnyOf<HnswIndexDataType, i8, u8>) {
                                        UnrecoverableError("Invalid index type.");
                                    } else {
                                        auto *p = std::move(*index).CompressToLVQ().release();
                                        delete index;
                                        *abstract_hnsw = p;
                                    }
                                }
                                if (params->lvq_avg) {
                                    index->Optimize();
                                }
                            } else {
                                UnrecoverableError("Invalid index type.");
                            }
                        }
                    },
                    *abstract_hnsw);
            };
#endif
            for (ChunkID chunk_id : *chunk_ids_ptr) {
                ChunkIndexMeta chunk_index_meta(chunk_id, segment_index_meta);
                BufferObj *index_buffer = nullptr;
                status = chunk_index_meta.GetIndexBuffer(index_buffer);
                if (!status.ok()) {
                    return status;
                }
                BufferHandle buffer_handle = index_buffer->Load();
#ifdef INDEX_HANDLER
                HnswHandlerPtr hnsw_handler = *static_cast<HnswHandlerPtr *>(buffer_handle.GetDataMut());
                if (params->compress_to_lvq) {
                    hnsw_handler->CompressToLVQ();
                }
                if (params->lvq_avg) {
                    hnsw_handler->Optimize();
                }
#else
                auto *abstract_hnsw = static_cast<AbstractHnsw *>(buffer_handle.GetDataMut());
                optimize_index(abstract_hnsw);
#endif
            }
            if (mem_index) {
                SharedPtr<HnswIndexInMem> memory_hnsw_index = mem_index->GetHnswIndex();
                if (memory_hnsw_index) {
#ifdef INDEX_HANDLER
                    HnswHandlerPtr hnsw_handler = memory_hnsw_index->get();
                    if (params->compress_to_lvq) {
                        hnsw_handler->CompressToLVQ();
                    }
                    if (params->lvq_avg) {
                        hnsw_handler->Optimize();
                    }
#else
                    optimize_index(memory_hnsw_index->get_ptr());
#endif
                }
            }
            break;
        }
        default: {
            return Status::OK();
        }
    }

    return Status::OK();
}

Status NewTxn::ReplayOptimizeIndeByParams(WalCmdOptimizeV2 *optimize_cmd) {
    return OptimizeIndexByParams(optimize_cmd->db_name_, optimize_cmd->table_name_, optimize_cmd->index_name_, std::move(optimize_cmd->params_));
}

Status NewTxn::ReplayOptimize(WalCmdOptimizeV2 *optimize_cmd, TxnTimeStamp commit_ts, i64 txn_id) { return Status::OK(); }

Status NewTxn::DumpSegmentMemIndex(SegmentIndexMeta &segment_index_meta, const ChunkID &new_chunk_id) {
    SharedPtr<MemIndex> mem_index = segment_index_meta.PopMemIndex();
    if (mem_index == nullptr || (mem_index->GetBaseMemIndex() == nullptr && mem_index->GetEMVBIndex() == nullptr)) {
        UnrecoverableError("Invalid mem index");
    }
    TableIndexMeeta &table_index_meta = segment_index_meta.table_index_meta();
    auto [index_base, index_status] = table_index_meta.GetIndexBase();
    if (!index_status.ok()) {
        return index_status;
    }

    SharedPtr<SecondaryIndexInMem> memory_secondary_index = nullptr;
    SharedPtr<MemoryIndexer> memory_indexer = nullptr;
    SharedPtr<IVFIndexInMem> memory_ivf_index = nullptr;
    SharedPtr<HnswIndexInMem> memory_hnsw_index = nullptr;
    SharedPtr<BMPIndexInMem> memory_bmp_index = nullptr;
    SharedPtr<EMVBIndexInMem> memory_emvb_index = nullptr;

    // dump mem index only happens in parallel with read, not write, so no lock is needed.
    switch (index_base->index_type_) {
        case IndexType::kSecondary: {
            memory_secondary_index = mem_index->GetSecondaryIndex();
            if (memory_secondary_index == nullptr) {
                return Status::OK();
            }
            break;
        }
        case IndexType::kFullText: {
            memory_indexer = mem_index->GetFulltextIndex();
            if (memory_indexer == nullptr) {
                return Status::OK();
            }
            break;
        }
        case IndexType::kIVF: {
            memory_ivf_index = mem_index->GetIVFIndex();
            if (memory_ivf_index == nullptr) {
                return Status::OK();
            }
            break;
        }
        case IndexType::kHnsw: {
            memory_hnsw_index = mem_index->GetHnswIndex();
            if (memory_hnsw_index == nullptr) {
                return Status::OK();
            }
            break;
        }
        case IndexType::kBMP: {
            memory_bmp_index = mem_index->GetBMPIndex();
            if (memory_bmp_index == nullptr) {
                return Status::OK();
            }
            break;
        }
        case IndexType::kEMVB: {
            memory_emvb_index = mem_index->GetEMVBIndex();
            if (memory_emvb_index == nullptr) {
                return Status::OK();
            }
            break;
        }
        case IndexType::kDiskAnn: {
            LOG_WARN("Not implemented yet");
            break;
        }
        default: {
            UnrecoverableError("Not implemented yet");
        }
    }

    ChunkIndexMetaInfo chunk_index_meta_info;
    if (mem_index->GetBaseMemIndex() != nullptr) {
        chunk_index_meta_info = mem_index->GetBaseMemIndex()->GetChunkIndexMetaInfo();
    } else if (mem_index->GetEMVBIndex() != nullptr) {
        chunk_index_meta_info = mem_index->GetEMVBIndex()->GetChunkIndexMetaInfo();
    } else {
        UnrecoverableError("Invalid mem index");
    }

    Optional<ChunkIndexMeta> chunk_index_meta;
    BufferObj *buffer_obj = nullptr;
    {
        Status status = NewCatalog::AddNewChunkIndex1(segment_index_meta,
                                                      this,
                                                      new_chunk_id,
                                                      chunk_index_meta_info.base_row_id_,
                                                      chunk_index_meta_info.row_cnt_,
                                                      chunk_index_meta_info.base_name_,
                                                      chunk_index_meta_info.index_size_,
                                                      chunk_index_meta);
        if (!status.ok()) {
            return status;
        }

        chunk_infos_.push_back(ChunkInfoForCreateIndex{table_index_meta.table_meta().db_id_str(),
                                                       table_index_meta.table_meta().table_id_str(),
                                                       segment_index_meta.segment_id(),
                                                       new_chunk_id});

        status = chunk_index_meta->GetIndexBuffer(buffer_obj);
        if (!status.ok()) {
            return status;
        }
    }
    switch (index_base->index_type_) {
        case IndexType::kSecondary: {
            memory_secondary_index->Dump(buffer_obj);
            buffer_obj->Save();
            break;
        }
        case IndexType::kFullText: {
            memory_indexer->Dump(false /*offline*/, false /*spill*/);
            u64 len_sum = memory_indexer->GetColumnLengthSum();
            u32 len_cnt = memory_indexer->GetDocCount();
            Status status = segment_index_meta.UpdateFtInfo(len_sum, len_cnt);
            if (!status.ok()) {
                return status;
            }
            break;
        }
        case IndexType::kIVF: {
            memory_ivf_index->Dump(buffer_obj);
            buffer_obj->Save();
            break;
        }
        case IndexType::kHnsw: {
            memory_hnsw_index->Dump(buffer_obj);
            buffer_obj->Save();
            if (buffer_obj->type() != BufferType::kMmap) {
                buffer_obj->ToMmap();
            }
            break;
        }
        case IndexType::kBMP: {
            memory_bmp_index->Dump(buffer_obj);
            buffer_obj->Save();
            if (buffer_obj->type() != BufferType::kMmap) {
                buffer_obj->ToMmap();
            }
            break;
        }
        case IndexType::kEMVB: {
            memory_emvb_index->Dump(buffer_obj);
            buffer_obj->Save();
            break;
        }
        default: {
            UnrecoverableError("Not implemented yet");
        }
    }
    mem_index->ClearMemIndex();
    auto *storage = InfinityContext::instance().storage();
    if (storage != nullptr) {
        auto *memindex_tracer = storage->memindex_tracer();
        if (memindex_tracer != nullptr) {
            memindex_tracer->DumpDone(mem_index);
        }
    }
    return Status::OK();
}

Status NewTxn::CountMemIndexGapInSegment(SegmentIndexMeta &segment_index_meta, SegmentMeta &segment_meta, Vector<Pair<RowID, u64>> &append_ranges) {
    Status status;
    Vector<ChunkID> *chunk_ids_ptr = nullptr;
    std::tie(chunk_ids_ptr, status) = segment_index_meta.GetChunkIDs1();
    if (!status.ok()) {
        return status;
    }
    Vector<ChunkIndexMetaInfo> chunk_index_meta_infos;
    for (ChunkID chunk_id : *chunk_ids_ptr) {
        ChunkIndexMeta chunk_index_meta(chunk_id, segment_index_meta);
        ChunkIndexMetaInfo *chunk_index_meta_info_ptr = nullptr;
        status = chunk_index_meta.GetChunkInfo(chunk_index_meta_info_ptr);
        if (!status.ok()) {
            return status;
        }
        chunk_index_meta_infos.push_back(*chunk_index_meta_info_ptr);
    }
    std::sort(chunk_index_meta_infos.begin(), chunk_index_meta_infos.end(), [](const ChunkIndexMetaInfo &lhs, const ChunkIndexMetaInfo &rhs) {
        return lhs.base_row_id_ < rhs.base_row_id_;
    });
    SegmentID segment_id = segment_meta.segment_id();

    RowID start_row_id(segment_id, 0);
    for (const ChunkIndexMetaInfo &chunk_index_meta_info : chunk_index_meta_infos) {
        if (chunk_index_meta_info.base_row_id_ != start_row_id) {
            UnrecoverableError(fmt::format("Chunk index row alignment error: Expected {} but got {}",
                                           chunk_index_meta_info.base_row_id_.segment_id_,
                                           start_row_id.segment_id_));
        }
        start_row_id = chunk_index_meta_info.base_row_id_ + chunk_index_meta_info.row_cnt_;
    }

    Vector<BlockID> *block_ids_ptr = nullptr;
    std::tie(block_ids_ptr, status) = segment_meta.GetBlockIDs1();
    if (!status.ok()) {
        return status;
    }
    SizeT block_capacity = DEFAULT_BLOCK_CAPACITY;
    Vector<BlockID> block_ids = *block_ids_ptr;
    sort(block_ids.begin(), block_ids.end());
    BlockID start_block_id = start_row_id.segment_offset_ / block_capacity;
    BlockOffset block_offset = start_row_id.segment_offset_ % block_capacity;
    {
        SizeT i = start_block_id;
        if (i >= block_ids.size()) {
            return Status::OK();
        }
        for (; i < block_ids.size(); ++i) {
            BlockID block_id = block_ids[i];
            BlockMeta block_meta(block_id, segment_meta);
            SizeT block_row_cnt = 0;
            // std::tie(block_row_cnt, status) = block_meta.GetRowCnt();
            std::tie(block_row_cnt, status) = block_meta.GetRowCnt1();
            if (!status.ok() || block_row_cnt == block_offset) {
                return status;
            }
            append_ranges.emplace_back(RowID(segment_id, (u32(block_id) << BLOCK_OFFSET_SHIFT) + block_offset), block_row_cnt - block_offset);
            block_offset = 0;
        }
    }
    return Status::OK();
}

Status NewTxn::RecoverMemIndex(TableIndexMeeta &table_index_meta) {
    Status status;
    TableMeeta &table_meta = table_index_meta.table_meta();

    Vector<SegmentID> *segment_ids_ptr = nullptr;
    std::tie(segment_ids_ptr, status) = table_meta.GetSegmentIDs1();
    if (!status.ok()) {
        return status;
    }
    Vector<SegmentID> *index_segment_ids_ptr = nullptr;
    std::tie(index_segment_ids_ptr, status) = table_index_meta.GetSegmentIndexIDs1();
    if (!status.ok()) {
        return status;
    }

    Vector<Pair<RowID, u64>> append_ranges;
    HashSet<SegmentID> index_segment_ids_set(index_segment_ids_ptr->begin(), index_segment_ids_ptr->end());
    for (SegmentID segment_id : *segment_ids_ptr) {
        SegmentMeta segment_meta(segment_id, table_meta);
        if (!index_segment_ids_set.contains(segment_id)) {
            //            SharedPtr<String> error_msg = MakeShared<String>(fmt::format("Segment {} not in index {}", segment_id,
            //            table_index_meta.index_id_str())); LOG_WARN(*error_msg); UnrecoverableError(*error_msg);//
            Optional<SegmentIndexMeta> segment_index_meta;
            status = NewCatalog::AddNewSegmentIndex1(table_index_meta, this, segment_id, segment_index_meta);
            if (!status.ok()) {
                return status;
            }
            status = CountMemIndexGapInSegment(*segment_index_meta, segment_meta, append_ranges);
            if (!status.ok()) {
                return status;
            }
        } else {
            SegmentIndexMeta segment_index_meta(segment_id, table_index_meta);
            status = CountMemIndexGapInSegment(segment_index_meta, segment_meta, append_ranges);
            if (!status.ok()) {
                return status;
            }
        }
    }
    for (const auto &range : append_ranges) {
        status = this->AppendIndex(table_index_meta, range);
        if (!status.ok()) {
            return status;
        }
    }
    return Status::OK();
}

Status NewTxn::CommitMemIndex(TableIndexMeeta &table_index_meta) {
    Status status;

    SharedPtr<IndexBase> index_base;
    std::tie(index_base, status) = table_index_meta.GetIndexBase();
    if (!status.ok()) {
        return status;
    }

    if (index_base->index_type_ != IndexType::kFullText) {
        return Status::OK();
    }

    Vector<SegmentID> *index_segment_ids_ptr = nullptr;
    std::tie(index_segment_ids_ptr, status) = table_index_meta.GetSegmentIndexIDs1();
    if (!status.ok()) {
        return status;
    }
    for (SegmentID segment_id : *index_segment_ids_ptr) {
        SegmentIndexMeta segment_index_meta(segment_id, table_index_meta);

        SharedPtr<MemIndex> mem_index = segment_index_meta.GetMemIndex();
        if (mem_index) {
            SharedPtr<MemoryIndexer> memory_indexer = mem_index->GetFulltextIndex();
            if (memory_indexer) {
                memory_indexer->Commit();
            }
        }
    }

    return Status::OK();
}

Status NewTxn::GetFullTextIndexReader(const String &db_name, const String &table_name, SharedPtr<IndexReader> &index_reader) {
    Optional<DBMeeta> db_meta;
    Optional<TableMeeta> table_meta;
    Status status = GetTableMeta(db_name, table_name, db_meta, table_meta);
    if (!status.ok()) {
        return status;
    }
    SharedPtr<TableIndexReaderCache> ft_index_cache;
    status = table_meta->GetFtIndexCache(ft_index_cache);
    if (!status.ok()) {
<<<<<<< HEAD
        // Add cache if not exist
        if (status.code() == ErrorCode::kCatalogError) {
            ft_index_cache = MakeShared<TableIndexReaderCache>(table_meta->db_id_str(), table_meta->table_id_str());
            status = table_meta->AddFtIndexCache(ft_index_cache);
            if (status.code() == ErrorCode::kCatalogError) {
                status = table_meta->GetFtIndexCache(ft_index_cache);
                if (!status.ok()) {
                    return status;
                }
            }
        } else {
            return status;
        }
=======
        return status;
>>>>>>> ca0fdaf1
    }
    index_reader = ft_index_cache->GetIndexReader(this);
    return Status::OK();
}

Status NewTxn::PrepareCommitCreateIndex(WalCmdCreateIndexV2 *create_index_cmd) {
    TxnTimeStamp commit_ts = txn_context_ptr_->commit_ts_;
    String db_name = create_index_cmd->db_name_;
    String table_name = create_index_cmd->table_name_;
    String index_name = *create_index_cmd->index_base_->index_name_;
    String db_id_str = create_index_cmd->db_id_;
    String table_id_str = create_index_cmd->table_id_;
    String table_key = create_index_cmd->table_key_;
    String index_id_str = create_index_cmd->index_id_;

    TableMeeta table_meta(db_id_str, table_id_str, this);
    Optional<TableIndexMeeta> table_index_meta_opt;
    Status status = new_catalog_->AddNewTableIndex(table_meta, index_id_str, commit_ts, create_index_cmd->index_base_, table_index_meta_opt);
    if (!status.ok()) {
        return status;
    }
    TableIndexMeeta &table_index_meta = *table_index_meta_opt;

    Vector<SegmentID> *segment_ids_ptr = nullptr;
    std::tie(segment_ids_ptr, status) = table_meta.GetSegmentIDs1();
    if (!status.ok()) {
        return status;
    }

    if (this->IsReplay()) {
        WalCmdDumpIndexV2 dump_index_cmd(db_name, db_id_str, table_name, table_id_str, index_name, index_id_str, 0, table_key);
        dump_index_cmd.dump_cause_ = DumpIndexCause::kReplayCreateIndex;
        for (const WalSegmentIndexInfo &segment_index_info : create_index_cmd->segment_index_infos_) {
            dump_index_cmd.segment_id_ = segment_index_info.segment_id_;
            dump_index_cmd.chunk_infos_ = segment_index_info.chunk_infos_;

            status = this->ReplayDumpIndex(&dump_index_cmd);
            if (!status.ok()) {
                return status;
            }
        }
    } else {
        for (SegmentID segment_id : *segment_ids_ptr) {
            SegmentMeta segment_meta(segment_id, table_meta);
            auto [segment_row_cnt, status] = segment_meta.GetRowCnt1();
            if (!status.ok()) {
                return status;
            }
            status = this->PopulateIndex(db_name,
                                         table_name,
                                         index_name,
                                         table_key,
                                         table_index_meta,
                                         segment_meta,
                                         segment_row_cnt,
                                         DumpIndexCause::kCreateIndex,
                                         create_index_cmd);
            if (!status.ok()) {
                return status;
            }
        }
    }
    if (create_index_cmd->index_base_->index_type_ == IndexType::kFullText) {
        // Invalidate existing fulltext index cache
        Status status = table_meta.InvalidateFtIndexCache();
        if (!status.ok()) {
            return status;
        }

        LOG_TRACE(fmt::format("Created new fulltext index cache for index: {}", *create_index_cmd->index_base_->index_name_));
    }

    return Status::OK();
}

Status NewTxn::PrepareCommitDropIndex(const WalCmdDropIndexV2 *drop_index_cmd) {
    const String &db_id_str = drop_index_cmd->db_id_;
    const String &table_id_str = drop_index_cmd->table_id_;
    const String &index_id_str = drop_index_cmd->index_id_;
    const String &index_key = drop_index_cmd->index_key_;
    const TxnTimeStamp create_ts = infinity::GetTimestampFromKey(index_key);

    TxnTimeStamp commit_ts = txn_context_ptr_->commit_ts_;

    auto ts_str = std::to_string(commit_ts);
    kv_instance_->Put(KeyEncode::DropTableIndexKey(db_id_str, table_id_str, drop_index_cmd->index_name_, create_ts, index_id_str), ts_str);

    TableMeeta table_meta(db_id_str, table_id_str, this);
    TableIndexMeeta table_index_meta(index_id_str, table_meta);
    SharedPtr<IndexBase> index_base;
    Status status;
    std::tie(index_base, status) = table_index_meta.GetIndexBase();
    if (!status.ok()) {
        return status;
    }
    if (index_base->index_type_ == IndexType::kFullText) {
        // Invalidate fulltext index cache when dropping fulltext index
        SharedPtr<TableIndexReaderCache> ft_index_cache;
        Status cache_status = table_meta.GetFtIndexCache(ft_index_cache);
        if (cache_status.ok()) {
            ft_index_cache->Invalidate();
            LOG_TRACE(fmt::format("Invalidated fulltext index cache of table {} during drop index commit", drop_index_cmd->table_name_));
        }
    }

    return Status::OK();
}

Status NewTxn::PrepareCommitDumpIndex(const WalCmdDumpIndexV2 *dump_index_cmd, KVInstance *kv_instance) {
    TxnTimeStamp commit_ts = txn_context_ptr_->commit_ts_;
    const String &db_id_str = dump_index_cmd->db_id_;
    const String &table_id_str = dump_index_cmd->table_id_;
    const String &index_id_str = dump_index_cmd->index_id_;
    SegmentID segment_id = dump_index_cmd->segment_id_;

    TableMeeta table_meta(db_id_str, table_id_str, this);

    const String &index_id_str_ = dump_index_cmd->index_id_;
    TableIndexMeeta table_index_meta(index_id_str_, table_meta);

    auto [index_base, status] = table_index_meta.GetIndexBase();
    if (!status.ok()) {
        return status;
    }
    if (index_base->index_type_ == IndexType::kFullText) {
        table_index_meta.table_meta().InvalidateFtIndexCache();
    }

    for (ChunkID deprecate_id : dump_index_cmd->deprecate_ids_) {

        auto ts_str = std::to_string(commit_ts);
        kv_instance_->Put(KeyEncode::DropChunkIndexKey(db_id_str, table_id_str, index_id_str, segment_id, deprecate_id), ts_str);
    }
    return Status::OK();
}

Status NewTxn::RestoreTableIndexesFromSnapshot(TableMeeta &table_meta, const Vector<WalCmdCreateIndexV2> &index_cmds, bool is_link_files) {
    // NewTxnManager *new_txn_manager = InfinityContext::instance().storage()->new_txn_manager();
    // new_txn_manager->PrintAllKeyValue();
    u64 max_index_id = 0;
    Status status;
    for (const auto &index_cmd : index_cmds) {
        u64 index_id = std::stoull(index_cmd.index_id_);
        if (index_id > max_index_id) {
            max_index_id = index_id;
        }
        Optional<TableIndexMeeta> table_index_meta;
        if (!is_link_files) {
            status = new_catalog_->AddNewTableIndex(table_meta, 
                                                        index_cmd.index_id_, 
                                                        txn_context_ptr_->commit_ts_, 
                                                        index_cmd.index_base_, 
                                                        table_index_meta);
            if (!status.ok()) {
                return status;
            }
        } else {
            table_index_meta.emplace(index_cmd.index_id_, table_meta);
        }
        
        for (const auto &segment_index : index_cmd.segment_index_infos_) {
            Optional<SegmentIndexMeta> segment_index_meta;
            
            // Calculate next_chunk_id from existing chunk infos
            ChunkID next_chunk_id = 0;
            if (!segment_index.chunk_infos_.empty()) {
                next_chunk_id = std::max_element(segment_index.chunk_infos_.begin(), 
                                               segment_index.chunk_infos_.end(),
                                               [](const WalChunkIndexInfo &a, const WalChunkIndexInfo &b) {
                                                   return a.chunk_id_ < b.chunk_id_;
                                               })->chunk_id_ + 1;
            }
            if (!is_link_files) {
                status = new_catalog_->RestoreNewSegmentIndex1(*table_index_meta, this, segment_index.segment_id_, segment_index_meta, next_chunk_id);
                    if (!status.ok()) {
                        return status;
                    }
            } else {
                segment_index_meta.emplace(segment_index.segment_id_, *table_index_meta);
            }
            
            for (const auto &chunk_index : segment_index.chunk_infos_) {
                Optional<ChunkIndexMeta> chunk_index_meta;
                status = new_catalog_->RestoreNewChunkIndex1(*segment_index_meta, this, chunk_index.chunk_id_,
                                                      chunk_index.base_rowid_,
                                                      chunk_index.row_count_,
                                                      chunk_index.base_name_,
                                                      chunk_index.index_size_,
                                                      chunk_index_meta,
                                                      is_link_files);
                if (!status.ok()) {
                    return status;
                }
            }
        }
    }
    if (!is_link_files) {
        status = table_meta.SetNextIndexID(std::to_string(max_index_id + 1));
        if (!status.ok()) {
            return status;
        }
    }
    return Status::OK();
}

Status NewTxn::ManualDumpIndex(const String &db_name, const String &table_name) {
    
    Status status;
    
    // 1. Get table and index metadata
    Optional<DBMeeta> db_meta;
    Optional<TableMeeta> table_meta;
    Optional<TableIndexMeeta> table_index_meta;
    String table_key;
    String index_key;
    status = GetTableMeta(db_name, table_name, db_meta, table_meta);
    if (!status.ok()) {
        return status;
    }
    //get all index ids
    Vector<String> *index_ids_ptr = nullptr;
    Vector<String> *index_names_ptr = nullptr;
    status = table_meta->GetIndexIDs(index_ids_ptr, &index_names_ptr);
    if (!status.ok()) {
        return status;
    }
    for (const auto &index_id : *index_ids_ptr) {
        TableIndexMeeta table_index_meta(index_id, *table_meta);
        
        // 2. Get all segment IDs for this index
        Vector<SegmentID>* segment_ids_ptr = nullptr;
        std::tie(segment_ids_ptr, status) = table_index_meta.GetSegmentIndexIDs1();
        if (!status.ok()) {
            return status;
        }
        
        // 3. Loop through all segments and dump each one
        for (SegmentID segment_id : *segment_ids_ptr) {
            SegmentIndexMeta segment_index_meta(segment_id, table_index_meta);
            
            // 4. Get memory index for this segment
            SharedPtr<MemIndex> mem_index = segment_index_meta.GetMemIndex();
            if (mem_index == nullptr || 
                (mem_index->GetBaseMemIndex() == nullptr && mem_index->GetEMVBIndex() == nullptr)) {
                LOG_INFO(fmt::format("Skipping segment {} - no memory index to dump", segment_id));
                continue;
            }
            
            // 4.5. Additional check for EMVB index - ensure it's built before dumping

            // 5. Allocate new chunk ID for this dump
            ChunkID chunk_id = 0;
            status = segment_index_meta.GetNextChunkID(chunk_id);
            if (!status.ok()) {
                return status;
            }
            status = segment_index_meta.SetNextChunkID(chunk_id + 1);
            if (!status.ok()) {
                return status;
            }
            
            // 6. Get old chunk IDs for cleanup (if any exist)
            Vector<ChunkID> old_chunk_ids;
            auto [existing_chunk_ids_ptr, chunk_status] = segment_index_meta.GetChunkIDs1();
            if (chunk_status.ok()) {
                old_chunk_ids = *existing_chunk_ids_ptr;
            }
            
            // 7. Actually dump the memory index to disk
            status = this->DumpSegmentMemIndex(segment_index_meta, chunk_id);
            if (!status.ok()) {
                return status;
            }
            
            // 8. Clean up old chunk references
            TxnTimeStamp commit_ts = this->txn_context_ptr_->commit_ts_;
            for (ChunkID deprecate_id : old_chunk_ids) {
                auto ts_str = std::to_string(commit_ts);
                status = this->kv_instance_->Put(
                    KeyEncode::DropChunkIndexKey(
                        table_index_meta.table_meta().db_id_str(),
                        table_index_meta.table_meta().table_id_str(),
                        table_index_meta.index_id_str(),
                        segment_id,
                        deprecate_id
                    ), 
                    ts_str
                );
                if (!status.ok()) {
                    return status;
                }
            }
            
            LOG_INFO(fmt::format("Successfully dumped segment {} to chunk {}", segment_id, chunk_id));
        }
        
        // 9. Update fulltext segment timestamp if needed
        auto [index_base, index_status] = table_index_meta.GetIndexBase();
        if (index_status.ok() && index_base->index_type_ == IndexType::kFullText) {
            TxnTimeStamp commit_ts = this->txn_context_ptr_->commit_ts_;
            status = table_index_meta.UpdateFulltextSegmentTS(commit_ts);
            if (!status.ok()) {
                return status;
            }
        }
    }
    
    return Status::OK();
}

} // namespace infinity<|MERGE_RESOLUTION|>--- conflicted
+++ resolved
@@ -2036,23 +2036,7 @@
     SharedPtr<TableIndexReaderCache> ft_index_cache;
     status = table_meta->GetFtIndexCache(ft_index_cache);
     if (!status.ok()) {
-<<<<<<< HEAD
-        // Add cache if not exist
-        if (status.code() == ErrorCode::kCatalogError) {
-            ft_index_cache = MakeShared<TableIndexReaderCache>(table_meta->db_id_str(), table_meta->table_id_str());
-            status = table_meta->AddFtIndexCache(ft_index_cache);
-            if (status.code() == ErrorCode::kCatalogError) {
-                status = table_meta->GetFtIndexCache(ft_index_cache);
-                if (!status.ok()) {
-                    return status;
-                }
-            }
-        } else {
-            return status;
-        }
-=======
-        return status;
->>>>>>> ca0fdaf1
+        return status;
     }
     index_reader = ft_index_cache->GetIndexReader(this);
     return Status::OK();
@@ -2350,14 +2334,14 @@
         }
         
         // 9. Update fulltext segment timestamp if needed
-        auto [index_base, index_status] = table_index_meta.GetIndexBase();
-        if (index_status.ok() && index_base->index_type_ == IndexType::kFullText) {
-            TxnTimeStamp commit_ts = this->txn_context_ptr_->commit_ts_;
-            status = table_index_meta.UpdateFulltextSegmentTS(commit_ts);
-            if (!status.ok()) {
-                return status;
-            }
-        }
+        // auto [index_base, index_status] = table_index_meta.GetIndexBase();
+        // if (index_status.ok() && index_base->index_type_ == IndexType::kFullText) {
+        //     TxnTimeStamp commit_ts = this->txn_context_ptr_->commit_ts_;
+        //     status = table_index_meta.UpdateFulltextSegmentTS(commit_ts);
+        //     if (!status.ok()) {
+        //         return status;
+        //     }
+        // }
     }
     
     return Status::OK();
