--- conflicted
+++ resolved
@@ -2096,7 +2096,6 @@
                 }
                 break;
             }
-<<<<<<< HEAD
                 //            case WalCommandType::APPEND_V2: {
                 //                auto *append_cmd = static_cast<WalCmdAppendV2 *>(wal_cmd.get());
                 //                if (append_cmd->db_name_ == db_name && append_cmd->table_name_ == table_name) {
@@ -2118,9 +2117,6 @@
                 }
                 break;
             }
-
-=======
->>>>>>> 1e74420c
             default: {
                 // No conflict
                 break;
