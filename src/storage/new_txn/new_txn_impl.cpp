--- conflicted
+++ resolved
@@ -1449,9 +1449,6 @@
     return block_meta.GetBlockColumnInfo(column_id);
 }
 
-<<<<<<< HEAD
-
-
 Status NewTxn::CreateSnapshot(const String &db_name, const String &table_name, const String &snapshot_name, SnapshotScope snapshot_type) {
     this->SetTxnType(TransactionType::kCreateSnapshot);
     if (snapshot_type == SnapshotScope::kTable) {
@@ -1483,28 +1480,6 @@
 
     base_txn_store_ = MakeShared<CreateSnapshotTxnStore>();
     CreateSnapshotTxnStore *txn_store = static_cast<CreateSnapshotTxnStore *>(base_txn_store_.get());
-=======
-Status NewTxn::CreateTableSnapshot(const String &db_name, const String &table_name, const String &snapshot_name) {
-    // Check if the DB is valid
-    this->SetTxnType(TransactionType::kCreateTableSnapshot);
-    this->CheckTxn(db_name);
-
-    SharedPtr<TableSnapshotInfo> table_snapshot_info;
-
-    // First, get the meta info of the table
-    Optional<DBMeeta> db_meta;
-    Optional<TableMeeta> table_meta_opt;
-    Optional<SegmentMeta> segment_meta_opt;
-    String table_key;
-    Status status = GetTableMeta(db_name, table_name, db_meta, table_meta_opt, &table_key);
-
-    if (!status.ok()) {
-        return status;
-    }
-
-    base_txn_store_ = MakeShared<CreateTableSnapshotTxnStore>();
-    CreateTableSnapshotTxnStore *txn_store = static_cast<CreateTableSnapshotTxnStore *>(base_txn_store_.get());
->>>>>>> 629c32c0
     txn_store->db_name_ = db_name;
     txn_store->table_name_ = table_name;
     txn_store->snapshot_name_ = snapshot_name;
@@ -1660,7 +1635,6 @@
     txn_store->db_name_ = db_name;
     txn_store->db_id_str_ = db_id_str;
     txn_store->db_comment_ = database_snapshot_info->db_comment_;
-<<<<<<< HEAD
     
     
     // Process each table snapshot within the database
@@ -1692,43 +1666,6 @@
         if (!status.ok()) {
             return status;
         }
-=======
-    // Copy database snapshot files
-    String snapshot_dir = InfinityContext::instance().config()->SnapshotDir();
-    String snapshot_name = database_snapshot_info->snapshot_name_;
-    Vector<String> files_to_restore = database_snapshot_info->GetFiles();
-    Vector<String> restored_file_paths;
-    status =
-        database_snapshot_info->RestoreSnapshotFiles(snapshot_dir, snapshot_name, files_to_restore, db_id_str, db_id_str, restored_file_paths, true);
-    if (!status.ok()) {
-        return status;
-    }
-
-    // Process each table snapshot within the database
-    for (const auto &table_snapshot_info : database_snapshot_info->table_snapshots_) {
-        const String &table_name = table_snapshot_info->table_name_;
-
-        // Create table definition
-        SharedPtr<TableDef> table_def = TableDef::Make(MakeShared<String>(db_name),
-                                                       MakeShared<String>(table_name),
-                                                       MakeShared<String>(table_snapshot_info->table_comment_),
-                                                       table_snapshot_info->columns_);
-
-        SharedPtr<RestoreTableTxnStore> tmp_txn_store_ = MakeShared<RestoreTableTxnStore>();
-
-        // Use the helper function to process snapshot restoration data
-        status = ProcessSnapshotRestorationData(db_name,
-                                                db_id_str,
-                                                table_name,
-                                                table_snapshot_info->table_id_str_,
-                                                table_def,
-                                                table_snapshot_info,
-                                                snapshot_name,
-                                                tmp_txn_store_.get());
-        if (!status.ok()) {
-            return status;
-        }
->>>>>>> 629c32c0
         txn_store->restore_table_txn_stores_.push_back(std::move(tmp_txn_store_));
     }
 
@@ -2453,15 +2390,8 @@
     return Status::OK();
 }
 
-<<<<<<< HEAD
-
-
 Status NewTxn::PrepareCommitCreateSnapshot(const WalCmdCreateSnapshot *create_snapshot_cmd) {
     //check if duplicate snapshot name
-=======
-Status NewTxn::PrepareCommitCreateTableSnapshot(const WalCmdCreateTableSnapshot *create_table_snapshot_cmd) {
-    // check if duplicate snapshot name
->>>>>>> 629c32c0
     String snapshot_dir = InfinityContext::instance().config()->SnapshotDir();
     String snapshot_name = create_snapshot_cmd->snapshot_name_;
     String snapshot_path = snapshot_dir + "/" + snapshot_name;
@@ -3047,13 +2977,8 @@
             }
             break;
         }
-<<<<<<< HEAD
         case TransactionType::kCreateSnapshot: {
                 retry_query = true;
-=======
-        case TransactionType::kCreateTableSnapshot: {
-            retry_query = true;
->>>>>>> 629c32c0
             conflict = true;
             break;
         }
@@ -3088,13 +3013,8 @@
             }
             break;
         }
-<<<<<<< HEAD
         case TransactionType::kCreateSnapshot: {
                 retry_query = true;
-=======
-        case TransactionType::kCreateTableSnapshot: {
-            retry_query = true;
->>>>>>> 629c32c0
             conflict = true;
             break;
         }
@@ -3225,15 +3145,9 @@
             }
             break;
         }
-<<<<<<< HEAD
         case TransactionType::kCreateSnapshot: {
                 retry_query = true;
                 conflict = true;
-=======
-        case TransactionType::kCreateTableSnapshot: {
-            retry_query = true;
-            conflict = true;
->>>>>>> 629c32c0
             break;
         }
         default: {
@@ -3284,16 +3198,9 @@
             }
             break;
         }
-<<<<<<< HEAD
         case TransactionType::kCreateSnapshot: {
             CreateSnapshotTxnStore *create_snapshot_txn_store = static_cast<CreateSnapshotTxnStore *>(previous_txn->base_txn_store_.get());
             if (create_snapshot_txn_store->db_name_ == db_name && create_snapshot_txn_store->table_name_ == table_name) {
-=======
-        case TransactionType::kCreateTableSnapshot: {
-            CreateTableSnapshotTxnStore *create_table_snapshot_txn_store =
-                static_cast<CreateTableSnapshotTxnStore *>(previous_txn->base_txn_store_.get());
-            if (create_table_snapshot_txn_store->db_name_ == db_name && create_table_snapshot_txn_store->table_name_ == table_name) {
->>>>>>> 629c32c0
                 retry_query = true;
                 conflict = true;
             }
@@ -3454,16 +3361,9 @@
             }
             break;
         }
-<<<<<<< HEAD
         case TransactionType::kCreateSnapshot: {
             CreateSnapshotTxnStore *create_snapshot_txn_store = static_cast<CreateSnapshotTxnStore *>(previous_txn->base_txn_store_.get());
             if (create_snapshot_txn_store->db_name_ == db_name && create_snapshot_txn_store->table_name_ == table_name) {
-=======
-        case TransactionType::kCreateTableSnapshot: {
-            CreateTableSnapshotTxnStore *create_table_snapshot_txn_store =
-                static_cast<CreateTableSnapshotTxnStore *>(previous_txn->base_txn_store_.get());
-            if (create_table_snapshot_txn_store->db_name_ == db_name && create_table_snapshot_txn_store->table_name_ == table_name) {
->>>>>>> 629c32c0
                 retry_query = true;
                 conflict = true;
             }
@@ -3588,16 +3488,9 @@
             }
             break;
         }
-<<<<<<< HEAD
         case TransactionType::kCreateSnapshot: {
             CreateSnapshotTxnStore *create_snapshot_txn_store = static_cast<CreateSnapshotTxnStore *>(previous_txn->base_txn_store_.get());
             if (create_snapshot_txn_store->db_name_ == db_name && create_snapshot_txn_store->table_name_ == table_name) {
-=======
-        case TransactionType::kCreateTableSnapshot: {
-            CreateTableSnapshotTxnStore *create_table_snapshot_txn_store =
-                static_cast<CreateTableSnapshotTxnStore *>(previous_txn->base_txn_store_.get());
-            if (create_table_snapshot_txn_store->db_name_ == db_name && create_table_snapshot_txn_store->table_name_ == table_name) {
->>>>>>> 629c32c0
                 retry_query = true;
                 conflict = true;
             }
@@ -3727,16 +3620,9 @@
             }
             break;
         }
-<<<<<<< HEAD
         case TransactionType::kCreateSnapshot: {
             CreateSnapshotTxnStore *create_snapshot_txn_store = static_cast<CreateSnapshotTxnStore *>(previous_txn->base_txn_store_.get());
             if (create_snapshot_txn_store->db_name_ == db_name && create_snapshot_txn_store->table_name_ == table_name) {
-=======
-        case TransactionType::kCreateTableSnapshot: {
-            CreateTableSnapshotTxnStore *create_table_snapshot_txn_store =
-                static_cast<CreateTableSnapshotTxnStore *>(previous_txn->base_txn_store_.get());
-            if (create_table_snapshot_txn_store->db_name_ == db_name && create_table_snapshot_txn_store->table_name_ == table_name) {
->>>>>>> 629c32c0
                 retry_query = true;
                 conflict = true;
             }
@@ -3895,16 +3781,9 @@
             }
             break;
         }
-<<<<<<< HEAD
         case TransactionType::kCreateSnapshot: {
             CreateSnapshotTxnStore *create_snapshot_txn_store = static_cast<CreateSnapshotTxnStore *>(previous_txn->base_txn_store_.get());
             if (create_snapshot_txn_store->db_name_ == db_name && create_snapshot_txn_store->table_name_ == table_name) {
-=======
-        case TransactionType::kCreateTableSnapshot: {
-            CreateTableSnapshotTxnStore *create_table_snapshot_txn_store =
-                static_cast<CreateTableSnapshotTxnStore *>(previous_txn->base_txn_store_.get());
-            if (create_table_snapshot_txn_store->db_name_ == db_name && create_table_snapshot_txn_store->table_name_ == table_name) {
->>>>>>> 629c32c0
                 retry_query = true;
                 conflict = true;
             }
@@ -4092,16 +3971,9 @@
             }
             break;
         }
-<<<<<<< HEAD
         case TransactionType::kCreateSnapshot: {
             CreateSnapshotTxnStore *create_snapshot_txn_store = static_cast<CreateSnapshotTxnStore *>(previous_txn->base_txn_store_.get());
             if (create_snapshot_txn_store->db_name_ == db_name && create_snapshot_txn_store->table_name_ == table_name) {
-=======
-        case TransactionType::kCreateTableSnapshot: {
-            CreateTableSnapshotTxnStore *create_table_snapshot_txn_store =
-                static_cast<CreateTableSnapshotTxnStore *>(previous_txn->base_txn_store_.get());
-            if (create_table_snapshot_txn_store->db_name_ == db_name && create_table_snapshot_txn_store->table_name_ == table_name) {
->>>>>>> 629c32c0
                 retry_query = true;
                 conflict = true;
             }
@@ -4265,16 +4137,9 @@
             }
             break;
         }
-<<<<<<< HEAD
         case TransactionType::kCreateSnapshot: {
             CreateSnapshotTxnStore *create_snapshot_txn_store = static_cast<CreateSnapshotTxnStore *>(previous_txn->base_txn_store_.get());
             if (create_snapshot_txn_store->db_name_ == db_name && create_snapshot_txn_store->table_name_ == table_name) {
-=======
-        case TransactionType::kCreateTableSnapshot: {
-            CreateTableSnapshotTxnStore *create_table_snapshot_txn_store =
-                static_cast<CreateTableSnapshotTxnStore *>(previous_txn->base_txn_store_.get());
-            if (create_table_snapshot_txn_store->db_name_ == db_name && create_table_snapshot_txn_store->table_name_ == table_name) {
->>>>>>> 629c32c0
                 retry_query = true;
                 conflict = true;
             }
@@ -4322,16 +4187,9 @@
             }
             break;
         }
-<<<<<<< HEAD
         case TransactionType::kCreateSnapshot: {
             CreateSnapshotTxnStore *create_snapshot_txn_store = static_cast<CreateSnapshotTxnStore *>(previous_txn->base_txn_store_.get());
             if (create_snapshot_txn_store->db_name_ == db_name && create_snapshot_txn_store->table_name_ == table_name) {
-=======
-        case TransactionType::kCreateTableSnapshot: {
-            CreateTableSnapshotTxnStore *create_table_snapshot_txn_store =
-                static_cast<CreateTableSnapshotTxnStore *>(previous_txn->base_txn_store_.get());
-            if (create_table_snapshot_txn_store->db_name_ == db_name && create_table_snapshot_txn_store->table_name_ == table_name) {
->>>>>>> 629c32c0
                 retry_query = true;
                 conflict = true;
             }
@@ -4482,16 +4340,9 @@
             }
             break;
         }
-<<<<<<< HEAD
         case TransactionType::kCreateSnapshot: {
             CreateSnapshotTxnStore *create_snapshot_txn_store = static_cast<CreateSnapshotTxnStore *>(previous_txn->base_txn_store_.get());
             if (create_snapshot_txn_store->db_name_ == db_name && create_snapshot_txn_store->table_name_ == table_name) {
-=======
-        case TransactionType::kCreateTableSnapshot: {
-            CreateTableSnapshotTxnStore *create_table_snapshot_txn_store =
-                static_cast<CreateTableSnapshotTxnStore *>(previous_txn->base_txn_store_.get());
-            if (create_table_snapshot_txn_store->db_name_ == db_name && create_table_snapshot_txn_store->table_name_ == table_name) {
->>>>>>> 629c32c0
                 retry_query = true;
                 conflict = true;
             }
@@ -4645,18 +4496,10 @@
             }
             break;
         }
-<<<<<<< HEAD
         case TransactionType::kCreateSnapshot: {
             CreateSnapshotTxnStore *create_snapshot_txn_store = static_cast<CreateSnapshotTxnStore *>(previous_txn->base_txn_store_.get());
             const String &prev_db_name = create_snapshot_txn_store->db_name_;
             const String &prev_table_name = create_snapshot_txn_store->table_name_;
-=======
-        case TransactionType::kCreateTableSnapshot: {
-            CreateTableSnapshotTxnStore *create_table_snapshot_txn_store =
-                static_cast<CreateTableSnapshotTxnStore *>(previous_txn->base_txn_store_.get());
-            const String &prev_db_name = create_table_snapshot_txn_store->db_name_;
-            const String &prev_table_name = create_table_snapshot_txn_store->table_name_;
->>>>>>> 629c32c0
             if (std::find(db_names.begin(), db_names.end(), prev_db_name) != db_names.end() &&
                 std::find(table_names_in_db.at(prev_db_name).begin(), table_names_in_db.at(prev_db_name).end(), prev_table_name) !=
                     table_names_in_db.at(prev_db_name).end()) {
@@ -4776,16 +4619,9 @@
             }
             break;
         }
-<<<<<<< HEAD
         case TransactionType::kCreateSnapshot: {
             CreateSnapshotTxnStore *create_snapshot_txn_store = static_cast<CreateSnapshotTxnStore *>(previous_txn->base_txn_store_.get());
             if (create_snapshot_txn_store->db_name_ == db_name && create_snapshot_txn_store->table_name_ == table_name) {
-=======
-        case TransactionType::kCreateTableSnapshot: {
-            CreateTableSnapshotTxnStore *create_table_snapshot_txn_store =
-                static_cast<CreateTableSnapshotTxnStore *>(previous_txn->base_txn_store_.get());
-            if (create_table_snapshot_txn_store->db_name_ == db_name && create_table_snapshot_txn_store->table_name_ == table_name) {
->>>>>>> 629c32c0
                 retry_query = true;
                 conflict = true;
             }
@@ -4848,16 +4684,9 @@
             }
             break;
         }
-<<<<<<< HEAD
         case TransactionType::kCreateSnapshot: {
             CreateSnapshotTxnStore *create_snapshot_txn_store = static_cast<CreateSnapshotTxnStore *>(previous_txn->base_txn_store_.get());
             if (create_snapshot_txn_store->db_name_ == db_name && create_snapshot_txn_store->table_name_ == table_name) {
-=======
-        case TransactionType::kCreateTableSnapshot: {
-            CreateTableSnapshotTxnStore *create_table_snapshot_txn_store =
-                static_cast<CreateTableSnapshotTxnStore *>(previous_txn->base_txn_store_.get());
-            if (create_table_snapshot_txn_store->db_name_ == db_name && create_table_snapshot_txn_store->table_name_ == table_name) {
->>>>>>> 629c32c0
                 retry_query = true;
                 conflict = true;
             }
@@ -4969,16 +4798,9 @@
             }
             break;
         }
-<<<<<<< HEAD
         case TransactionType::kCreateSnapshot: {
             CreateSnapshotTxnStore *create_snapshot_txn_store = static_cast<CreateSnapshotTxnStore *>(previous_txn->base_txn_store_.get());
             if (create_snapshot_txn_store->db_name_ == db_name && create_snapshot_txn_store->table_name_ == table_name) {
-=======
-        case TransactionType::kCreateTableSnapshot: {
-            CreateTableSnapshotTxnStore *create_table_snapshot_txn_store =
-                static_cast<CreateTableSnapshotTxnStore *>(previous_txn->base_txn_store_.get());
-            if (create_table_snapshot_txn_store->db_name_ == db_name && create_table_snapshot_txn_store->table_name_ == table_name) {
->>>>>>> 629c32c0
                 retry_query = true;
                 conflict = true;
             }
@@ -5059,7 +4881,6 @@
                 if (this->IsReplay()) {
                     break;
                 }
-<<<<<<< HEAD
                 auto *create_snapshot_cmd = static_cast<WalCmdCreateSnapshot *>(command.get());
                 if (create_snapshot_cmd->snapshot_type_ == SnapshotScope::kTable) {
                     Status status = CommitBottomCreateTableSnapshot(create_snapshot_cmd->db_name_, create_snapshot_cmd->table_name_, create_snapshot_cmd->snapshot_name_);
@@ -5071,12 +4892,6 @@
                     if (!status.ok()) {
                         UnrecoverableError(fmt::format("CommitBottomCreateDatabaseSnapshot failed: {}", status.message()));
                     }
-=======
-                auto *create_table_snapshot_cmd = static_cast<WalCmdCreateTableSnapshot *>(command.get());
-                auto status = CommitBottomCreateTableSnapshot(create_table_snapshot_cmd);
-                if (!status.ok()) {
-                    UnrecoverableError(fmt::format("CommitBottomCreateTableSnapshot failed: {}", status.message()));
->>>>>>> 629c32c0
                 }
                 break;
             }
@@ -6414,12 +6229,7 @@
     table_meta->SetBeginTS(txn_context_ptr_->commit_ts_);
 
     SharedPtr<TableSnapshotInfo> table_snapshot_info;
-<<<<<<< HEAD
     std::tie(table_snapshot_info, status) = table_meta->MapMetaToSnapShotInfo(db_name, table_name);
-=======
-    std::tie(table_snapshot_info, status) =
-        table_meta->MapMetaToSnapShotInfo(create_table_snapshot_cmd->db_name_, create_table_snapshot_cmd->table_name_);
->>>>>>> 629c32c0
     if (!status.ok()) {
         return status;
     }
