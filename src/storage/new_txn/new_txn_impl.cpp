--- conflicted
+++ resolved
@@ -1449,22 +1449,13 @@
     return block_meta.GetBlockColumnInfo(column_id);
 }
 
-<<<<<<< HEAD
-=======
-
-
->>>>>>> 8cb00833
 Status NewTxn::CreateSnapshot(const String &db_name, const String &table_name, const String &snapshot_name, SnapshotScope snapshot_type) {
     this->SetTxnType(TransactionType::kCreateSnapshot);
     if (snapshot_type == SnapshotScope::kTable) {
         // Check if the DB is valid
         this->CheckTxn(db_name);
 
-<<<<<<< HEAD
         // check if the table exists
-=======
-        //check if the table exists
->>>>>>> 8cb00833
         Optional<DBMeeta> db_meta;
         Optional<TableMeeta> table_meta_opt;
         String table_key;
@@ -1474,21 +1465,13 @@
         }
 
     } else if (snapshot_type == SnapshotScope::kDatabase) {
-<<<<<<< HEAD
         // check if the db exists
-=======
-        //check if the db exists
->>>>>>> 8cb00833
         Optional<DBMeeta> db_meta;
         TxnTimeStamp db_create_ts;
         Status status = GetDBMeta(db_name, db_meta, db_create_ts);
         if (!status.ok()) {
             return status;
-<<<<<<< HEAD
-        }
-=======
-        }        
->>>>>>> 8cb00833
+        }
     } else if (snapshot_type == SnapshotScope::kSystem) {
         // the whole system
     } else {
@@ -1652,7 +1635,6 @@
     txn_store->db_name_ = db_name;
     txn_store->db_id_str_ = db_id_str;
     txn_store->db_comment_ = database_snapshot_info->db_comment_;
-<<<<<<< HEAD
 
     // Process each table snapshot within the database
     for (const auto &table_snapshot_info : database_snapshot_info->table_snapshots_) {
@@ -1767,40 +1749,6 @@
             db_txn_store_->restore_table_txn_stores_.push_back(std::move(tmp_txn_store_));
         }
         txn_store->restore_db_txn_stores_.push_back(std::move(db_txn_store_));
-=======
-    
-    
-    // Process each table snapshot within the database
-    for (const auto &table_snapshot_info : database_snapshot_info->table_snapshots_) {
-        const String &table_name = table_snapshot_info->table_name_;
-        
-        // Create table definition
-        SharedPtr<TableDef> table_def = TableDef::Make(
-            MakeShared<String>(db_name), 
-            MakeShared<String>(table_name), 
-            MakeShared<String>(table_snapshot_info->table_comment_), 
-            table_snapshot_info->columns_
-        );
-
-        String snapshot_dir = InfinityContext::instance().config()->SnapshotDir();
-        String snapshot_name = database_snapshot_info->snapshot_name_;
-        Vector<String> restored_file_paths;    
-        status = table_snapshot_info->RestoreSnapshotFiles(snapshot_dir, snapshot_name, table_snapshot_info->GetFiles(), table_snapshot_info->table_id_str_, db_id_str, restored_file_paths,false);
-    
-        if (!status.ok()) {
-            return status;
-        }
-        
-        SharedPtr<RestoreTableTxnStore> tmp_txn_store_ = MakeShared<RestoreTableTxnStore>();
-        
-        // Use the helper function to process snapshot restoration data
-        status = ProcessSnapshotRestorationData(db_name, db_id_str, table_name, table_snapshot_info->table_id_str_, table_def, table_snapshot_info, snapshot_name, tmp_txn_store_.get());
-
-        if (!status.ok()) {
-            return status;
-        }
-        txn_store->restore_table_txn_stores_.push_back(std::move(tmp_txn_store_));
->>>>>>> 8cb00833
     }
 
     // drop all existing databases
@@ -2559,15 +2507,8 @@
     return Status::OK();
 }
 
-<<<<<<< HEAD
 Status NewTxn::PrepareCommitCreateSnapshot(const WalCmdCreateSnapshot *create_snapshot_cmd) {
     // check if duplicate snapshot name
-=======
-
-
-Status NewTxn::PrepareCommitCreateSnapshot(const WalCmdCreateSnapshot *create_snapshot_cmd) {
-    //check if duplicate snapshot name
->>>>>>> 8cb00833
     String snapshot_dir = InfinityContext::instance().config()->SnapshotDir();
     String snapshot_name = create_snapshot_cmd->snapshot_name_;
     String snapshot_path = snapshot_dir + "/" + snapshot_name;
@@ -2927,10 +2868,6 @@
             }
             LOG_TRACE(fmt::format("Update next table id to {} for database {}.", new_next_table_id_str, restore_database_snapshot_cmd->db_name_));
         }
-<<<<<<< HEAD
-=======
-
->>>>>>> 8cb00833
     }
     return Status::OK();
 }
@@ -3159,11 +3096,8 @@
             break;
         }
         case TransactionType::kCreateSnapshot: {
-<<<<<<< HEAD
             CreateSnapshotTxnStore *create_snapshot_txn_store = static_cast<CreateSnapshotTxnStore *>(previous_txn->base_txn_store_.get());
             if (create_snapshot_txn_store->db_name_ == db_name || create_snapshot_txn_store->snapshot_type_ == SnapshotScope::kSystem) {
-=======
->>>>>>> 8cb00833
                 retry_query = true;
                 conflict = true;
             }
@@ -3206,11 +3140,8 @@
             break;
         }
         case TransactionType::kCreateSnapshot: {
-<<<<<<< HEAD
             CreateSnapshotTxnStore *create_snapshot_txn_store = static_cast<CreateSnapshotTxnStore *>(previous_txn->base_txn_store_.get());
             if (create_snapshot_txn_store->db_name_ == db_name || create_snapshot_txn_store->snapshot_type_ == SnapshotScope::kSystem) {
-=======
->>>>>>> 8cb00833
                 retry_query = true;
                 conflict = true;
             }
@@ -3363,13 +3294,10 @@
             break;
         }
         case TransactionType::kCreateSnapshot: {
-<<<<<<< HEAD
             CreateSnapshotTxnStore *create_snapshot_txn_store = static_cast<CreateSnapshotTxnStore *>(previous_txn->base_txn_store_.get());
             if (create_snapshot_txn_store->table_name_ == table_name ||
                 (create_snapshot_txn_store->db_name_ == db_name && create_snapshot_txn_store->snapshot_type_ == SnapshotScope::kDatabase) ||
                 create_snapshot_txn_store->snapshot_type_ == SnapshotScope::kSystem) {
-=======
->>>>>>> 8cb00833
                 retry_query = true;
                 conflict = true;
             }
@@ -3430,13 +3358,9 @@
         }
         case TransactionType::kCreateSnapshot: {
             CreateSnapshotTxnStore *create_snapshot_txn_store = static_cast<CreateSnapshotTxnStore *>(previous_txn->base_txn_store_.get());
-<<<<<<< HEAD
             if (create_snapshot_txn_store->table_name_ == table_name ||
                 (create_snapshot_txn_store->db_name_ == db_name && create_snapshot_txn_store->snapshot_type_ == SnapshotScope::kDatabase) ||
                 create_snapshot_txn_store->snapshot_type_ == SnapshotScope::kSystem) {
-=======
-            if (create_snapshot_txn_store->db_name_ == db_name && create_snapshot_txn_store->table_name_ == table_name) {
->>>>>>> 8cb00833
                 retry_query = true;
                 conflict = true;
             }
@@ -3604,13 +3528,9 @@
         }
         case TransactionType::kCreateSnapshot: {
             CreateSnapshotTxnStore *create_snapshot_txn_store = static_cast<CreateSnapshotTxnStore *>(previous_txn->base_txn_store_.get());
-<<<<<<< HEAD
             if (create_snapshot_txn_store->table_name_ == table_name ||
                 (create_snapshot_txn_store->db_name_ == db_name && create_snapshot_txn_store->snapshot_type_ == SnapshotScope::kDatabase) ||
                 create_snapshot_txn_store->snapshot_type_ == SnapshotScope::kSystem) {
-=======
-            if (create_snapshot_txn_store->db_name_ == db_name && create_snapshot_txn_store->table_name_ == table_name) {
->>>>>>> 8cb00833
                 retry_query = true;
                 conflict = true;
             }
@@ -3742,13 +3662,9 @@
         }
         case TransactionType::kCreateSnapshot: {
             CreateSnapshotTxnStore *create_snapshot_txn_store = static_cast<CreateSnapshotTxnStore *>(previous_txn->base_txn_store_.get());
-<<<<<<< HEAD
             if ((create_snapshot_txn_store->db_name_ == db_name &&
                  (create_snapshot_txn_store->table_name_ == table_name || create_snapshot_txn_store->snapshot_type_ == SnapshotScope::kDatabase)) ||
                 create_snapshot_txn_store->snapshot_type_ == SnapshotScope::kSystem) {
-=======
-            if (create_snapshot_txn_store->db_name_ == db_name && create_snapshot_txn_store->table_name_ == table_name) {
->>>>>>> 8cb00833
                 retry_query = true;
                 conflict = true;
             }
@@ -3885,13 +3801,9 @@
         }
         case TransactionType::kCreateSnapshot: {
             CreateSnapshotTxnStore *create_snapshot_txn_store = static_cast<CreateSnapshotTxnStore *>(previous_txn->base_txn_store_.get());
-<<<<<<< HEAD
             if ((create_snapshot_txn_store->db_name_ == db_name &&
                  (create_snapshot_txn_store->table_name_ == table_name || create_snapshot_txn_store->snapshot_type_ == SnapshotScope::kDatabase)) ||
                 create_snapshot_txn_store->snapshot_type_ == SnapshotScope::kSystem) {
-=======
-            if (create_snapshot_txn_store->db_name_ == db_name && create_snapshot_txn_store->table_name_ == table_name) {
->>>>>>> 8cb00833
                 retry_query = true;
                 conflict = true;
             }
@@ -4057,13 +3969,9 @@
         }
         case TransactionType::kCreateSnapshot: {
             CreateSnapshotTxnStore *create_snapshot_txn_store = static_cast<CreateSnapshotTxnStore *>(previous_txn->base_txn_store_.get());
-<<<<<<< HEAD
             if ((create_snapshot_txn_store->db_name_ == db_name &&
                  (create_snapshot_txn_store->table_name_ == table_name || create_snapshot_txn_store->snapshot_type_ == SnapshotScope::kDatabase)) ||
                 create_snapshot_txn_store->snapshot_type_ == SnapshotScope::kSystem) {
-=======
-            if (create_snapshot_txn_store->db_name_ == db_name && create_snapshot_txn_store->table_name_ == table_name) {
->>>>>>> 8cb00833
                 retry_query = true;
                 conflict = true;
             }
@@ -4258,13 +4166,9 @@
         }
         case TransactionType::kCreateSnapshot: {
             CreateSnapshotTxnStore *create_snapshot_txn_store = static_cast<CreateSnapshotTxnStore *>(previous_txn->base_txn_store_.get());
-<<<<<<< HEAD
             if ((create_snapshot_txn_store->db_name_ == db_name &&
                  (create_snapshot_txn_store->table_name_ == table_name || create_snapshot_txn_store->snapshot_type_ == SnapshotScope::kDatabase)) ||
                 create_snapshot_txn_store->snapshot_type_ == SnapshotScope::kSystem) {
-=======
-            if (create_snapshot_txn_store->db_name_ == db_name && create_snapshot_txn_store->table_name_ == table_name) {
->>>>>>> 8cb00833
                 retry_query = true;
                 conflict = true;
             }
@@ -4435,13 +4339,9 @@
         }
         case TransactionType::kCreateSnapshot: {
             CreateSnapshotTxnStore *create_snapshot_txn_store = static_cast<CreateSnapshotTxnStore *>(previous_txn->base_txn_store_.get());
-<<<<<<< HEAD
             if ((create_snapshot_txn_store->db_name_ == db_name &&
                  (create_snapshot_txn_store->table_name_ == table_name || create_snapshot_txn_store->snapshot_type_ == SnapshotScope::kDatabase)) ||
                 create_snapshot_txn_store->snapshot_type_ == SnapshotScope::kSystem) {
-=======
-            if (create_snapshot_txn_store->db_name_ == db_name && create_snapshot_txn_store->table_name_ == table_name) {
->>>>>>> 8cb00833
                 retry_query = true;
                 conflict = true;
             }
@@ -4496,13 +4396,9 @@
         }
         case TransactionType::kCreateSnapshot: {
             CreateSnapshotTxnStore *create_snapshot_txn_store = static_cast<CreateSnapshotTxnStore *>(previous_txn->base_txn_store_.get());
-<<<<<<< HEAD
             if ((create_snapshot_txn_store->db_name_ == db_name &&
                  (create_snapshot_txn_store->table_name_ == table_name || create_snapshot_txn_store->snapshot_type_ == SnapshotScope::kDatabase)) ||
                 create_snapshot_txn_store->snapshot_type_ == SnapshotScope::kSystem) {
-=======
-            if (create_snapshot_txn_store->db_name_ == db_name && create_snapshot_txn_store->table_name_ == table_name) {
->>>>>>> 8cb00833
                 retry_query = true;
                 conflict = true;
             }
@@ -4660,13 +4556,9 @@
         }
         case TransactionType::kCreateSnapshot: {
             CreateSnapshotTxnStore *create_snapshot_txn_store = static_cast<CreateSnapshotTxnStore *>(previous_txn->base_txn_store_.get());
-<<<<<<< HEAD
             if (create_snapshot_txn_store->table_name_ == table_name ||
                 (create_snapshot_txn_store->db_name_ == db_name && create_snapshot_txn_store->snapshot_type_ == SnapshotScope::kDatabase) ||
                 create_snapshot_txn_store->snapshot_type_ == SnapshotScope::kSystem) {
-=======
-            if (create_snapshot_txn_store->db_name_ == db_name && create_snapshot_txn_store->table_name_ == table_name) {
->>>>>>> 8cb00833
                 retry_query = true;
                 conflict = true;
             }
@@ -4960,13 +4852,9 @@
         }
         case TransactionType::kCreateSnapshot: {
             CreateSnapshotTxnStore *create_snapshot_txn_store = static_cast<CreateSnapshotTxnStore *>(previous_txn->base_txn_store_.get());
-<<<<<<< HEAD
             if (create_snapshot_txn_store->table_name_ == table_name ||
                 (create_snapshot_txn_store->db_name_ == db_name && create_snapshot_txn_store->snapshot_type_ == SnapshotScope::kDatabase) ||
                 create_snapshot_txn_store->snapshot_type_ == SnapshotScope::kSystem) {
-=======
-            if (create_snapshot_txn_store->db_name_ == db_name && create_snapshot_txn_store->table_name_ == table_name) {
->>>>>>> 8cb00833
                 retry_query = true;
                 conflict = true;
             }
@@ -5036,13 +4924,9 @@
         }
         case TransactionType::kCreateSnapshot: {
             CreateSnapshotTxnStore *create_snapshot_txn_store = static_cast<CreateSnapshotTxnStore *>(previous_txn->base_txn_store_.get());
-<<<<<<< HEAD
             if (create_snapshot_txn_store->table_name_ == table_name ||
                 (create_snapshot_txn_store->db_name_ == db_name && create_snapshot_txn_store->snapshot_type_ == SnapshotScope::kDatabase) ||
                 create_snapshot_txn_store->snapshot_type_ == SnapshotScope::kSystem) {
-=======
-            if (create_snapshot_txn_store->db_name_ == db_name && create_snapshot_txn_store->table_name_ == table_name) {
->>>>>>> 8cb00833
                 retry_query = true;
                 conflict = true;
             }
@@ -5161,13 +5045,9 @@
         }
         case TransactionType::kCreateSnapshot: {
             CreateSnapshotTxnStore *create_snapshot_txn_store = static_cast<CreateSnapshotTxnStore *>(previous_txn->base_txn_store_.get());
-<<<<<<< HEAD
             if (create_snapshot_txn_store->table_name_ == table_name ||
                 (create_snapshot_txn_store->db_name_ == db_name && create_snapshot_txn_store->snapshot_type_ == SnapshotScope::kDatabase) ||
                 create_snapshot_txn_store->snapshot_type_ == SnapshotScope::kSystem) {
-=======
-            if (create_snapshot_txn_store->db_name_ == db_name && create_snapshot_txn_store->table_name_ == table_name) {
->>>>>>> 8cb00833
                 retry_query = true;
                 conflict = true;
             }
@@ -5255,13 +5135,9 @@
                 }
                 auto *create_snapshot_cmd = static_cast<WalCmdCreateSnapshot *>(command.get());
                 if (create_snapshot_cmd->snapshot_type_ == SnapshotScope::kTable) {
-<<<<<<< HEAD
                     Status status = CommitBottomCreateTableSnapshot(create_snapshot_cmd->db_name_,
                                                                     create_snapshot_cmd->table_name_,
                                                                     create_snapshot_cmd->snapshot_name_);
-=======
-                    Status status = CommitBottomCreateTableSnapshot(create_snapshot_cmd->db_name_, create_snapshot_cmd->table_name_, create_snapshot_cmd->snapshot_name_);
->>>>>>> 8cb00833
                     if (!status.ok()) {
                         UnrecoverableError(fmt::format("CommitBottomCreateTableSnapshot failed: {}", status.message()));
                     }
@@ -5270,14 +5146,11 @@
                     if (!status.ok()) {
                         UnrecoverableError(fmt::format("CommitBottomCreateDatabaseSnapshot failed: {}", status.message()));
                     }
-<<<<<<< HEAD
                 } else if (create_snapshot_cmd->snapshot_type_ == SnapshotScope::kSystem) {
                     Status status = CommitBottomCreateSystemSnapshot(create_snapshot_cmd->snapshot_name_);
                     if (!status.ok()) {
                         UnrecoverableError(fmt::format("CommitBottomCreateSystemSnapshot failed: {}", status.message()));
                     }
-=======
->>>>>>> 8cb00833
                 }
                 break;
             }
@@ -5670,7 +5543,6 @@
             }
             break;
         }
-<<<<<<< HEAD
         case TransactionType::kRestoreSystem: {
             Config *config = InfinityContext::instance().config();
             String data_dir = config->DataDir();
@@ -5687,8 +5559,6 @@
             }
             break;
         }
-=======
->>>>>>> 8cb00833
         case TransactionType::kCreateSnapshot: {
             break;
         }
@@ -6124,7 +5994,6 @@
             }
             break;
         }
-<<<<<<< HEAD
         case WalCommandType::RESTORE_SYSTEM_SNAPSHOT: {
             auto *restore_system_cmd = static_cast<WalCmdRestoreSystemSnapshot *>(command.get());
             Status status = this->ReplayRestoreSystemSnapshot(restore_system_cmd, commit_ts, txn_id);
@@ -6133,8 +6002,6 @@
             }
             break;
         }
-=======
->>>>>>> 8cb00833
         default: {
             break;
         }
@@ -6549,7 +6416,6 @@
 }
 
 Status NewTxn::ReplayRestoreDatabaseSnapshot(WalCmdRestoreDatabaseSnapshot *restore_database_cmd, TxnTimeStamp commit_ts, i64 txn_id) {
-<<<<<<< HEAD
 
     // Check if the database already exists
     String db_key = KeyEncode::CatalogDbKey(restore_database_cmd->db_id_str_, commit_ts);
@@ -6656,92 +6522,6 @@
 
 Status NewTxn::CommitBottomCreateTableSnapshot(const String &db_name, const String &table_name, const String &snapshot_name) {
 
-=======
-
-    // Check if the database already exists
-    String db_key = KeyEncode::CatalogDbKey(restore_database_cmd->db_id_str_, commit_ts);
-    String db_id;
-    Status status = kv_instance_->Get(db_key, db_id);
-    if (status.ok()) {
-        if (db_id == restore_database_cmd->db_id_str_) {
-            LOG_WARN(fmt::format("Skipping replay restore database: Database {} with id {} already exists, commit ts: {}, txn: {}.",
-                                 restore_database_cmd->db_name_,
-                                restore_database_cmd->db_id_str_,
-                                 commit_ts,
-                                 txn_id));
-        } else {
-            LOG_ERROR(fmt::format("Replay restore database: Database {} with id {} already exists with different id {}, commit ts: {}, txn: {}.",
-                                  restore_database_cmd->db_name_,
-                                  restore_database_cmd->db_id_str_,
-                                  db_id,
-                                  commit_ts,
-                                  txn_id));
-            return Status::UnexpectedError("Database ID mismatch during replay of database restore.");
-        }
-    }
-
-    for (const auto &restore_table_cmd : restore_database_cmd->restore_table_wal_cmds_) {
-        // Check persistence manager state during restore replay
-        PersistenceManager* persistence_manager = InfinityContext::instance().persistence_manager();
-        if (persistence_manager != nullptr) {
-            restore_table_cmd.addr_serializer_.AddToPersistenceManager(persistence_manager);
-            HashMap<String, ObjAddr> all_files = persistence_manager->GetAllFiles();
-            LOG_DEBUG(fmt::format("Persistence manager has {} registered files during restore replay, commit ts: {}, txn: {}", 
-                                all_files.size(), commit_ts, txn_id));
-            
-            // Check if any files from this table are registered
-            String table_prefix = "db_" + restore_table_cmd.db_id_ + "/tbl_" + restore_table_cmd.table_id_;
-            SizeT table_file_count = 0;
-            for (const auto& [file_path, obj_addr] : all_files) {
-                if (file_path.find(table_prefix) != String::npos) {
-                    table_file_count++;
-                    LOG_DEBUG(fmt::format("Found registered table file: {} -> obj_addr: ({}, {}, {})", 
-                                        file_path, obj_addr.obj_key_, obj_addr.part_offset_, obj_addr.part_size_));
-                }
-            }
-            LOG_DEBUG(fmt::format("Table {} has {} files registered in persistence manager", 
-                                restore_table_cmd.table_id_, table_file_count));
-        }else {    // check if the data still exist in the system
-            String data_dir = InfinityContext::instance().config()->DataDir();
-            String table_data_dir = VirtualStore::ConcatenatePath(VirtualStore::ConcatenatePath(data_dir, "db_" + restore_table_cmd.db_id_), "tbl_" + restore_table_cmd.table_id_);
-            if (!VirtualStore::Exists(table_data_dir)) {
-                LOG_ERROR(fmt::format("Table data directory {} does not exist, commit ts: {}, txn: {}.", table_data_dir, commit_ts, txn_id));
-                //return Status::OK();
-            }
-        }
-    }
-
-    status = PrepareCommitRestoreDatabaseSnapshot(restore_database_cmd);
-    if (!status.ok()) {
-        return status;
-    }
-
-    // Update next db id if necessary
-    String current_next_db_id_str;
-    status = kv_instance_->Get(NEXT_DATABASE_ID.data(), current_next_db_id_str);
-    if (!status.ok()) {
-        return status;
-    }
-
-    u64 current_next_db_id = std::stoull(current_next_db_id_str);
-    u64 this_db_id = std::stoull(restore_database_cmd->db_id_str_);
-    if (this_db_id + 1 > current_next_db_id) {
-        // Update the next db id
-        String next_db_id_str = std::to_string(this_db_id + 1);
-        status = kv_instance_->Put(NEXT_DATABASE_ID.data(), next_db_id_str);
-        if (!status.ok()) {
-            return status;
-        }
-        LOG_TRACE(fmt::format("Update next db id to {}.", next_db_id_str));
-    }
-    
-
-    return Status::OK();
-}
-
-Status NewTxn::CommitBottomCreateTableSnapshot(const String &db_name, const String &table_name, const String &snapshot_name) {
-
->>>>>>> 8cb00833
     ManualDumpIndex(db_name, table_name);
 
     // create a new snapshot
@@ -6771,11 +6551,7 @@
 
 Status NewTxn::CommitBottomCreateDatabaseSnapshot(const String &db_name, const String &snapshot_name) {
 
-<<<<<<< HEAD
     // create a new snapshot
-=======
-    //create a new snapshot
->>>>>>> 8cb00833
     Optional<DBMeeta> db_meta;
     TxnTimeStamp db_create_ts;
     Status status = GetDBMeta(db_name, db_meta, db_create_ts);
@@ -6823,7 +6599,6 @@
     if (!status.ok()) {
         return status;
     }
-<<<<<<< HEAD
 
     return Status::OK();
 }
@@ -6892,12 +6667,6 @@
 
     return Status::OK();
 }
-=======
-    
-    return Status::OK();
-}
-
->>>>>>> 8cb00833
 
 Status NewTxn::CheckpointforSnapshot(TxnTimeStamp last_ckp_ts, CheckpointTxnStore *txn_store) {
     TransactionType txn_type = GetTxnType();
