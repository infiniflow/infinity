--- conflicted
+++ resolved
@@ -1646,23 +1646,9 @@
     base_txn_store_ = std::make_shared<CheckpointTxnStore>(checkpoint_ts, auto_checkpoint);
     // auto *txn_store = static_cast<CheckpointTxnStore *>(base_txn_store_.get());
 
-<<<<<<< HEAD
     status = CheckpointInner();
     if (!status.ok()) {
         return status;
-=======
-    LOG_DEBUG(fmt::format("{}, got {} DBs.", txn_store->ToString(), db_id_strs_ptr->size()));
-
-    size_t db_count = db_id_strs_ptr->size();
-    for (size_t idx = 0; idx < db_count; ++idx) {
-        const std::string &db_id_str = db_id_strs_ptr->at(idx);
-        const std::string &db_name = db_names_ptr->at(idx);
-        DBMeta db_meta(db_id_str, db_name, this);
-        status = this->CheckpointDB(db_meta, option, txn_store);
-        if (!status.ok()) {
-            return status;
-        }
->>>>>>> 2875eb02
     }
 
     auto *pm = InfinityContext::instance().persistence_manager();
@@ -1680,32 +1666,7 @@
     return Status::OK();
 }
 
-<<<<<<< HEAD
 Status NewTxn::ReplayCheckpoint(WalCmdCheckpointV2 *optimize_cmd, TxnTimeStamp commit_ts, i64 txn_id) { return Status::OK(); }
-=======
-Status NewTxn::CheckpointDB(DBMeta &db_meta, const CheckpointOption &option, CheckpointTxnStore *ckp_txn_store) {
-    std::vector<std::string> *table_id_strs_ptr;
-    std::vector<std::string> *table_names_ptr;
-    Status status = db_meta.GetTableIDs(table_id_strs_ptr, &table_names_ptr);
-    if (!status.ok()) {
-        return status;
-    }
-
-    size_t table_count = table_id_strs_ptr->size();
-    LOG_DEBUG(fmt::format("checkpoint ts {}, db id {}, got {} tables.", option.checkpoint_ts_, db_meta.db_id_str(), table_count));
-    for (size_t idx = 0; idx < table_count; ++idx) {
-        const std::string &table_id_str = table_id_strs_ptr->at(idx);
-        const std::string &table_name = table_names_ptr->at(idx);
-        TableMeta table_meta(db_meta.db_id_str(), table_id_str, table_name, this);
-        status = this->CheckpointTable(table_meta, option, ckp_txn_store);
-        if (!status.ok()) {
-            return status;
-        }
-    }
-
-    return Status::OK();
-}
->>>>>>> 2875eb02
 
 void NewTxn::AddMetaKeyForCommit(const std::string &key) { keys_wait_for_commit_.push_back(key); }
 
@@ -1883,15 +1844,9 @@
         }
         // Don't need to write empty WalEntry (read-only transactions).
         TxnTimeStamp commit_ts = txn_mgr_->GetReadCommitTS(this);
-<<<<<<< HEAD
         SetTxnCommitting(commit_ts);
         SetTxnCommitted();
-        if (!meta_cache_items_.empty() || !cache_infos_.empty()) {
-=======
-        this->SetTxnCommitting(commit_ts);
-        this->SetTxnCommitted();
         if (!MetaCacheAndCacheInfoEmpty()) {
->>>>>>> 2875eb02
             txn_mgr_->SaveOrResetMetaCacheForReadTxn(this);
         }
 
@@ -4574,16 +4529,7 @@
         return Status::OK();
     }
 
-<<<<<<< HEAD
     auto *kv_instance = kv_instance_.get();
-
-    TxnTimeStamp visible_ts = std::min(begin_ts, last_checkpoint_ts);
-
-    LOG_INFO(fmt::format("Cleaning ts < {} dropped entities...", visible_ts));
-
-=======
-    KVInstance *kv_instance = kv_instance_.get();
->>>>>>> 2875eb02
     std::vector<std::string> dropped_keys;
     std::vector<std::shared_ptr<MetaKey>> metas;
     Status status = new_catalog_->GetCleanedMeta(visible_ts, kv_instance, metas, dropped_keys);
@@ -5506,12 +5452,8 @@
 
 void NewTxn::SaveMetaCacheAndCacheInfo() {
     MetaCache *meta_cache_ptr = txn_mgr_->storage()->meta_cache();
-<<<<<<< HEAD
+    std::lock_guard<std::mutex> lock(cache_mtx_);
     meta_cache_ptr->Put(meta_cache_items_, cache_infos_, BeginTS());
-=======
-    std::lock_guard<std::mutex> lock(cache_mtx_);
-    meta_cache_ptr->Put(meta_cache_items_, cache_infos_, this->BeginTS());
->>>>>>> 2875eb02
 }
 
 } // namespace infinity