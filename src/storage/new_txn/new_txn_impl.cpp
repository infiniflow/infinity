--- conflicted
+++ resolved
@@ -1385,10 +1385,6 @@
     return Status::OK(); // Success
 }
 
-<<<<<<< HEAD
-std::tuple<std::shared_ptr<DatabaseSnapshotInfo>, Status> NewTxn::GetDatabaseSnapshotInfo(const std::string &db_name) {
-    CheckTxn(db_name);
-=======
 Status NewTxn::CreateDBSnapshot(const std::string &db_name, const std::string &snapshot_name) {
     // Check if the DB is valid
     this->CheckTxn(db_name);
@@ -1403,6 +1399,7 @@
 }
 
 std::tuple<std::shared_ptr<DatabaseSnapshotInfo>, Status> NewTxn::GetDatabaseSnapshotInfo(const std::string &db_name) {
+    CheckTxn(db_name);
     if (db_name_.empty()) {
         db_name_ = db_name;
     } else if (db_name_ != db_name) {
@@ -1410,7 +1407,6 @@
         RecoverableError(Status::InvalidIdentifierName(db_name));
     }
 
->>>>>>> 27e849bf
     std::shared_ptr<DBMeta> db_meta;
     TxnTimeStamp db_create_ts;
     Status status = GetDBMeta(db_name, db_meta, db_create_ts);
@@ -1681,72 +1677,47 @@
     return Status::OK();
 }
 
-<<<<<<< HEAD
+// Status NewTxn::CreateDBSnapshotFile(std::shared_ptr<DatabaseSnapshotInfo> db_snapshot_info, const SnapshotOption &option) {
+//     // auto &table_snapshots = db_snapshot_info->table_snapshots_;
+//     // for (auto &table_snapshot_info : table_snapshots) {
+//     //     table_snapshot_info->snapshot_name_ = db_snapshot_info->snapshot_name_;
+//     //     Status status = CreateTableSnapshotFile(table_snapshot_info, option);
+//     //     if (!status.ok()) {
+//     //         return status;
+//     //     }
+//     // }
+//     return Status::OK();
+// }
+
+// Status NewTxn::CreateJSONSnapshotFile(std::string json_string, std::string snapshot_name) {
+//     auto json_start_time = std::chrono::high_resolution_clock::now();
+//
+//     std::string snapshot_dir = InfinityContext::instance().config()->SnapshotDir();
+//     std::string meta_path = fmt::format("{}/{}/{}.json", snapshot_dir, snapshot_name, snapshot_name);
+//     std::string meta_path_dir = VirtualStore::GetParentPath(meta_path);
+//     if (!VirtualStore::Exists(meta_path_dir)) {
+//         VirtualStore::MakeDirectory(meta_path_dir);
+//     }
+//
+//     auto [snapshot_file_handle, status] = VirtualStore::Open(meta_path, FileAccessMode::kWrite);
+//     if (!status.ok()) {
+//         UnrecoverableError(status.message());
+//     }
+//
+//     status = snapshot_file_handle->Append(json_string.data(), json_string.size());
+//     if (!status.ok()) {
+//         UnrecoverableError(status.message());
+//     }
+//     snapshot_file_handle->Sync();
+//
+//     auto json_end_time = std::chrono::high_resolution_clock::now();
+//     auto json_duration = std::chrono::duration_cast<std::chrono::milliseconds>(json_end_time - json_start_time);
+//     LOG_TRACE(fmt::format("Saving json files took {} ms", json_duration.count()));
+//
+//     return Status::OK();
+// }
+
 // Status NewTxn::ReplayCheckpoint(WalCmdCheckpointV2 *optimize_cmd, TxnTimeStamp commit_ts, i64 txn_id) { return Status::OK(); }
-=======
-Status NewTxn::CreateDBSnapshotFile(std::shared_ptr<DatabaseSnapshotInfo> db_snapshot_info, const SnapshotOption &option) {
-    auto &table_snapshots = db_snapshot_info->table_snapshots_;
-    for (auto &table_snapshot_info : table_snapshots) {
-        table_snapshot_info->snapshot_name_ = db_snapshot_info->snapshot_name_;
-        Status status = CreateTableSnapshotFile(table_snapshot_info, option);
-        if (!status.ok()) {
-            return status;
-        }
-    }
-    return Status::OK();
-}
-
-Status NewTxn::CreateJSONSnapshotFile(std::string json_string, std::string snapshot_name) {
-    auto json_start_time = std::chrono::high_resolution_clock::now();
-
-    std::string snapshot_dir = InfinityContext::instance().config()->SnapshotDir();
-    std::string meta_path = fmt::format("{}/{}/{}.json", snapshot_dir, snapshot_name, snapshot_name);
-    std::string meta_path_dir = VirtualStore::GetParentPath(meta_path);
-    if (!VirtualStore::Exists(meta_path_dir)) {
-        VirtualStore::MakeDirectory(meta_path_dir);
-    }
-
-    auto [snapshot_file_handle, status] = VirtualStore::Open(meta_path, FileAccessMode::kWrite);
-    if (!status.ok()) {
-        UnrecoverableError(status.message());
-    }
-
-    status = snapshot_file_handle->Append(json_string.data(), json_string.size());
-    if (!status.ok()) {
-        UnrecoverableError(status.message());
-    }
-    snapshot_file_handle->Sync();
-
-    auto json_end_time = std::chrono::high_resolution_clock::now();
-    auto json_duration = std::chrono::duration_cast<std::chrono::milliseconds>(json_end_time - json_start_time);
-    LOG_TRACE(fmt::format("Saving json files took {} ms", json_duration.count()));
-
-    return Status::OK();
-}
-
-Status NewTxn::CheckpointDB(DBMeta &db_meta, const CheckpointOption &option, CheckpointTxnStore *ckp_txn_store) {
-    std::vector<std::string> *table_id_strs_ptr;
-    std::vector<std::string> *table_names_ptr;
-    Status status = db_meta.GetTableIDs(table_id_strs_ptr, &table_names_ptr);
-    if (!status.ok()) {
-        return status;
-    }
-
-    size_t table_count = table_id_strs_ptr->size();
-    LOG_DEBUG(fmt::format("checkpoint ts {}, db id {}, got {} tables.", option.checkpoint_ts_, db_meta.db_id_str(), table_count));
-    for (size_t idx = 0; idx < table_count; ++idx) {
-        const std::string &table_id_str = table_id_strs_ptr->at(idx);
-        const std::string &table_name = table_names_ptr->at(idx);
-        TableMeta table_meta(db_meta.db_id_str(), table_id_str, table_name, this);
-        status = this->CheckpointTable(table_meta, option, ckp_txn_store);
-        if (!status.ok()) {
-            return status;
-        }
-    }
-
-    return Status::OK();
-}
->>>>>>> 27e849bf
 
 void NewTxn::AddMetaKeyForCommit(const std::string &key) { keys_wait_for_commit_.push_back(key); }
 
@@ -2209,52 +2180,52 @@
             case WalCommandType::CLEANUP: {
                 break;
             }
-            case WalCommandType::CREATE_TABLE_SNAPSHOT: {
-                if (IsReplay()) {
-                    // Skip replay of CREATE_TABLE_SNAPSHOT command.
-                    LOG_TRACE("Skip replay of CREATE_TABLE_SNAPSHOT command.");
-                    break;
-                }
-                auto *create_table_snapshot_cmd = static_cast<WalCmdCreateTableSnapshot *>(command.get());
-                Status status = PrepareCommitCreateTableSnapshot(create_table_snapshot_cmd);
-                if (!status.ok()) {
-                    return status;
-                }
-                break;
-            }
-            case WalCommandType::CREATE_DB_SNAPSHOT: {
-                if (this->IsReplay()) {
-                    LOG_TRACE("Skip replay of CREATE_DB_SNAPSHOT command.");
-                    break;
-                }
-                auto *create_db_snapshot_cmd = static_cast<WalCmdCreateDBSnapshot *>(command.get());
-                Status status = PrepareCommitCreateDBSnapshot(create_db_snapshot_cmd);
-                if (!status.ok()) {
-                    return status;
-                }
-                break;
-            }
-            case WalCommandType::RESTORE_TABLE_SNAPSHOT: {
-                if (IsReplay()) {
-                    // Skip replay of RESTORE_TABLE_SNAPSHOT command.
-                    LOG_TRACE("Skip replay of RESTORE_TABLE_SNAPSHOT command.");
-                    break;
-                }
-                auto *restore_table_snapshot_cmd = static_cast<WalCmdRestoreTableSnapshot *>(command.get());
-                Status status = PrepareCommitRestoreTableSnapshot(restore_table_snapshot_cmd);
-                if (!status.ok()) {
-                    return status;
-                }
-                break;
-            }
-            case WalCommandType::RESTORE_DATABASE_SNAPSHOT: {
-                auto *restore_database_snapshot_cmd = static_cast<WalCmdRestoreDatabaseSnapshot *>(command.get());
-                Status status = PrepareCommitRestoreDatabaseSnapshot(restore_database_snapshot_cmd);
-                if (!status.ok()) {
-                    return status;
-                }
-                break;
-            }
+            // case WalCommandType::CREATE_TABLE_SNAPSHOT: {
+            //     if (IsReplay()) {
+            //         // Skip replay of CREATE_TABLE_SNAPSHOT command.
+            //         LOG_TRACE("Skip replay of CREATE_TABLE_SNAPSHOT command.");
+            //         break;
+            //     }
+            //     auto *create_table_snapshot_cmd = static_cast<WalCmdCreateTableSnapshot *>(command.get());
+            //     Status status = PrepareCommitCreateTableSnapshot(create_table_snapshot_cmd);
+            //     if (!status.ok()) {
+            //         return status;
+            //     }
+            //     break;
+            // }
+            // case WalCommandType::CREATE_DB_SNAPSHOT: {
+            //     if (this->IsReplay()) {
+            //         LOG_TRACE("Skip replay of CREATE_DB_SNAPSHOT command.");
+            //         break;
+            //     }
+            //     auto *create_db_snapshot_cmd = static_cast<WalCmdCreateDBSnapshot *>(command.get());
+            //     Status status = PrepareCommitCreateDBSnapshot(create_db_snapshot_cmd);
+            //     if (!status.ok()) {
+            //         return status;
+            //     }
+            //     break;
+            // }
+            // case WalCommandType::RESTORE_TABLE_SNAPSHOT: {
+            //     if (IsReplay()) {
+            //         // Skip replay of RESTORE_TABLE_SNAPSHOT command.
+            //         LOG_TRACE("Skip replay of RESTORE_TABLE_SNAPSHOT command.");
+            //         break;
+            //     }
+            //     auto *restore_table_snapshot_cmd = static_cast<WalCmdRestoreTableSnapshot *>(command.get());
+            //     Status status = PrepareCommitRestoreTableSnapshot(restore_table_snapshot_cmd);
+            //     if (!status.ok()) {
+            //         return status;
+            //     }
+            //     break;
+            // }
+            // case WalCommandType::RESTORE_DATABASE_SNAPSHOT: {
+            //     auto *restore_database_snapshot_cmd = static_cast<WalCmdRestoreDatabaseSnapshot *>(command.get());
+            //     Status status = PrepareCommitRestoreDatabaseSnapshot(restore_database_snapshot_cmd);
+            //     if (!status.ok()) {
+            //         return status;
+            //     }
+            //     break;
+            // }
             default: {
                 UnrecoverableError(fmt::format("NewTxn::PrepareCommit Wal type not implemented: {}", static_cast<u8>(command_type)));
                 break;
@@ -2359,85 +2330,67 @@
     return Status::OK();
 }
 
-Status NewTxn::PrepareCommitCreateTableSnapshot(const WalCmdCreateTableSnapshot *create_table_snapshot_cmd) {
-    // check if duplicate snapshot name
-    std::string snapshot_dir = InfinityContext::instance().config()->SnapshotDir();
-    std::string snapshot_name = create_table_snapshot_cmd->snapshot_name_;
-    std::string snapshot_path = snapshot_dir + "/" + snapshot_name;
-    if (std::filesystem::exists(snapshot_path)) {
-        return Status::SnapshotAlreadyExists(snapshot_name);
-    }
-
-    // // dump indexes for snapshot
-    // std::vector<std::shared_ptr<MemIndexDetail>> table_mem_indexes = GetTableMemIndexes(db_name, table_name);
-
-    // // Submit all dump tasks in parallel
-    // std::vector<std::shared_ptr<DumpMemIndexTask>> dump_tasks;
-    // auto *dump_index_processor = InfinityContext::instance().storage()->dump_index_processor();
-
-    // for (const auto &mem_index_detail : table_mem_indexes) {
-    //     auto dump_index_task = std::make_shared<DumpMemIndexTask>(mem_index_detail->db_name_, mem_index_detail->table_name_,
-    //     mem_index_detail->index_name_, mem_index_detail->segment_id_, mem_index_detail->begin_row_id_);
-    //     dump_tasks.push_back(dump_index_task); dump_index_processor->Submit(std::move(dump_index_task));
-    // }
-
-    // // Wait for all dumps to complete
-    // Status status = Status::OK();
-    // for (auto &dump_task : dump_tasks) {
-    //     dump_task->Wait();
-    //     if (!status.ok()) {
-    //         return status;
-    //     }
-    // }
-    // After calling Checkpoint()
-    TxnTimeStamp last_checkpoint_ts = InfinityContext::instance().storage()->wal_manager()->LastCheckpointTS();
-    std::shared_ptr<CheckpointTxnStore> ckp_txn_store = std::make_shared<CheckpointTxnStore>(last_checkpoint_ts, true);
-    Status status = CheckpointForSnapshot(last_checkpoint_ts, ckp_txn_store.get());
-    if (!status.ok()) {
-        return status;
-    }
-
-    // Check if checkpoint actually happened
-    if (ckp_txn_store != nullptr) {
-        if (!ckp_txn_store->entries_.empty()) {
-            LOG_INFO(fmt::format("Checkpoint successful! {} blocks flushed", ckp_txn_store->entries_.size()));
-
-            // Use the transaction store to generate WAL command
-            std::shared_ptr<WalEntry> wal_entry = ckp_txn_store->ToWalEntry(txn_context_ptr_->commit_ts_);
-
-            // There's only ONE command - the checkpoint command
-            if (!wal_entry->cmds_.empty()) {
-                auto checkpoint_cmd = static_cast<WalCmdCheckpointV2 *>(wal_entry->cmds_[0].get());
-                PrepareCommitCheckpoint(checkpoint_cmd);
-            }
-        } else {
-            LOG_INFO("Checkpoint transaction exists but no blocks were flushed (skip checkpoint)");
-        }
-    } else {
-        LOG_INFO("No checkpoint transaction found");
-    }
-    return Status::OK();
-}
-
-Status NewTxn::PrepareCommitCreateDBSnapshot(const WalCmdCreateDBSnapshot *create_db_snapshot_cmd) {
-    std::string snapshot_dir = InfinityContext::instance().config()->SnapshotDir();
-    std::string snapshot_name = create_db_snapshot_cmd->snapshot_name_;
-    std::string snapshot_path = snapshot_dir + "/" + snapshot_name;
-    if (std::filesystem::exists(snapshot_path)) {
-        return Status::SnapshotAlreadyExists(snapshot_name);
-    }
-
-    TxnTimeStamp last_ckp_ts = InfinityContext::instance().storage()->wal_manager()->LastCheckpointTS();
-    std::shared_ptr<CheckpointTxnStore> ckp_txn_store = std::make_shared<CheckpointTxnStore>(last_ckp_ts, true);
-    LOG_TRACE(fmt::format("last_ckp_ts: {}, begin_ts: {}, commit_ts: {}", last_ckp_ts, txn_context_ptr_->begin_ts_, txn_context_ptr_->commit_ts_));
-
-    Status status = this->CheckpointforSnapshot(last_ckp_ts, ckp_txn_store.get(), SnapshotType::kDatabaseSnapshot);
-    if (!status.ok()) {
-        return status;
-    }
-
-    return Status::OK();
-}
+// Status NewTxn::PrepareCommitCreateTableSnapshot(const WalCmdCreateTableSnapshot *create_table_snapshot_cmd) {
+//     // check if duplicate snapshot name
+//     std::string snapshot_dir = InfinityContext::instance().config()->SnapshotDir();
+//     std::string snapshot_name = create_table_snapshot_cmd->snapshot_name_;
+//     std::string snapshot_path = snapshot_dir + "/" + snapshot_name;
+//     if (std::filesystem::exists(snapshot_path)) {
+//         return Status::SnapshotAlreadyExists(snapshot_name);
+//     }
+//
+//     // // dump indexes for snapshot
+//     // std::vector<std::shared_ptr<MemIndexDetail>> table_mem_indexes = GetTableMemIndexes(db_name, table_name);
+//
+//     // // Submit all dump tasks in parallel
+//     // std::vector<std::shared_ptr<DumpMemIndexTask>> dump_tasks;
+//     // auto *dump_index_processor = InfinityContext::instance().storage()->dump_index_processor();
+//
+//     // for (const auto &mem_index_detail : table_mem_indexes) {
+//     //     auto dump_index_task = std::make_shared<DumpMemIndexTask>(mem_index_detail->db_name_, mem_index_detail->table_name_,
+//     //     mem_index_detail->index_name_, mem_index_detail->segment_id_, mem_index_detail->begin_row_id_);
+//     //     dump_tasks.push_back(dump_index_task); dump_index_processor->Submit(std::move(dump_index_task));
+//     // }
+//
+//     // // Wait for all dumps to complete
+//     // Status status = Status::OK();
+//     // for (auto &dump_task : dump_tasks) {
+//     //     dump_task->Wait();
+//     //     if (!status.ok()) {
+//     //         return status;
+//     //     }
+//     // }
+//     // After calling Checkpoint()
+//     TxnTimeStamp last_checkpoint_ts = InfinityContext::instance().storage()->wal_manager()->LastCheckpointTS();
+//     std::shared_ptr<CheckpointTxnStore> ckp_txn_store = std::make_shared<CheckpointTxnStore>(last_checkpoint_ts, true);
+//     Status status = CheckpointForSnapshot(last_checkpoint_ts, ckp_txn_store.get());
+//     if (!status.ok()) {
+//         return status;
+//     }
+//
+//     return Status::OK();
+// }
+
+// Status NewTxn::PrepareCommitCreateDBSnapshot(const WalCmdCreateDBSnapshot *create_db_snapshot_cmd) {
+//     // std::string snapshot_dir = InfinityContext::instance().config()->SnapshotDir();
+//     // std::string snapshot_name = create_db_snapshot_cmd->snapshot_name_;
+//     // std::string snapshot_path = snapshot_dir + "/" + snapshot_name;
+//     // if (std::filesystem::exists(snapshot_path)) {
+//     //     return Status::SnapshotAlreadyExists(snapshot_name);
+//     // }
+//     //
+//     // TxnTimeStamp last_ckp_ts = InfinityContext::instance().storage()->wal_manager()->LastCheckpointTS();
+//     // std::shared_ptr<CheckpointTxnStore> ckp_txn_store = std::make_shared<CheckpointTxnStore>(last_ckp_ts, true);
+//     // LOG_TRACE(fmt::format("last_ckp_ts: {}, begin_ts: {}, commit_ts: {}", last_ckp_ts, txn_context_ptr_->begin_ts_,
+//     txn_context_ptr_->commit_ts_));
+//     //
+//     // Status status = this->CheckpointforSnapshot(last_ckp_ts, ckp_txn_store.get(), SnapshotType::kDatabaseSnapshot);
+//     // if (!status.ok()) {
+//     //     return status;
+//     // }
+//
+//     return Status::OK();
+// }
 
 Status NewTxn::PrepareCommitCreateDB(const WalCmdCreateDatabaseV2 *create_db_cmd) {
     TxnTimeStamp commit_ts = txn_context_ptr_->commit_ts_;
@@ -2637,25 +2590,25 @@
     return Status::OK();
 }
 
-Status NewTxn::PrepareCommitRestoreTableSnapshot(const WalCmdRestoreTableSnapshot *restore_table_snapshot_cmd, bool is_link_files) {
-
-    const std::string &db_name = restore_table_snapshot_cmd->db_name_;
-
-    // Get database ID
-    std::shared_ptr<DBMeta> db_meta;
-    TxnTimeStamp db_create_ts;
-    Status status = GetDBMeta(db_name, db_meta, db_create_ts);
-    if (!status.ok()) {
-        return status;
-    }
-
-    status = RestoreTableFromSnapshot(restore_table_snapshot_cmd, *db_meta, is_link_files);
-    if (!status.ok()) {
-        return status;
-    }
-
-    return Status::OK();
-}
+// Status NewTxn::PrepareCommitRestoreTableSnapshot(const WalCmdRestoreTableSnapshot *restore_table_snapshot_cmd, bool is_link_files) {
+//
+//     const std::string &db_name = restore_table_snapshot_cmd->db_name_;
+//
+//     // Get database ID
+//     std::shared_ptr<DBMeta> db_meta;
+//     TxnTimeStamp db_create_ts;
+//     Status status = GetDBMeta(db_name, db_meta, db_create_ts);
+//     if (!status.ok()) {
+//         return status;
+//     }
+//
+//     status = RestoreTableFromSnapshot(restore_table_snapshot_cmd, *db_meta, is_link_files);
+//     if (!status.ok()) {
+//         return status;
+//     }
+//
+//     return Status::OK();
+// }
 
 Status NewTxn::RestoreTableFromSnapshot(const WalCmdRestoreTableSnapshot *restore_table_snapshot_cmd, DBMeta &db_meta, bool is_link_files) {
     TxnTimeStamp begin_ts = txn_context_ptr_->begin_ts_;
@@ -2699,28 +2652,28 @@
     return Status::OK();
 }
 
-Status NewTxn::PrepareCommitRestoreDatabaseSnapshot(const WalCmdRestoreDatabaseSnapshot *restore_database_snapshot_cmd) {
-    TxnTimeStamp commit_ts = txn_context_ptr_->commit_ts_;
-
-    std::shared_ptr<DBMeta> db_meta;
-    const std::string *db_comment = restore_database_snapshot_cmd->db_comment_.empty() ? nullptr : &restore_database_snapshot_cmd->db_comment_;
-    Status status = NewCatalog::AddNewDB(this,
-                                         restore_database_snapshot_cmd->db_id_str_,
-                                         commit_ts,
-                                         restore_database_snapshot_cmd->db_name_,
-                                         db_comment,
-                                         db_meta);
-    if (!status.ok()) {
-        return status;
-    }
-    for (const auto &restore_table_snapshot_cmd : restore_database_snapshot_cmd->restore_table_wal_cmds_) {
-        status = RestoreTableFromSnapshot(&restore_table_snapshot_cmd, *db_meta, false);
-        if (!status.ok()) {
-            return status;
-        }
-    }
-    return Status::OK();
-}
+// Status NewTxn::PrepareCommitRestoreDatabaseSnapshot(const WalCmdRestoreDatabaseSnapshot *restore_database_snapshot_cmd) {
+//     TxnTimeStamp commit_ts = txn_context_ptr_->commit_ts_;
+//
+//     std::shared_ptr<DBMeta> db_meta;
+//     const std::string *db_comment = restore_database_snapshot_cmd->db_comment_.empty() ? nullptr : &restore_database_snapshot_cmd->db_comment_;
+//     Status status = NewCatalog::AddNewDB(this,
+//                                          restore_database_snapshot_cmd->db_id_str_,
+//                                          commit_ts,
+//                                          restore_database_snapshot_cmd->db_name_,
+//                                          db_comment,
+//                                          db_meta);
+//     if (!status.ok()) {
+//         return status;
+//     }
+//     for (const auto &restore_table_snapshot_cmd : restore_database_snapshot_cmd->restore_table_wal_cmds_) {
+//         status = RestoreTableFromSnapshot(&restore_table_snapshot_cmd, *db_meta, false);
+//         if (!status.ok()) {
+//             return status;
+//         }
+//     }
+//     return Status::OK();
+// }
 
 Status NewTxn::CommitCheckpointTable(TableMeta &table_meta, const WalCmdCheckpointV2 *checkpoint_cmd) {
     TxnTimeStamp checkpoint_ts = checkpoint_cmd->max_commit_ts_;
@@ -2809,15 +2762,12 @@
         case TransactionType::kCreateTableSnapshot: {
             return CheckConflictTxnStore(static_cast<const CreateTableSnapshotTxnStore &>(*base_txn_store_), previous_txn, cause, retry_query);
         }
-<<<<<<< HEAD
-=======
-        case TransactionType::kCreateDBSnapshot: {
-            return CheckConflictTxnStore(static_cast<const CreateDBSnapshotTxnStore &>(*base_txn_store_), previous_txn, cause, retry_query);
-        }
-        case TransactionType::kCleanup: {
-            return CheckConflictTxnStore(static_cast<const CleanupTxnStore &>(*base_txn_store_), previous_txn, cause, retry_query);
-        }
->>>>>>> 27e849bf
+        // case TransactionType::kCreateDBSnapshot: {
+        //     return CheckConflictTxnStore(static_cast<const CreateDBSnapshotTxnStore &>(*base_txn_store_), previous_txn, cause, retry_query);
+        // }
+        // case TransactionType::kCleanup: {
+        //     return CheckConflictTxnStore(static_cast<const CleanupTxnStore &>(*base_txn_store_), previous_txn, cause, retry_query);
+        // }
         case TransactionType::kNewCheckpoint:
         default: {
             return false;
@@ -4055,10 +4005,6 @@
 }
 
 bool NewTxn::CheckConflictTxnStore(const CreateTableSnapshotTxnStore &txn_store, NewTxn *previous_txn, std::string &cause, bool &retry_query) {
-<<<<<<< HEAD
-    retry_query = true;
-    bool conflict = true;
-=======
     // retry_query = true;
     bool conflict = false;
     switch (previous_txn->base_txn_store_->type_) {
@@ -4094,52 +4040,51 @@
     return false;
 }
 
-bool NewTxn::CheckConflictTxnStore(const CreateDBSnapshotTxnStore &txn_store, NewTxn *previous_txn, std::string &cause, bool &retry_query) {
-    // retry_query = true;
-    bool conflict = false;
-    switch (previous_txn->base_txn_store_->type_) {
-        case TransactionType::kCreateDBSnapshot: {
-            auto *create_database_snapshot_txn_store = static_cast<CreateDBSnapshotTxnStore *>(previous_txn->base_txn_store_.get());
-            if (create_database_snapshot_txn_store->snapshot_name_ == txn_store.snapshot_name_) {
-                retry_query = false;
-                conflict = true;
-            }
-            break;
-        }
-        case TransactionType::kCreateTableSnapshot: {
-            auto *create_table_snapshot_txn_store = static_cast<CreateTableSnapshotTxnStore *>(previous_txn->base_txn_store_.get());
-            if (create_table_snapshot_txn_store->snapshot_name_ == txn_store.snapshot_name_) {
-                retry_query = false;
-                conflict = true;
-            }
-            break;
-        }
-        case TransactionType::kCleanup: {
-            retry_query = true;
-            conflict = true;
-            break;
-        }
-        default: {
-        }
-    }
-
-    if (conflict) {
-        cause = fmt::format("{} vs. {}", previous_txn->base_txn_store_->ToString(), txn_store.ToString());
-        return true;
-    }
-    return false;
-}
-
-bool NewTxn::CheckConflictTxnStore(const CleanupTxnStore &txn_store, NewTxn *previous_txn, std::string &cause, bool &retry_query) {
-    // retry_query = true;
-    bool conflict = false;
->>>>>>> 27e849bf
-    if (conflict) {
-        cause = fmt::format("{} vs. {}", previous_txn->base_txn_store_->ToString(), txn_store.ToString());
-        return true;
-    }
-    return true;
-}
+// bool NewTxn::CheckConflictTxnStore(const CreateDBSnapshotTxnStore &txn_store, NewTxn *previous_txn, std::string &cause, bool &retry_query) {
+//     // retry_query = true;
+//     bool conflict = false;
+//     switch (previous_txn->base_txn_store_->type_) {
+//         case TransactionType::kCreateDBSnapshot: {
+//             auto *create_database_snapshot_txn_store = static_cast<CreateDBSnapshotTxnStore *>(previous_txn->base_txn_store_.get());
+//             if (create_database_snapshot_txn_store->snapshot_name_ == txn_store.snapshot_name_) {
+//                 retry_query = false;
+//                 conflict = true;
+//             }
+//             break;
+//         }
+//         case TransactionType::kCreateTableSnapshot: {
+//             auto *create_table_snapshot_txn_store = static_cast<CreateTableSnapshotTxnStore *>(previous_txn->base_txn_store_.get());
+//             if (create_table_snapshot_txn_store->snapshot_name_ == txn_store.snapshot_name_) {
+//                 retry_query = false;
+//                 conflict = true;
+//             }
+//             break;
+//         }
+//         case TransactionType::kCleanup: {
+//             retry_query = true;
+//             conflict = true;
+//             break;
+//         }
+//         default: {
+//         }
+//     }
+//
+//     if (conflict) {
+//         cause = fmt::format("{} vs. {}", previous_txn->base_txn_store_->ToString(), txn_store.ToString());
+//         return true;
+//     }
+//     return false;
+// }
+//
+// bool NewTxn::CheckConflictTxnStore(const CleanupTxnStore &txn_store, NewTxn *previous_txn, std::string &cause, bool &retry_query) {
+//     // retry_query = true;
+//     bool conflict = false;
+//     if (conflict) {
+//         cause = fmt::format("{} vs. {}", previous_txn->base_txn_store_->ToString(), txn_store.ToString());
+//         return true;
+//     }
+//     return false;
+// }
 
 bool NewTxn::CheckConflictTxnStores(std::shared_ptr<NewTxn> check_txn, std::string &conflict_reason, bool &retry_query) {
     LOG_TRACE(fmt::format("CheckConflictTxnStores::Txn {} check conflict with txn: {}.", *txn_text_, *check_txn->txn_text_));
@@ -4170,17 +4115,17 @@
                 }
                 break;
             }
-            case WalCommandType::CREATE_TABLE_SNAPSHOT: {
-                if (IsReplay()) {
-                    break;
-                }
-                auto *create_table_snapshot_cmd = static_cast<WalCmdCreateTableSnapshot *>(command.get());
-                auto status = CommitBottomCreateTableSnapshot(create_table_snapshot_cmd);
-                if (!status.ok()) {
-                    UnrecoverableError(fmt::format("CommitBottomCreateTableSnapshot failed: {}", status.message()));
-                }
-                break;
-            }
+            // case WalCommandType::CREATE_TABLE_SNAPSHOT: {
+            //     if (IsReplay()) {
+            //         break;
+            //     }
+            //     auto *create_table_snapshot_cmd = static_cast<WalCmdCreateTableSnapshot *>(command.get());
+            //     auto status = CommitBottomCreateTableSnapshot(create_table_snapshot_cmd);
+            //     if (!status.ok()) {
+            //         UnrecoverableError(fmt::format("CommitBottomCreateTableSnapshot failed: {}", status.message()));
+            //     }
+            //     break;
+            // }
             default: {
                 break;
             }
@@ -5051,15 +4996,15 @@
         case WalCommandType::CHECKPOINT_V2: {
             UnrecoverableError("Checkpoint should not be replayed.");
         }
-        case WalCommandType::RESTORE_TABLE_SNAPSHOT: {
-            auto *restore_table_cmd = static_cast<WalCmdRestoreTableSnapshot *>(command.get());
-
-            Status status = ReplayRestoreTableSnapshot(restore_table_cmd, commit_ts, txn_id);
-            if (!status.ok()) {
-                return status;
-            }
-            break;
-        }
+        // case WalCommandType::RESTORE_TABLE_SNAPSHOT: {
+        //     auto *restore_table_cmd = static_cast<WalCmdRestoreTableSnapshot *>(command.get());
+        //
+        //     Status status = ReplayRestoreTableSnapshot(restore_table_cmd, commit_ts, txn_id);
+        //     if (!status.ok()) {
+        //         return status;
+        //     }
+        //     break;
+        // }
         default: {
             break;
         }
@@ -5376,284 +5321,238 @@
     return Status::OK();
 }
 
-Status NewTxn::ReplayRestoreTableSnapshot(WalCmdRestoreTableSnapshot *restore_table_cmd, TxnTimeStamp commit_ts, i64 txn_id) {
-    const std::string &db_name = restore_table_cmd->db_name_;
-
-    // Check if the table already exists
-    std::string table_key = KeyEncode::CatalogTableKey(restore_table_cmd->db_id_, *restore_table_cmd->table_def_->table_name(), commit_ts);
-    std::string table_id;
-    Status status = kv_instance_->Get(table_key, table_id);
-    bool is_link_files = false;
-    if (status.ok()) {
-        if (table_id == restore_table_cmd->table_id_) {
-
-            LOG_WARN(fmt::format("Skipping replay restore table: Table {} with id {} already exists, commit ts: {}, txn: {}.",
-                                 *restore_table_cmd->table_def_->table_name(),
-                                 restore_table_cmd->table_id_,
-                                 commit_ts,
-                                 txn_id));
-            is_link_files = true;
-        } else {
-            LOG_ERROR(fmt::format("Replay restore table: Table {} with id {} already exists with different id {}, commit ts: {}, txn: {}.",
-                                  *restore_table_cmd->table_def_->table_name(),
-                                  restore_table_cmd->table_id_,
-                                  table_id,
-                                  commit_ts,
-                                  txn_id));
-            return Status::UnexpectedError("Table ID mismatch during replay of table restore.");
-        }
-    }
-
-    // Check persistence manager state during restore replay
-    PersistenceManager *persistence_manager = InfinityContext::instance().persistence_manager();
-    if (persistence_manager != nullptr) {
-        std::unordered_map<std::string, ObjAddr> all_files = persistence_manager->GetAllFiles();
-        LOG_DEBUG(fmt::format("Persistence manager has {} registered files during restore replay, commit ts: {}, txn: {}",
-                              all_files.size(),
-                              commit_ts,
-                              txn_id));
-
-        // Check if any files from this table are registered
-        std::string table_prefix = "db_" + restore_table_cmd->db_id_ + "/tbl_" + restore_table_cmd->table_id_;
-        size_t table_file_count = 0;
-        for (const auto &[file_path, obj_addr] : all_files) {
-            if (file_path.find(table_prefix) != std::string::npos) {
-                table_file_count++;
-                LOG_DEBUG(fmt::format("Found registered table file: {} -> obj_addr: ({}, {}, {})",
-                                      file_path,
-                                      obj_addr.obj_key_,
-                                      obj_addr.part_offset_,
-                                      obj_addr.part_size_));
-            }
-        }
-        LOG_DEBUG(fmt::format("Table {} has {} files registered in persistence manager", restore_table_cmd->table_id_, table_file_count));
-    } else { // check if the data still exist in the system
-        std::string data_dir = InfinityContext::instance().config()->DataDir();
-        std::string table_data_dir = VirtualStore::ConcatenatePath(VirtualStore::ConcatenatePath(data_dir, "db_" + restore_table_cmd->db_id_),
-                                                                   "tbl_" + restore_table_cmd->table_id_);
-        if (!VirtualStore::Exists(table_data_dir)) {
-            LOG_ERROR(fmt::format("Table data directory {} does not exist, commit ts: {}, txn: {}.", table_data_dir, commit_ts, txn_id));
-            // return Status::OK();
-        }
-    }
-
-    // if exist proceed
-    std::shared_ptr<DBMeta> db_meta;
-    TxnTimeStamp db_create_ts;
-    status = GetDBMeta(db_name, db_meta, db_create_ts);
-    if (!status.ok()) {
-        return status;
-    }
-
-    // Get next table id of the db
-    std::string next_table_id_key = KeyEncode::CatalogDbTagKey(restore_table_cmd->db_id_, NEXT_TABLE_ID.data());
-    std::string next_table_id_str;
-    status = kv_instance_->Get(next_table_id_key, next_table_id_str);
-    if (!status.ok()) {
-        return status;
-    }
-    u64 next_table_id = std::stoull(next_table_id_str);
-    u64 this_table_id = std::stoull(restore_table_cmd->table_id_);
-    if (this_table_id + 1 > next_table_id) {
-        // Update the next table id
-        std::string new_next_table_id_str = std::to_string(this_table_id + 1);
-        status = kv_instance_->Put(next_table_id_key, new_next_table_id_str);
-        if (!status.ok()) {
-            return status;
-        }
-        LOG_TRACE(fmt::format("Update next table id to {} for database {}.", new_next_table_id_str, restore_table_cmd->db_name_));
-    }
-
-    status = PrepareCommitRestoreTableSnapshot(restore_table_cmd, is_link_files);
-
-    if (!status.ok()) {
-        return status;
-    }
-
-    // std::string snapshot_dir = InfinityContext::instance().config()->SnapshotDir();
-    // std::string snapshot_name = restore_table_cmd->snapshot_name_;
-    // std::shared_ptr<TableSnapshotInfo> table_snapshot;
-    // std::tie(table_snapshot, status) = TableSnapshotInfo::Deserialize(snapshot_dir, snapshot_name);
-    // if (!status.ok()) {
-    //     return status;
-    // }
-
-    // std::vector<std::string> files_to_restore = table_snapshot->GetFiles();
-    // status = table_snapshot->RestoreSnapshotFiles(snapshot_dir, snapshot_name, files_to_restore, restore_table_cmd->table_id_);
-    // if (!status.ok()) {
-    //     return status;
-    // }
-
-    return Status::OK();
-}
-
-Status NewTxn::CommitBottomCreateTableSnapshot(WalCmdCreateTableSnapshot *create_table_snapshot_cmd) {
-
-    ManualDumpIndex(create_table_snapshot_cmd->db_name_, create_table_snapshot_cmd->table_name_);
-
-    // create a new snapshot
-    std::shared_ptr<DBMeta> db_meta;
-    std::shared_ptr<TableMeta> table_meta;
-    TxnTimeStamp create_timestamp;
-    Status status = GetTableMeta(create_table_snapshot_cmd->db_name_, create_table_snapshot_cmd->table_name_, db_meta, table_meta, create_timestamp);
-    if (!status.ok()) {
-        return status;
-    }
-    table_meta->SetBeginTS(txn_context_ptr_->commit_ts_);
-
-    std::shared_ptr<TableSnapshotInfo> table_snapshot_info;
-    std::tie(table_snapshot_info, status) =
-        table_meta->MapMetaToSnapShotInfo(create_table_snapshot_cmd->db_name_, create_table_snapshot_cmd->table_name_);
-    if (!status.ok()) {
-        return status;
-    }
-    table_snapshot_info->snapshot_name_ = create_table_snapshot_cmd->snapshot_name_;
-
-    std::string snapshot_dir = InfinityContext::instance().config()->SnapshotDir();
-    status = table_snapshot_info->Serialize(snapshot_dir, TxnID());
-    if (!status.ok()) {
-        return status;
-    }
-
-    return Status::OK();
-}
-
-Status NewTxn::CheckpointForSnapshot(TxnTimeStamp last_ckp_ts, CheckpointTxnStore *txn_store) {
-    TransactionType txn_type = GetTxnType();
-<<<<<<< HEAD
-    if (txn_type != TransactionType::kNewCheckpoint && txn_type != TransactionType::kCreateTableSnapshot) {
-        UnrecoverableError(fmt::format("Expected transaction type is checkpoint or create table snapshot."));
-=======
-    if (txn_type != TransactionType::kCreateTableSnapshot && txn_type != TransactionType::kCreateDBSnapshot) {
-        UnrecoverableError(fmt::format("Invalid transaction type."));
->>>>>>> 27e849bf
-    }
-
-    if (last_ckp_ts % 2 == 0 and last_ckp_ts > 0) {
-        UnrecoverableError(fmt::format("last checkpoint ts isn't correct: {}", last_ckp_ts));
-    }
-
-    TxnTimeStamp checkpoint_ts = txn_context_ptr_->begin_ts_;
-<<<<<<< HEAD
-    // CheckpointOption option{checkpoint_ts};
-=======
-    SnapshotOption option{snapshot_type, checkpoint_ts};
->>>>>>> 27e849bf
-
-    current_ckp_ts_ = checkpoint_ts;
-    LOG_INFO(fmt::format("checkpoint ts for snapshot: {}", current_ckp_ts_));
-
-<<<<<<< HEAD
-    if (last_ckp_ts > 0 and last_ckp_ts + 2 >= checkpoint_ts) {
-        // last checkpoint ts: last checkpoint txn begin ts. checkpoint is the begin_ts of current txn
-        txn_context_ptr_->txn_type_ = TransactionType::kSkippedCheckpoint;
-        LOG_INFO(fmt::format("Last checkpoint ts {}, this checkpoint begin ts: {}, SKIP CHECKPOINT", last_ckp_ts, checkpoint_ts));
-        return Status::OK();
-    }
-
-    auto *wal_manager = InfinityContext::instance().storage()->wal_manager();
-    if (!wal_manager->SetCheckpointing()) {
-        LOG_ERROR(fmt::format("Create snapshot with txn: {} is conflicted with another checkpoint transaction.", TxnID()));
-        return Status::Checkpointing();
-    }
-    DeferFn defer([&] { wal_manager->UnsetCheckpoint(); });
-
-    std::vector<std::string> *db_id_strs_ptr{};
-    std::vector<std::string> *db_names_ptr{};
-    CatalogMeta catalog_meta(this);
-    auto status = catalog_meta.GetDBIDs(db_id_strs_ptr, &db_names_ptr);
-    if (!status.ok()) {
-        return status;
-    }
-
-    fileworker_mgr_->MoveFiles();
-
-    auto *pm = InfinityContext::instance().persistence_manager();
-    if (pm != nullptr) {
-        PersistResultHandler handler(pm);
-        PersistWriteResult result = pm->CurrentObjFinalize(true);
-        handler.HandleWriteResult(result);
-=======
-    switch (snapshot_type) {
-        case SnapshotType::kTableSnapshot: {
-            CreateTableSnapshotTxnStore *create_txn_store = static_cast<CreateTableSnapshotTxnStore *>(base_txn_store_.get());
-            std::string db_name = create_txn_store->db_name_;
-            std::string table_name = create_txn_store->table_name_;
-            std::string snapshot_name = create_txn_store->snapshot_name_;
-
-            std::shared_ptr<DBMeta> db_meta;
-            std::shared_ptr<TableMeta> table_meta;
-            TxnTimeStamp create_timestamp;
-            status = GetTableMeta(db_name, table_name, db_meta, table_meta, create_timestamp);
-            if (!status.ok()) {
-                return status;
-            }
-
-            std::shared_ptr<TableSnapshotInfo> table_snapshot_info;
-            std::tie(table_snapshot_info, status) = table_meta->MapMetaToSnapShotInfo(db_name, table_name);
-            if (!status.ok()) {
-                return status;
-            }
-            table_snapshot_info->snapshot_name_ = snapshot_name;
-
-            // Create table snapshot files
-            status = CreateTableSnapshotFile(table_snapshot_info, option);
-            if (!status.ok()) {
-                return status;
-            }
-
-            // Create JSON file
-            nlohmann::json json_res = table_snapshot_info->CreateSnapshotMetadataJSON();
-            std::string json_string = json_res.dump();
-            status = CreateJSONSnapshotFile(json_string, snapshot_name);
-            if (!status.ok()) {
-                return status;
-            }
-            break;
-        }
-        case SnapshotType::kDatabaseSnapshot: {
-            CreateDBSnapshotTxnStore *create_txn_store = static_cast<CreateDBSnapshotTxnStore *>(base_txn_store_.get());
-            std::string db_name = create_txn_store->db_name_;
-            std::string snapshot_name = create_txn_store->snapshot_name_;
-
-            std::shared_ptr<DatabaseSnapshotInfo> database_snapshot_info;
-            std::tie(database_snapshot_info, status) = GetDatabaseSnapshotInfo(db_name);
-            if (!status.ok()) {
-                RecoverableError(status);
-            }
-            database_snapshot_info->snapshot_name_ = snapshot_name;
-
-            // Create database snapshot files
-            status = CreateDBSnapshotFile(database_snapshot_info, option);
-            if (!status.ok()) {
-                return status;
-            }
-
-            // Create JSON file
-            nlohmann::json json_res = database_snapshot_info->CreateSnapshotMetadataJSON();
-            std::string json_string = json_res.dump();
-            status = CreateJSONSnapshotFile(json_string, snapshot_name);
-            if (!status.ok()) {
-                return status;
-            }
-            break;
-        }
-        case SnapshotType::kSystemSnapshot: {
-            break;
-        }
-        case SnapshotType::kUnknown: {
-            UnrecoverableError("Invalid SnapshotType.");
-        }
->>>>>>> 27e849bf
-    }
-
-    status = txn_mgr_->kv_store()->Flush();
-    if (!status.ok()) {
-        return status;
-    }
-
-    return Status::OK();
-}
+// Status NewTxn::ReplayRestoreTableSnapshot(WalCmdRestoreTableSnapshot *restore_table_cmd, TxnTimeStamp commit_ts, i64 txn_id) {
+//     const std::string &db_name = restore_table_cmd->db_name_;
+//
+//     // Check if the table already exists
+//     std::string table_key = KeyEncode::CatalogTableKey(restore_table_cmd->db_id_, *restore_table_cmd->table_def_->table_name(), commit_ts);
+//     std::string table_id;
+//     Status status = kv_instance_->Get(table_key, table_id);
+//     bool is_link_files = false;
+//     if (status.ok()) {
+//         if (table_id == restore_table_cmd->table_id_) {
+//
+//             LOG_WARN(fmt::format("Skipping replay restore table: Table {} with id {} already exists, commit ts: {}, txn: {}.",
+//                                  *restore_table_cmd->table_def_->table_name(),
+//                                  restore_table_cmd->table_id_,
+//                                  commit_ts,
+//                                  txn_id));
+//             is_link_files = true;
+//         } else {
+//             LOG_ERROR(fmt::format("Replay restore table: Table {} with id {} already exists with different id {}, commit ts: {}, txn: {}.",
+//                                   *restore_table_cmd->table_def_->table_name(),
+//                                   restore_table_cmd->table_id_,
+//                                   table_id,
+//                                   commit_ts,
+//                                   txn_id));
+//             return Status::UnexpectedError("Table ID mismatch during replay of table restore.");
+//         }
+//     }
+//
+//     // Check persistence manager state during restore replay
+//     PersistenceManager *persistence_manager = InfinityContext::instance().persistence_manager();
+//     if (persistence_manager != nullptr) {
+//         std::unordered_map<std::string, ObjAddr> all_files = persistence_manager->GetAllFiles();
+//         LOG_DEBUG(fmt::format("Persistence manager has {} registered files during restore replay, commit ts: {}, txn: {}",
+//                               all_files.size(),
+//                               commit_ts,
+//                               txn_id));
+//
+//         // Check if any files from this table are registered
+//         std::string table_prefix = "db_" + restore_table_cmd->db_id_ + "/tbl_" + restore_table_cmd->table_id_;
+//         size_t table_file_count = 0;
+//         for (const auto &[file_path, obj_addr] : all_files) {
+//             if (file_path.find(table_prefix) != std::string::npos) {
+//                 table_file_count++;
+//                 LOG_DEBUG(fmt::format("Found registered table file: {} -> obj_addr: ({}, {}, {})",
+//                                       file_path,
+//                                       obj_addr.obj_key_,
+//                                       obj_addr.part_offset_,
+//                                       obj_addr.part_size_));
+//             }
+//         }
+//         LOG_DEBUG(fmt::format("Table {} has {} files registered in persistence manager", restore_table_cmd->table_id_, table_file_count));
+//     } else { // check if the data still exist in the system
+//         std::string data_dir = InfinityContext::instance().config()->DataDir();
+//         std::string table_data_dir = VirtualStore::ConcatenatePath(VirtualStore::ConcatenatePath(data_dir, "db_" + restore_table_cmd->db_id_),
+//                                                                    "tbl_" + restore_table_cmd->table_id_);
+//         if (!VirtualStore::Exists(table_data_dir)) {
+//             LOG_ERROR(fmt::format("Table data directory {} does not exist, commit ts: {}, txn: {}.", table_data_dir, commit_ts, txn_id));
+//             // return Status::OK();
+//         }
+//     }
+//
+//     // if exist proceed
+//     std::shared_ptr<DBMeta> db_meta;
+//     TxnTimeStamp db_create_ts;
+//     status = GetDBMeta(db_name, db_meta, db_create_ts);
+//     if (!status.ok()) {
+//         return status;
+//     }
+//
+//     // Get next table id of the db
+//     std::string next_table_id_key = KeyEncode::CatalogDbTagKey(restore_table_cmd->db_id_, NEXT_TABLE_ID.data());
+//     std::string next_table_id_str;
+//     status = kv_instance_->Get(next_table_id_key, next_table_id_str);
+//     if (!status.ok()) {
+//         return status;
+//     }
+//     u64 next_table_id = std::stoull(next_table_id_str);
+//     u64 this_table_id = std::stoull(restore_table_cmd->table_id_);
+//     if (this_table_id + 1 > next_table_id) {
+//         // Update the next table id
+//         std::string new_next_table_id_str = std::to_string(this_table_id + 1);
+//         status = kv_instance_->Put(next_table_id_key, new_next_table_id_str);
+//         if (!status.ok()) {
+//             return status;
+//         }
+//         LOG_TRACE(fmt::format("Update next table id to {} for database {}.", new_next_table_id_str, restore_table_cmd->db_name_));
+//     }
+//
+//     status = PrepareCommitRestoreTableSnapshot(restore_table_cmd, is_link_files);
+//
+//     if (!status.ok()) {
+//         return status;
+//     }
+//
+//     // std::string snapshot_dir = InfinityContext::instance().config()->SnapshotDir();
+//     // std::string snapshot_name = restore_table_cmd->snapshot_name_;
+//     // std::shared_ptr<TableSnapshotInfo> table_snapshot;
+//     // std::tie(table_snapshot, status) = TableSnapshotInfo::Deserialize(snapshot_dir, snapshot_name);
+//     // if (!status.ok()) {
+//     //     return status;
+//     // }
+//
+//     // std::vector<std::string> files_to_restore = table_snapshot->GetFiles();
+//     // status = table_snapshot->RestoreSnapshotFiles(snapshot_dir, snapshot_name, files_to_restore, restore_table_cmd->table_id_);
+//     // if (!status.ok()) {
+//     //     return status;
+//     // }
+//
+//     return Status::OK();
+// }
+//
+// Status NewTxn::CommitBottomCreateTableSnapshot(WalCmdCreateTableSnapshot *create_table_snapshot_cmd) {
+//
+//     // ManualDumpIndex(create_table_snapshot_cmd->db_name_, create_table_snapshot_cmd->table_name_);
+//     //
+//     // // create a new snapshot
+//     // std::shared_ptr<DBMeta> db_meta;
+//     // std::shared_ptr<TableMeta> table_meta;
+//     // TxnTimeStamp create_timestamp;
+//     // Status status = GetTableMeta(create_table_snapshot_cmd->db_name_, create_table_snapshot_cmd->table_name_, db_meta, table_meta,
+//     // create_timestamp); if (!status.ok()) {
+//     //     return status;
+//     // }
+//     // table_meta->SetBeginTS(txn_context_ptr_->commit_ts_);
+//     //
+//     // std::shared_ptr<TableSnapshotInfo> table_snapshot_info;
+//     // std::tie(table_snapshot_info, status) =
+//     //     table_meta->MapMetaToSnapShotInfo(create_table_snapshot_cmd->db_name_, create_table_snapshot_cmd->table_name_);
+//     // if (!status.ok()) {
+//     //     return status;
+//     // }
+//     // table_snapshot_info->snapshot_name_ = create_table_snapshot_cmd->snapshot_name_;
+//     //
+//     // std::string snapshot_dir = InfinityContext::instance().config()->SnapshotDir();
+//     // status = table_snapshot_info->Serialize(snapshot_dir, this->TxnID());
+//     // if (!status.ok()) {
+//     //     return status;
+//     // }
+//
+//     return Status::OK();
+// }
+//
+// Status NewTxn::CheckpointforSnapshot(TxnTimeStamp last_ckp_ts, CheckpointTxnStore *txn_store, SnapshotType snapshot_type) {
+//     // TransactionType txn_type = GetTxnType();
+//     // if (txn_type != TransactionType::kCreateTableSnapshot && txn_type != TransactionType::kCreateDBSnapshot) {
+//     //     UnrecoverableError(fmt::format("Invalid transaction type."));
+//     // }
+//     //
+//     // if (last_ckp_ts % 2 == 0 and last_ckp_ts > 0) {
+//     //     UnrecoverableError(fmt::format("last checkpoint ts isn't correct: {}", last_ckp_ts));
+//     // }
+//     //
+//     // Status status;
+//     // TxnTimeStamp checkpoint_ts = txn_context_ptr_->begin_ts_;
+//     // SnapshotOption option{snapshot_type, checkpoint_ts};
+//     //
+//     // current_ckp_ts_ = checkpoint_ts;
+//     // LOG_INFO(fmt::format("checkpoint ts for snapshot: {}", current_ckp_ts_));
+//     //
+//     // switch (snapshot_type) {
+//     //     case SnapshotType::kTableSnapshot: {
+//     //         CreateTableSnapshotTxnStore *create_txn_store = static_cast<CreateTableSnapshotTxnStore *>(base_txn_store_.get());
+//     //         std::string db_name = create_txn_store->db_name_;
+//     //         std::string table_name = create_txn_store->table_name_;
+//     //         std::string snapshot_name = create_txn_store->snapshot_name_;
+//     //
+//     //         std::shared_ptr<DBMeta> db_meta;
+//     //         std::shared_ptr<TableMeta> table_meta;
+//     //         TxnTimeStamp create_timestamp;
+//     //         status = GetTableMeta(db_name, table_name, db_meta, table_meta, create_timestamp);
+//     //         if (!status.ok()) {
+//     //             return status;
+//     //         }
+//     //
+//     //         std::shared_ptr<TableSnapshotInfo> table_snapshot_info;
+//     //         std::tie(table_snapshot_info, status) = table_meta->MapMetaToSnapShotInfo(db_name, table_name);
+//     //         if (!status.ok()) {
+//     //             return status;
+//     //         }
+//     //         table_snapshot_info->snapshot_name_ = snapshot_name;
+//     //
+//     //         // Create table snapshot files
+//     //         status = CreateTableSnapshotFile(table_snapshot_info, option);
+//     //         if (!status.ok()) {
+//     //             return status;
+//     //         }
+//     //
+//     //         // Create JSON file
+//     //         nlohmann::json json_res = table_snapshot_info->CreateSnapshotMetadataJSON();
+//     //         std::string json_string = json_res.dump();
+//     //         status = CreateJSONSnapshotFile(json_string, snapshot_name);
+//     //         if (!status.ok()) {
+//     //             return status;
+//     //         }
+//     //         break;
+//     //     }
+//     //     case SnapshotType::kDatabaseSnapshot: {
+//     //         CreateDBSnapshotTxnStore *create_txn_store = static_cast<CreateDBSnapshotTxnStore *>(base_txn_store_.get());
+//     //         std::string db_name = create_txn_store->db_name_;
+//     //         std::string snapshot_name = create_txn_store->snapshot_name_;
+//     //
+//     //         std::shared_ptr<DatabaseSnapshotInfo> database_snapshot_info;
+//     //         std::tie(database_snapshot_info, status) = GetDatabaseSnapshotInfo(db_name);
+//     //         if (!status.ok()) {
+//     //             RecoverableError(status);
+//     //         }
+//     //         database_snapshot_info->snapshot_name_ = snapshot_name;
+//     //
+//     //         // Create database snapshot files
+//     //         status = CreateDBSnapshotFile(database_snapshot_info, option);
+//     //         if (!status.ok()) {
+//     //             return status;
+//     //         }
+//     //
+//     //         // Create JSON file
+//     //         nlohmann::json json_res = database_snapshot_info->CreateSnapshotMetadataJSON();
+//     //         std::string json_string = json_res.dump();
+//     //         status = CreateJSONSnapshotFile(json_string, snapshot_name);
+//     //         if (!status.ok()) {
+//     //             return status;
+//     //         }
+//     //         break;
+//     //     }
+//     //     case SnapshotType::kSystemSnapshot: {
+//     //         break;
+//     //     }
+//     //     case SnapshotType::kUnknown: {
+//     //         UnrecoverableError("Invalid SnapshotType.");
+//     //     }
+//     // }
+//     return Status::OK();
+// }
 
 void NewTxn::AddMetaCache(const std::shared_ptr<MetaBaseCache> &meta_base_cache) {
     std::lock_guard<std::mutex> lock(cache_mtx_);
