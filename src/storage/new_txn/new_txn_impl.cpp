// Copyright(C) 2023 InfiniFlow, Inc. All rights reserved.
//
// Licensed under the Apache License, Version 2.0 (the "License");
// you may not use this file except in compliance with the License.
// You may obtain a copy of the License at
//
//     https://www.apache.org/licenses/LICENSE-2.0
//
// Unless required by applicable law or agreed to in writing, software
// distributed under the License is distributed on an "AS IS" BASIS,
// WITHOUT WARRANTIES OR CONDITIONS OF ANY KIND, either express or implied.
// See the License for the specific language governing permissions and
// limitations under the License.

module;

module infinity_core:new_txn.impl;

import :new_txn;
import :stl;
import :new_catalog;
import :infinity_exception;
import :new_txn_manager;
import :buffer_manager;
import :wal_entry;
import :logger;
import :data_block;
import :txn_state;
import :data_access_state;
import :status;
import :meta_info;
import :database_detail;
import :status;
import :table_def;
import :index_base;
import :bg_task;
import :background_process;
import :base_table_ref;
import :default_values;
import :memory_indexer;
import :persistence_manager;
import :persist_result_handler;
import :infinity_context;
import :wal_manager;
import :defer_op;
import :snapshot_info;
import :kv_store;
import :random;
import :kv_code;
import :buffer_obj;
import :data_file_worker;
import :version_file_worker;
import :block_version;
import :catalog_meta;
import :db_meeta;
import :table_meeta;
import :segment_meta;
import :block_meta;
import :column_meta;
import :table_index_meeta;
import :segment_index_meta;
import :chunk_index_meta;
import :mem_index;
import :meta_key;
import :txn_allocator_task;
import :meta_type;
import :base_txn_store;
import :buffer_handle;
import :virtual_store;
import :txn_context;
import :kv_utility;
<<<<<<< HEAD

import std;
import third_party;

=======
import :catalog_cache;
>>>>>>> 526f2865
import extra_ddl_info;
import column_def;
import row_id;
import constant_expr;
import admin_statement;
import global_resource_usage;
import compact_statement;

namespace infinity {

NewTxn::NewTxn(NewTxnManager *txn_manager,
               TransactionID txn_id,
               TxnTimeStamp begin_ts,
               TxnTimeStamp last_kv_commit_ts,
               TxnTimeStamp last_commit_ts,
               UniquePtr<KVInstance> kv_instance,
               SharedPtr<String> txn_text,
               TransactionType txn_type)
    : txn_mgr_(txn_manager), buffer_mgr_(txn_mgr_->GetBufferMgr()), wal_entry_(MakeShared<WalEntry>()), kv_instance_(std::move(kv_instance)),
      txn_text_(std::move(txn_text)) {
    new_catalog_ = InfinityContext::instance().storage()->new_catalog();
#ifdef INFINITY_DEBUG
    GlobalResourceUsage::IncrObjectCount("NewTxn");
#endif
    txn_context_ptr_ = TxnContext::Make();
    txn_context_ptr_->txn_id_ = txn_id;
    txn_context_ptr_->begin_ts_ = begin_ts;
    txn_context_ptr_->last_kv_commit_ts_ = last_kv_commit_ts;
    txn_context_ptr_->last_commit_ts_ = last_commit_ts;
    txn_context_ptr_->text_ = txn_text_;
    txn_context_ptr_->txn_type_ = txn_type;
}

NewTxn::NewTxn(BufferManager *buffer_mgr,
               NewTxnManager *txn_mgr,
               TransactionID txn_id,
               TxnTimeStamp begin_ts,
               UniquePtr<KVInstance> kv_instance,
               TransactionType txn_type)
    : txn_mgr_(txn_mgr), buffer_mgr_(buffer_mgr), wal_entry_(MakeShared<WalEntry>()), kv_instance_(std::move(kv_instance)) {
    new_catalog_ = InfinityContext::instance().storage()->new_catalog();
#ifdef INFINITY_DEBUG
    GlobalResourceUsage::IncrObjectCount("NewTxn");
#endif
    txn_context_ptr_ = TxnContext::Make();
    txn_context_ptr_->txn_id_ = txn_id;
    txn_context_ptr_->begin_ts_ = begin_ts;
    txn_context_ptr_->txn_type_ = txn_type;
}

UniquePtr<NewTxn>
NewTxn::NewReplayTxn(NewTxnManager *txn_mgr, TransactionID txn_id, TxnTimeStamp begin_ts, TxnTimeStamp commit_ts, UniquePtr<KVInstance> kv_instance) {
    TxnTimeStamp last_kv_commit_ts = commit_ts + 1; // The last kv commit ts is commit_ts + 1
    auto txn = MakeUnique<NewTxn>(txn_mgr, txn_id, begin_ts, last_kv_commit_ts, commit_ts, std::move(kv_instance), nullptr, TransactionType::kReplay);
    txn->txn_context_ptr_->commit_ts_ = commit_ts;
    return txn;
}

UniquePtr<NewTxn> NewTxn::NewRecoveryTxn(NewTxnManager *txn_mgr, TxnTimeStamp begin_ts, TxnTimeStamp commit_ts) {
    KVStore *kv_code = txn_mgr->kv_store();
    UniquePtr<NewTxn> txn =
        MakeUnique<NewTxn>(txn_mgr, 0, begin_ts, commit_ts + 1, commit_ts, kv_code->GetInstance(), nullptr, TransactionType::kRecovery);
    txn->txn_context_ptr_->commit_ts_ = commit_ts;
    return txn;
}

NewTxn::~NewTxn() {
#ifdef INFINITY_DEBUG
    GlobalResourceUsage::DecrObjectCount("NewTxn");
#endif
}

TransactionID NewTxn::TxnID() const { return txn_context_ptr_->txn_id_; }

void NewTxn::AddOperation(const SharedPtr<String> &operation_text) { txn_context_ptr_->AddOperation(operation_text); }
Vector<SharedPtr<String>> NewTxn::GetOperations() const { return txn_context_ptr_->GetOperations(); }

void NewTxn::CheckTxnStatus() {
    TxnState txn_state = this->GetTxnState();
    if (txn_state != TxnState::kStarted) {
        UnrecoverableError("Transaction isn't started.");
    }
}

void NewTxn::CheckTxn(const String &db_name) {
    this->CheckTxnStatus();
    if (db_name_.empty()) {
        db_name_ = db_name;
    } else if (!IsEqual(db_name_, db_name)) {
        UniquePtr<String> err_msg = MakeUnique<String>(fmt::format("Attempt to get table from another database {}", db_name));
        RecoverableError(Status::InvalidIdentifierName(db_name));
    }
}

// Database OPs
Status NewTxn::CreateDatabase(const String &db_name, ConflictType conflict_type, const SharedPtr<String> &comment) {
    this->SetTxnType(TransactionType::kCreateDB);

    if (conflict_type == ConflictType::kReplace) {
        return Status::NotSupport("ConflictType::kReplace");
    }

    if (conflict_type == ConflictType::kInvalid) {
        return Status::UnexpectedError("Unknown ConflictType");
    }

    this->CheckTxnStatus();

    String db_id_str;
    Status status = IncrLatestID(db_id_str, NEXT_DATABASE_ID);
    LOG_TRACE(fmt::format("txn: {}, create db, apply db_id: {}", txn_context_ptr_->txn_id_, db_id_str));
    if (!status.ok()) {
        return Status(status.code(), MakeUnique<String>(fmt::format("Fail to fetch next database id, {}", status.message())));
    }

    Optional<DBMeeta> db_meta;
    TxnTimeStamp db_create_ts;
    status = GetDBMeta(db_name, db_meta, db_create_ts);
    if (status.ok()) {
        if (conflict_type == ConflictType::kIgnore) {
            return Status::OK();
        }
        return Status::DuplicateDatabase(db_name);
    }
    if (status.code() != ErrorCode::kDBNotExist) {
        return status;
    }

    // Put the data into local txn store
    if (base_txn_store_ != nullptr) {
        return Status::UnexpectedError("txn store is not null");
    }

    base_txn_store_ = MakeShared<CreateDBTxnStore>();
    CreateDBTxnStore *txn_store = static_cast<CreateDBTxnStore *>(base_txn_store_.get());
    txn_store->db_name_ = db_name;
    txn_store->comment_ptr_ = comment;
    txn_store->db_id_str_ = db_id_str;
    txn_store->db_id_ = std::stoull(db_id_str);
    return Status::OK();
}

Status NewTxn::ReplayCreateDb(WalCmdCreateDatabaseV2 *create_db_cmd, TxnTimeStamp commit_ts, i64 txn_id) {
    // Check if the database already exists in kv store
    String db_key = KeyEncode::CatalogDbKey(create_db_cmd->db_name_, commit_ts);
    String db_id;
    Status status = kv_instance_->Get(db_key, db_id);
    if (status.ok()) {
        if (db_id == create_db_cmd->db_id_) {
            LOG_WARN(fmt::format("Skipping replay create db: Database {} with id {} already exists, commit ts: {}, txn: {}.",
                                 create_db_cmd->db_name_,
                                 create_db_cmd->db_id_,
                                 commit_ts,
                                 txn_id));
            return Status::OK();
        } else {
            LOG_ERROR(fmt::format("Replay create db: Database {} with id {} already exists with different id {}, commit ts: {}, txn: {}.",
                                  create_db_cmd->db_name_,
                                  create_db_cmd->db_id_,
                                  db_id,
                                  commit_ts,
                                  txn_id));
            return Status::UnexpectedError("Database ID mismatch during replay of database creation.");
        }
    }

    // If the database does not exist, create it
    status = PrepareCommitCreateDB(create_db_cmd);
    if (!status.ok()) {
        return status;
    }

    // Update next db id if necessary
    String current_next_db_id_str;
    status = kv_instance_->Get(NEXT_DATABASE_ID.data(), current_next_db_id_str);
    if (!status.ok()) {
        return status;
    }

    u64 current_next_db_id = std::stoull(current_next_db_id_str);
    u64 this_db_id = std::stoull(create_db_cmd->db_id_);
    if (this_db_id + 1 > current_next_db_id) {
        // Update the next db id
        String next_db_id_str = std::to_string(this_db_id + 1);
        status = kv_instance_->Put(NEXT_DATABASE_ID.data(), next_db_id_str);
        if (!status.ok()) {
            return status;
        }
        LOG_TRACE(fmt::format("Update next db id to {}.", next_db_id_str));
    }
    LOG_TRACE(fmt::format("Replay create db: {} with id {}.", create_db_cmd->db_name_, create_db_cmd->db_id_));
    return Status::OK();
}

Status NewTxn::DropDatabase(const String &db_name, ConflictType conflict_type) {
    this->SetTxnType(TransactionType::kDropDB);

    if (conflict_type == ConflictType::kReplace) {
        return Status::NotSupport("ConflictType::kReplace");
    }
    if (conflict_type == ConflictType::kInvalid) {
        return Status::UnexpectedError("Unknown ConflictType");
    }

    this->CheckTxnStatus();

    Optional<DBMeeta> db_meta;
    TxnTimeStamp db_create_ts;
    Status status = GetDBMeta(db_name, db_meta, db_create_ts);
    if (!status.ok()) {
        if (status.code() != ErrorCode::kDBNotExist) {
            return status;
        }
        if (conflict_type == ConflictType::kIgnore) {
            return Status::OK();
        }
        return status;
    }

    // Put the data into local txn store
    if (base_txn_store_ != nullptr) {
        return Status::UnexpectedError("txn store is not null");
    }

    base_txn_store_ = MakeShared<DropDBTxnStore>();
    DropDBTxnStore *txn_store = static_cast<DropDBTxnStore *>(base_txn_store_.get());
    txn_store->db_name_ = db_name;
    String db_id_str = db_meta->db_id_str();
    txn_store->db_id_str_ = db_id_str;
    txn_store->db_id_ = std::stoull(db_id_str);
    txn_store->create_ts_ = db_create_ts;
    return Status::OK();
}

Status NewTxn::ReplayDropDb(WalCmdDropDatabaseV2 *drop_db_cmd, TxnTimeStamp commit_ts, i64 txn_id) {
    // Check if the database is already dropped in kv store
    String drop_db_key = KeyEncode::DropDBKey(drop_db_cmd->db_name_, drop_db_cmd->create_ts_, drop_db_cmd->db_id_);
    String drop_db_commit_ts_str;
    Status status = kv_instance_->Get(drop_db_key, drop_db_commit_ts_str);
    if (status.ok()) {
        TxnTimeStamp db_commit_ts = std::stoull(drop_db_commit_ts_str);
        if (db_commit_ts == commit_ts) {
            LOG_WARN(fmt::format("Skipping replay drop db: Database {} created at {} with id {} and ts: {} already dropped, commit ts: {}, txn: {}.",
                                 drop_db_cmd->db_name_,
                                 drop_db_cmd->create_ts_,
                                 drop_db_cmd->db_id_,
                                 drop_db_cmd->create_ts_,
                                 commit_ts,
                                 txn_id));
            return Status::OK();
        } else {
            LOG_ERROR(fmt::format("Replay drop db: Database {} created at {} with id {} and ts: {} already dropped with different commit ts {}, "
                                  "commit ts: {}, txn: {}.",
                                  drop_db_cmd->db_name_,
                                  drop_db_cmd->create_ts_,
                                  drop_db_cmd->db_id_,
                                  drop_db_cmd->create_ts_,
                                  db_commit_ts,
                                  commit_ts,
                                  txn_id));
            return Status::UnexpectedError("Database commit timestamp mismatch during replay of database drop.");
        }
    }

    status = PrepareCommitDropDB(drop_db_cmd);
    if (!status.ok()) {
        return status;
    }
    LOG_TRACE(fmt::format("Replay drop db: {} with id {}.", drop_db_cmd->db_name_, drop_db_cmd->db_id_));
    return Status::OK();
}

Tuple<SharedPtr<DatabaseInfo>, Status> NewTxn::GetDatabaseInfo(const String &db_name) {
    this->CheckTxnStatus();

    Optional<DBMeeta> db_meta;
    TxnTimeStamp db_create_ts;
    Status status = GetDBMeta(db_name, db_meta, db_create_ts);
    if (!status.ok()) {
        return {nullptr, status};
    }

    auto [db_info, info_status] = db_meta->GetDatabaseInfo();
    if (!info_status.ok()) {
        return {nullptr, info_status};
    }
    db_info->db_name_ = MakeShared<String>(db_name);

    return {std::move(db_info), Status::OK()};
}

Status NewTxn::ListDatabase(Vector<String> &db_names) {
    Vector<String> *db_id_strs_ptr;
    Vector<String> *db_names_ptr;

    CatalogMeta catalog_meta(this);
    Status status = catalog_meta.GetDBIDs(db_id_strs_ptr, &db_names_ptr);
    if (!status.ok()) {
        return status;
    }
    db_names = *db_names_ptr;
    return status;
}

// Table and Collection OPs
Status NewTxn::GetTables(const String &db_name, Vector<SharedPtr<TableDetail>> &output_table_array) {
    this->CheckTxn(db_name);

    Vector<String> table_names;
    Status status = this->ListTable(db_name, table_names);
    if (!status.ok()) {
        return status;
    }
    for (const String &table_name : table_names) {
        Optional<DBMeeta> db_meta;
        Optional<TableMeeta> table_meta;
        status = GetTableMeta(db_name, table_name, db_meta, table_meta);
        if (!status.ok()) {
            return status;
        }
        output_table_array.push_back(MakeShared<TableDetail>());
        table_meta->SetDBTableName(db_name, table_name);
        status = table_meta->GetTableDetail(*output_table_array.back());
        if (!status.ok()) {
            return status;
        }
    }
    return Status::OK();
}

Status NewTxn::CreateTable(const String &db_name, const SharedPtr<TableDef> &table_def, ConflictType conflict_type) {
    this->SetTxnType(TransactionType::kCreateTable);

    if (conflict_type == ConflictType::kReplace) {
        return Status::NotSupport("ConflictType::kReplace");
    }

    if (conflict_type == ConflictType::kInvalid) {
        return Status::UnexpectedError("Unknown ConflictType");
    }

    this->CheckTxn(db_name);

    Optional<DBMeeta> db_meta;
    TxnTimeStamp db_create_ts;
    Status status = GetDBMeta(db_name, db_meta, db_create_ts);
    if (!status.ok()) {
        return status;
    }
    String table_id_str;
    String table_key;
    TxnTimeStamp create_table_ts;
    status = db_meta->GetTableID(*table_def->table_name(), table_key, table_id_str, create_table_ts);

    if (status.ok()) {
        if (conflict_type == ConflictType::kIgnore) {
            return Status::OK();
        }
        return Status::DuplicateTable(*table_def->table_name());
    } else if (status.code() != ErrorCode::kTableNotExist) {
        return status;
    }

    // Get the latest table id
    std::tie(table_id_str, status) = db_meta->GetNextTableID();
    if (!status.ok()) {
        return status;
    }

    // Put the data into local txn store
    if (base_txn_store_ != nullptr) {
        return Status::UnexpectedError("txn store is not null");
    }

    base_txn_store_ = MakeShared<CreateTableTxnStore>();
    CreateTableTxnStore *txn_store = static_cast<CreateTableTxnStore *>(base_txn_store_.get());
    txn_store->db_name_ = db_name;
    txn_store->db_id_str_ = db_meta->db_id_str();
    txn_store->db_id_ = std::stoull(db_meta->db_id_str());
    txn_store->table_name_ = *table_def->table_name();
    txn_store->table_id_str_ = table_id_str;
    txn_store->table_id_ = std::stoull(table_id_str);
    txn_store->table_def_ = table_def;

    // Add operation record with table_id for traceability
    String operation_msg =
        fmt::format("CREATE TABLE {}.{} (db_id: {}, table_id: {})", db_name, *table_def->table_name(), db_meta->db_id_str(), table_id_str);
    txn_context_ptr_->AddOperation(MakeShared<String>(operation_msg));

    LOG_TRACE("NewTxn::CreateTable created table entry is inserted.");
    return Status::OK();
}

Status NewTxn::ReplayCreateTable(WalCmdCreateTableV2 *create_table_cmd, TxnTimeStamp commit_ts, i64 txn_id) {
    // Check if the table already exists in kv store
    String table_key = KeyEncode::CatalogTableKey(create_table_cmd->db_id_, *create_table_cmd->table_def_->table_name(), commit_ts);
    String table_id;
    // auto new_txn_mgr = InfinityContext::instance().storage()->new_txn_manager();
    // new_txn_mgr->PrintAllKeyValue();
    Status status = kv_instance_->Get(table_key, table_id);
    if (status.ok()) {
        if (table_id == create_table_cmd->table_id_) {
            LOG_WARN(fmt::format("Skipping replay create table: Table {} with id {} already exists, commit ts: {}, txn: {}.",
                                 *create_table_cmd->table_def_->table_name(),
                                 create_table_cmd->table_id_,
                                 commit_ts,
                                 txn_id));
            return Status::OK();
        } else {
            LOG_ERROR(fmt::format("Replay create table: Table {} with id {} already exists with different id {}, commit ts: {}, txn: {}.",
                                  *create_table_cmd->table_def_->table_name(),
                                  create_table_cmd->table_id_,
                                  table_id,
                                  commit_ts,
                                  txn_id));
            return Status::UnexpectedError("Table ID mismatch during replay of table creation.");
        }
    }

    // If the table does not exist, create it
    status = PrepareCommitCreateTable(create_table_cmd);
    if (!status.ok()) {
        return status;
    }

    // Get db meta to set next table id
    Optional<DBMeeta> db_meta;
    TxnTimeStamp db_create_ts;
    status = GetDBMeta(create_table_cmd->db_name_, db_meta, db_create_ts);

    // Get next table id of the db
    String next_table_id_key = KeyEncode::CatalogDbTagKey(create_table_cmd->db_id_, NEXT_TABLE_ID.data());
    String next_table_id_str;
    status = kv_instance_->Get(next_table_id_key, next_table_id_str);
    if (!status.ok()) {
        return status;
    }
    u64 next_table_id = std::stoull(next_table_id_str);
    u64 this_table_id = std::stoull(create_table_cmd->table_id_);
    if (this_table_id + 1 > next_table_id) {
        // Update the next table id
        String new_next_table_id_str = std::to_string(this_table_id + 1);
        status = kv_instance_->Put(next_table_id_key, new_next_table_id_str);
        if (!status.ok()) {
            return status;
        }
        LOG_TRACE(fmt::format("Update next table id to {} for database {}.", new_next_table_id_str, create_table_cmd->db_name_));
    }

    LOG_TRACE(fmt::format("Replay create table: {} with id {} in database {}.",
                          *create_table_cmd->table_def_->table_name(),
                          create_table_cmd->table_id_,
                          create_table_cmd->db_name_));
    return Status::OK();
}

Status NewTxn::DropTable(const String &db_name, const String &table_name, ConflictType conflict_type) {
    this->SetTxnType(TransactionType::kDropTable);

    if (conflict_type == ConflictType::kReplace) {
        return Status::NotSupport("ConflictType::kReplace");
    }
    if (conflict_type == ConflictType::kInvalid) {
        return Status::UnexpectedError("Unknown ConflictType");
    }

    this->CheckTxnStatus();

    Optional<DBMeeta> db_meta;
    TxnTimeStamp db_create_ts;
    Status status = GetDBMeta(db_name, db_meta, db_create_ts);
    if (!status.ok()) {
        return status;
    }
    String table_key;
    String table_id_str;
    TxnTimeStamp table_create_ts;
    status = db_meta->GetTableID(table_name, table_key, table_id_str, table_create_ts);
    if (!status.ok()) {
        if (status.code() != ErrorCode::kTableNotExist) {
            return status;
        }
        if (conflict_type == ConflictType::kIgnore) {
            return Status::OK();
        }
        return status;
    }

    // Put the data into local txn store
    if (base_txn_store_ != nullptr) {
        return Status::UnexpectedError("txn store is not null");
    }

    base_txn_store_ = MakeShared<DropTableTxnStore>();
    DropTableTxnStore *txn_store = static_cast<DropTableTxnStore *>(base_txn_store_.get());
    txn_store->db_name_ = db_name;
    txn_store->db_id_str_ = db_meta->db_id_str();
    txn_store->db_id_ = std::stoull(db_meta->db_id_str());
    txn_store->table_name_ = table_name;
    txn_store->table_id_str_ = table_id_str;
    txn_store->table_id_ = std::stoull(table_id_str);
    txn_store->create_ts_ = table_create_ts;
    txn_store->table_key_ = table_key;

    // Add operation record with table_id for traceability
    String operation_msg = fmt::format("DROP TABLE {}.{} (db_id: {}, table_id: {})", db_name, table_name, db_meta->db_id_str(), table_id_str);
    txn_context_ptr_->AddOperation(MakeShared<String>(operation_msg));

    LOG_TRACE(fmt::format("NewTxn::DropTable dropped table: {}.{}", db_name, table_name));
    return Status::OK();
}

Status NewTxn::ReplayDropTable(WalCmdDropTableV2 *drop_table_cmd, TxnTimeStamp commit_ts, i64 txn_id) {
    // Check if the table is already dropped in kv store
    String drop_table_key =
        KeyEncode::DropTableKey(drop_table_cmd->db_id_, drop_table_cmd->table_name_, drop_table_cmd->table_id_, drop_table_cmd->create_ts_);
    String drop_table_commit_ts_str;
    Status status = kv_instance_->Get(drop_table_key, drop_table_commit_ts_str);
    if (status.ok()) {
        TxnTimeStamp table_commit_ts = std::stoull(drop_table_commit_ts_str);
        if (table_commit_ts == commit_ts) {
            LOG_WARN(fmt::format("Skipping replay drop table: Table {} created at {} with id {} and ts {} already dropped, commit ts: {}, txn: {}.",
                                 drop_table_cmd->table_name_,
                                 drop_table_cmd->create_ts_,
                                 drop_table_cmd->table_id_,
                                 drop_table_cmd->create_ts_,
                                 commit_ts,
                                 txn_id));
            return Status::OK();
        } else {
            LOG_ERROR(fmt::format(
                "Replay drop table: Table {} created at {} with id {} and ts {} already dropped with different commit ts {}, commit ts: {}, txn: {}.",
                drop_table_cmd->table_name_,
                drop_table_cmd->create_ts_,
                drop_table_cmd->table_id_,
                drop_table_cmd->create_ts_,
                table_commit_ts,
                commit_ts,
                txn_id));
            return Status::UnexpectedError("Table commit timestamp mismatch during replay of table drop.");
        }
    }

    status = PrepareCommitDropTable(drop_table_cmd);
    if (!status.ok()) {
        return status;
    }
    LOG_TRACE(fmt::format("Replay drop table: {} with id {} in database {}.",
                          drop_table_cmd->table_name_,
                          drop_table_cmd->table_id_,
                          drop_table_cmd->db_name_));

    return Status::OK();
}

Status NewTxn::RenameTable(const String &db_name, const String &old_table_name, const String &new_table_name) {
    this->SetTxnType(TransactionType::kRenameTable);

    this->CheckTxnStatus();
    this->CheckTxn(db_name);

    Optional<DBMeeta> db_meta;
    TxnTimeStamp db_create_ts;
    Status status = GetDBMeta(db_name, db_meta, db_create_ts);
    if (!status.ok()) {
        return status;
    }

    {
        String table_id;
        String table_key;
        TxnTimeStamp create_table_ts;
        status = db_meta->GetTableID(new_table_name, table_key, table_id, create_table_ts);

        if (status.ok()) {
            return Status::DuplicateTable(new_table_name);
        } else if (status.code() != ErrorCode::kTableNotExist) {
            return status;
        }
    }

    String table_id_str;
    String table_key;
    TxnTimeStamp create_table_ts;
    status = db_meta->GetTableID(old_table_name, table_key, table_id_str, create_table_ts);
    if (!status.ok()) {
        return status;
    }

    // Put the data into local txn store
    if (base_txn_store_ != nullptr) {
        return Status::UnexpectedError("txn store is not null");
    }

    base_txn_store_ = MakeShared<RenameTableTxnStore>();
    RenameTableTxnStore *txn_store = static_cast<RenameTableTxnStore *>(base_txn_store_.get());
    txn_store->db_name_ = db_name;
    txn_store->db_id_str_ = db_meta->db_id_str();
    txn_store->old_table_name_ = old_table_name;
    txn_store->table_id_str_ = table_id_str;
    txn_store->new_table_name_ = new_table_name;
    txn_store->old_table_key_ = table_key;
    LOG_TRACE(fmt::format("NewTxn::Rename table from {}.{} to {}.{}.", db_name, old_table_name, db_name, new_table_name));
    return Status::OK();
}

Status NewTxn::ReplayRenameTable(WalCmdRenameTableV2 *rename_table_cmd, TxnTimeStamp commit_ts, i64 txn_id) {

    const String &db_id = rename_table_cmd->db_id_;
    const String &old_table_name = rename_table_cmd->table_name_;
    const String &old_table_key = rename_table_cmd->old_table_key_;
    const String &table_id = rename_table_cmd->table_id_;
    const TxnTimeStamp create_ts = infinity::GetTimestampFromKey(old_table_key);

    String rename_table_key = KeyEncode::RenameTableKey(db_id, old_table_name, table_id, create_ts);
    String rename_table_commit_ts_str;
    // TODO: Check if the table is already renamed in kv store
    Status status = kv_instance_->Get(rename_table_key, rename_table_commit_ts_str);
    if (status.ok()) {
        TxnTimeStamp rename_table_commit_ts = std::stoull(rename_table_commit_ts_str);
        if (rename_table_commit_ts == commit_ts) {
            LOG_WARN(fmt::format("Skipping replay rename table: Table {} with id {} already renamed to {}, commit ts: {}, txn: {}.",
                                 old_table_name,
                                 table_id,
                                 rename_table_cmd->new_table_name_,
                                 commit_ts,
                                 txn_id));
            return Status::OK();
        } else {
            LOG_ERROR(fmt::format("Replay rename table: Table {} with id {} already renamed to {} with different commit ts {}, "
                                  "commit ts: {}, txn: {}.",
                                  old_table_name,
                                  table_id,
                                  rename_table_cmd->new_table_name_,
                                  rename_table_commit_ts,
                                  commit_ts,
                                  txn_id));
            return Status::UnexpectedError("Table commit timestamp mismatch during replay of table rename.");
        }
    }

    String ts_str = std::to_string(commit_ts);
    kv_instance_->Put(KeyEncode::RenameTableKey(db_id, old_table_name, table_id, create_ts), ts_str);

    // create new table key
    String new_table_key = KeyEncode::CatalogTableKey(db_id, rename_table_cmd->new_table_name_, commit_ts);
    status = kv_instance_->Put(new_table_key, table_id);
    if (!status.ok()) {
        return status;
    }

    return Status::OK();
}

Status NewTxn::AddColumns(const String &db_name, const String &table_name, const Vector<SharedPtr<ColumnDef>> &column_defs) {

    Optional<DBMeeta> db_meta;
    Optional<TableMeeta> table_meta;
    String table_key;
    Status status = GetTableMeta(db_name, table_name, db_meta, table_meta, &table_key);
    if (!status.ok()) {
        return status;
    }

    // Construct added columns name map
    Set<SizeT> column_idx_set;
    Set<String> column_name_set;
    for (const auto &column_def : column_defs) {
        column_idx_set.insert(column_def->id());
        column_name_set.insert(column_def->name());
    }

    SharedPtr<Vector<SharedPtr<ColumnDef>>> old_column_defs;
    std::tie(old_column_defs, status) = table_meta->GetColumnDefs();
    if (!status.ok()) {
        return status;
    }
    for (auto &column_def : *old_column_defs) {
        if (column_name_set.contains(column_def->name())) {
            return Status::DuplicateColumnName(column_def->name());
        }
        if (column_idx_set.contains(column_def->id())) {
            return Status::DuplicateColumnIndex(fmt::format("Duplicate table column index: {}", column_def->id()));
        }
    }

    // Put the data into local txn store
    if (base_txn_store_ != nullptr) {
        return Status::UnexpectedError("txn store is not null");
    }

    base_txn_store_ = MakeShared<AddColumnsTxnStore>();
    AddColumnsTxnStore *txn_store = static_cast<AddColumnsTxnStore *>(base_txn_store_.get());
    txn_store->db_name_ = db_name;
    txn_store->db_id_str_ = db_meta->db_id_str();
    txn_store->db_id_ = std::stoull(db_meta->db_id_str());
    txn_store->table_name_ = table_name;
    txn_store->table_id_str_ = table_meta->table_id_str();
    txn_store->table_id_ = std::stoull(table_meta->table_id_str());
    txn_store->column_defs_ = column_defs;
    txn_store->table_key_ = table_key;

    return Status::OK();
}

Status NewTxn::ReplayAddColumns(WalCmdAddColumnsV2 *add_columns_cmd, TxnTimeStamp commit_ts, i64 txn_id) {
    // This implementation might have error, since not check the column id and create timestamp

    Optional<DBMeeta> db_meta;
    Optional<TableMeeta> table_meta;
    String table_key;
    Status status = GetTableMeta(add_columns_cmd->db_name_, add_columns_cmd->table_name_, db_meta, table_meta, &table_key);
    if (!status.ok()) {
        return status;
    }

    // Construct added columns name map
    Set<SizeT> column_idx_set;
    Set<String> column_name_set;
    for (const auto &column_def : add_columns_cmd->column_defs_) {
        column_idx_set.insert(column_def->id());
        column_name_set.insert(column_def->name());
    }

    SharedPtr<Vector<SharedPtr<ColumnDef>>> old_column_defs;
    std::tie(old_column_defs, status) = table_meta->GetColumnDefs();
    if (!status.ok()) {
        return status;
    }

    // TODO: TS also needed, check the column name / id / ts, Skip if they are same.
    for (auto &column_def : *old_column_defs) {
        if (column_name_set.contains(column_def->name())) {
            LOG_WARN(fmt::format("Skipping replay add columns: Duplicate column name: {} in table: {}.{}.",
                                 column_def->name(),
                                 add_columns_cmd->db_name_,
                                 add_columns_cmd->table_name_));
            return Status::OK();
        }
        if (column_idx_set.contains(column_def->id())) {
            return Status::DuplicateColumnIndex(fmt::format("Duplicate table column index: {}", column_def->id()));
        }
    }

    // If columns don't exist, create them
    status = PrepareCommitAddColumns(add_columns_cmd);
    if (!status.ok()) {
        return status;
    }

    LOG_TRACE(fmt::format("Replay add columns to table: {}.{}.", add_columns_cmd->db_name_, add_columns_cmd->table_name_));
    return Status::OK();
}

Status NewTxn::DropColumns(const String &db_name, const String &table_name, const Vector<String> &column_names) {

    if (column_names.empty()) {
        return Status::NotSupport("DropColumns: column_names is empty");
    }

    {
        Set<String> name_set;
        for (const auto &name : column_names) {
            if (!name_set.insert(name).second) {
                return Status::DuplicateColumnName(name);
            }
        }
    }

    Optional<DBMeeta> db_meta;
    Optional<TableMeeta> table_meta;
    String table_key;
    Status status = GetTableMeta(db_name, table_name, db_meta, table_meta, &table_key);
    if (!status.ok()) {
        return status;
    }

    SharedPtr<Vector<SharedPtr<ColumnDef>>> old_column_defs;
    std::tie(old_column_defs, status) = table_meta->GetColumnDefs();
    if (!status.ok()) {
        return status;
    }
    Map<String, ColumnID> column_name_set;
    for (const auto &column_def : *old_column_defs) {
        column_name_set.emplace(column_def->name(), column_def->id());
    }
    Vector<ColumnID> column_ids;
    for (const auto &column_name : column_names) {
        if (auto iter = column_name_set.find(column_name); iter != column_name_set.end()) {
            column_ids.push_back(iter->second);
        } else {
            return Status::ColumnNotExist(column_name);
        }
    }

    if (column_names.size() == old_column_defs->size()) {
        return Status::NotSupport("Cannot delete all the columns of a table");
    }

    Vector<String> column_keys;
    for (const auto &column_name : column_names) {
        String column_key;
        std::tie(column_key, status) = table_meta->GetColumnKeyByColumnName(column_name);
        if (!status.ok()) {
            return status;
        }
        column_keys.emplace_back(column_key);
    }

    Vector<String> *index_id_strs_ptr = nullptr;
    status = table_meta->GetIndexIDs(index_id_strs_ptr);
    if (!status.ok()) {
        return status;
    }

    for (const String &index_id : *index_id_strs_ptr) {
        TableIndexMeeta table_index_meta(index_id, *table_meta);
        auto [index_base, index_status] = table_index_meta.GetIndexBase();
        if (!index_status.ok()) {
            return index_status;
        }
        for (const String &column_name : column_names) {
            if (IsEqual(index_base->column_name(), column_name)) {
                return Status::IndexOnColumn(column_name);
            }
        }
    }

    // Put the data into local txn store
    if (base_txn_store_ != nullptr) {
        return Status::UnexpectedError("txn store is not null");
    }

    base_txn_store_ = MakeShared<DropColumnsTxnStore>();
    auto *txn_store = static_cast<DropColumnsTxnStore *>(base_txn_store_.get());
    txn_store->db_name_ = db_name;
    txn_store->db_id_str_ = db_meta->db_id_str();
    txn_store->db_id_ = std::stoull(db_meta->db_id_str());
    txn_store->table_name_ = table_name;
    txn_store->table_id_str_ = table_meta->table_id_str();
    txn_store->table_id_ = std::stoull(table_meta->table_id_str());
    txn_store->column_names_ = column_names;
    txn_store->column_ids_ = column_ids;
    txn_store->table_key_ = table_key;
    txn_store->column_keys_ = column_keys;
    return Status::OK();
}

Status NewTxn::ReplayDropColumns(WalCmdDropColumnsV2 *drop_columns_cmd, TxnTimeStamp commit_ts, i64 txn_id) {

    const String &db_name = drop_columns_cmd->db_name_;
    const String &table_name = drop_columns_cmd->table_name_;

    Optional<DBMeeta> db_meta;
    Optional<TableMeeta> table_meta;
    Status status = GetTableMeta(db_name, table_name, db_meta, table_meta);
    if (!status.ok()) {
        return status;
    }

    for (SizeT i = 0; i < drop_columns_cmd->column_names_.size(); ++i) {
        const String &column_key = drop_columns_cmd->column_keys_[i];
        TxnTimeStamp create_ts = infinity::GetTimestampFromKey(column_key);
        String drop_column_key =
            KeyEncode::DropTableColumnKey(drop_columns_cmd->db_id_, drop_columns_cmd->table_id_, drop_columns_cmd->column_names_[i], create_ts);
        String drop_column_commit_ts_str;
        status = kv_instance_->Get(drop_column_key, drop_column_commit_ts_str);
        if (status.ok()) {
            TxnTimeStamp drop_column_commit_ts = std::stoull(drop_column_commit_ts_str);
            if (drop_column_commit_ts == commit_ts) {
                LOG_WARN(fmt::format("Skipping replay drop column: Column {} created at {} in table {}.{} already dropped, commit ts: {}, txn: {}.",
                                     drop_columns_cmd->column_names_[i],
                                     create_ts,
                                     db_name,
                                     table_name,
                                     commit_ts,
                                     txn_id));
                continue;
            } else {
                LOG_ERROR(fmt::format(
                    "Replay drop column: Column {} created at {} in table {}.{} already dropped with different commit ts {}, commit ts: {}, txn: {}.",
                    drop_columns_cmd->column_names_[i],
                    create_ts,
                    db_name,
                    table_name,
                    drop_column_commit_ts,
                    commit_ts,
                    txn_id));
                return Status::UnexpectedError("Column commit timestamp mismatch during replay of column drop.");
            }
        }
    }

    status = this->DropColumnsData(*table_meta, drop_columns_cmd->column_ids_);
    if (!status.ok()) {
        return status;
    }

    auto ts_str = std::to_string(commit_ts);
    for (SizeT i = 0; i < drop_columns_cmd->column_names_.size(); ++i) {
        const String &column_key = drop_columns_cmd->column_keys_[i];
        TxnTimeStamp create_ts = infinity::GetTimestampFromKey(column_key);
        kv_instance_->Put(
            KeyEncode::DropTableColumnKey(drop_columns_cmd->db_id_, drop_columns_cmd->table_id_, drop_columns_cmd->column_names_[i], create_ts),
            ts_str);
    }
    return Status::OK();
}

Status NewTxn::ListTable(const String &db_name, Vector<String> &table_names) {
    Optional<DBMeeta> db_meta;
    TxnTimeStamp db_create_ts;
    Status status = GetDBMeta(db_name, db_meta, db_create_ts);
    if (!status.ok()) {
        return status;
    }
    Vector<String> *table_id_strs_ptr = nullptr;
    Vector<String> *table_names_ptr = nullptr;
    status = db_meta->GetTableIDs(table_id_strs_ptr, &table_names_ptr);
    if (!status.ok()) {
        return status;
    }
    table_names = *table_names_ptr;
    return Status::OK();
}
// Index OPs

Status NewTxn::CreateIndex(const String &db_name, const String &table_name, const SharedPtr<IndexBase> &index_base, ConflictType conflict_type) {
    this->SetTxnType(TransactionType::kCreateIndex);

    if (conflict_type == ConflictType::kReplace) {
        return Status::NotSupport("ConflictType::kReplace");
    }
    if (conflict_type == ConflictType::kInvalid) {
        return Status::UnexpectedError("Unknown ConflictType");
    }

    this->CheckTxn(db_name);

    Optional<DBMeeta> db_meta;
    Optional<TableMeeta> table_meta;
    String table_key;
    Status status = GetTableMeta(db_name, table_name, db_meta, table_meta, &table_key);
    if (!status.ok()) {
        return status;
    }

    String index_key;
    String index_id;
    TxnTimeStamp create_index_ts;
    status = table_meta->GetIndexID(*index_base->index_name_, index_key, index_id, create_index_ts);
    if (status.ok()) {
        if (conflict_type == ConflictType::kIgnore) {
            return Status::OK();
        }
        LOG_ERROR(fmt::format("CreateIndex: index {} already exists, index_key: {}, index_id: {}", *index_base->index_name_, index_key, index_id));
        return Status(ErrorCode::kDuplicateIndexName, MakeUnique<String>(fmt::format("Index: {} already exists", *index_base->index_name_)));
    } else if (status.code() != ErrorCode::kIndexNotExist) {
        return status;
    }

    // Get the latest index id and lock the id
    String index_id_str;
    std::tie(index_id_str, status) = table_meta->GetNextIndexID();
    if (!status.ok()) {
        return status;
    }

    // Put the data into local txn store
    if (base_txn_store_ != nullptr) {
        return Status::UnexpectedError("txn store is not null");
    }

    base_txn_store_ = MakeShared<CreateIndexTxnStore>();
    CreateIndexTxnStore *txn_store = static_cast<CreateIndexTxnStore *>(base_txn_store_.get());
    txn_store->db_name_ = db_name;
    txn_store->db_id_str_ = db_meta->db_id_str();
    txn_store->db_id_ = std::stoull(txn_store->db_id_str_);
    txn_store->table_name_ = table_name;
    txn_store->table_id_str_ = table_meta->table_id_str();
    txn_store->table_id_ = std::stoull(txn_store->table_id_str_);
    txn_store->index_id_str_ = index_id_str;
    txn_store->index_base_ = index_base;
    txn_store->table_key_ = table_key;

    auto wal_command =
        MakeShared<WalCmdCreateIndexV2>(db_name, db_meta->db_id_str(), table_name, table_meta->table_id_str(), index_id_str, index_base, table_key);
    wal_command->table_key_ = table_key;
    wal_entry_->cmds_.push_back(wal_command);
    txn_context_ptr_->AddOperation(MakeShared<String>(wal_command->ToString()));
    LOG_TRACE("NewTxn::CreateIndex created index entry is inserted.");
    return Status::OK();
}

Status NewTxn::ReplayCreateIndex(WalCmdCreateIndexV2 *create_index_cmd, TxnTimeStamp commit_ts, i64 txn_id) {
    // Check if the index already exists in kv store
    String index_key =
        KeyEncode::CatalogIndexKey(create_index_cmd->db_id_, create_index_cmd->table_id_, *create_index_cmd->index_base_->index_name_, commit_ts);
    String index_id;
    Status status = kv_instance_->Get(index_key, index_id);
    if (status.ok()) {
        if (index_id == create_index_cmd->index_id_) {
            LOG_WARN(fmt::format("Skipping replay create index: Index {} already exists in table {} of database {}, commit ts: {}, txn: {}.",
                                 *create_index_cmd->index_base_->index_name_,
                                 create_index_cmd->table_name_,
                                 create_index_cmd->db_name_,
                                 commit_ts,
                                 txn_id));
            return Status::OK();
        } else {
            LOG_ERROR(
                fmt::format("Replay create index: Index {} already exists in table {} of database {} with different id {}, commit ts: {}, txn: {}.",
                            *create_index_cmd->index_base_->index_name_,
                            create_index_cmd->table_name_,
                            create_index_cmd->db_name_,
                            index_id,
                            commit_ts,
                            txn_id));
            return Status::UnexpectedError("Index ID mismatch during replay of index creation.");
        }
    }

    status = PrepareCommitCreateIndex(create_index_cmd);
    if (!status.ok()) {
        return status;
    }

    String next_index_id_key = KeyEncode::CatalogTableTagKey(create_index_cmd->db_id_, create_index_cmd->table_id_, NEXT_INDEX_ID.data());
    String next_index_id_str;
    status = kv_instance_->Get(next_index_id_key, next_index_id_str);

    u64 next_index_id = std::stoull(next_index_id_str);
    u64 this_index_id = std::stoull(create_index_cmd->index_id_);
    if (this_index_id + 1 > next_index_id) {
        // Update the next index id
        String new_next_index_id_str = std::to_string(this_index_id + 1);
        status = kv_instance_->Put(next_index_id_key, new_next_index_id_str);
        if (!status.ok()) {
            return status;
        }
        LOG_TRACE(fmt::format("Update next index id to {} for table {} of database {}.",
                              new_next_index_id_str,
                              create_index_cmd->table_name_,
                              create_index_cmd->db_name_));
    }
    LOG_TRACE(fmt::format("Replay create index: {} with id {} in table {} of database {}.",
                          *create_index_cmd->index_base_->index_name_,
                          create_index_cmd->index_id_,
                          create_index_cmd->table_name_,
                          create_index_cmd->db_name_));
    return Status::OK();
}

Status NewTxn::DropIndexByName(const String &db_name, const String &table_name, const String &index_name, ConflictType conflict_type) {
    if (conflict_type == ConflictType::kReplace) {
        return Status::NotSupport("ConflictType::kReplace");
    }
    if (conflict_type == ConflictType::kInvalid) {
        return Status::UnexpectedError("Unknown ConflictType");
    }

    this->CheckTxnStatus();

    Optional<DBMeeta> db_meta;
    Optional<TableMeeta> table_meta;
    String table_key;
    Status status = GetTableMeta(db_name, table_name, db_meta, table_meta, &table_key);
    if (!status.ok()) {
        return status;
    }

    String index_key;
    String index_id;
    TxnTimeStamp create_index_ts;
    status = table_meta->GetIndexID(index_name, index_key, index_id, create_index_ts);
    if (!status.ok()) {
        if (conflict_type == ConflictType::kIgnore) {
            return Status::OK();
        }
        return status;
    }

    TableIndexMeeta table_index_meta(index_id, *table_meta);
    auto [index_base, index_status] = table_index_meta.GetIndexBase();
    if (!index_status.ok()) {
        return index_status;
    }

    SharedPtr<Vector<SharedPtr<ColumnDef>>> column_defs;
    std::tie(column_defs, status) = table_meta->GetColumnDefs();
    if (!status.ok()) {
        return status;
    }

    // Check if the column existence
    for (const auto &column_name : index_base->column_names_) {
        bool exist = false;
        for (const auto &column_def : *column_defs) {
            if (IsEqual(column_def->name(), column_name)) {
                exist = true;
                break;
            }
        }
        if (!exist) {
            return Status::ColumnNotExist(column_name);
        }
    }

    // Put the data into local txn store
    if (base_txn_store_ != nullptr) {
        return Status::UnexpectedError("txn store is not null");
    }

    base_txn_store_ = MakeShared<DropIndexTxnStore>();
    DropIndexTxnStore *txn_store = static_cast<DropIndexTxnStore *>(base_txn_store_.get());
    txn_store->db_name_ = db_name;
    txn_store->db_id_str_ = db_meta->db_id_str();
    txn_store->db_id_ = std::stoull(txn_store->db_id_str_);
    txn_store->table_name_ = table_name;
    txn_store->table_id_str_ = table_meta->table_id_str();
    txn_store->table_id_ = std::stoull(txn_store->table_id_str_);
    txn_store->index_name_ = index_name;
    txn_store->index_id_str_ = index_id;
    txn_store->index_id_ = std::stoull(txn_store->index_id_str_);
    txn_store->create_ts_ = create_index_ts;
    txn_store->index_key_ = index_key;

    LOG_TRACE(fmt::format("NewTxn::DropIndexByName dropped index: {}.{}.{}", db_name, table_name, index_name));
    return Status::OK();
}

Status NewTxn::ReplayDropIndex(WalCmdDropIndexV2 *drop_index_cmd, TxnTimeStamp commit_ts, i64 txn_id) {

    // Check if the index is already dropped in kv store
    String drop_index_key = KeyEncode::DropTableIndexKey(drop_index_cmd->db_id_,
                                                         drop_index_cmd->table_id_,
                                                         drop_index_cmd->index_name_,
                                                         drop_index_cmd->create_ts_,
                                                         drop_index_cmd->index_id_);
    String drop_index_commit_ts_str;
    Status status = kv_instance_->Get(drop_index_key, drop_index_commit_ts_str);
    if (status.ok()) {
        TxnTimeStamp index_commit_ts = std::stoull(drop_index_commit_ts_str);
        if (index_commit_ts == commit_ts) {
            LOG_WARN(
                fmt::format("Skipping replay drop index: Index {} created at {} already dropped in table {} of database {}, commit ts: {}, txn: {}.",
                            drop_index_cmd->index_name_,
                            drop_index_cmd->create_ts_,
                            drop_index_cmd->table_name_,
                            drop_index_cmd->db_name_,
                            commit_ts,
                            txn_id));
            return Status::OK();
        } else {
            LOG_ERROR(fmt::format("Replay drop index: Index {} created at {} already dropped in table {} of database {} with different commit ts {}, "
                                  "commit ts: {}, txn: {}.",
                                  drop_index_cmd->index_name_,
                                  drop_index_cmd->create_ts_,
                                  drop_index_cmd->table_name_,
                                  drop_index_cmd->db_name_,
                                  index_commit_ts,
                                  commit_ts,
                                  txn_id));
            return Status::UnexpectedError("Index commit timestamp mismatch during replay of index drop.");
        }
    }

    status = PrepareCommitDropIndex(drop_index_cmd);
    if (!status.ok()) {
        return status;
    }
    LOG_TRACE(fmt::format("Replay drop index: {} in table {} of database {}.",
                          drop_index_cmd->index_name_,
                          drop_index_cmd->table_name_,
                          drop_index_cmd->db_name_));

    return Status::OK();
}

Tuple<SharedPtr<TableInfo>, Status> NewTxn::GetTableInfo(const String &db_name, const String &table_name) {
    this->CheckTxn(db_name);
    SharedPtr<TableInfo> table_info = MakeShared<TableInfo>();
    table_info->db_name_ = MakeShared<String>(db_name);
    table_info->table_name_ = MakeShared<String>(table_name);

    Optional<DBMeeta> db_meta;
    Optional<TableMeeta> table_meta;
    Status status = GetTableMeta(db_name, table_name, db_meta, table_meta);
    if (!status.ok()) {
        return {nullptr, status};
    }
    status = table_meta->GetTableInfo(*table_info);
    if (!status.ok()) {
        return {nullptr, status};
    }
    status = table_meta->GetComment(*table_info);
    if (!status.ok()) {
        return {nullptr, status};
    }
    return {std::move(table_info), Status::OK()};
}

Tuple<SharedPtr<TableIndexInfo>, Status> NewTxn::GetTableIndexInfo(const String &db_name, const String &table_name, const String &index_name) {
    Optional<DBMeeta> db_meta;
    Optional<TableMeeta> table_meta;
    Optional<TableIndexMeeta> table_index_meta;
    String table_key;
    String index_key;
    Status status = GetTableIndexMeta(db_name, table_name, index_name, db_meta, table_meta, table_index_meta, &table_key, &index_key);
    if (!status.ok()) {
        return {nullptr, status};
    }

    SharedPtr<TableIndexInfo> table_index_info = MakeShared<TableIndexInfo>();
    status = table_index_meta->GetTableIndexInfo(*table_index_info);
    return {std::move(table_index_info), Status::OK()};
}

Tuple<SharedPtr<SegmentIndexInfo>, Status>
NewTxn::GetSegmentIndexInfo(const String &db_name, const String &table_name, const String &index_name, SegmentID segment_id) {
    Optional<DBMeeta> db_meta;
    Optional<TableMeeta> table_meta;
    Optional<TableIndexMeeta> table_index_meta;
    String table_key;
    String index_key;
    Status status = GetTableIndexMeta(db_name, table_name, index_name, db_meta, table_meta, table_index_meta, &table_key, &index_key);
    if (!status.ok()) {
        return {nullptr, status};
    }

    SegmentIndexMeta segment_index_meta(segment_id, *table_index_meta);
    SharedPtr<SegmentIndexInfo> segment_index_info = segment_index_meta.GetSegmentIndexInfo();
    return {std::move(segment_index_info), Status::OK()};
}

Tuple<SharedPtr<ChunkIndexMetaInfo>, Status>
NewTxn::GetChunkIndexInfo(const String &db_name, const String &table_name, const String &index_name, SegmentID segment_id, ChunkID chunk_id) {
    Optional<DBMeeta> db_meta;
    Optional<TableMeeta> table_meta;
    Optional<TableIndexMeeta> table_index_meta;
    String table_key;
    String index_key;
    Status status = GetTableIndexMeta(db_name, table_name, index_name, db_meta, table_meta, table_index_meta, &table_key, &index_key);
    if (!status.ok()) {
        return {nullptr, status};
    }

    SegmentIndexMeta segment_index_meta(segment_id, *table_index_meta);

    String chunk_id_key = KeyEncode::CatalogIdxChunkKey(table_meta->db_id_str(),
                                                        table_meta->table_id_str(),
                                                        table_index_meta->index_id_str(),
                                                        segment_index_meta.segment_id(),
                                                        chunk_id);
    String commit_ts_str;
    status = kv_instance_->Get(chunk_id_key, commit_ts_str);
    if (!status.ok()) {
        return {nullptr, status};
    }

    ChunkIndexMeta chunk_index_meta(chunk_id, segment_index_meta);
    ChunkIndexMetaInfo *chunk_index_info_ptr;
    status = chunk_index_meta.GetChunkInfo(chunk_index_info_ptr);
    if (!status.ok()) {
        return {nullptr, status};
    }
    SharedPtr<ChunkIndexMetaInfo> chunk_index_info = MakeShared<ChunkIndexMetaInfo>(*chunk_index_info_ptr);
    return {std::move(chunk_index_info), status};
}

Tuple<SharedPtr<SegmentInfo>, Status> NewTxn::GetSegmentInfo(const String &db_name, const String &table_name, SegmentID segment_id) {
    SharedPtr<SegmentInfo> segment_info = MakeShared<SegmentInfo>();
    Optional<DBMeeta> db_meta;
    Optional<TableMeeta> table_meta;
    Status status = this->GetTableMeta(db_name, table_name, db_meta, table_meta);
    if (!status.ok()) {
        return {nullptr, status};
    }
    status = table_meta->CheckSegments({segment_id});
    if (!status.ok()) {
        return {nullptr, status};
    }
    SegmentMeta segment_meta(segment_id, table_meta.value());
    std::tie(segment_info, status) = segment_meta.GetSegmentInfo();
    if (!status.ok()) {
        return {nullptr, status};
    }
    return {std::move(segment_info), Status::OK()};
}

Tuple<Vector<SharedPtr<SegmentInfo>>, Status> NewTxn::GetSegmentsInfo(const String &db_name, const String &table_name) {
    Vector<SharedPtr<SegmentInfo>> segment_info_list;
    Optional<DBMeeta> db_meta;
    Optional<TableMeeta> table_meta;
    Vector<SegmentID> *segment_ids_ptr = nullptr;
    Status status = this->GetTableMeta(db_name, table_name, db_meta, table_meta);
    if (!status.ok()) {
        return {segment_info_list, status};
    }
    std::tie(segment_ids_ptr, status) = table_meta->GetSegmentIDs1();
    if (!status.ok()) {
        return {segment_info_list, status};
    }
    for (SegmentID segment_id : *segment_ids_ptr) {
        SegmentMeta segment_meta(segment_id, table_meta.value());
        auto segment_info = MakeShared<SegmentInfo>();
        std::tie(segment_info, status) = segment_meta.GetSegmentInfo();
        if (!status.ok()) {
            return {segment_info_list, status};
        }
        segment_info_list.push_back(std::move(segment_info));
    }
    return {std::move(segment_info_list), status};
}

Tuple<SharedPtr<BlockInfo>, Status> NewTxn::GetBlockInfo(const String &db_name, const String &table_name, SegmentID segment_id, BlockID block_id) {
    SharedPtr<SegmentInfo> segment_info = MakeShared<SegmentInfo>();
    Optional<DBMeeta> db_meta;
    Optional<TableMeeta> table_meta;
    Status status = this->GetTableMeta(db_name, table_name, db_meta, table_meta);
    if (!status.ok()) {
        return {nullptr, status};
    }
    SegmentMeta segment_meta(segment_id, table_meta.value());
    BlockMeta block_meta(block_id, segment_meta);
    return block_meta.GetBlockInfo();
}

Tuple<Vector<SharedPtr<BlockInfo>>, Status> NewTxn::GetBlocksInfo(const String &db_name, const String &table_name, SegmentID segment_id) {
    Vector<SharedPtr<BlockInfo>> block_info_list;
    SharedPtr<SegmentInfo> segment_info = MakeShared<SegmentInfo>();
    Optional<DBMeeta> db_meta;
    Optional<TableMeeta> table_meta;
    Status status = this->GetTableMeta(db_name, table_name, db_meta, table_meta);
    if (!status.ok()) {
        return {block_info_list, status};
    }
    SegmentMeta segment_meta(segment_id, table_meta.value());
    Vector<BlockID> *block_ids_ptr = nullptr;
    std::tie(block_ids_ptr, status) = segment_meta.GetBlockIDs1();
    if (!status.ok()) {
        return {block_info_list, status};
    }
    for (BlockID block_id : *block_ids_ptr) {
        BlockMeta block_meta(block_id, segment_meta);
        auto block_info = MakeShared<BlockInfo>();
        std::tie(block_info, status) = block_meta.GetBlockInfo();
        if (!status.ok()) {
            return {block_info_list, status};
        }
        block_info_list.push_back(std::move(block_info));
    }
    return {block_info_list, status};
}

Tuple<SharedPtr<BlockColumnInfo>, Status>
NewTxn::GetBlockColumnInfo(const String &db_name, const String &table_name, SegmentID segment_id, BlockID block_id, ColumnID column_id) {
    SharedPtr<SegmentInfo> segment_info = MakeShared<SegmentInfo>();
    Optional<DBMeeta> db_meta;
    Optional<TableMeeta> table_meta;
    Status status = this->GetTableMeta(db_name, table_name, db_meta, table_meta);
    if (!status.ok()) {
        return {nullptr, status};
    }
    SegmentMeta segment_meta(segment_id, table_meta.value());
    BlockMeta block_meta(block_id, segment_meta);
    return block_meta.GetBlockColumnInfo(column_id);
}

Status NewTxn::CreateTableSnapshot(const String &db_name, const String &table_name, const String &snapshot_name) {
    // Check if the DB is valid
    this->SetTxnType(TransactionType::kCreateTableSnapshot);
    this->CheckTxn(db_name);

    SharedPtr<TableSnapshotInfo> table_snapshot_info;

    // First, get the meta info of the table
    Optional<DBMeeta> db_meta;
    Optional<TableMeeta> table_meta_opt;
    Optional<SegmentMeta> segment_meta_opt;
    String table_key;
    Status status = GetTableMeta(db_name, table_name, db_meta, table_meta_opt, &table_key);

    if (!status.ok()) {
        return status;
    }

    base_txn_store_ = MakeShared<CreateTableSnapshotTxnStore>();
    CreateTableSnapshotTxnStore *txn_store = static_cast<CreateTableSnapshotTxnStore *>(base_txn_store_.get());
    txn_store->db_name_ = db_name;
    txn_store->table_name_ = table_name;
    txn_store->snapshot_name_ = snapshot_name;
    txn_store->max_commit_ts_ = txn_context_ptr_->begin_ts_;

    return Status::OK(); // Success
}

Tuple<SharedPtr<DatabaseSnapshotInfo>, Status> NewTxn::GetDatabaseSnapshotInfo(const String &db_name) {
    this->CheckTxn(db_name);
    SharedPtr<DatabaseSnapshotInfo> database_snapshot_info;
    Optional<DBMeeta> db_meta;
    TxnTimeStamp db_create_ts;
    Status status = GetDBMeta(db_name, db_meta, db_create_ts);
    if (!status.ok()) {
        return {nullptr, status};
    }
    database_snapshot_info = MakeShared<DatabaseSnapshotInfo>();
    database_snapshot_info->db_name_ = db_name;
    database_snapshot_info->db_id_str_ = db_meta->db_id_str();

    Vector<String> *table_ids_ptr = nullptr;
    Vector<String> *table_names_ptr = nullptr;
    status = db_meta->GetTableIDs(table_ids_ptr, &table_names_ptr);
    if (!status.ok()) {
        return {nullptr, status};
    }

    // String *db_comment = nullptr;
    // status = db_meta->GetComment(db_comment);
    // database_snapshot_info->db_comment_ = *db_comment;
    database_snapshot_info->db_next_table_id_str_ = std::to_string(std::stoull(table_ids_ptr->back()) + 1);
    for (size_t i = 0; i < table_ids_ptr->size(); i++) {
        Optional<TableMeeta> table_meta;
        status = GetTableMeta(table_names_ptr->at(i), *db_meta, table_meta);
        if (!status.ok()) {
            return {nullptr, status};
        }
        SharedPtr<TableSnapshotInfo> table_snapshot_info;
        std::tie(table_snapshot_info, status) = table_meta->MapMetaToSnapShotInfo(db_name, table_names_ptr->at(i));
        if (!status.ok()) {
            return {nullptr, status};
        }
        database_snapshot_info->table_snapshots_.push_back(table_snapshot_info);
    }
    return {std::move(database_snapshot_info), Status::OK()};
}

Status NewTxn::RestoreTableSnapshot(const String &db_name, const SharedPtr<TableSnapshotInfo> &table_snapshot_info) {
    // Cleanup();
    this->SetTxnType(TransactionType::kRestoreTable);
    const String &table_name = table_snapshot_info->table_name_;
    this->CheckTxn(db_name);

    Optional<DBMeeta> db_meta;
    TxnTimeStamp db_create_ts;
    Status status = GetDBMeta(db_name, db_meta, db_create_ts);
    if (!status.ok()) {
        return status;
    }
    String table_id_str;
    String table_key;
    TxnTimeStamp table_create_ts;
    status = db_meta->GetTableID(table_name, table_key, table_id_str, table_create_ts);

    if (status.ok()) {
        // if (conflict_type == ConflictType::kIgnore) {
        //     return Status::OK();
        // }
        return Status(ErrorCode::kDuplicateTableName, MakeUnique<String>(fmt::format("Table: {} already exists", table_name)));
    } else if (status.code() != ErrorCode::kTableNotExist) {
        return status;
    }

    // Get the latest table id
    std::tie(table_id_str, status) = db_meta->GetNextTableID();
    if (!status.ok()) {
        return status;
    }

    SharedPtr<TableDef> table_def = TableDef::Make(MakeShared<String>(db_name),
                                                   MakeShared<String>(table_name),
                                                   MakeShared<String>(table_snapshot_info->table_comment_),
                                                   table_snapshot_info->columns_);
    // copy files from snapshot to data dir
    String snapshot_dir = InfinityContext::instance().config()->SnapshotDir();
    String snapshot_name = table_snapshot_info->snapshot_name_;
    Vector<String> restored_file_paths;

    status = table_snapshot_info->RestoreSnapshotFiles(snapshot_dir,
                                                       snapshot_name,
                                                       table_snapshot_info->GetFiles(),
                                                       table_id_str,
                                                       db_meta->db_id_str(),
                                                       restored_file_paths,
                                                       false);

    if (!status.ok()) {
        return status;
    }

    base_txn_store_ = MakeShared<RestoreTableTxnStore>();
    RestoreTableTxnStore *txn_store = static_cast<RestoreTableTxnStore *>(base_txn_store_.get());
    txn_store->files_ = restored_file_paths;

    // Use the helper function to process snapshot restoration data
    status = ProcessSnapshotRestorationData(db_name,
                                            db_meta->db_id_str(),
                                            table_name,
                                            table_id_str,
                                            table_def,
                                            table_snapshot_info,
                                            snapshot_name,
                                            txn_store);
    if (!status.ok()) {
        return status;
    }

    LOG_TRACE("NewTxn::RestoreTable created table entry is inserted.");
    // figure out why this is needed
    // status = db_meta.value().kv_instance().Commit();
    if (!status.ok()) {
        return status;
    }

    return Status::OK();
}

Status NewTxn::RestoreDatabaseSnapshot(const SharedPtr<DatabaseSnapshotInfo> &database_snapshot_info) {
    // Cleanup();
    this->SetTxnType(TransactionType::kRestoreDatabase);
    const String &db_name = database_snapshot_info->db_name_;

    Optional<DBMeeta> db_meta;
    TxnTimeStamp db_create_ts;
    Status status = GetDBMeta(db_name, db_meta, db_create_ts);
    if (status.ok()) {
        return Status::DuplicateDatabase(db_name);
    }
    if (status.code() != ErrorCode::kDBNotExist) {
        return status;
    }

    String db_id_str;
    status = IncrLatestID(db_id_str, NEXT_DATABASE_ID);
    if (!status.ok()) {
        return status;
    }

    base_txn_store_ = MakeShared<RestoreDatabaseTxnStore>();
    RestoreDatabaseTxnStore *txn_store = static_cast<RestoreDatabaseTxnStore *>(base_txn_store_.get());
    txn_store->db_name_ = db_name;
    txn_store->db_id_str_ = db_id_str;
    txn_store->db_comment_ = database_snapshot_info->db_comment_;
    // Copy database snapshot files
    String snapshot_dir = InfinityContext::instance().config()->SnapshotDir();
    String snapshot_name = database_snapshot_info->snapshot_name_;
    Vector<String> files_to_restore = database_snapshot_info->GetFiles();
    Vector<String> restored_file_paths;
    status =
        database_snapshot_info->RestoreSnapshotFiles(snapshot_dir, snapshot_name, files_to_restore, db_id_str, db_id_str, restored_file_paths, true);
    if (!status.ok()) {
        return status;
    }

    // Process each table snapshot within the database
    for (const auto &table_snapshot_info : database_snapshot_info->table_snapshots_) {
        const String &table_name = table_snapshot_info->table_name_;

        // Create table definition
        SharedPtr<TableDef> table_def = TableDef::Make(MakeShared<String>(db_name),
                                                       MakeShared<String>(table_name),
                                                       MakeShared<String>(table_snapshot_info->table_comment_),
                                                       table_snapshot_info->columns_);

        SharedPtr<RestoreTableTxnStore> tmp_txn_store_ = MakeShared<RestoreTableTxnStore>();

        // Use the helper function to process snapshot restoration data
        status = ProcessSnapshotRestorationData(db_name,
                                                db_id_str,
                                                table_name,
                                                table_snapshot_info->table_id_str_,
                                                table_def,
                                                table_snapshot_info,
                                                snapshot_name,
                                                tmp_txn_store_.get());
        if (!status.ok()) {
            return status;
        }
        txn_store->restore_table_txn_stores_.push_back(std::move(tmp_txn_store_));
    }

    LOG_TRACE("NewTxn::RestoreDatabaseSnapshot created database entry is inserted.");
    return Status::OK();
}

TxnTimeStamp NewTxn::GetCurrentCkpTS() const {
    TransactionType txn_type = GetTxnType();
    if (txn_type != TransactionType::kNewCheckpoint) {
        UnrecoverableError(fmt::format("Expected transaction type is checkpoint."));
    }

    TxnState txn_state = NewTxn::GetTxnState();
    if (txn_state != TxnState::kCommitted) {
        UnrecoverableError(fmt::format("Expected transaction state is 'committed'."));
    }

    return current_ckp_ts_;
}

Status NewTxn::Checkpoint(TxnTimeStamp last_ckp_ts) {
    TransactionType txn_type = GetTxnType();
    if (txn_type != TransactionType::kNewCheckpoint && txn_type != TransactionType::kCreateTableSnapshot) {
        UnrecoverableError(fmt::format("Expected transaction type is checkpoint or create table snapshot."));
    }

    if (last_ckp_ts % 2 == 0 and last_ckp_ts > 0) {
        UnrecoverableError(fmt::format("last checkpoint ts isn't correct: {}", last_ckp_ts));
    }

    Status status;
    TxnTimeStamp checkpoint_ts = txn_context_ptr_->begin_ts_;
    CheckpointOption option{checkpoint_ts};

    current_ckp_ts_ = checkpoint_ts;
    LOG_INFO(fmt::format("checkpoint ts: {}", current_ckp_ts_));

    if (last_ckp_ts > 0 and last_ckp_ts + 2 >= checkpoint_ts) {
        // last checkpoint ts: last checkpoint txn begin ts. checkpoint is the begin_ts of current txn
        txn_type_ = TxnType::kReadOnly;
        LOG_INFO(fmt::format("Last checkpoint ts {}, this checkpoint begin ts: {}, SKIP CHECKPOINT", last_ckp_ts, checkpoint_ts));
        return Status::OK();
    }

    auto *wal_manager = InfinityContext::instance().storage()->wal_manager();
    if (!wal_manager->SetCheckpointing()) {
        // Checkpointing
        LOG_INFO(fmt::format("checkpoint ts: {} skipped due to the system is checkpointing.", checkpoint_ts));
        return Status::OK();
    }
    DeferFn defer([&] { wal_manager->UnsetCheckpoint(); });

    Vector<String> *db_id_strs_ptr;
    CatalogMeta catalog_meta(this);
    status = catalog_meta.GetDBIDs(db_id_strs_ptr);
    if (!status.ok()) {
        return status;
    }

    LOG_DEBUG(fmt::format("checkpoint ts {}, got {} DBs.", checkpoint_ts, db_id_strs_ptr->size()));
    // Put the data into local txn store
    if (base_txn_store_ != nullptr) {
        return Status::UnexpectedError("txn store is not null");
    }
    base_txn_store_ = MakeShared<CheckpointTxnStore>();
    CheckpointTxnStore *txn_store = static_cast<CheckpointTxnStore *>(base_txn_store_.get());
    for (const String &db_id_str : *db_id_strs_ptr) {
        DBMeeta db_meta(db_id_str, this);
        status = this->CheckpointDB(db_meta, option, txn_store);
        if (!status.ok()) {
            return status;
        }
    }

    PersistenceManager *pm = InfinityContext::instance().persistence_manager();
    if (pm != nullptr) {
        PersistResultHandler handler(pm);
        PersistWriteResult result = pm->CurrentObjFinalize(true);
        handler.HandleWriteResult(result);
    }

    status = txn_mgr_->kv_store()->Flush();
    if (!status.ok()) {
        return status;
    }

    txn_store->max_commit_ts_ = option.checkpoint_ts_;

    return Status::OK();
}

Status NewTxn::ReplayCheckpoint(WalCmdCheckpointV2 *optimize_cmd, TxnTimeStamp commit_ts, i64 txn_id) { return Status::OK(); }

Status NewTxn::CheckpointDB(DBMeeta &db_meta, const CheckpointOption &option, CheckpointTxnStore *ckp_txn_store) {
    Vector<String> *table_id_strs_ptr;
    Status status = db_meta.GetTableIDs(table_id_strs_ptr);
    if (!status.ok()) {
        return status;
    }

    LOG_DEBUG(fmt::format("checkpoint ts {}, db id {}, got {} tables.", option.checkpoint_ts_, db_meta.db_id_str(), table_id_strs_ptr->size()));
    for (const String &table_id_str : *table_id_strs_ptr) {
        TableMeeta table_meta(db_meta.db_id_str(), table_id_str, this);
        status = this->CheckpointTable(table_meta, option, ckp_txn_store);
        if (!status.ok()) {
            return status;
        }
    }

    return Status::OK();
}

void NewTxn::AddMetaKeyForCommit(const String &key) { keys_wait_for_commit_.push_back(key); }

TxnTimeStamp NewTxn::CommitTS() const {
    std::shared_lock<std::shared_mutex> r_locker(rw_locker_);
    return txn_context_ptr_->commit_ts_;
}

TxnTimeStamp NewTxn::KVCommitTS() const {
    std::shared_lock<std::shared_mutex> r_locker(rw_locker_);
    return txn_context_ptr_->kv_commit_ts_;
}

TxnTimeStamp NewTxn::LastSystemKVCommitTS() const {
    std::shared_lock<std::shared_mutex> r_locker(rw_locker_);
    return txn_context_ptr_->last_kv_commit_ts_;
}

TxnTimeStamp NewTxn::LastSystemCommitTS() const {
    std::shared_lock<std::shared_mutex> r_locker(rw_locker_);
    return txn_context_ptr_->last_commit_ts_;
}

[[maybe_unused]] void NewTxn::SetTxnKVCommitTS(TxnTimeStamp kv_commit_ts) {
    std::unique_lock<std::shared_mutex> w_locker(rw_locker_);
    txn_context_ptr_->kv_commit_ts_ = kv_commit_ts;
}

TxnTimeStamp NewTxn::BeginTS() const { return txn_context_ptr_->begin_ts_; }

TxnState NewTxn::GetTxnState() const {
    std::shared_lock<std::shared_mutex> r_locker(rw_locker_);
    return txn_context_ptr_->state_;
}

TransactionType NewTxn::GetTxnType() const {
    std::shared_lock<std::shared_mutex> r_locker(rw_locker_);
    return txn_context_ptr_->txn_type_;
}

void NewTxn::SetTxnBottomDone() {
    std::shared_lock<std::shared_mutex> r_locker(rw_locker_);
    bottom_done_ = true;
}

bool NewTxn::GetTxnBottomDone() {
    std::shared_lock<std::shared_mutex> r_locker(rw_locker_);
    return bottom_done_;
};

bool NewTxn::NeedToAllocate() const {
    TransactionType txn_type = TransactionType::kInvalid;
    if (base_txn_store_ != nullptr) {
        txn_type = base_txn_store_->type_;
        if (txn_type != GetTxnType()) {
            LOG_DEBUG(fmt::format("Transaction type mismatch: {} vs {}", TransactionType2Str(txn_type), TransactionType2Str(GetTxnType())));
        }
    } else {
        txn_type = GetTxnType();
    }

    switch (txn_type) {
        case TransactionType::kAppend:   // for data range to append
        case TransactionType::kUpdate: { // for data range to append
            return true;
        }
        default:
            break;
    }
    return false;
}

void NewTxn::SetTxnType(TransactionType type) {
    std::unique_lock<std::shared_mutex> w_locker(rw_locker_);
    if (txn_context_ptr_->txn_type_ == type) {
        return;
    }

    switch (txn_context_ptr_->txn_type_) {
        case TransactionType::kNormal: {
            txn_context_ptr_->txn_type_ = type;
            break;
        }
        case TransactionType::kUpdate: {
            if (type == TransactionType::kAppend or type == TransactionType::kDelete) {
                break;
            } else {
                UnrecoverableError(fmt::format("Attempt to change transaction type from {} to {}",
                                               TransactionType2Str(txn_context_ptr_->txn_type_),
                                               TransactionType2Str(type)));
            }
            break;
        }
        default: {
            UnrecoverableError(fmt::format("Attempt to change transaction type from {} to {}",
                                           TransactionType2Str(txn_context_ptr_->txn_type_),
                                           TransactionType2Str(type)));
        }
    }
}

bool NewTxn::IsWriteTransaction() const { return txn_context_ptr_->is_write_transaction_; }

void NewTxn::SetTxnRollbacking(TxnTimeStamp rollback_ts) {
    std::unique_lock<std::shared_mutex> w_locker(rw_locker_);
    TxnState txn_state = txn_context_ptr_->state_;
    if (txn_state == TxnState::kRollbacking) {
        return;
    }
    if (txn_state != TxnState::kCommitting && txn_state != TxnState::kStarted) {
        UnrecoverableError(fmt::format("Transaction is in {} status, which can't rollback.", TxnState2Str(txn_state)));
    }
    txn_context_ptr_->state_ = TxnState::kRollbacking;
    txn_context_ptr_->commit_ts_ = rollback_ts; // update commit_ts ?
}

void NewTxn::SetTxnRollbacked() {
    std::unique_lock<std::shared_mutex> w_locker(rw_locker_);
    txn_context_ptr_->state_ = TxnState::kRollbacked;
}

void NewTxn::SetTxnRead() { txn_context_ptr_->is_write_transaction_ = false; }

void NewTxn::SetTxnWrite() { txn_context_ptr_->is_write_transaction_ = true; }

void NewTxn::SetTxnCommitted() {
    std::unique_lock<std::shared_mutex> w_locker(rw_locker_);
    if (txn_context_ptr_->state_ != TxnState::kCommitting) {
        UnrecoverableError("Transaction isn't in COMMITTING status.");
    }
    txn_context_ptr_->state_ = TxnState::kCommitted;
}

void NewTxn::SetTxnCommitting(TxnTimeStamp commit_ts) {
    std::unique_lock<std::shared_mutex> w_locker(rw_locker_);
    if (txn_context_ptr_->state_ != TxnState::kStarted) {
        UnrecoverableError("Transaction isn't in STARTED status.");
    }
    txn_context_ptr_->state_ = TxnState::kCommitting;
    txn_context_ptr_->commit_ts_ = commit_ts;
    wal_entry_->commit_ts_ = commit_ts;
}

WalEntry *NewTxn::GetWALEntry() const { return wal_entry_.get(); }

// void NewTxn::Begin() {
//     TxnTimeStamp ts = txn_mgr_->GetBeginTimestamp(txn_context_ptr_->txn_id_);
//     LOG_TRACE(fmt::format("NewTxn: {} is Begin. begin ts: {}", txn_context_ptr_->txn_id_, ts));
//     this->SetTxnBegin(ts);
// }

// void NewTxn::SetBeginTS(TxnTimeStamp begin_ts) {
//     LOG_TRACE(fmt::format("NewTxn: {} is Begin. begin ts: {}", txn_context_ptr_->txn_id_, begin_ts));
//     this->SetTxnBegin(begin_ts);
// }

Status NewTxn::Commit() {
    if ((base_txn_store_ == nullptr && !this->IsReplay()) or txn_type_ == TxnType::kReadOnly) {
        // Don't need to write empty WalEntry (read-only transactions).
        TxnTimeStamp commit_ts = txn_mgr_->GetReadCommitTS(this);
        this->SetTxnCommitting(commit_ts);
        this->SetTxnCommitted();
        LOG_TRACE(fmt::format("Commit READ txn: {}. begin ts: {}, Command: {}", txn_context_ptr_->txn_id_, BeginTS(), *GetTxnText()));
        return Status::OK();
    }

    StorageMode current_storage_mode = InfinityContext::instance().storage()->GetStorageMode();
    if (current_storage_mode != StorageMode::kWritable) {
        if (!IsReaderAllowed()) {
            return Status::InvalidNodeRole(fmt::format("This node is: {}, only read-only transaction is allowed.", ToString(current_storage_mode)));
        }
    }
    // register commit ts in wal manager here, define the commit sequence
    TxnTimeStamp commit_ts;
    if (this->IsReplay()) {
        commit_ts = this->CommitTS(); // Replayed from WAL
    } else {
        commit_ts = txn_mgr_->GetWriteCommitTS(shared_from_this());
    }
    LOG_TRACE(fmt::format("Committing WRITE txn: {}, begin_ts:{} committing ts: {}, Command: {}",
                          txn_context_ptr_->txn_id_,
                          BeginTS(),
                          commit_ts,
                          *GetTxnText()));

    this->SetTxnCommitting(commit_ts);

    Status status;
    String conflict_reason;
    bool retry_query = true;
    bool conflict = txn_mgr_->CheckConflict1(this, conflict_reason, retry_query);
    if (conflict) {
        if (retry_query) {
            status = Status::TxnConflict(txn_context_ptr_->txn_id_, fmt::format("NewTxn conflict reason: {}.", conflict_reason));
        } else {
            status = Status::TxnConflictNoRetry(txn_context_ptr_->txn_id_, fmt::format("NewTxn conflict reason: {}.", conflict_reason));
        }

        this->SetTxnRollbacking(commit_ts);
    }

    if (NeedToAllocate()) {
        // If the txn is 'append' / 'import' / 'dump index' / 'create index' go to id generator;
        TxnState txn_state = this->GetTxnState();
        switch (txn_state) {
            case TxnState::kCommitting: {
                // LOG_INFO(fmt::format("To allocation task: {}, transaction: {}", *this->GetTxnText(), txn_context_ptr_->txn_id_));
                SharedPtr<TxnAllocatorTask> txn_allocator_task = MakeShared<TxnAllocatorTask>(this);
                txn_mgr_->SubmitForAllocation(txn_allocator_task);
                txn_allocator_task->Wait();
                status = txn_allocator_task->status_;
                // LOG_INFO(fmt::format("Finish allocation task: {}, transaction: {}", *this->GetTxnText(), txn_context_ptr_->txn_id_));
                break;
            }
            case TxnState::kRollbacking: {
                break;
            }
            default: {
                UnrecoverableError(fmt::format("Unexpected transaction state: {}", TxnState2Str(txn_state)));
            }
        }
    }

    if (status.ok()) {
        status = this->PrepareCommit();
    }

    if (!status.ok()) {
        // If prepare commit or conflict check failed, rollback the transaction
        this->SetTxnRollbacking(commit_ts);
        txn_mgr_->SendToWAL(this);
        PostRollback(commit_ts);
        return status;
    }

    // Put wal entry to the manager in the same order as commit_ts.
    wal_entry_->txn_id_ = txn_context_ptr_->txn_id_;
    txn_mgr_->SendToWAL(this);

    // Wait until CommitTxnBottom is done.
    std::unique_lock<std::mutex> lk(commit_lock_);
    commit_cv_.wait(lk, [this] { return commit_bottom_done_; });
    PostCommit();
    return Status::OK();
}

Status NewTxn::CommitReplay() {

    TxnTimeStamp commit_ts = this->CommitTS(); // Replayed from WAL
    LOG_TRACE(fmt::format("NewTxn: {} is committing, begin_ts:{} committing ts: {}", txn_context_ptr_->txn_id_, BeginTS(), commit_ts));

    this->SetTxnCommitting(commit_ts);

    Status status = this->PrepareCommit();
    if (!status.ok()) {
        UnrecoverableError(fmt::format("Replay transaction, prepare commit: {}", status.message()));
    }

    CommitBottom();

    // Try to commit the transaction
    txn_mgr_->CommitKVInstance(this);

    PostCommit();

    return Status::OK();
}

Status NewTxn::CommitRecovery() {
    // Try to commit the rocksdb transaction
    txn_mgr_->CommitKVInstance(this);

    return Status::OK();
}

Status NewTxn::PrepareCommit() {
    // TODO: for replayed transaction, meta data need to check if there is duplicated operation.
    // TODO: CreateIndex has populated wal_entry_ via PopulateIndex(). Need to unify the way.
    if (base_txn_store_.get() != nullptr && GetTxnType() != TransactionType::kCreateIndex) {
        wal_entry_ = base_txn_store_->ToWalEntry(this->CommitTS());
    }
    for (auto &command : wal_entry_->cmds_) {
        WalCommandType command_type = command->GetType();
        switch (command_type) {
            case WalCommandType::DUMMY: {
                break;
            }
            case WalCommandType::CREATE_DATABASE_V2: {
                if (this->IsReplay()) {
                    // Skip replay of CREATE_DATABASE_V2 command.
                    break;
                }
                auto *create_db_cmd = static_cast<WalCmdCreateDatabaseV2 *>(command.get());
                Status status = PrepareCommitCreateDB(create_db_cmd);
                if (!status.ok()) {
                    return status;
                }
                break;
            }
            case WalCommandType::DROP_DATABASE_V2: {
                if (this->IsReplay()) {
                    // Skip replay of DROP_DATABASE_V2 command.
                    break;
                }
                auto *drop_db_cmd = static_cast<WalCmdDropDatabaseV2 *>(command.get());
                Status status = PrepareCommitDropDB(drop_db_cmd);
                if (!status.ok()) {
                    return status;
                }
                break;
            }
            case WalCommandType::CREATE_TABLE_V2: {
                if (this->IsReplay()) {
                    // Skip replay of DROP_TABLE_V2 command.
                    break;
                }
                auto *create_table_cmd = static_cast<WalCmdCreateTableV2 *>(command.get());
                auto status = PrepareCommitCreateTable(create_table_cmd);
                if (!status.ok()) {
                    return status;
                }
                break;
            }
            case WalCommandType::DROP_TABLE_V2: {
                if (this->IsReplay()) {
                    // Skip replay of DROP_TABLE_V2 command.
                    break;
                }
                auto *drop_table_cmd = static_cast<WalCmdDropTableV2 *>(command.get());
                Status status = PrepareCommitDropTable(drop_table_cmd);
                if (!status.ok()) {
                    return status;
                }
                break;
            }
            case WalCommandType::RENAME_TABLE_V2: {
                if (this->IsReplay()) {
                    // Skip replay of CREATE_DATABASE_V2 command.
                    break;
                }
                auto *rename_table_cmd = static_cast<WalCmdRenameTableV2 *>(command.get());
                Status status = PrepareCommitRenameTable(rename_table_cmd);
                if (!status.ok()) {
                    return status;
                }
                break;
            }
            case WalCommandType::ADD_COLUMNS_V2: {
                if (this->IsReplay()) {
                    // Skip replay of ADD_COLUMNS_V2 command.
                    break;
                }
                auto *add_column_cmd = static_cast<WalCmdAddColumnsV2 *>(command.get());
                Status status = PrepareCommitAddColumns(add_column_cmd);
                if (!status.ok()) {
                    return status;
                }
                break;
            }
            case WalCommandType::DROP_COLUMNS_V2: {
                if (this->IsReplay()) {
                    // Skip replay of DROP_COLUMNS_V2 command.
                    break;
                }
                auto *drop_column_cmd = static_cast<WalCmdDropColumnsV2 *>(command.get());
                Status status = PrepareCommitDropColumns(drop_column_cmd);
                if (!status.ok()) {
                    return status;
                }
                break;
            }
            case WalCommandType::CREATE_INDEX_V2: {
                if (this->IsReplay()) {
                    // Skip replay of DROP_TABLE_V2 command.
                    break;
                }
                auto *create_index_cmd = static_cast<WalCmdCreateIndexV2 *>(command.get());
                Status status = PrepareCommitCreateIndex(create_index_cmd);
                if (!status.ok()) {
                    return status;
                }
                break;
            }
            case WalCommandType::DROP_INDEX_V2: {
                if (this->IsReplay()) {
                    // Skip replay of DROP_INDEX_V2 command.
                    break;
                }
                auto *drop_index_cmd = static_cast<WalCmdDropIndexV2 *>(command.get());
                Status status = PrepareCommitDropIndex(drop_index_cmd);
                if (!status.ok()) {
                    return status;
                }
                break;
            }
            case WalCommandType::DUMP_INDEX_V2: {
                // Commit of dump mem index command is handled in CommitBottom().
                // Process dump mem index operation caused by other commands (import, compact, optimizeIndex) here.
                auto *dump_index_cmd = static_cast<WalCmdDumpIndexV2 *>(command.get());
                if (dump_index_cmd->dump_cause_ != DumpIndexCause::kDumpMemIndex) {
                    Status status = PrepareCommitDumpIndex(dump_index_cmd, kv_instance_.get());
                    if (!status.ok()) {
                        return status;
                    }
                }
                break;
            }
            case WalCommandType::APPEND_V2: {
                // LOG_INFO(fmt::format("txn: {}  prepare commit append", txn_context_ptr_->txn_id_));
                break;
            }
            case WalCommandType::DELETE_V2: {
                if (this->IsReplay()) {
                    // Skip replay of DROP_INDEX_V2 command.
                    break;
                }
                auto *delete_cmd = static_cast<WalCmdDeleteV2 *>(command.get());

                Status status = PrepareCommitDelete(delete_cmd);
                if (!status.ok()) {
                    return status;
                }
                break;
            }
            case WalCommandType::IMPORT_V2: {
                if (this->IsReplay()) {
                    // Skip replay of IMPORT_V2 command.
                    break;
                }
                auto *import_cmd = static_cast<WalCmdImportV2 *>(command.get());
                Status status = PrepareCommitImport(import_cmd);
                if (!status.ok()) {
                    return status;
                }
                break;
            }
            case WalCommandType::COMPACT_V2: {
                if (this->IsReplay()) {
                    // Skip replay of COMPACT_V2 command.
                    break;
                }
                auto *compact_cmd = static_cast<WalCmdCompactV2 *>(command.get());
                Status status = PrepareCommitCompact(compact_cmd);
                if (!status.ok()) {
                    return status;
                }
                break;
            }
            case WalCommandType::CHECKPOINT_V2: {
                if (this->IsReplay()) {
                    // Skip replay of CHECKPOINT_V2 command.
                    break;
                }
                auto *checkpoint_cmd = static_cast<WalCmdCheckpointV2 *>(command.get());
                Status status = PrepareCommitCheckpoint(checkpoint_cmd);
                if (!status.ok()) {
                    UnrecoverableError(fmt::format("Fail to checkpoint: {}", status.message()));
                }
                break;
            }
            case WalCommandType::OPTIMIZE_V2: {
                [[maybe_unused]] auto *optimize_cmd = static_cast<WalCmdOptimizeV2 *>(command.get());
                break;
            }
            case WalCommandType::CLEANUP: {
                break;
            }
            case WalCommandType::CREATE_TABLE_SNAPSHOT: {
                if (this->IsReplay()) {
                    // Skip replay of CREATE_TABLE_SNAPSHOT command.
                    LOG_TRACE("Skip replay of CREATE_TABLE_SNAPSHOT command.");
                    break;
                }
                auto *create_table_snapshot_cmd = static_cast<WalCmdCreateTableSnapshot *>(command.get());
                Status status = PrepareCommitCreateTableSnapshot(create_table_snapshot_cmd);
                if (!status.ok()) {
                    return status;
                }
                break;
            }
            case WalCommandType::RESTORE_TABLE_SNAPSHOT: {
                if (this->IsReplay()) {
                    // Skip replay of RESTORE_TABLE_SNAPSHOT command.
                    LOG_TRACE("Skip replay of RESTORE_TABLE_SNAPSHOT command.");
                    break;
                }
                auto *restore_table_snapshot_cmd = static_cast<WalCmdRestoreTableSnapshot *>(command.get());
                Status status = PrepareCommitRestoreTableSnapshot(restore_table_snapshot_cmd);
                if (!status.ok()) {
                    return status;
                }
                break;
            }
            case WalCommandType::RESTORE_DATABASE_SNAPSHOT: {
                auto *restore_database_snapshot_cmd = static_cast<WalCmdRestoreDatabaseSnapshot *>(command.get());
                Status status = PrepareCommitRestoreDatabaseSnapshot(restore_database_snapshot_cmd);
                if (!status.ok()) {
                    return status;
                }
                break;
            }
            default: {
                UnrecoverableError(fmt::format("NewTxn::PrepareCommit Wal type not implemented: {}", static_cast<u8>(command_type)));
                break;
            }
        }
    }
    return Status::OK();
}

Status NewTxn::GetDBMeta(const String &db_name, Optional<DBMeeta> &db_meta, TxnTimeStamp &db_create_ts, String *db_key_ptr) {
    CatalogMeta catalog_meta(this);
    String db_key;
    String db_id_str;
    Status status = catalog_meta.GetDBID(db_name, db_key, db_id_str, db_create_ts);
    if (!status.ok()) {
        return status;
    }
    db_meta.emplace(db_id_str, this);
    if (db_key_ptr) {
        *db_key_ptr = db_key;
    }
    return Status::OK();
}

Status NewTxn::GetTableMeta(const String &db_name,
                            const String &table_name,
                            Optional<DBMeeta> &db_meta,
                            Optional<TableMeeta> &table_meta,
                            String *table_key_ptr) {

    Status status;
    TxnTimeStamp db_create_ts;
    status = this->GetDBMeta(db_name, db_meta, db_create_ts);
    if (!status.ok()) {
        return status;
    }
    status = GetTableMeta(table_name, *db_meta, table_meta, table_key_ptr);
    if (!status.ok()) {
        return status;
    }
    return Status::OK();
}

Status NewTxn::GetTableMeta(const String &table_name, DBMeeta &db_meta, Optional<TableMeeta> &table_meta, String *table_key_ptr) {
    String table_key;
    String table_id_str;
    TxnTimeStamp create_table_ts;
    Status status = db_meta.GetTableID(table_name, table_key, table_id_str, create_table_ts);
    if (!status.ok()) {
        return status;
    }
    LOG_DEBUG(fmt::format("GetTableMeta: txn_id: {} table_id: {}", TxnID(), table_id_str));
    table_meta.emplace(db_meta.db_id_str(), table_id_str, this);
    if (table_key_ptr) {
        *table_key_ptr = table_key;
    }
    return Status::OK();
}

Status NewTxn::GetTableIndexMeta(const String &db_name,
                                 const String &table_name,
                                 const String &index_name,
                                 Optional<DBMeeta> &db_meta,
                                 Optional<TableMeeta> &table_meta,
                                 Optional<TableIndexMeeta> &table_index_meta,
                                 String *table_key_ptr,
                                 String *index_key_ptr) {
    Status status;
    TxnTimeStamp db_create_ts;
    status = this->GetDBMeta(db_name, db_meta, db_create_ts);
    if (!status.ok()) {
        return status;
    }
    status = GetTableMeta(table_name, *db_meta, table_meta, table_key_ptr);
    if (!status.ok()) {
        return status;
    }
    status = GetTableIndexMeta(index_name, *table_meta, table_index_meta, index_key_ptr);
    if (!status.ok()) {
        return status;
    }
    return Status::OK();
}

Status
NewTxn::GetTableIndexMeta(const String &index_name, TableMeeta &table_meta, Optional<TableIndexMeeta> &table_index_meta, String *index_key_ptr) {
    String index_key;
    String index_id_str;
    TxnTimeStamp create_index_ts;
    Status status = table_meta.GetIndexID(index_name, index_key, index_id_str, create_index_ts);
    if (!status.ok()) {
        return status;
    }
    table_index_meta.emplace(index_id_str, table_meta);
    if (index_key_ptr) {
        *index_key_ptr = index_key;
    }
    return Status::OK();
}

Status NewTxn::PrepareCommitCreateTableSnapshot(const WalCmdCreateTableSnapshot *create_table_snapshot_cmd) {
    // check if duplicate snapshot name
    String snapshot_dir = InfinityContext::instance().config()->SnapshotDir();
    String snapshot_name = create_table_snapshot_cmd->snapshot_name_;
    String snapshot_path = snapshot_dir + "/" + snapshot_name;
    if (std::filesystem::exists(snapshot_path)) {
        return Status::SnapshotAlreadyExists(snapshot_name);
    }

    // // dump indexes for snapshot
    // Vector<SharedPtr<MemIndexDetail>> table_mem_indexes = GetTableMemIndexes(db_name, table_name);

    // // Submit all dump tasks in parallel
    // Vector<SharedPtr<DumpMemIndexTask>> dump_tasks;
    // auto *dump_index_processor = InfinityContext::instance().storage()->dump_index_processor();

    // for (const auto &mem_index_detail : table_mem_indexes) {
    //     auto dump_index_task = MakeShared<DumpMemIndexTask>(mem_index_detail->db_name_, mem_index_detail->table_name_,
    //     mem_index_detail->index_name_, mem_index_detail->segment_id_, mem_index_detail->begin_row_id_); dump_tasks.push_back(dump_index_task);
    //     dump_index_processor->Submit(std::move(dump_index_task));
    // }

    // // Wait for all dumps to complete
    // Status status = Status::OK();
    // for (auto &dump_task : dump_tasks) {
    //     dump_task->Wait();
    //     if (!status.ok()) {
    //         return status;
    //     }
    // }
    // After calling Checkpoint()
    TxnTimeStamp last_checkpoint_ts = InfinityContext::instance().storage()->wal_manager()->LastCheckpointTS();
    SharedPtr<CheckpointTxnStore> ckp_txn_store = MakeShared<CheckpointTxnStore>();
    Status status = this->CheckpointforSnapshot(last_checkpoint_ts, ckp_txn_store.get());
    if (!status.ok()) {
        return status;
    }

    // Check if checkpoint actually happened
    if (ckp_txn_store != nullptr) {
        if (!ckp_txn_store->entries_.empty()) {
            LOG_INFO(fmt::format("Checkpoint successful! {} blocks flushed", ckp_txn_store->entries_.size()));

            // Use the transaction store to generate WAL command
            SharedPtr<WalEntry> wal_entry = ckp_txn_store->ToWalEntry(txn_context_ptr_->commit_ts_);

            // There's only ONE command - the checkpoint command
            if (!wal_entry->cmds_.empty()) {
                auto checkpoint_cmd = static_cast<WalCmdCheckpointV2 *>(wal_entry->cmds_[0].get());
                PrepareCommitCheckpoint(checkpoint_cmd);
            }
        } else {
            LOG_INFO("Checkpoint transaction exists but no blocks were flushed (skip checkpoint)");
        }
    } else {
        LOG_INFO("No checkpoint transaction found");
    }
    return Status::OK();
}

//
// Status NewTxn::PrepareCommitCreateDB() {
//    TxnTimeStamp commit_ts = txn_context_ptr_->commit_ts_;
//
//    CreateDBTxnStore *txn_store = static_cast<CreateDBTxnStore *>(base_txn_store_.get());
//    String db_id_str = std::to_string(txn_store->db_id_);
//    Optional<DBMeeta> db_meta;
//    Status status = NewCatalog::AddNewDB(kv_instance_.get(), db_id_str, commit_ts, txn_store->db_name_, txn_store->comment_ptr_.get(), db_meta);
//    if (!status.ok()) {
//        UnrecoverableError(status.message());
//    }
//
//    SharedPtr<WalCmd> wal_command = MakeShared<WalCmdCreateDatabaseV2>(txn_store->db_name_, db_id_str, *txn_store->comment_ptr_);
//    wal_entry_->cmds_.push_back(wal_command);
//    txn_context_ptr_->AddOperation(MakeShared<String>(wal_command->ToString()));
//    return Status::OK();
//}

Status NewTxn::PrepareCommitCreateDB(const WalCmdCreateDatabaseV2 *create_db_cmd) {
    TxnTimeStamp commit_ts = txn_context_ptr_->commit_ts_;

    Optional<DBMeeta> db_meta;
    const String *db_comment = create_db_cmd->db_comment_.empty() ? nullptr : &create_db_cmd->db_comment_;
    Status status = NewCatalog::AddNewDB(this, create_db_cmd->db_id_, commit_ts, create_db_cmd->db_name_, db_comment, db_meta);
    if (!status.ok()) {
        return status;
    }

    return Status::OK();
}
Status NewTxn::PrepareCommitDropDB(const WalCmdDropDatabaseV2 *drop_db_cmd) {

    String db_key;
    Optional<DBMeeta> db_meta;
    TxnTimeStamp create_db_ts;
    Status status = GetDBMeta(drop_db_cmd->db_name_, db_meta, create_db_ts, &db_key);
    if (!status.ok()) {
        return status;
    }

    LOG_TRACE(fmt::format("Drop database: {}", drop_db_cmd->db_name_));

    String create_db_commit_ts = GetLastPartOfKey(db_key, '|');
    TxnTimeStamp commit_ts = txn_context_ptr_->commit_ts_;
    auto ts_str = std::to_string(commit_ts);
    kv_instance_->Put(KeyEncode::DropDBKey(drop_db_cmd->db_name_, std::stoull(create_db_commit_ts), db_meta->db_id_str()), ts_str);

    return Status::OK();
}

Status NewTxn::PrepareCommitCreateTable(const WalCmdCreateTableV2 *create_table_cmd) {
    TxnTimeStamp begin_ts = txn_context_ptr_->begin_ts_;
    TxnTimeStamp commit_ts = txn_context_ptr_->commit_ts_;

    const String &db_name = create_table_cmd->db_name_;

    // Get database ID
    Optional<DBMeeta> db_meta;
    TxnTimeStamp db_create_ts;
    Status status = GetDBMeta(db_name, db_meta, db_create_ts);
    if (!status.ok()) {
        return status;
    }

    Optional<TableMeeta> table_meta;
    status = NewCatalog::AddNewTable(*db_meta, create_table_cmd->table_id_, begin_ts, commit_ts, create_table_cmd->table_def_, table_meta);
    if (!status.ok()) {
        return status;
    }

    return Status::OK();
}

Status NewTxn::PrepareCommitDropTable(const WalCmdDropTableV2 *drop_table_cmd) {
    //    TxnTimeStamp commit_ts = txn_context_ptr_->commit_ts_;

    const String &db_id_str = drop_table_cmd->db_id_;
    const String &table_id_str = drop_table_cmd->table_id_;
    const String &table_key = drop_table_cmd->table_key_;
    TxnTimeStamp create_ts = infinity::GetTimestampFromKey(table_key);

    auto ts_str = std::to_string(txn_context_ptr_->commit_ts_);
    kv_instance_->Put(KeyEncode::DropTableKey(db_id_str, drop_table_cmd->table_name_, table_id_str, create_ts), ts_str);

    return Status::OK();
}

Status NewTxn::PrepareCommitRenameTable(const WalCmdRenameTableV2 *rename_table_cmd) {
    TxnTimeStamp commit_ts = txn_context_ptr_->commit_ts_;
    const String &db_id = rename_table_cmd->db_id_;
    const String &old_table_name = rename_table_cmd->table_name_;
    const String &old_table_key = rename_table_cmd->old_table_key_;
    const String &table_id = rename_table_cmd->table_id_;
    const TxnTimeStamp create_ts = infinity::GetTimestampFromKey(old_table_key);

    String ts_str = std::to_string(commit_ts);
    kv_instance_->Put(KeyEncode::RenameTableKey(db_id, old_table_name, table_id, create_ts), ts_str);

    // create new table key
    String new_table_key = KeyEncode::CatalogTableKey(db_id, rename_table_cmd->new_table_name_, commit_ts);
    Status status = kv_instance_->Put(new_table_key, table_id);
    if (!status.ok()) {
        return status;
    }

    return Status::OK();
}

Status NewTxn::PrepareCommitAddColumns(const WalCmdAddColumnsV2 *add_columns_cmd) {
    const String &db_name = add_columns_cmd->db_name_;
    const String &table_name = add_columns_cmd->table_name_;

    Optional<DBMeeta> db_meta;
    Optional<TableMeeta> table_meta;
    Status status = GetTableMeta(db_name, table_name, db_meta, table_meta);
    if (!status.ok()) {
        return status;
    }

    ColumnID next_column_id = 0;
    status = table_meta->GetNextColumnID(next_column_id);
    if (!status.ok()) {
        return status;
    }
    for (const auto &column : add_columns_cmd->column_defs_) {
        column->id_ = next_column_id++;
        status = table_meta->AddColumn(*column);
        if (!status.ok()) {
            return status;
        }
    }
    status = table_meta->SetNextColumnID(next_column_id);
    if (!status.ok()) {
        return status;
    }

    status = this->AddColumnsData(*table_meta, add_columns_cmd->column_defs_);
    if (!status.ok()) {
        return status;
    }
    return Status::OK();
}

Status NewTxn::PrepareCommitDropColumns(const WalCmdDropColumnsV2 *drop_columns_cmd) {
    const String &db_name = drop_columns_cmd->db_name_;
    const String &table_name = drop_columns_cmd->table_name_;

    Optional<DBMeeta> db_meta;
    Optional<TableMeeta> table_meta;
    Status status = GetTableMeta(db_name, table_name, db_meta, table_meta);
    if (!status.ok()) {
        return status;
    }

    status = this->DropColumnsData(*table_meta, drop_columns_cmd->column_ids_);
    if (!status.ok()) {
        return status;
    }

    TxnTimeStamp commit_ts = txn_context_ptr_->commit_ts_;
    auto ts_str = std::to_string(commit_ts);
    for (SizeT i = 0; i < drop_columns_cmd->column_names_.size(); ++i) {
        const String &column_key = drop_columns_cmd->column_keys_[i];
        TxnTimeStamp create_ts = infinity::GetTimestampFromKey(column_key);
        kv_instance_->Put(
            KeyEncode::DropTableColumnKey(drop_columns_cmd->db_id_, drop_columns_cmd->table_id_, drop_columns_cmd->column_names_[i], create_ts),
            ts_str);
    }
    return Status::OK();
}

Status NewTxn::PrepareCommitCheckpoint(const WalCmdCheckpointV2 *checkpoint_cmd) {
    Vector<String> *db_id_strs_ptr;
    CatalogMeta catalog_meta(this);
    Status status = catalog_meta.GetDBIDs(db_id_strs_ptr);
    if (!status.ok()) {
        return status;
    }
    for (const String &db_id_str : *db_id_strs_ptr) {
        DBMeeta db_meta(db_id_str, this);
        status = this->CommitCheckpointDB(db_meta, checkpoint_cmd);
        if (!status.ok()) {
            return status;
        }
    }
    return Status::OK();
}

Status NewTxn::CommitCheckpointDB(DBMeeta &db_meta, const WalCmdCheckpointV2 *checkpoint_cmd) {
    Vector<String> *table_id_strs_ptr;
    Status status = db_meta.GetTableIDs(table_id_strs_ptr);
    if (!status.ok()) {
        return status;
    }
    for (const String &table_id_str : *table_id_strs_ptr) {
        TableMeeta table_meta(db_meta.db_id_str(), table_id_str, this);
        status = this->CommitCheckpointTable(table_meta, checkpoint_cmd);
        if (!status.ok()) {
            return status;
        }
    }
    return Status::OK();
}

Status NewTxn::PrepareCommitRestoreTableSnapshot(const WalCmdRestoreTableSnapshot *restore_table_snapshot_cmd, bool is_link_files) {

    const String &db_name = restore_table_snapshot_cmd->db_name_;

    // Get database ID
    Optional<DBMeeta> db_meta;
    TxnTimeStamp db_create_ts;
    Status status = GetDBMeta(db_name, db_meta, db_create_ts);
    if (!status.ok()) {
        return status;
    }

    status = RestoreTableFromSnapshot(restore_table_snapshot_cmd, *db_meta, is_link_files);
    if (!status.ok()) {
        return status;
    }

    return Status::OK();
}

Status NewTxn::RestoreTableFromSnapshot(const WalCmdRestoreTableSnapshot *restore_table_snapshot_cmd, DBMeeta &db_meta, bool is_link_files) {
    TxnTimeStamp begin_ts = txn_context_ptr_->begin_ts_;
    TxnTimeStamp commit_ts = txn_context_ptr_->commit_ts_;
    Status status;
    Optional<TableMeeta> table_meta;
    if (!is_link_files) {
        status = NewCatalog::AddNewTable(db_meta,
                                         restore_table_snapshot_cmd->table_id_,
                                         begin_ts,
                                         commit_ts,
                                         restore_table_snapshot_cmd->table_def_,
                                         table_meta);
        // table with the same name already exists
        if (!status.ok()) {
            return status;
        }
    } else {
        table_meta.emplace(db_meta.db_id_str(), restore_table_snapshot_cmd->table_id_, this);
    }

    // restore meta data of the table
    status = table_meta->RestoreFromSnapshot(const_cast<WalCmdRestoreTableSnapshot *>(restore_table_snapshot_cmd), is_link_files);
    if (!status.ok()) {
        return status;
    }

    status = RestoreTableIndexesFromSnapshot(*table_meta, restore_table_snapshot_cmd->index_cmds_, is_link_files);
    if (!status.ok()) {
        return status;
    }

    // Initialize full-text index cache after table and indexes are restored
    table_meta->SetBeginTS(commit_ts);
    status = table_meta->LoadSet();
    if (!status.ok()) {
        return status;
    }

    return Status::OK();
}

Status NewTxn::PrepareCommitRestoreDatabaseSnapshot(const WalCmdRestoreDatabaseSnapshot *restore_database_snapshot_cmd) {
    TxnTimeStamp commit_ts = txn_context_ptr_->commit_ts_;

    Optional<DBMeeta> db_meta;
    const String *db_comment = restore_database_snapshot_cmd->db_comment_.empty() ? nullptr : &restore_database_snapshot_cmd->db_comment_;
    Status status = NewCatalog::AddNewDB(this,
                                         restore_database_snapshot_cmd->db_id_str_,
                                         commit_ts,
                                         restore_database_snapshot_cmd->db_name_,
                                         db_comment,
                                         db_meta);
    if (!status.ok()) {
        return status;
    }
    for (const auto &restore_table_snapshot_cmd : restore_database_snapshot_cmd->restore_table_wal_cmds_) {
        status = RestoreTableFromSnapshot(&restore_table_snapshot_cmd, *db_meta, false);
        if (!status.ok()) {
            return status;
        }
    }
    return Status::OK();
}

Status NewTxn::CommitCheckpointTable(TableMeeta &table_meta, const WalCmdCheckpointV2 *checkpoint_cmd) {
    TxnTimeStamp checkpoint_ts = checkpoint_cmd->max_commit_ts_;
    Status status = CommitCheckpointTableData(table_meta, checkpoint_ts);
    if (!status.ok()) {
        return status;
    }
    return Status::OK();
}

Status NewTxn::IncrLatestID(String &id_str, std::string_view id_name) const {
    String string_id;
    Status status = kv_instance_->Get(id_name.data(), string_id);
    if (!status.ok()) {
        return status;
    }
    SizeT id_num = std::stoull(string_id);
    ++id_num;
    id_str = fmt::format("{}", id_num);
    return kv_instance_->Put(id_name.data(), id_str);
    // return new_catalog_->IncrLatestID(id_str, id_name);
}

bool NewTxn::CheckConflictTxnStore(NewTxn *previous_txn, String &cause, bool &retry_query) {
    // FIXME: We will store information for more operations in the base_txn_store_ in the future.
    if (base_txn_store_ == nullptr || previous_txn->base_txn_store_ == nullptr) {
        return false;
    }

    TransactionType txn_type = base_txn_store_->type_;
    switch (txn_type) {
        case TransactionType::kCreateDB: {
            return CheckConflictTxnStore(static_cast<const CreateDBTxnStore &>(*base_txn_store_), previous_txn, cause, retry_query);
        }
        case TransactionType::kDropDB: {
            return CheckConflictTxnStore(static_cast<const DropDBTxnStore &>(*base_txn_store_), previous_txn, cause, retry_query);
        }
        case TransactionType::kCreateTable: {
            return CheckConflictTxnStore(static_cast<const CreateTableTxnStore &>(*base_txn_store_), previous_txn, cause, retry_query);
        }
        case TransactionType::kAppend: {
            return CheckConflictTxnStore(static_cast<const AppendTxnStore &>(*base_txn_store_), previous_txn, cause, retry_query);
        }
        case TransactionType::kImport: {
            return CheckConflictTxnStore(static_cast<const ImportTxnStore &>(*base_txn_store_), previous_txn, cause, retry_query);
        }
        case TransactionType::kCompact: {
            return CheckConflictTxnStore(static_cast<const CompactTxnStore &>(*base_txn_store_), previous_txn, cause, retry_query);
        }
        case TransactionType::kCreateIndex: {
            return CheckConflictTxnStore(static_cast<const CreateIndexTxnStore &>(*base_txn_store_), previous_txn, cause, retry_query);
        }
        case TransactionType::kDropIndex: {
            return CheckConflictTxnStore(static_cast<const DropIndexTxnStore &>(*base_txn_store_), previous_txn, cause, retry_query);
        }
        case TransactionType::kDumpMemIndex: {
            return CheckConflictTxnStore(static_cast<const DumpMemIndexTxnStore &>(*base_txn_store_), previous_txn, cause, retry_query);
        }
        case TransactionType::kOptimizeIndex: {
            return CheckConflictTxnStore(static_cast<const OptimizeIndexTxnStore &>(*base_txn_store_), previous_txn, cause, retry_query);
        }
        case TransactionType::kDelete: {
            return CheckConflictTxnStore(static_cast<const DeleteTxnStore &>(*base_txn_store_), previous_txn, cause, retry_query);
        }
        case TransactionType::kAddColumn: {
            return CheckConflictTxnStore(static_cast<const AddColumnsTxnStore &>(*base_txn_store_), previous_txn, cause, retry_query);
        }
        case TransactionType::kDropColumn: {
            return CheckConflictTxnStore(static_cast<const DropColumnsTxnStore &>(*base_txn_store_), previous_txn, cause, retry_query);
        }
        case TransactionType::kDropTable: {
            return CheckConflictTxnStore(static_cast<const DropTableTxnStore &>(*base_txn_store_), previous_txn, cause, retry_query);
        }
        case TransactionType::kRenameTable: {
            return CheckConflictTxnStore(static_cast<const RenameTableTxnStore &>(*base_txn_store_), previous_txn, cause, retry_query);
        }
        case TransactionType::kUpdate: {
            return CheckConflictTxnStore(static_cast<const UpdateTxnStore &>(*base_txn_store_), previous_txn, cause, retry_query);
        }
        case TransactionType::kRestoreTable: {
            return CheckConflictTxnStore(static_cast<const RestoreTableTxnStore &>(*base_txn_store_), previous_txn, cause, retry_query);
        }
        case TransactionType::kRestoreDatabase: {
            return CheckConflictTxnStore(static_cast<const RestoreDatabaseTxnStore &>(*base_txn_store_), previous_txn, cause, retry_query);
        }
        case TransactionType::kCreateTableSnapshot: {
            return CheckConflictTxnStore(static_cast<const CreateTableSnapshotTxnStore &>(*base_txn_store_), previous_txn, cause, retry_query);
        }
        case TransactionType::kNewCheckpoint:
        default: {
            return false;
        }
    }
}

bool NewTxn::CheckConflictCmd(const WalCmd &cmd, NewTxn *previous_txn, String &cause, bool &retry_query) {
    switch (cmd.GetType()) {
        case WalCommandType::CREATE_DATABASE_V2: {
            return CheckConflictCmd(static_cast<const WalCmdCreateDatabaseV2 &>(cmd), previous_txn, cause, retry_query);
        }
        case WalCommandType::DROP_DATABASE_V2: {
            return CheckConflictCmd(static_cast<const WalCmdDropDatabaseV2 &>(cmd), previous_txn, cause, retry_query);
        }
        case WalCommandType::CREATE_TABLE_V2: {
            return CheckConflictCmd(static_cast<const WalCmdCreateTableV2 &>(cmd), previous_txn, cause, retry_query);
        }
        case WalCommandType::APPEND_V2: {
            return CheckConflictCmd(static_cast<const WalCmdAppendV2 &>(cmd), previous_txn, cause, retry_query);
        }
        case WalCommandType::IMPORT_V2: {
            return CheckConflictCmd(static_cast<const WalCmdImportV2 &>(cmd), previous_txn, cause, retry_query);
        }
        case WalCommandType::ADD_COLUMNS_V2: {
            return CheckConflictCmd(static_cast<const WalCmdAddColumnsV2 &>(cmd), previous_txn, cause, retry_query);
        }
        case WalCommandType::DROP_COLUMNS_V2: {
            return CheckConflictCmd(static_cast<const WalCmdDropColumnsV2 &>(cmd), previous_txn, cause, retry_query);
        }
        case WalCommandType::COMPACT_V2: {
            return CheckConflictCmd(static_cast<const WalCmdCompactV2 &>(cmd), previous_txn, cause, retry_query);
        }
        case WalCommandType::CREATE_INDEX_V2: {
            return CheckConflictCmd(static_cast<const WalCmdCreateIndexV2 &>(cmd), previous_txn, cause, retry_query);
        }
        case WalCommandType::DUMP_INDEX_V2: {
            return CheckConflictCmd(static_cast<const WalCmdDumpIndexV2 &>(cmd), previous_txn, cause, retry_query);
        }
        case WalCommandType::DELETE_V2: {
            return CheckConflictCmd(static_cast<const WalCmdDeleteV2 &>(cmd), previous_txn, cause, retry_query);
        }
        case WalCommandType::DROP_TABLE_V2: {
            return CheckConflictCmd(static_cast<const WalCmdDropTableV2 &>(cmd), previous_txn, cause, retry_query);
        }
        default: {
            return false;
        }
    }
    return false;
}

bool NewTxn::CheckConflictCmd(const WalCmdCreateDatabaseV2 &cmd, NewTxn *previous_txn, String &cause, bool &retry_query) {
    const String &db_name = cmd.db_name_;
    const Vector<SharedPtr<WalCmd>> &wal_cmds = previous_txn->wal_entry_->cmds_;
    for (const SharedPtr<WalCmd> &wal_cmd : wal_cmds) {
        bool conflict = false;
        WalCommandType command_type = wal_cmd->GetType();
        switch (command_type) {
            case WalCommandType::CREATE_DATABASE_V2: {
                auto *prev_cmd = static_cast<WalCmdCreateDatabaseV2 *>(wal_cmd.get());
                if (prev_cmd->db_name_ == db_name) {
                    conflict = true;
                }
                break;
            }
            case WalCommandType::DROP_DATABASE_V2: {
                auto *drop_db_cmd = static_cast<WalCmdDropDatabaseV2 *>(wal_cmd.get());
                if (drop_db_cmd->db_name_ == db_name) {
                    retry_query = false;
                    conflict = true;
                }
                break;
            }
            case WalCommandType::CREATE_TABLE_SNAPSHOT: {
                auto *create_table_snapshot_cmd = static_cast<WalCmdCreateTableSnapshot *>(wal_cmd.get());
                if (create_table_snapshot_cmd->db_name_ == db_name) {
                    retry_query = true;
                    conflict = true;
                }
            }
            default: {
                //
            }
        }
        if (conflict) {
            cause = fmt::format("{} vs. {}", wal_cmd->CompactInfo(), cmd.CompactInfo());
            return true;
        }
    }
    return false;
}

bool NewTxn::CheckConflictCmd(const WalCmdDropDatabaseV2 &cmd, NewTxn *previous_txn, String &cause, bool &retry_query) {
    const String &db_name = cmd.db_name_;
    const Vector<SharedPtr<WalCmd>> &wal_cmds = previous_txn->wal_entry_->cmds_;
    for (const SharedPtr<WalCmd> &wal_cmd : wal_cmds) {
        bool conflict = false;
        WalCommandType command_type = wal_cmd->GetType();
        switch (command_type) {
            case WalCommandType::DROP_DATABASE_V2: {
                auto *drop_db_cmd = static_cast<WalCmdDropDatabaseV2 *>(wal_cmd.get());
                if (drop_db_cmd->db_name_ == db_name) {
                    retry_query = false;
                    conflict = true;
                }
                break;
            }
            case WalCommandType::CREATE_TABLE_SNAPSHOT: {
                auto *create_table_snapshot_cmd = static_cast<WalCmdCreateTableSnapshot *>(wal_cmd.get());
                if (create_table_snapshot_cmd->db_name_ == db_name) {
                    retry_query = true;
                    conflict = true;
                }
            }
            default: {
                //
            }
        }
        if (conflict) {
            cause = fmt::format("{} vs. {}", wal_cmd->CompactInfo(), cmd.CompactInfo());
            return true;
        }
    }
    return false;
}

bool NewTxn::CheckConflictTxnStore(const CreateDBTxnStore &txn_store, NewTxn *previous_txn, String &cause, bool &retry_query) {
    const String &db_name = txn_store.db_name_;
    bool conflict = false;
    switch (previous_txn->base_txn_store_->type_) {
        case TransactionType::kCreateDB: {
            CreateDBTxnStore *create_db_txn_store = static_cast<CreateDBTxnStore *>(previous_txn->base_txn_store_.get());
            if (create_db_txn_store->db_name_ == db_name) {
                retry_query = false;
                conflict = true;
            }
            break;
        }
        case TransactionType::kRestoreDatabase: {
            RestoreDatabaseTxnStore *restore_database_txn_store = static_cast<RestoreDatabaseTxnStore *>(previous_txn->base_txn_store_.get());
            if (restore_database_txn_store->db_name_ == db_name) {
                retry_query = false;
                conflict = true;
            }
            break;
        }
        case TransactionType::kCreateTableSnapshot: {
            retry_query = true;
            conflict = true;
            break;
        }
        default: {
        }
    }

    if (conflict) {
        cause = fmt::format("{} vs. {}", previous_txn->base_txn_store_->ToString(), txn_store.ToString());
        return true;
    }
    return false;
}

bool NewTxn::CheckConflictTxnStore(const RestoreDatabaseTxnStore &txn_store, NewTxn *previous_txn, String &cause, bool &retry_query) {
    const String &db_name = txn_store.db_name_;
    bool conflict = false;
    switch (previous_txn->base_txn_store_->type_) {
        case TransactionType::kCreateDB: {
            CreateDBTxnStore *create_db_txn_store = static_cast<CreateDBTxnStore *>(previous_txn->base_txn_store_.get());
            if (create_db_txn_store->db_name_ == db_name) {
                retry_query = false;
                conflict = true;
            }
            break;
        }
        case TransactionType::kRestoreDatabase: {
            RestoreDatabaseTxnStore *restore_database_txn_store = static_cast<RestoreDatabaseTxnStore *>(previous_txn->base_txn_store_.get());
            if (restore_database_txn_store->db_name_ == db_name) {
                retry_query = false;
                conflict = true;
            }
            break;
        }
        case TransactionType::kCreateTableSnapshot: {
            retry_query = true;
            conflict = true;
            break;
        }
        default: {
        }
    }

    if (conflict) {
        cause = fmt::format("{} vs. {}", previous_txn->base_txn_store_->ToString(), txn_store.ToString());
        return true;
    }
    return false;
}

bool NewTxn::CheckConflictTxnStore(const DropDBTxnStore &txn_store, NewTxn *previous_txn, String &cause, bool &retry_query) {
    const String &db_name = txn_store.db_name_;
    bool conflict = false;
    //    LOG_TRACE(fmt::format("Txn: {}, current cmd: {}, previous txn: {}, previous cmd: {}",
    //                         this->txn_context_ptr_->txn_id_,
    //                         txn_store.ToString(),
    //                         previous_txn->txn_context_ptr_->txn_id_,
    //                         previous_txn->base_txn_store_->ToString()));
    switch (previous_txn->base_txn_store_->type_) {
        case TransactionType::kDropDB: {
            DropDBTxnStore *drop_db_txn_store = static_cast<DropDBTxnStore *>(previous_txn->base_txn_store_.get());
            if (drop_db_txn_store->db_name_ == db_name) {
                retry_query = false;
                conflict = true;
            }
            break;
        }
        default: {
        }
    }

    if (conflict) {
        cause = fmt::format("{} vs. {}", previous_txn->base_txn_store_->ToString(), txn_store.ToString());
        return true;
    }
    return false;
}

bool NewTxn::CheckConflictCmd(const WalCmdCreateTableV2 &cmd, NewTxn *previous_txn, String &cause, bool &retry_query) {
    const String &db_name = cmd.db_name_;
    const SharedPtr<String> &table_name = cmd.table_def_->table_name();
    const Vector<SharedPtr<WalCmd>> &wal_cmds = previous_txn->wal_entry_->cmds_;
    for (const SharedPtr<WalCmd> &wal_cmd : wal_cmds) {
        bool conflict = false;
        WalCommandType command_type = wal_cmd->GetType();
        switch (command_type) {
            case WalCommandType::CREATE_DATABASE_V2: {
                auto *prev_cmd = static_cast<WalCmdCreateDatabaseV2 *>(wal_cmd.get());
                if (prev_cmd->db_name_ == db_name) {
                    conflict = true;
                }
                break;
            }
            case WalCommandType::CREATE_TABLE_V2: {
                auto *prev_cmd = static_cast<WalCmdCreateTableV2 *>(wal_cmd.get());
                const SharedPtr<String> &prev_table_name = prev_cmd->table_def_->table_name();
                if (prev_cmd->db_name_ == db_name && *prev_table_name == *table_name) {
                    conflict = true;
                }
                break;
            }
            case WalCommandType::DROP_TABLE_V2: {
                auto *drop_table_cmd = static_cast<WalCmdDropTableV2 *>(wal_cmd.get());
                if (drop_table_cmd->db_name_ == db_name && drop_table_cmd->table_name_ == *table_name) {
                    retry_query = false;
                    conflict = true;
                }
                break;
            }
            case WalCommandType::DROP_DATABASE_V2: {
                auto *drop_db_cmd = static_cast<WalCmdDropDatabaseV2 *>(wal_cmd.get());
                if (drop_db_cmd->db_name_ == db_name) {
                    retry_query = false;
                    conflict = true;
                }
                break;
            }
            default: {
                //
            }
        }
        if (conflict) {
            cause = fmt::format("{} vs. {}", wal_cmd->CompactInfo(), cmd.CompactInfo());
            return true;
        }
    }
    return false;
}

bool NewTxn::CheckConflictTxnStore(const CreateTableTxnStore &txn_store, NewTxn *previous_txn, String &cause, bool &retry_query) {
    const String &db_name = txn_store.db_name_;
    const String &table_name = txn_store.table_name_;
    bool conflict = false;
    switch (previous_txn->base_txn_store_->type_) {
        case TransactionType::kCreateTable: {
            CreateTableTxnStore *create_table_txn_store = static_cast<CreateTableTxnStore *>(previous_txn->base_txn_store_.get());
            if (create_table_txn_store->db_name_ == db_name && create_table_txn_store->table_name_ == table_name) {
                retry_query = false;
                conflict = true;
            }
            break;
        }
        case TransactionType::kRenameTable: {
            RenameTableTxnStore *rename_table_txn_store = static_cast<RenameTableTxnStore *>(previous_txn->base_txn_store_.get());
            if (rename_table_txn_store->db_name_ == db_name && rename_table_txn_store->new_table_name_ == table_name) {
                retry_query = false;
                conflict = true;
            }
            break;
        }
        case TransactionType::kDropDB: {
            DropDBTxnStore *drop_db_txn_store = static_cast<DropDBTxnStore *>(previous_txn->base_txn_store_.get());
            if (drop_db_txn_store->db_name_ == db_name) {
                retry_query = false;
                conflict = true;
            }
            break;
        }
        case TransactionType::kRestoreTable: {
            RestoreTableTxnStore *restore_table_txn_store = static_cast<RestoreTableTxnStore *>(previous_txn->base_txn_store_.get());
            if (restore_table_txn_store->db_name_ == db_name && restore_table_txn_store->table_name_ == table_name) {
                retry_query = false;
                conflict = true;
            }
            break;
        }
        case TransactionType::kCreateTableSnapshot: {
            retry_query = true;
            conflict = true;
            break;
        }
        default: {
        }
    }

    if (conflict) {
        cause = fmt::format("{} vs. {}", previous_txn->base_txn_store_->ToString(), txn_store.ToString());
        return true;
    }
    return false;
}

bool NewTxn::CheckConflictTxnStore(const RestoreTableTxnStore &txn_store, NewTxn *previous_txn, String &cause, bool &retry_query) {
    const String &db_name = txn_store.db_name_;
    const String &table_name = txn_store.table_name_;
    bool conflict = false;
    switch (previous_txn->base_txn_store_->type_) {
        case TransactionType::kCreateTable: {
            CreateTableTxnStore *create_table_txn_store = static_cast<CreateTableTxnStore *>(previous_txn->base_txn_store_.get());
            if (create_table_txn_store->db_name_ == db_name && create_table_txn_store->table_name_ == table_name) {
                retry_query = false;
                conflict = true;
            }
            break;
        }
        case TransactionType::kRenameTable: {
            RenameTableTxnStore *rename_table_txn_store = static_cast<RenameTableTxnStore *>(previous_txn->base_txn_store_.get());
            if (rename_table_txn_store->db_name_ == db_name && rename_table_txn_store->new_table_name_ == table_name) {
                retry_query = false;
                conflict = true;
            }
            break;
        }
        case TransactionType::kDropDB: {
            DropDBTxnStore *drop_db_txn_store = static_cast<DropDBTxnStore *>(previous_txn->base_txn_store_.get());
            if (drop_db_txn_store->db_name_ == db_name) {
                retry_query = false;
                conflict = true;
            }
            break;
        }
        case TransactionType::kRestoreTable: {
            RestoreTableTxnStore *restore_table_txn_store = static_cast<RestoreTableTxnStore *>(previous_txn->base_txn_store_.get());
            if (restore_table_txn_store->db_name_ == db_name && restore_table_txn_store->table_name_ == table_name) {
                retry_query = false;
                conflict = true;
            }
            break;
        }
        case TransactionType::kCreateTableSnapshot: {
            CreateTableSnapshotTxnStore *create_table_snapshot_txn_store =
                static_cast<CreateTableSnapshotTxnStore *>(previous_txn->base_txn_store_.get());
            if (create_table_snapshot_txn_store->db_name_ == db_name && create_table_snapshot_txn_store->table_name_ == table_name) {
                retry_query = true;
                conflict = true;
            }
            break;
        }
        case TransactionType::kCompact: {
            CompactTxnStore *compact_txn_store = static_cast<CompactTxnStore *>(previous_txn->base_txn_store_.get());
            if (compact_txn_store->db_name_ == db_name && compact_txn_store->table_name_ == table_name) {
                retry_query = false;
                conflict = true;
            }
        }
        default: {
        }
    }

    if (conflict) {
        cause = fmt::format("{} vs. {}", previous_txn->base_txn_store_->ToString(), txn_store.ToString());
        return true;
    }
    return false;
}

bool NewTxn::CheckConflictCmd(const WalCmdAppendV2 &cmd, NewTxn *previous_txn, String &cause, bool &retry_query) {
    const String &db_name = cmd.db_name_;
    const String &table_name = cmd.table_name_;
    Set<SegmentID> segment_ids;
    for (const auto &row_range : cmd.row_ranges_) {
        RowID row_id = row_range.first;
        segment_ids.insert(row_id.segment_id_);
    }
    const Vector<SharedPtr<WalCmd>> &wal_cmds = previous_txn->wal_entry_->cmds_;
    for (const SharedPtr<WalCmd> &wal_cmd : wal_cmds) {
        bool conflict = false;
        WalCommandType command_type = wal_cmd->GetType();
        switch (command_type) {
            case WalCommandType::CREATE_INDEX_V2: {
                auto *create_index_cmd = static_cast<WalCmdCreateIndexV2 *>(wal_cmd.get());
                if (create_index_cmd->db_name_ == db_name && create_index_cmd->table_name_ == table_name) {
                    conflict = true;
                }
                break;
            }
            case WalCommandType::DUMP_INDEX_V2: {
                auto *dump_index_cmd = static_cast<WalCmdDumpIndexV2 *>(wal_cmd.get());
                if (dump_index_cmd->db_name_ == db_name && dump_index_cmd->table_name_ == table_name &&
                    segment_ids.contains(dump_index_cmd->segment_id_) && dump_index_cmd->dump_cause_ != DumpIndexCause::kOptimizeIndex) {
                    conflict = true;
                }
                break;
            }
                //            case WalCommandType::APPEND_V2: {
                //                auto *append_cmd = static_cast<WalCmdAppendV2 *>(wal_cmd.get());
                //                if (append_cmd->db_name_ == db_name && append_cmd->table_name_ == table_name) {
                //                    conflict = true;
                //                }
                //                break;
                //            }
            case WalCommandType::ADD_COLUMNS_V2: {
                auto *add_columns_cmd = static_cast<WalCmdAddColumnsV2 *>(wal_cmd.get());
                if (add_columns_cmd->db_name_ == db_name && add_columns_cmd->table_name_ == table_name) {
                    conflict = true;
                }
                break;
            }
            case WalCommandType::DROP_COLUMNS_V2: {
                auto *drop_columns_cmd = static_cast<WalCmdDropColumnsV2 *>(wal_cmd.get());
                if (drop_columns_cmd->db_name_ == db_name && drop_columns_cmd->table_name_ == table_name) {
                    conflict = true;
                }
                break;
            }
            case WalCommandType::DROP_TABLE_V2: {
                auto *drop_table_cmd = static_cast<WalCmdDropTableV2 *>(wal_cmd.get());
                if (drop_table_cmd->db_name_ == db_name && drop_table_cmd->table_name_ == table_name) {
                    retry_query = false;
                    conflict = true;
                }
                break;
            }
            case WalCommandType::DROP_DATABASE_V2: {
                auto *drop_db_cmd = static_cast<WalCmdDropDatabaseV2 *>(wal_cmd.get());
                if (drop_db_cmd->db_name_ == db_name) {
                    retry_query = false;
                    conflict = true;
                }
                break;
            }
            default: {
                // No conflict
                break;
            }
        }
        if (conflict) {
            cause = fmt::format("{} vs. {}", wal_cmd->CompactInfo(), cmd.CompactInfo());
            return true;
        }
    }
    return false;
}

bool NewTxn::CheckConflictTxnStore(const AppendTxnStore &txn_store, NewTxn *previous_txn, String &cause, bool &retry_query) {
    const String &db_name = txn_store.db_name_;
    const String &table_name = txn_store.table_name_;
    bool conflict = false;
    switch (previous_txn->base_txn_store_->type_) {
        case TransactionType::kCreateIndex: {
            CreateIndexTxnStore *create_index_txn_store = static_cast<CreateIndexTxnStore *>(previous_txn->base_txn_store_.get());
            if (create_index_txn_store->db_name_ == db_name && create_index_txn_store->table_name_ == table_name) {
                conflict = true;
            }
            break;
        }
        case TransactionType::kDropIndex: {
            DropIndexTxnStore *drop_index_txn_store = static_cast<DropIndexTxnStore *>(previous_txn->base_txn_store_.get());
            if (drop_index_txn_store->db_name_ == db_name && drop_index_txn_store->table_name_ == table_name) {
                conflict = true;
            }
            break;
        }
        case TransactionType::kAddColumn: {
            AddColumnsTxnStore *add_columns_txn_store = static_cast<AddColumnsTxnStore *>(previous_txn->base_txn_store_.get());
            if (add_columns_txn_store->db_name_ == db_name && add_columns_txn_store->table_name_ == table_name) {
                retry_query = false;
                conflict = true;
            }
            break;
        }
        case TransactionType::kDropColumn: {
            DropColumnsTxnStore *drop_columns_txn_store = static_cast<DropColumnsTxnStore *>(previous_txn->base_txn_store_.get());
            if (drop_columns_txn_store->db_name_ == db_name && drop_columns_txn_store->table_name_ == table_name) {
                retry_query = false;
                conflict = true;
            }
            break;
        }
        case TransactionType::kDropDB: {
            DropDBTxnStore *drop_db_txn_store = static_cast<DropDBTxnStore *>(previous_txn->base_txn_store_.get());
            if (drop_db_txn_store->db_name_ == db_name) {
                retry_query = false;
                conflict = true;
            }
            break;
        }
        case TransactionType::kDropTable: {
            DropTableTxnStore *drop_table_txn_store = static_cast<DropTableTxnStore *>(previous_txn->base_txn_store_.get());
            if (drop_table_txn_store->db_name_ == db_name && drop_table_txn_store->table_name_ == table_name) {
                retry_query = false;
                conflict = true;
            }
            break;
        }
        case TransactionType::kRenameTable: {
            RenameTableTxnStore *rename_table_txn_store = static_cast<RenameTableTxnStore *>(previous_txn->base_txn_store_.get());
            if (rename_table_txn_store->db_name_ == db_name && rename_table_txn_store->old_table_name_ == table_name) {
                retry_query = false;
                conflict = true;
            }
            break;
        }
        case TransactionType::kCreateTableSnapshot: {
            CreateTableSnapshotTxnStore *create_table_snapshot_txn_store =
                static_cast<CreateTableSnapshotTxnStore *>(previous_txn->base_txn_store_.get());
            if (create_table_snapshot_txn_store->db_name_ == db_name && create_table_snapshot_txn_store->table_name_ == table_name) {
                retry_query = true;
                conflict = true;
            }
            break;
        }
        default: {
        }
    }

    if (conflict) {
        cause = fmt::format("{} vs. {}", previous_txn->base_txn_store_->ToString(), txn_store.ToString());
        return true;
    }
    return false;
}

bool NewTxn::CheckConflictCmd(const WalCmdImportV2 &cmd, NewTxn *previous_txn, String &cause, bool &retry_query) {
    const String &db_name = cmd.db_name_;
    const String &table_name = cmd.table_name_;
    const Vector<SharedPtr<WalCmd>> &wal_cmds = previous_txn->wal_entry_->cmds_;
    for (const SharedPtr<WalCmd> &wal_cmd : wal_cmds) {
        bool conflict = false;
        WalCommandType command_type = wal_cmd->GetType();
        switch (command_type) {
            case WalCommandType::CREATE_INDEX_V2: {
                auto *create_index_cmd = static_cast<WalCmdCreateIndexV2 *>(wal_cmd.get());
                if (create_index_cmd->db_name_ == db_name && create_index_cmd->table_name_ == table_name) {
                    conflict = true;
                }
                break;
            }
            case WalCommandType::ADD_COLUMNS_V2: {
                auto *add_columns_cmd = static_cast<WalCmdAddColumnsV2 *>(wal_cmd.get());
                if (add_columns_cmd->db_name_ == db_name && add_columns_cmd->table_name_ == table_name) {
                    conflict = true;
                }
                break;
            }
            case WalCommandType::DROP_COLUMNS_V2: {
                auto *drop_columns_cmd = static_cast<WalCmdDropColumnsV2 *>(wal_cmd.get());
                if (drop_columns_cmd->db_name_ == db_name && drop_columns_cmd->table_name_ == table_name) {
                    conflict = true;
                }
                break;
            }
            case WalCommandType::DROP_TABLE_V2: {
                auto *drop_table_cmd = static_cast<WalCmdDropTableV2 *>(wal_cmd.get());
                if (drop_table_cmd->db_name_ == db_name && drop_table_cmd->table_name_ == table_name) {
                    retry_query = false;
                    conflict = true;
                }
                break;
            }
            case WalCommandType::DROP_DATABASE_V2: {
                auto *drop_db_cmd = static_cast<WalCmdDropDatabaseV2 *>(wal_cmd.get());
                if (drop_db_cmd->db_name_ == db_name) {
                    retry_query = false;
                    conflict = true;
                }
                break;
            }
            default: {
                //
            }
        }
        if (conflict) {
            cause = fmt::format("{} vs. {}", wal_cmd->CompactInfo(), cmd.CompactInfo());
            return true;
        }
    }
    return false;
}

bool NewTxn::CheckConflictTxnStore(const ImportTxnStore &txn_store, NewTxn *previous_txn, String &cause, bool &retry_query) {
    const String &db_name = txn_store.db_name_;
    const String &table_name = txn_store.table_name_;
    bool conflict = false;
    switch (previous_txn->base_txn_store_->type_) {
        case TransactionType::kCreateIndex: {
            CreateIndexTxnStore *create_index_txn_store = static_cast<CreateIndexTxnStore *>(previous_txn->base_txn_store_.get());
            if (create_index_txn_store->db_name_ == db_name && create_index_txn_store->table_name_ == table_name) {
                conflict = true;
            }
            break;
        }
        case TransactionType::kDropIndex: {
            DropIndexTxnStore *drop_index_txn_store = static_cast<DropIndexTxnStore *>(previous_txn->base_txn_store_.get());
            if (drop_index_txn_store->db_name_ == db_name && drop_index_txn_store->table_name_ == table_name) {
                conflict = true;
            }
            break;
        }
        case TransactionType::kAddColumn: {
            AddColumnsTxnStore *add_columns_txn_store = static_cast<AddColumnsTxnStore *>(previous_txn->base_txn_store_.get());
            if (add_columns_txn_store->db_name_ == db_name && add_columns_txn_store->table_name_ == table_name) {
                retry_query = false;
                conflict = true;
            }
            break;
        }
        case TransactionType::kDropColumn: {
            DropColumnsTxnStore *drop_columns_txn_store = static_cast<DropColumnsTxnStore *>(previous_txn->base_txn_store_.get());
            if (drop_columns_txn_store->db_name_ == db_name && drop_columns_txn_store->table_name_ == table_name) {
                retry_query = false;
                conflict = true;
            }
            break;
        }
        case TransactionType::kDropDB: {
            DropDBTxnStore *drop_db_txn_store = static_cast<DropDBTxnStore *>(previous_txn->base_txn_store_.get());
            if (drop_db_txn_store->db_name_ == db_name) {
                retry_query = false;
                conflict = true;
            }
            break;
        }
        case TransactionType::kDropTable: {
            DropTableTxnStore *drop_table_txn_store = static_cast<DropTableTxnStore *>(previous_txn->base_txn_store_.get());
            if (drop_table_txn_store->db_name_ == db_name && drop_table_txn_store->table_name_ == table_name) {
                retry_query = false;
                conflict = true;
            }
            break;
        }
        case TransactionType::kCreateTableSnapshot: {
            CreateTableSnapshotTxnStore *create_table_snapshot_txn_store =
                static_cast<CreateTableSnapshotTxnStore *>(previous_txn->base_txn_store_.get());
            if (create_table_snapshot_txn_store->db_name_ == db_name && create_table_snapshot_txn_store->table_name_ == table_name) {
                retry_query = true;
                conflict = true;
            }
            break;
        }
        default: {
        }
    }

    if (conflict) {
        cause = fmt::format("{} vs. {}", previous_txn->base_txn_store_->ToString(), txn_store.ToString());
        return true;
    }
    return false;
}

bool NewTxn::CheckConflictCmd(const WalCmdAddColumnsV2 &cmd, NewTxn *previous_txn, String &cause, bool &retry_query) {
    const String &db_name = cmd.db_name_;
    const String &table_name = cmd.table_name_;
    const Vector<SharedPtr<WalCmd>> &wal_cmds = previous_txn->wal_entry_->cmds_;
    for (const SharedPtr<WalCmd> &wal_cmd : wal_cmds) {
        bool conflict = false;
        WalCommandType command_type = wal_cmd->GetType();
        switch (command_type) {
            case WalCommandType::COMPACT_V2: {
                auto *compact_cmd = static_cast<WalCmdCompactV2 *>(wal_cmd.get());
                if (compact_cmd->db_name_ == db_name && compact_cmd->table_name_ == table_name) {
                    conflict = true;
                }
                break;
            }
            case WalCommandType::APPEND_V2: {
                auto *append_cmd = static_cast<WalCmdAppendV2 *>(wal_cmd.get());
                if (append_cmd->db_name_ == db_name && append_cmd->table_name_ == table_name) {
                    conflict = true;
                }
                break;
            }
            case WalCommandType::IMPORT_V2: {
                auto *import_cmd = static_cast<WalCmdImportV2 *>(wal_cmd.get());
                if (import_cmd->db_name_ == db_name && import_cmd->table_name_ == table_name) {
                    conflict = true;
                }
                break;
            }
            case WalCommandType::DROP_TABLE_V2: {
                auto *drop_table_cmd = static_cast<WalCmdDropTableV2 *>(wal_cmd.get());
                if (drop_table_cmd->db_name_ == db_name && drop_table_cmd->table_name_ == table_name) {
                    retry_query = false;
                    conflict = true;
                }
                break;
            }
            case WalCommandType::DROP_DATABASE_V2: {
                auto *drop_db_cmd = static_cast<WalCmdDropDatabaseV2 *>(wal_cmd.get());
                if (drop_db_cmd->db_name_ == db_name) {
                    retry_query = false;
                    conflict = true;
                }
                break;
            }
            default: {
                //
            }
        }
        if (conflict) {
            cause = fmt::format("{} vs. {}", wal_cmd->CompactInfo(), cmd.CompactInfo());
            return true;
        }
    }
    return false;
}

bool NewTxn::CheckConflictTxnStore(const AddColumnsTxnStore &txn_store, NewTxn *previous_txn, String &cause, bool &retry_query) {
    const String &db_name = txn_store.db_name_;
    const String &table_name = txn_store.table_name_;
    bool conflict = false;
    switch (previous_txn->base_txn_store_->type_) {
        case TransactionType::kAppend: {
            AppendTxnStore *append_txn_store = static_cast<AppendTxnStore *>(previous_txn->base_txn_store_.get());
            if (append_txn_store->db_name_ == db_name && append_txn_store->table_name_ == table_name) {
                conflict = true;
            }
            break;
        }
        case TransactionType::kImport: {
            ImportTxnStore *import_txn_store = static_cast<ImportTxnStore *>(previous_txn->base_txn_store_.get());
            if (import_txn_store->db_name_ == db_name && import_txn_store->table_name_ == table_name) {
                conflict = true;
            }
            break;
        }
        case TransactionType::kCompact: {
            CompactTxnStore *compact_txn_store = static_cast<CompactTxnStore *>(previous_txn->base_txn_store_.get());
            if (compact_txn_store->db_name_ == db_name && compact_txn_store->table_name_ == table_name) {
                conflict = true;
            }
            break;
        }
        case TransactionType::kUpdate: {
            UpdateTxnStore *update_txn_store = static_cast<UpdateTxnStore *>(previous_txn->base_txn_store_.get());
            if (update_txn_store->db_name_ == db_name && update_txn_store->table_name_ == table_name) {
                conflict = true;
            }
            break;
        }
        case TransactionType::kAddColumn: {
            AddColumnsTxnStore *add_columns_txn_store = static_cast<AddColumnsTxnStore *>(previous_txn->base_txn_store_.get());
            if (add_columns_txn_store->db_name_ == db_name && add_columns_txn_store->table_name_ == table_name) {
                conflict = true;
            }
            break;
        }
        case TransactionType::kDropDB: {
            DropDBTxnStore *drop_db_txn_store = static_cast<DropDBTxnStore *>(previous_txn->base_txn_store_.get());
            if (drop_db_txn_store->db_name_ == db_name) {
                retry_query = false;
                conflict = true;
            }
            break;
        }
        case TransactionType::kDropTable: {
            DropTableTxnStore *drop_table_txn_store = static_cast<DropTableTxnStore *>(previous_txn->base_txn_store_.get());
            if (drop_table_txn_store->db_name_ == db_name && drop_table_txn_store->table_name_ == table_name) {
                retry_query = false;
                conflict = true;
            }
            break;
        }
        case TransactionType::kCreateTableSnapshot: {
            CreateTableSnapshotTxnStore *create_table_snapshot_txn_store =
                static_cast<CreateTableSnapshotTxnStore *>(previous_txn->base_txn_store_.get());
            if (create_table_snapshot_txn_store->db_name_ == db_name && create_table_snapshot_txn_store->table_name_ == table_name) {
                retry_query = true;
                conflict = true;
            }
            break;
        }
        default: {
        }
    }

    if (conflict) {
        cause = fmt::format("{} vs. {}", previous_txn->base_txn_store_->ToString(), txn_store.ToString());
        return true;
    }
    return false;
}

bool NewTxn::CheckConflictCmd(const WalCmdDropColumnsV2 &cmd, NewTxn *previous_txn, String &cause, bool &retry_query) {
    const String &db_name = cmd.db_name_;
    const String &table_name = cmd.table_name_;
    const Vector<SharedPtr<WalCmd>> &wal_cmds = previous_txn->wal_entry_->cmds_;
    for (const SharedPtr<WalCmd> &wal_cmd : wal_cmds) {
        bool conflict = false;
        WalCommandType command_type = wal_cmd->GetType();
        switch (command_type) {
            case WalCommandType::APPEND_V2: {
                auto *append_cmd = static_cast<WalCmdAppendV2 *>(wal_cmd.get());
                if (append_cmd->db_name_ == db_name && append_cmd->table_name_ == table_name) {
                    conflict = true;
                }
                break;
            }
            case WalCommandType::IMPORT_V2: {
                auto *import_cmd = static_cast<WalCmdImportV2 *>(wal_cmd.get());
                if (import_cmd->db_name_ == db_name && import_cmd->table_name_ == table_name) {
                    conflict = true;
                }
                break;
            }
            case WalCommandType::COMPACT_V2: {
                auto *compact_cmd = static_cast<WalCmdCompactV2 *>(wal_cmd.get());
                if (compact_cmd->db_name_ == db_name && compact_cmd->table_name_ == table_name) {
                    conflict = true;
                }
                break;
            }
            case WalCommandType::CREATE_INDEX_V2: {
                auto *create_index_cmd = static_cast<WalCmdCreateIndexV2 *>(wal_cmd.get());
                if (create_index_cmd->db_name_ == db_name && create_index_cmd->table_name_ == table_name) {
                    for (const auto &column_name : cmd.column_names_) {
                        if (create_index_cmd->index_base_->ContainsColumn(column_name)) {
                            retry_query = false;
                            conflict = true;
                        }
                    }
                }
                break;
            }
            case WalCommandType::DROP_TABLE_V2: {
                auto *drop_table_cmd = static_cast<WalCmdDropTableV2 *>(wal_cmd.get());
                if (drop_table_cmd->db_name_ == db_name && drop_table_cmd->table_name_ == table_name) {
                    retry_query = false;
                    conflict = true;
                }
                break;
            }
            case WalCommandType::DROP_DATABASE_V2: {
                auto *drop_db_cmd = static_cast<WalCmdDropDatabaseV2 *>(wal_cmd.get());
                if (drop_db_cmd->db_name_ == db_name) {
                    retry_query = false;
                    conflict = true;
                }
                break;
            }
            default: {
                //
            }
        }
        if (conflict) {
            cause = fmt::format("{} vs. {}", wal_cmd->CompactInfo(), cmd.CompactInfo());
            return true;
        }
    }
    return false;
}

bool NewTxn::CheckConflictTxnStore(const DropColumnsTxnStore &txn_store, NewTxn *previous_txn, String &cause, bool &retry_query) {
    const String &db_name = txn_store.db_name_;
    const String &table_name = txn_store.table_name_;
    bool conflict = false;
    switch (previous_txn->base_txn_store_->type_) {
        case TransactionType::kAppend: {
            AppendTxnStore *append_txn_store = static_cast<AppendTxnStore *>(previous_txn->base_txn_store_.get());
            if (append_txn_store->db_name_ == db_name && append_txn_store->table_name_ == table_name) {
                conflict = true;
            }
            break;
        }
        case TransactionType::kImport: {
            ImportTxnStore *import_txn_store = static_cast<ImportTxnStore *>(previous_txn->base_txn_store_.get());
            if (import_txn_store->db_name_ == db_name && import_txn_store->table_name_ == table_name) {
                conflict = true;
            }
            break;
        }
        case TransactionType::kCompact: {
            CompactTxnStore *compact_txn_store = static_cast<CompactTxnStore *>(previous_txn->base_txn_store_.get());
            if (compact_txn_store->db_name_ == db_name && compact_txn_store->table_name_ == table_name) {
                conflict = true;
            }
            break;
        }
        case TransactionType::kUpdate: {
            UpdateTxnStore *update_txn_store = static_cast<UpdateTxnStore *>(previous_txn->base_txn_store_.get());
            if (update_txn_store->db_name_ == db_name && update_txn_store->table_name_ == table_name) {
                conflict = true;
            }
            break;
        }
        case TransactionType::kCreateIndex: {
            CreateIndexTxnStore *create_index_txn_store = static_cast<CreateIndexTxnStore *>(previous_txn->base_txn_store_.get());
            if (create_index_txn_store->db_name_ == db_name && create_index_txn_store->table_name_ == table_name) {
                for (const auto &column_name : txn_store.column_names_) {
                    if (create_index_txn_store->index_base_->ContainsColumn(column_name)) {
                        retry_query = false;
                        conflict = true;
                    }
                }
            }
            break;
        }
        case TransactionType::kDropColumn: {
            DropColumnsTxnStore *drop_columns_txn_store = static_cast<DropColumnsTxnStore *>(previous_txn->base_txn_store_.get());
            if (drop_columns_txn_store->db_name_ == db_name && drop_columns_txn_store->table_name_ == table_name &&
                std::find_first_of(txn_store.column_names_.begin(),
                                   txn_store.column_names_.end(),
                                   drop_columns_txn_store->column_names_.begin(),
                                   drop_columns_txn_store->column_names_.end()) != txn_store.column_names_.end()) {
                retry_query = false;
                conflict = true;
            }
            break;
        }
        case TransactionType::kDropDB: {
            DropDBTxnStore *drop_db_txn_store = static_cast<DropDBTxnStore *>(previous_txn->base_txn_store_.get());
            if (drop_db_txn_store->db_name_ == db_name) {
                retry_query = false;
                conflict = true;
            }
            break;
        }
        case TransactionType::kDropTable: {
            DropTableTxnStore *drop_table_txn_store = static_cast<DropTableTxnStore *>(previous_txn->base_txn_store_.get());
            if (drop_table_txn_store->db_name_ == db_name && drop_table_txn_store->table_name_ == table_name) {
                retry_query = false;
                conflict = true;
            }
            break;
        }
        case TransactionType::kCreateTableSnapshot: {
            CreateTableSnapshotTxnStore *create_table_snapshot_txn_store =
                static_cast<CreateTableSnapshotTxnStore *>(previous_txn->base_txn_store_.get());
            if (create_table_snapshot_txn_store->db_name_ == db_name && create_table_snapshot_txn_store->table_name_ == table_name) {
                retry_query = true;
                conflict = true;
            }
            break;
        }
        default: {
        }
    }

    if (conflict) {
        cause = fmt::format("{} vs. {}", previous_txn->base_txn_store_->ToString(), txn_store.ToString());
        return true;
    }
    return false;
}

bool NewTxn::CheckConflictCmd(const WalCmdCompactV2 &cmd, NewTxn *previous_txn, String &cause, bool &retry_query) {
    const String &db_name = cmd.db_name_;
    const String &table_name = cmd.table_name_;
    Set<SegmentID> segment_ids;
    for (const auto segment_id : cmd.deprecated_segment_ids_) {
        segment_ids.insert(segment_id);
    }
    for (const auto &new_segment_info : cmd.new_segment_infos_) {
        segment_ids.insert(new_segment_info.segment_id_);
    }
    const Vector<SharedPtr<WalCmd>> &wal_cmds = previous_txn->wal_entry_->cmds_;
    for (const SharedPtr<WalCmd> &wal_cmd : wal_cmds) {
        bool conflict = false;
        WalCommandType command_type = wal_cmd->GetType();
        switch (command_type) {
            case WalCommandType::CREATE_INDEX_V2: {
                auto *create_index_cmd = static_cast<WalCmdCreateIndexV2 *>(wal_cmd.get());
                if (create_index_cmd->db_name_ == db_name && create_index_cmd->table_name_ == table_name) {
                    conflict = true;
                }
                break;
            }
            case WalCommandType::ADD_COLUMNS_V2: {
                auto *add_columns_cmd = static_cast<WalCmdAddColumnsV2 *>(wal_cmd.get());
                if (add_columns_cmd->db_name_ == db_name && add_columns_cmd->table_name_ == table_name) {
                    conflict = true;
                }
                break;
            }
            case WalCommandType::DROP_COLUMNS_V2: {
                auto *drop_columns_cmd = static_cast<WalCmdDropColumnsV2 *>(wal_cmd.get());
                if (drop_columns_cmd->db_name_ == db_name && drop_columns_cmd->table_name_ == table_name) {
                    conflict = true;
                }
                break;
            }
            case WalCommandType::DELETE_V2: {
                auto *delete_cmd = static_cast<WalCmdDeleteV2 *>(wal_cmd.get());
                if (delete_cmd->db_name_ == db_name && delete_cmd->table_name_ == table_name) {
                    conflict = true;
                }
                break;
            }
            case WalCommandType::DUMP_INDEX_V2: {
                auto *dump_index_cmd = static_cast<WalCmdDumpIndexV2 *>(wal_cmd.get());
                switch (dump_index_cmd->dump_cause_) {
                    case DumpIndexCause::kOptimizeIndex: {
                        // Compact table conflicts with optimize index
                        if (segment_ids.contains(dump_index_cmd->segment_id_)) {
                            conflict = true;
                        }
                        break;
                    }
                    default: {
                        break;
                    }
                }
                break;
            }
            case WalCommandType::DROP_TABLE_V2: {
                auto *drop_table_cmd = static_cast<WalCmdDropTableV2 *>(wal_cmd.get());
                if (drop_table_cmd->db_name_ == db_name && drop_table_cmd->table_name_ == table_name) {
                    retry_query = false;
                    conflict = true;
                }
                break;
            }
            case WalCommandType::DROP_DATABASE_V2: {
                auto *drop_db_cmd = static_cast<WalCmdDropDatabaseV2 *>(wal_cmd.get());
                if (drop_db_cmd->db_name_ == db_name) {
                    retry_query = false;
                    conflict = true;
                }
                break;
            }
            default: {
                //
            }
        }
        if (conflict) {
            cause = fmt::format("{} vs. {}", wal_cmd->CompactInfo(), cmd.CompactInfo());
            return true;
        }
    }
    return false;
}

bool NewTxn::CheckConflictTxnStore(const CompactTxnStore &txn_store, NewTxn *previous_txn, String &cause, bool &retry_query) {
    const String &db_name = txn_store.db_name_;
    const String &table_name = txn_store.table_name_;
    const Vector<SegmentID> &segment_ids = txn_store.deprecated_segment_ids_;
    bool conflict = false;
    switch (previous_txn->base_txn_store_->type_) {
        case TransactionType::kCompact: {
            CompactTxnStore *compact_txn_store = static_cast<CompactTxnStore *>(previous_txn->base_txn_store_.get());
            if (compact_txn_store->db_name_ == db_name && compact_txn_store->table_name_ == table_name) {
                retry_query = false;
                conflict = true;
            }
            break;
        }
        case TransactionType::kCreateIndex: {
            CreateIndexTxnStore *create_index_txn_store = static_cast<CreateIndexTxnStore *>(previous_txn->base_txn_store_.get());
            if (create_index_txn_store->db_name_ == db_name && create_index_txn_store->table_name_ == table_name) {
                conflict = true;
            }
            break;
        }
        case TransactionType::kDropIndex: {
            DropIndexTxnStore *drop_index_txn_store = static_cast<DropIndexTxnStore *>(previous_txn->base_txn_store_.get());
            if (drop_index_txn_store->db_name_ == db_name && drop_index_txn_store->table_name_ == table_name) {
                conflict = true;
            }
            break;
        }
        case TransactionType::kAddColumn: {
            AddColumnsTxnStore *add_columns_txn_store = static_cast<AddColumnsTxnStore *>(previous_txn->base_txn_store_.get());
            if (add_columns_txn_store->db_name_ == db_name && add_columns_txn_store->table_name_ == table_name) {
                conflict = true;
            }
            break;
        }
        case TransactionType::kDropColumn: {
            DropColumnsTxnStore *drop_columns_txn_store = static_cast<DropColumnsTxnStore *>(previous_txn->base_txn_store_.get());
            if (drop_columns_txn_store->db_name_ == db_name && drop_columns_txn_store->table_name_ == table_name) {
                conflict = true;
            }
            break;
        }
        case TransactionType::kDelete: {
            DeleteTxnStore *delete_txn_store = static_cast<DeleteTxnStore *>(previous_txn->base_txn_store_.get());
            if (delete_txn_store->db_name_ == db_name && delete_txn_store->table_name_ == table_name) {
                conflict = true;
            }
            break;
        }
        case TransactionType::kUpdate: {
            UpdateTxnStore *update_txn_store = static_cast<UpdateTxnStore *>(previous_txn->base_txn_store_.get());
            if (update_txn_store->db_name_ == db_name && update_txn_store->table_name_ == table_name) {
                conflict = true;
            }
            break;
        }
        case TransactionType::kOptimizeIndex: {
            OptimizeIndexTxnStore *optimize_index_txn_store = static_cast<OptimizeIndexTxnStore *>(previous_txn->base_txn_store_.get());
            for (const auto &store_entry : optimize_index_txn_store->entries_) {
                if (store_entry.db_name_ == db_name && store_entry.table_name_ == table_name &&
                    std::find(segment_ids.begin(), segment_ids.end(), store_entry.segment_id_) != segment_ids.end()) {
                    retry_query = false;
                    conflict = true;
                    break;
                }
            }
            break;
        }
        case TransactionType::kDropDB: {
            DropDBTxnStore *drop_db_txn_store = static_cast<DropDBTxnStore *>(previous_txn->base_txn_store_.get());
            if (drop_db_txn_store->db_name_ == db_name) {
                retry_query = false;
                conflict = true;
            }
            break;
        }
        case TransactionType::kDropTable: {
            DropTableTxnStore *drop_table_txn_store = static_cast<DropTableTxnStore *>(previous_txn->base_txn_store_.get());
            if (drop_table_txn_store->db_name_ == db_name && drop_table_txn_store->table_name_ == table_name) {
                retry_query = false;
                conflict = true;
            }
            break;
        }
        case TransactionType::kCreateTableSnapshot: {
            CreateTableSnapshotTxnStore *create_table_snapshot_txn_store =
                static_cast<CreateTableSnapshotTxnStore *>(previous_txn->base_txn_store_.get());
            if (create_table_snapshot_txn_store->db_name_ == db_name && create_table_snapshot_txn_store->table_name_ == table_name) {
                retry_query = true;
                conflict = true;
            }
            break;
        }
        default: {
        }
    }

    if (conflict) {
        cause = fmt::format("{} vs. {}", previous_txn->base_txn_store_->ToString(), txn_store.ToString());
        return true;
    }
    return false;
}

bool NewTxn::CheckConflictCmd(const WalCmdCreateIndexV2 &cmd, NewTxn *previous_txn, String &cause, bool &retry_query) {
    const String &db_name = cmd.db_name_;
    const String &table_name = cmd.table_name_;
    const String &index_name = *cmd.index_base_->index_name_;
    for (SharedPtr<WalCmd> &wal_cmd : previous_txn->wal_entry_->cmds_) {
        bool conflict = false;
        WalCommandType command_type = wal_cmd->GetType();
        switch (command_type) {
            case WalCommandType::CREATE_INDEX_V2: {
                auto *prev_cmd = static_cast<WalCmdCreateIndexV2 *>(wal_cmd.get());
                if (prev_cmd->db_name_ == db_name && prev_cmd->table_name_ == table_name && *prev_cmd->index_base_->index_name_ == index_name) {
                    conflict = true;
                }
                break;
            }
            case WalCommandType::APPEND_V2: {
                auto *append_cmd = static_cast<WalCmdAppendV2 *>(wal_cmd.get());
                if (append_cmd->db_name_ == db_name && append_cmd->table_name_ == table_name) {
                    conflict = true;
                }
                break;
            }
            case WalCommandType::IMPORT_V2: {
                auto *import_cmd = static_cast<WalCmdImportV2 *>(wal_cmd.get());
                if (import_cmd->db_name_ == db_name && import_cmd->table_name_ == table_name) {
                    conflict = true;
                }
                break;
            }
            case WalCommandType::COMPACT_V2: {
                auto *compact_cmd = static_cast<WalCmdCompactV2 *>(wal_cmd.get());
                if (compact_cmd->db_name_ == db_name && compact_cmd->table_name_ == table_name) {
                    conflict = true;
                }
                break;
            }
            case WalCommandType::DROP_COLUMNS_V2: {
                auto *drop_columns_cmd = static_cast<WalCmdDropColumnsV2 *>(wal_cmd.get());
                if (drop_columns_cmd->db_name_ == db_name && drop_columns_cmd->table_name_ == table_name) {
                    for (const auto &column_name : drop_columns_cmd->column_names_) {
                        if (cmd.index_base_->ContainsColumn(column_name)) {
                            retry_query = false;
                            conflict = true;
                        }
                    }
                }
                break;
            }
            case WalCommandType::DROP_TABLE_V2: {
                auto *drop_table_cmd = static_cast<WalCmdDropTableV2 *>(wal_cmd.get());
                if (drop_table_cmd->db_name_ == db_name && drop_table_cmd->table_name_ == table_name) {
                    retry_query = false;
                    conflict = true;
                }
                break;
            }
            case WalCommandType::DROP_DATABASE_V2: {
                auto *drop_db_cmd = static_cast<WalCmdDropDatabaseV2 *>(wal_cmd.get());
                if (drop_db_cmd->db_name_ == db_name) {
                    retry_query = false;
                    conflict = true;
                }
                break;
            }
            default: {
                //
            }
        }
        if (conflict) {
            cause = fmt::format("{} vs. {}", wal_cmd->CompactInfo(), cmd.CompactInfo());
            return true;
        }
    }
    return false;
}

bool NewTxn::CheckConflictTxnStore(const CreateIndexTxnStore &txn_store, NewTxn *previous_txn, String &cause, bool &retry_query) {
    const String &db_name = txn_store.db_name_;
    const String &table_name = txn_store.table_name_;
    const String &index_name = *txn_store.index_base_->index_name_;
    bool conflict = false;
    switch (previous_txn->base_txn_store_->type_) {
        case TransactionType::kCreateIndex: {
            CreateIndexTxnStore *create_index_txn_store = static_cast<CreateIndexTxnStore *>(previous_txn->base_txn_store_.get());
            if (create_index_txn_store->db_name_ == db_name && create_index_txn_store->table_name_ == table_name &&
                *create_index_txn_store->index_base_->index_name_ == index_name) {
                retry_query = false;
                conflict = true;
            }
            break;
        }
        case TransactionType::kAppend: {
            AppendTxnStore *append_txn_store = static_cast<AppendTxnStore *>(previous_txn->base_txn_store_.get());
            if (append_txn_store->db_name_ == db_name && append_txn_store->table_name_ == table_name) {
                conflict = true;
            }
            break;
        }
        case TransactionType::kImport: {
            ImportTxnStore *import_txn_store = static_cast<ImportTxnStore *>(previous_txn->base_txn_store_.get());
            if (import_txn_store->db_name_ == db_name && import_txn_store->table_name_ == table_name) {
                conflict = true;
            }
            break;
        }
        case TransactionType::kCompact: {
            CompactTxnStore *compact_txn_store = static_cast<CompactTxnStore *>(previous_txn->base_txn_store_.get());
            if (compact_txn_store->db_name_ == db_name && compact_txn_store->table_name_ == table_name) {
                conflict = true;
            }
            break;
        }
        case TransactionType::kUpdate: {
            UpdateTxnStore *update_txn_store = static_cast<UpdateTxnStore *>(previous_txn->base_txn_store_.get());
            if (update_txn_store->db_name_ == db_name && update_txn_store->table_name_ == table_name) {
                conflict = true;
            }
            break;
        }
        case TransactionType::kDropColumn: {
            DropColumnsTxnStore *drop_columns_txn_store = static_cast<DropColumnsTxnStore *>(previous_txn->base_txn_store_.get());
            if (drop_columns_txn_store->db_name_ == db_name && drop_columns_txn_store->table_name_ == table_name) {
                for (const auto &column_name : drop_columns_txn_store->column_names_) {
                    if (txn_store.index_base_->ContainsColumn(column_name)) {
                        retry_query = false;
                        conflict = true;
                    }
                }
            }
            break;
        }
        case TransactionType::kDropDB: {
            DropDBTxnStore *drop_db_txn_store = static_cast<DropDBTxnStore *>(previous_txn->base_txn_store_.get());
            if (drop_db_txn_store->db_name_ == db_name) {
                retry_query = false;
                conflict = true;
            }
            break;
        }
        case TransactionType::kDropTable: {
            DropTableTxnStore *drop_table_txn_store = static_cast<DropTableTxnStore *>(previous_txn->base_txn_store_.get());
            if (drop_table_txn_store->db_name_ == db_name && drop_table_txn_store->table_name_ == table_name) {
                retry_query = false;
                conflict = true;
            }
            break;
        }
        case TransactionType::kCreateTableSnapshot: {
            CreateTableSnapshotTxnStore *create_table_snapshot_txn_store =
                static_cast<CreateTableSnapshotTxnStore *>(previous_txn->base_txn_store_.get());
            if (create_table_snapshot_txn_store->db_name_ == db_name && create_table_snapshot_txn_store->table_name_ == table_name) {
                retry_query = true;
                conflict = true;
            }
            break;
        }
        default: {
        }
    }

    if (conflict) {
        cause = fmt::format("{} vs. {}", previous_txn->base_txn_store_->ToString(), txn_store.ToString());
        return true;
    }
    return false;
}

bool NewTxn::CheckConflictTxnStore(const DropIndexTxnStore &txn_store, NewTxn *previous_txn, String &cause, bool &retry_query) {
    const String &db_name = txn_store.db_name_;
    const String &table_name = txn_store.table_name_;
    const String &index_name = txn_store.index_name_;
    bool conflict = false;
    switch (previous_txn->base_txn_store_->type_) {
        case TransactionType::kDropIndex: {
            DropIndexTxnStore *drop_index_txn_store = static_cast<DropIndexTxnStore *>(previous_txn->base_txn_store_.get());
            if (drop_index_txn_store->db_name_ == db_name && drop_index_txn_store->table_name_ == table_name &&
                drop_index_txn_store->index_name_ == index_name) {
                retry_query = false;
                conflict = true;
            }
            break;
        }
        case TransactionType::kDropDB: {
            DropDBTxnStore *drop_db_txn_store = static_cast<DropDBTxnStore *>(previous_txn->base_txn_store_.get());
            if (drop_db_txn_store->db_name_ == db_name) {
                retry_query = false;
                conflict = true;
            }
            break;
        }
        case TransactionType::kDropTable: {
            DropTableTxnStore *drop_table_txn_store = static_cast<DropTableTxnStore *>(previous_txn->base_txn_store_.get());
            if (drop_table_txn_store->db_name_ == db_name && drop_table_txn_store->table_name_ == table_name) {
                retry_query = false;
                conflict = true;
            }
            break;
        }
        case TransactionType::kCreateTableSnapshot: {
            CreateTableSnapshotTxnStore *create_table_snapshot_txn_store =
                static_cast<CreateTableSnapshotTxnStore *>(previous_txn->base_txn_store_.get());
            if (create_table_snapshot_txn_store->db_name_ == db_name && create_table_snapshot_txn_store->table_name_ == table_name) {
                retry_query = true;
                conflict = true;
            }
            break;
        }
        default: {
        }
    }

    if (conflict) {
        cause = fmt::format("{} vs. {}", previous_txn->base_txn_store_->ToString(), txn_store.ToString());
        return true;
    }
    return false;
}

bool NewTxn::CheckConflictCmd(const WalCmdDumpIndexV2 &cmd, NewTxn *previous_txn, String &cause, bool &retry_query) {
    const String &db_name = cmd.db_name_;
    const String &table_name = cmd.table_name_;
    if (cmd.dump_cause_ != DumpIndexCause::kOptimizeIndex)
        return false;
    for (SharedPtr<WalCmd> &wal_cmd : previous_txn->wal_entry_->cmds_) {
        bool conflict = false;
        WalCommandType command_type = wal_cmd->GetType();
        switch (command_type) {
            case WalCommandType::COMPACT_V2: {
                auto *compact_cmd = static_cast<WalCmdCompactV2 *>(wal_cmd.get());
                if (compact_cmd->db_name_ == db_name && compact_cmd->table_name_ == table_name) {
                    Set<SegmentID> segment_ids;
                    for (const auto segment_id : compact_cmd->deprecated_segment_ids_) {
                        segment_ids.insert(segment_id);
                    }
                    for (const auto &new_segment_info : compact_cmd->new_segment_infos_) {
                        segment_ids.insert(new_segment_info.segment_id_);
                    }
                    if (segment_ids.contains(cmd.segment_id_)) {
                        conflict = true;
                    }
                }
                break;
            }
            case WalCommandType::DROP_TABLE_V2: {
                auto *drop_table_cmd = static_cast<WalCmdDropTableV2 *>(wal_cmd.get());
                if (drop_table_cmd->db_name_ == db_name && drop_table_cmd->table_name_ == table_name) {
                    retry_query = false;
                    conflict = true;
                }
                break;
            }
            default: {
                ;
            }
        }
        if (conflict) {
            cause = fmt::format("{} vs. {}", wal_cmd->CompactInfo(), cmd.CompactInfo());
            return true;
        }
    }
    return false;
}

bool NewTxn::CheckConflictCmd(const WalCmdDeleteV2 &cmd, NewTxn *previous_txn, String &cause, bool &retry_query) {
    const String &db_name = cmd.db_name_;
    const String &table_name = cmd.table_name_;
    for (SharedPtr<WalCmd> &wal_cmd : previous_txn->wal_entry_->cmds_) {
        bool conflict = false;
        WalCommandType command_type = wal_cmd->GetType();
        switch (command_type) {
            case WalCommandType::COMPACT_V2: {
                auto *compact_cmd = static_cast<WalCmdCompactV2 *>(wal_cmd.get());
                if (compact_cmd->db_name_ == db_name && compact_cmd->table_name_ == table_name) {
                    conflict = true;
                }
                break;
            }
            case WalCommandType::DROP_TABLE_V2: {
                auto *drop_table_cmd = static_cast<WalCmdDropTableV2 *>(wal_cmd.get());
                if (drop_table_cmd->db_name_ == db_name && drop_table_cmd->table_name_ == table_name) {
                    retry_query = false;
                    conflict = true;
                }
                break;
            }
            case WalCommandType::DROP_DATABASE_V2: {
                auto *drop_db_cmd = static_cast<WalCmdDropDatabaseV2 *>(wal_cmd.get());
                if (drop_db_cmd->db_name_ == db_name) {
                    retry_query = false;
                    conflict = true;
                }
                break;
            }
            default: {
                //
            }
        }
        if (conflict) {
            cause = fmt::format("{} vs. {}", wal_cmd->CompactInfo(), cmd.CompactInfo());
            return true;
        }
    }
    return false;
}

bool NewTxn::CheckConflictCmd(const WalCmdDropTableV2 &cmd, NewTxn *previous_txn, String &cause, bool &retry_query) {
    const String &db_name = cmd.db_name_;
    //    const String &table_name = cmd.table_name_;
    for (SharedPtr<WalCmd> &wal_cmd : previous_txn->wal_entry_->cmds_) {
        bool conflict = false;
        WalCommandType command_type = wal_cmd->GetType();
        switch (command_type) {
            case WalCommandType::DROP_DATABASE_V2: {
                auto *drop_database_cmd = static_cast<WalCmdDropDatabaseV2 *>(wal_cmd.get());
                if (drop_database_cmd->db_name_ == db_name) {
                    conflict = true;
                }
                break;
            }
            default: {
                //
            }
        }
        if (conflict) {
            cause = fmt::format("{} vs. {}", wal_cmd->CompactInfo(), cmd.CompactInfo());
            return true;
        }
    }
    return false;
}

bool NewTxn::CheckConflictTxnStore(const DropTableTxnStore &txn_store, NewTxn *previous_txn, String &cause, bool &retry_query) {
    const String &db_name = txn_store.db_name_;
    const String &table_name = txn_store.table_name_;
    bool conflict = false;
    switch (previous_txn->base_txn_store_->type_) {
        case TransactionType::kDropDB: {
            DropDBTxnStore *drop_db_txn_store = static_cast<DropDBTxnStore *>(previous_txn->base_txn_store_.get());
            if (drop_db_txn_store->db_name_ == db_name) {
                retry_query = false;
                conflict = true;
            }
            break;
        }
        case TransactionType::kDropTable: {
            DropTableTxnStore *drop_table_txn_store = static_cast<DropTableTxnStore *>(previous_txn->base_txn_store_.get());
            if (drop_table_txn_store->db_name_ == db_name && drop_table_txn_store->table_name_ == table_name) {
                retry_query = false;
                conflict = true;
            }
            break;
        }
        case TransactionType::kCreateTableSnapshot: {
            CreateTableSnapshotTxnStore *create_table_snapshot_txn_store =
                static_cast<CreateTableSnapshotTxnStore *>(previous_txn->base_txn_store_.get());
            if (create_table_snapshot_txn_store->db_name_ == db_name && create_table_snapshot_txn_store->table_name_ == table_name) {
                retry_query = true;
                conflict = true;
            }
            break;
        }
        default: {
        }
    }

    if (conflict) {
        cause = fmt::format("{} vs. {}", previous_txn->base_txn_store_->ToString(), txn_store.ToString());
        return true;
    }
    return false;
}

bool NewTxn::CheckConflictTxnStore(const OptimizeIndexTxnStore &txn_store, NewTxn *previous_txn, String &cause, bool &retry_query) {
    const Vector<String> &db_names = txn_store.db_names_;
    const Map<String, Vector<String>> &table_names_in_db = txn_store.table_names_in_db_;
    bool conflict = false;
    switch (previous_txn->base_txn_store_->type_) {
        case TransactionType::kOptimizeIndex: {
            OptimizeIndexTxnStore *optimize_index_txn_store = static_cast<OptimizeIndexTxnStore *>(previous_txn->base_txn_store_.get());
            const Vector<String> &prev_db_names = optimize_index_txn_store->db_names_;
            const Map<String, Vector<String>> &prev_table_names_in_db = optimize_index_txn_store->table_names_in_db_;

            // If there are multiple databases or multiple tables involved in index optimization, the optimization is processed for all indexes.
            if (db_names.size() > 1 || prev_db_names.size() > 1 || table_names_in_db.at(db_names[0]).size() > 1 ||
                prev_table_names_in_db.at(prev_db_names[0]).size() > 1) {
                conflict = true;
            } else {
                for (const auto &prev_store_entry : optimize_index_txn_store->entries_) {
                    for (const auto &current_store_entry : txn_store.entries_) {
                        if (prev_store_entry.db_name_ == current_store_entry.db_name_ &&
                            prev_store_entry.table_name_ == current_store_entry.table_name_ &&
                            prev_store_entry.index_name_ == current_store_entry.index_name_) {
                            retry_query = false;
                            conflict = true;
                            break;
                        }
                    }
                    if (conflict) {
                        break;
                    }
                }
            }
            break;
        }
        case TransactionType::kAppend: {
            AppendTxnStore *append_txn_store = static_cast<AppendTxnStore *>(previous_txn->base_txn_store_.get());
            const String &prev_db_name = append_txn_store->db_name_;
            const String &prev_table_name = append_txn_store->table_name_;
            if (std::find(db_names.begin(), db_names.end(), prev_db_name) != db_names.end() &&
                std::find(table_names_in_db.at(prev_db_name).begin(), table_names_in_db.at(prev_db_name).end(), prev_table_name) !=
                    table_names_in_db.at(prev_db_name).end()) {
                conflict = true;
            }
            break;
        }
        // There shold be no conflict between optimize index and import
        // case TransactionType::kImport: {
        //     LOG_INFO("OptimizeIndexTxnStore vs. ImportTxnStore conflict");
        //     ImportTxnStore *import_txn_store = static_cast<ImportTxnStore *>(previous_txn->base_txn_store_.get());
        //     const String &prev_db_name = import_txn_store->db_name_;
        //     const String &prev_table_name = import_txn_store->table_name_;
        //     if (std::find(db_names.begin(), db_names.end(), prev_db_name) != db_names.end() &&
        //         std::find(table_names_in_db.at(prev_db_name).begin(), table_names_in_db.at(prev_db_name).end(), prev_table_name) !=
        //             table_names_in_db.at(prev_db_name).end()) {
        //         conflict = true;
        //     }
        //     break;
        // }
        case TransactionType::kCompact: {
            CompactTxnStore *compact_txn_store = static_cast<CompactTxnStore *>(previous_txn->base_txn_store_.get());
            const String &prev_db_name = compact_txn_store->db_name_;
            const String &prev_table_name = compact_txn_store->table_name_;
            for (const auto &store_entry : txn_store.entries_) {
                if (store_entry.db_name_ == prev_db_name && store_entry.table_name_ == prev_table_name &&
                    std::find(compact_txn_store->deprecated_segment_ids_.begin(),
                              compact_txn_store->deprecated_segment_ids_.end(),
                              store_entry.segment_id_) != compact_txn_store->deprecated_segment_ids_.end()) {
                    conflict = true;
                    break;
                }
            }
            break;
        }
        case TransactionType::kUpdate: {
            UpdateTxnStore *update_txn_store = static_cast<UpdateTxnStore *>(previous_txn->base_txn_store_.get());
            const String &prev_db_name = update_txn_store->db_name_;
            const String &prev_table_name = update_txn_store->table_name_;
            if (std::find(db_names.begin(), db_names.end(), prev_db_name) != db_names.end() &&
                std::find(table_names_in_db.at(prev_db_name).begin(), table_names_in_db.at(prev_db_name).end(), prev_table_name) !=
                    table_names_in_db.at(prev_db_name).end()) {
                conflict = true;
            }
            break;
        }
        case TransactionType::kDropIndex: {
            DropIndexTxnStore *drop_index_txn_store = static_cast<DropIndexTxnStore *>(previous_txn->base_txn_store_.get());
            const String &prev_db_name = drop_index_txn_store->db_name_;
            const String &prev_table_name = drop_index_txn_store->table_name_;
            const String &prev_index_name = drop_index_txn_store->index_name_;

            // If there are multiple databases or multiple tables involved in index optimization, the optimization is processed for all indexes.
            if (db_names.size() > 1 || table_names_in_db.at(db_names[0]).size() > 1) {
                conflict = true;
            } else {
                for (const auto &current_store_entry : txn_store.entries_) {
                    if (prev_db_name == current_store_entry.db_name_ && prev_table_name == current_store_entry.table_name_ &&
                        prev_index_name == current_store_entry.index_name_) {
                        retry_query = false;
                        conflict = true;
                        break;
                    }
                }
            }
            break;
        }
        case TransactionType::kDumpMemIndex: {
            DumpMemIndexTxnStore *dump_index_txn_store = static_cast<DumpMemIndexTxnStore *>(previous_txn->base_txn_store_.get());
            const String &prev_db_name = dump_index_txn_store->db_name_;
            const String &prev_table_name = dump_index_txn_store->table_name_;
            const String &prev_index_name = dump_index_txn_store->index_name_;
            for (const auto &current_store_entry : txn_store.entries_) {
                if (prev_db_name == current_store_entry.db_name_ && prev_table_name == current_store_entry.table_name_ &&
                    prev_index_name == current_store_entry.index_name_) {
                    conflict = true;
                    break;
                }
            }
            break;
        }
        case TransactionType::kDropDB: {
            DropDBTxnStore *drop_db_txn_store = static_cast<DropDBTxnStore *>(previous_txn->base_txn_store_.get());
            if (std::find(db_names.begin(), db_names.end(), drop_db_txn_store->db_name_) != db_names.end()) {
                retry_query = false;
                conflict = true;
            }
            break;
        }
        case TransactionType::kDropTable: {
            DropTableTxnStore *drop_table_txn_store = static_cast<DropTableTxnStore *>(previous_txn->base_txn_store_.get());
            const String &prev_db_name = drop_table_txn_store->db_name_;
            const String &prev_table_name = drop_table_txn_store->table_name_;
            if (std::find(db_names.begin(), db_names.end(), prev_db_name) != db_names.end() &&
                std::find(table_names_in_db.at(prev_db_name).begin(), table_names_in_db.at(prev_db_name).end(), prev_table_name) !=
                    table_names_in_db.at(prev_db_name).end()) {
                retry_query = false;
                conflict = true;
            }
            break;
        }
        case TransactionType::kCreateTableSnapshot: {
            CreateTableSnapshotTxnStore *create_table_snapshot_txn_store =
                static_cast<CreateTableSnapshotTxnStore *>(previous_txn->base_txn_store_.get());
            const String &prev_db_name = create_table_snapshot_txn_store->db_name_;
            const String &prev_table_name = create_table_snapshot_txn_store->table_name_;
            if (std::find(db_names.begin(), db_names.end(), prev_db_name) != db_names.end() &&
                std::find(table_names_in_db.at(prev_db_name).begin(), table_names_in_db.at(prev_db_name).end(), prev_table_name) !=
                    table_names_in_db.at(prev_db_name).end()) {
                retry_query = true;
                conflict = true;
            }
            break;
        }
        default: {
        }
    }

    if (conflict) {
        cause = fmt::format("{} vs. {}", previous_txn->base_txn_store_->ToString(), txn_store.ToString());
        return true;
    }
    return false;
}

bool NewTxn::CheckConflictTxnStore(const DumpMemIndexTxnStore &txn_store, NewTxn *previous_txn, String &cause, bool &retry_query) {
    const String &db_name = txn_store.db_name_;
    const String &table_name = txn_store.table_name_;
    const String &index_name = txn_store.index_name_;
    bool conflict = false;
    switch (previous_txn->base_txn_store_->type_) {
        case TransactionType::kDumpMemIndex: {
            DumpMemIndexTxnStore *dump_mem_index_txn_store = static_cast<DumpMemIndexTxnStore *>(previous_txn->base_txn_store_.get());
            if (dump_mem_index_txn_store->db_name_ == db_name && dump_mem_index_txn_store->table_name_ == table_name) {
                conflict = true;
            }
            break;
        }
        case TransactionType::kDropIndex: {
            DropIndexTxnStore *drop_index_txn_store = static_cast<DropIndexTxnStore *>(previous_txn->base_txn_store_.get());
            if (drop_index_txn_store->db_name_ == db_name && drop_index_txn_store->table_name_ == table_name &&
                drop_index_txn_store->index_name_ == index_name) {
                retry_query = false;
                conflict = true;
            }
            break;
        }
        case TransactionType::kDropDB: {
            DropDBTxnStore *drop_db_txn_store = static_cast<DropDBTxnStore *>(previous_txn->base_txn_store_.get());
            if (drop_db_txn_store->db_name_ == db_name) {
                retry_query = false;
                conflict = true;
            }
            break;
        }
        case TransactionType::kDropTable: {
            DropTableTxnStore *drop_table_txn_store = static_cast<DropTableTxnStore *>(previous_txn->base_txn_store_.get());
            if (drop_table_txn_store->db_name_ == db_name && drop_table_txn_store->table_name_ == table_name) {
                retry_query = false;
                conflict = true;
            }
            break;
        }
        default: {
        }
    }

    if (conflict) {
        cause = fmt::format("{} vs. {}", previous_txn->base_txn_store_->ToString(), txn_store.ToString());
        return true;
    }
    return false;
}

bool NewTxn::CheckConflictTxnStore(const DeleteTxnStore &txn_store, NewTxn *previous_txn, String &cause, bool &retry_query) {
    const String &db_name = txn_store.db_name_;
    const String &table_name = txn_store.table_name_;
    bool conflict = false;
    switch (previous_txn->base_txn_store_->type_) {
        case TransactionType::kCompact: {
            CompactTxnStore *compact_txn_store = static_cast<CompactTxnStore *>(previous_txn->base_txn_store_.get());
            if (compact_txn_store->db_name_ == db_name && compact_txn_store->table_name_ == table_name) {
                conflict = true;
            }
            break;
        }
        case TransactionType::kDelete: {
            DeleteTxnStore *delete_txn_store = static_cast<DeleteTxnStore *>(previous_txn->base_txn_store_.get());
            if (delete_txn_store->db_name_ == db_name && delete_txn_store->table_name_ == table_name &&
                std::find_first_of(txn_store.row_ids_.begin(),
                                   txn_store.row_ids_.end(),
                                   delete_txn_store->row_ids_.begin(),
                                   delete_txn_store->row_ids_.end()) != txn_store.row_ids_.end()) {
                conflict = true;
            }
            break;
        }
        case TransactionType::kUpdate: {
            UpdateTxnStore *update_txn_store = static_cast<UpdateTxnStore *>(previous_txn->base_txn_store_.get());
            if (update_txn_store->db_name_ == db_name && update_txn_store->table_name_ == table_name &&
                std::find_first_of(txn_store.row_ids_.begin(),
                                   txn_store.row_ids_.end(),
                                   update_txn_store->row_ids_.begin(),
                                   update_txn_store->row_ids_.end()) != txn_store.row_ids_.end()) {

                conflict = true;
            }
            break;
        }
        case TransactionType::kDropDB: {
            DropDBTxnStore *drop_db_txn_store = static_cast<DropDBTxnStore *>(previous_txn->base_txn_store_.get());
            if (drop_db_txn_store->db_name_ == db_name) {
                retry_query = false;
                conflict = true;
            }
            break;
        }
        case TransactionType::kDropTable: {
            DropTableTxnStore *drop_table_txn_store = static_cast<DropTableTxnStore *>(previous_txn->base_txn_store_.get());
            if (drop_table_txn_store->db_name_ == db_name && drop_table_txn_store->table_name_ == table_name) {
                retry_query = false;
                conflict = true;
            }
            break;
        }
        case TransactionType::kCreateTableSnapshot: {
            CreateTableSnapshotTxnStore *create_table_snapshot_txn_store =
                static_cast<CreateTableSnapshotTxnStore *>(previous_txn->base_txn_store_.get());
            if (create_table_snapshot_txn_store->db_name_ == db_name && create_table_snapshot_txn_store->table_name_ == table_name) {
                retry_query = true;
                conflict = true;
            }
            break;
        }
        default: {
        }
    }

    if (conflict) {
        cause = fmt::format("{} vs. {}", previous_txn->base_txn_store_->ToString(), txn_store.ToString());
        return true;
    }
    return false;
}

bool NewTxn::CheckConflictTxnStore(const RenameTableTxnStore &txn_store, NewTxn *previous_txn, String &cause, bool &retry_query) {
    const String &db_name = txn_store.db_name_;
    const String &table_name = txn_store.old_table_name_;
    const String &new_table_name = txn_store.new_table_name_;
    bool conflict = false;
    switch (previous_txn->base_txn_store_->type_) {
        case TransactionType::kCreateTable: {
            CreateTableTxnStore *create_table_txn_store = static_cast<CreateTableTxnStore *>(previous_txn->base_txn_store_.get());
            if (create_table_txn_store->db_name_ == db_name && create_table_txn_store->table_name_ == new_table_name) {
                retry_query = false;
                conflict = true;
            }
            break;
        }
        case TransactionType::kRenameTable: {
            RenameTableTxnStore *rename_table_txn_store = static_cast<RenameTableTxnStore *>(previous_txn->base_txn_store_.get());
            if (rename_table_txn_store->db_name_ == db_name && rename_table_txn_store->old_table_name_ == table_name) {
                retry_query = false;
                conflict = true;
            }
            break;
        }
        case TransactionType::kDropDB: {
            DropDBTxnStore *drop_db_txn_store = static_cast<DropDBTxnStore *>(previous_txn->base_txn_store_.get());
            if (drop_db_txn_store->db_name_ == db_name) {
                retry_query = false;
                conflict = true;
            }
            break;
        }
        case TransactionType::kDropTable: {
            DropTableTxnStore *drop_table_txn_store = static_cast<DropTableTxnStore *>(previous_txn->base_txn_store_.get());
            if (drop_table_txn_store->db_name_ == db_name && drop_table_txn_store->table_name_ == table_name) {
                retry_query = false;
                conflict = true;
            }
            break;
        }
        case TransactionType::kRestoreTable: {
            RestoreTableTxnStore *restore_table_txn_store = static_cast<RestoreTableTxnStore *>(previous_txn->base_txn_store_.get());
            if (restore_table_txn_store->db_name_ == db_name && restore_table_txn_store->table_name_ == table_name) {
                retry_query = false;
                conflict = true;
            }
            break;
        }
        case TransactionType::kCreateTableSnapshot: {
            CreateTableSnapshotTxnStore *create_table_snapshot_txn_store =
                static_cast<CreateTableSnapshotTxnStore *>(previous_txn->base_txn_store_.get());
            if (create_table_snapshot_txn_store->db_name_ == db_name && create_table_snapshot_txn_store->table_name_ == table_name) {
                retry_query = true;
                conflict = true;
            }
            break;
        }
        default: {
        }
    }
    if (conflict) {
        cause = fmt::format("{} vs. {}", previous_txn->base_txn_store_->ToString(), txn_store.ToString());
        return true;
    }
    return false;
}

bool NewTxn::CheckConflictTxnStore(const UpdateTxnStore &txn_store, NewTxn *previous_txn, String &cause, bool &retry_query) {
    const String &db_name = txn_store.db_name_;
    const String &table_name = txn_store.table_name_;
    Set<SegmentID> segment_ids;
    for (const auto &row_id : txn_store.row_ids_) {
        segment_ids.insert(row_id.segment_id_);
    }
    bool conflict = false;
    switch (previous_txn->base_txn_store_->type_) {
        case TransactionType::kCompact: {
            CompactTxnStore *compact_txn_store = static_cast<CompactTxnStore *>(previous_txn->base_txn_store_.get());
            if (compact_txn_store->db_name_ == db_name && compact_txn_store->table_name_ == table_name) {
                conflict = true;
            }
            break;
        }
        case TransactionType::kCreateIndex: {
            CreateIndexTxnStore *create_index_txn_store = static_cast<CreateIndexTxnStore *>(previous_txn->base_txn_store_.get());
            if (create_index_txn_store->db_name_ == db_name && create_index_txn_store->table_name_ == table_name) {
                conflict = true;
            }
            break;
        }
        case TransactionType::kDropIndex: {
            DropIndexTxnStore *drop_index_txn_store = static_cast<DropIndexTxnStore *>(previous_txn->base_txn_store_.get());
            if (drop_index_txn_store->db_name_ == db_name && drop_index_txn_store->table_name_ == table_name) {
                conflict = true;
            }
            break;
        }
        case TransactionType::kAddColumn: {
            AddColumnsTxnStore *add_columns_txn_store = static_cast<AddColumnsTxnStore *>(previous_txn->base_txn_store_.get());
            if (add_columns_txn_store->db_name_ == db_name && add_columns_txn_store->table_name_ == table_name) {
                conflict = true;
            }
            break;
        }
        case TransactionType::kDropColumn: {
            DropColumnsTxnStore *drop_columns_txn_store = static_cast<DropColumnsTxnStore *>(previous_txn->base_txn_store_.get());
            if (drop_columns_txn_store->db_name_ == db_name && drop_columns_txn_store->table_name_ == table_name) {
                conflict = true;
            }
            break;
        }
        case TransactionType::kDumpMemIndex: {
            DumpMemIndexTxnStore *dump_index_txn_store = static_cast<DumpMemIndexTxnStore *>(previous_txn->base_txn_store_.get());
            if (dump_index_txn_store->db_name_ == db_name && dump_index_txn_store->table_name_ == table_name) {
                for (SegmentID segment_id : dump_index_txn_store->segment_ids_) {
                    if (segment_ids.contains(segment_id)) {
                        conflict = true;
                        break;
                    }
                }
            }
            break;
        }
        case TransactionType::kDelete: {
            DeleteTxnStore *delete_txn_store = static_cast<DeleteTxnStore *>(previous_txn->base_txn_store_.get());
            if (delete_txn_store->db_name_ == db_name && delete_txn_store->table_name_ == table_name &&
                std::find_first_of(txn_store.row_ids_.begin(),
                                   txn_store.row_ids_.end(),
                                   delete_txn_store->row_ids_.begin(),
                                   delete_txn_store->row_ids_.end()) != txn_store.row_ids_.end()) {
                conflict = true;
            }
            break;
        }
        case TransactionType::kUpdate: {
            UpdateTxnStore *update_txn_store = static_cast<UpdateTxnStore *>(previous_txn->base_txn_store_.get());
            if (update_txn_store->db_name_ == db_name && update_txn_store->table_name_ == table_name) {
                conflict = true;
            }
            break;
        }
        case TransactionType::kDropDB: {
            DropDBTxnStore *drop_db_txn_store = static_cast<DropDBTxnStore *>(previous_txn->base_txn_store_.get());
            if (drop_db_txn_store->db_name_ == db_name) {
                retry_query = false;
                conflict = true;
            }
            break;
        }
        case TransactionType::kDropTable: {
            DropTableTxnStore *drop_table_txn_store = static_cast<DropTableTxnStore *>(previous_txn->base_txn_store_.get());
            if (drop_table_txn_store->db_name_ == db_name && drop_table_txn_store->table_name_ == table_name) {
                retry_query = false;
                conflict = true;
            }
            break;
        }
        case TransactionType::kCreateTableSnapshot: {
            CreateTableSnapshotTxnStore *create_table_snapshot_txn_store =
                static_cast<CreateTableSnapshotTxnStore *>(previous_txn->base_txn_store_.get());
            if (create_table_snapshot_txn_store->db_name_ == db_name && create_table_snapshot_txn_store->table_name_ == table_name) {
                retry_query = true;
                conflict = true;
            }
            break;
        }
        default: {
        }
    }
    if (conflict) {
        cause = fmt::format("{} vs. {}", previous_txn->base_txn_store_->ToString(), txn_store.ToString());
        return true;
    }
    return false;
}

bool NewTxn::CheckConflictTxnStore(const CreateTableSnapshotTxnStore &txn_store, NewTxn *previous_txn, String &cause, bool &retry_query) {
    retry_query = true;
    bool conflict = true;
    if (conflict) {
        cause = fmt::format("{} vs. {}", previous_txn->base_txn_store_->ToString(), txn_store.ToString());
        return true;
    }
    return true;
}

bool NewTxn::CheckConflict1(SharedPtr<NewTxn> check_txn, String &conflict_reason, bool &retry_query) {
    // LOG_INFO(fmt::format("Txn {} check conflict with txn: {}.", *txn_text_, *check_txn->txn_text_));
    for (SharedPtr<WalCmd> &wal_cmd : wal_entry_->cmds_) {
        bool conflict = this->CheckConflictCmd(*wal_cmd, check_txn.get(), conflict_reason, retry_query);
        if (conflict) {
            // conflicted_txn_ = check_txn;
            return true;
        }
    }
    return false;
}

bool NewTxn::CheckConflictTxnStores(SharedPtr<NewTxn> check_txn, String &conflict_reason, bool &retry_query) {
    LOG_TRACE(fmt::format("CheckConflictTxnStores::Txn {} check conflict with txn: {}.", *txn_text_, *check_txn->txn_text_));
    bool conflict = this->CheckConflictTxnStore(check_txn.get(), conflict_reason, retry_query);
    if (conflict) {
        // conflicted_txn_ = check_txn;
        return true;
    }
    return false;
}

void NewTxn::CommitBottom() {
    TransactionID txn_id = this->TxnID();
    LOG_TRACE(fmt::format("Transaction commit bottom: {} start.", txn_id));
    TxnState txn_state = this->GetTxnState();
    if (txn_state != TxnState::kCommitting) {
        UnrecoverableError(fmt::format("Unexpected transaction state: {}", TxnState2Str(txn_state)));
    }

    for (auto &command : wal_entry_->cmds_) {
        WalCommandType command_type = command->GetType();
        switch (command_type) {
            case WalCommandType::APPEND_V2: {
                auto *append_cmd = static_cast<WalCmdAppendV2 *>(command.get());
                auto status = CommitBottomAppend(append_cmd);
                if (!status.ok()) {
                    UnrecoverableError(fmt::format("CommitBottomAppend failed: {}", status.message()));
                }
                break;
            }
            case WalCommandType::DUMP_INDEX_V2: {
                auto *dump_index_cmd = static_cast<WalCmdDumpIndexV2 *>(command.get());
                if (dump_index_cmd->dump_cause_ == DumpIndexCause::kDumpMemIndex && !IsReplay()) {
                    auto status = CommitBottomDumpMemIndex(dump_index_cmd);
                    if (!status.ok()) {
                        UnrecoverableError(fmt::format("CommitBottomDumpMemIndex failed: {}", status.message()));
                    }
                }
                break;
            }
            case WalCommandType::CREATE_TABLE_SNAPSHOT: {
                if (this->IsReplay()) {
                    break;
                }
                auto *create_table_snapshot_cmd = static_cast<WalCmdCreateTableSnapshot *>(command.get());
                auto status = CommitBottomCreateTableSnapshot(create_table_snapshot_cmd);
                if (!status.ok()) {
                    UnrecoverableError(fmt::format("CommitBottomCreateTableSnapshot failed: {}", status.message()));
                }
                break;
            }
            default: {
                break;
            }
        }
    }

    TxnTimeStamp commit_ts = this->CommitTS();
    String commit_ts_str = std::to_string(commit_ts);
    for (const String &meta_key : keys_wait_for_commit_) {
        kv_instance_->Put(meta_key, commit_ts_str);
    }
    txn_mgr_->CommitBottom(this);
}

void NewTxn::NotifyTopHalf() {
    TxnState txn_state = this->GetTxnState();
    if (txn_state == TxnState::kCommitting) {
        // Try to commit rocksdb transaction
        txn_mgr_->CommitKVInstance(this);
    }
    // Notify the top half
    std::unique_lock<std::mutex> lk(commit_lock_);
    commit_bottom_done_ = true;
    commit_cv_.notify_one();
    LOG_TRACE(fmt::format("Transaction {} notify top half, commit ts {}.", TxnID(), CommitTS()));
}

void NewTxn::PostCommit() {

    for (auto &sema : this->semas()) {
        sema->acquire();
    }

    auto *wal_manager = InfinityContext::instance().storage()->wal_manager();
    //    auto *bg_processor = InfinityContext::instance().storage()->bg_processor();
    for (const SharedPtr<WalCmd> &wal_cmd : wal_entry_->cmds_) {
        WalCommandType command_type = wal_cmd->GetType();
        switch (command_type) {
            case WalCommandType::APPEND_V2: {
                break;
            }
            case WalCommandType::IMPORT_V2: {
                // auto *cmd = static_cast<WalCmdImport *>(wal_cmd.get());
                break;
            }
            case WalCommandType::DELETE_V2: {
                //                auto *cmd = static_cast<WalCmdDelete *>(wal_cmd.get());
                break;
            }
            case WalCommandType::CHECKPOINT_V2: {
                // auto *checkpoint_cmd = static_cast<WalCmdCheckpoint *>(wal_cmd.get());
                // if (checkpoint_cmd->is_full_checkpoint_) {
                //     wal_manager->CommitFullCheckpoint(checkpoint_cmd->max_commit_ts_);
                // } else {
                //     wal_manager->CommitDeltaCheckpoint(checkpoint_cmd->max_commit_ts_);
                // }
                break;
            }
            case WalCommandType::RENAME_TABLE_V2: {
                //                auto *cmd = static_cast<WalCmdRenameTable *>(wal_cmd.get());
                break;
            }
            case WalCommandType::CREATE_INDEX_V2: {
                //                auto *cmd = static_cast<WalCmdCreateIndex *>(wal_cmd.get());
                break;
            }
            case WalCommandType::DROP_INDEX_V2: {
                //                auto *cmd = static_cast<WalCmdDropIndex *>(wal_cmd.get());
                break;
            }
            case WalCommandType::ADD_COLUMNS_V2: {
                //                auto *cmd = static_cast<WalCmdAddColumnsV2 *>(wal_cmd.get())
                break;
            }
            case WalCommandType::DROP_COLUMNS_V2: {
                //                auto *cmd = static_cast<WalCmdDropColumnsV2 *>(wal_cmd.get());
                break;
            }
            case WalCommandType::DUMP_INDEX_V2: {
                break;
            }
            case WalCommandType::COMPACT_V2: {
                // auto *cmd = static_cast<WalCmdCompact *>(wal_cmd.get());
                break;
            }
            case WalCommandType::CLEANUP: {
                auto *cmd = static_cast<WalCmdCleanup *>(wal_cmd.get());
                new_catalog_->SetLastCleanupTS(cmd->timestamp_);
                break;
            }
            default: {
                break;
            }
        }
    }

    TransactionType txn_type = GetTxnType();
    if (txn_type == TransactionType::kNewCheckpoint) {
        if (!wal_entry_->cmds_.empty()) {
            // Shouldn't set the ckp ts if checkpoint is skipped.
            wal_manager->SetLastCheckpointTS(current_ckp_ts_);
            wal_manager->SetLastCkpWalSize(wal_size_); // Update last checkpoint wal size
        }
    }

    if (!this->IsReplay()) {
        // To avoid the txn is hold by other object and the data in base_txn_store can't be released.
        base_txn_store_->ClearData();
    }

    SetCompletion();
}

void NewTxn::CancelCommitBottom() {
    this->SetTxnRollbacked();
    std::unique_lock<std::mutex> lk(commit_lock_);
    commit_bottom_done_ = true;
    commit_cv_.notify_one();
}

Status NewTxn::PostRollback(TxnTimeStamp abort_ts) {
    TransactionType txn_type = TransactionType::kInvalid;
    if (base_txn_store_ != nullptr) {
        txn_type = base_txn_store_->type_;
    }
    switch (txn_type) {
        case TransactionType::kCreateDB: {
            break;
        }
        case TransactionType::kDropDB: {
            break;
        }
        case TransactionType::kCreateTable: {
            break;
        }
        case TransactionType::kAppend: {
            break;
        }
        case TransactionType::kImport: {
            ImportTxnStore *import_txn_store = static_cast<ImportTxnStore *>(base_txn_store_.get());
            for (auto &[_, blocks] : import_txn_store->input_blocks_in_imports_) {
                std::for_each(blocks.begin(), blocks.end(), [](auto &block) { block->UnInit(); });
            }

            const Vector<SegmentID> &segment_ids = import_txn_store->segment_ids_;
            Vector<UniquePtr<MetaKey>> metas;
            auto &db_id_str = import_txn_store->db_id_str_;
            auto &table_id_str = import_txn_store->table_id_str_;
            auto index_names_size = import_txn_store->index_names_.size();
            for (SizeT i = 0; i < index_names_size; ++i) {
                // Restore memory index here
                auto index_id_str = import_txn_store->index_ids_str_[i];
                for (SegmentID segment_id : segment_ids) {
                    metas.emplace_back(MakeUnique<SegmentMetaKey>(db_id_str, table_id_str, segment_id));
                    metas.emplace_back(MakeUnique<SegmentIndexMetaKey>(db_id_str, table_id_str, index_id_str, segment_id));
                }
            }

            Status status = CleanupInner(std::move(metas));
            // if (status.code_ == ErrorCode::kIOError) {
            //     // TODO: move metas to kv_store
            // } else
            if (!status.ok()) {
                UnrecoverableError("During PostRollback, cleanup failed.");
            }
            break;
        }
        case TransactionType::kCompact: {
            CompactTxnStore *compact_txn_store = static_cast<CompactTxnStore *>(base_txn_store_.get());
            Vector<UniquePtr<MetaKey>> metas;
            auto &db_id_str = compact_txn_store->db_id_str_;
            auto &table_id_str = compact_txn_store->table_id_str_;
            auto index_names_size = compact_txn_store->index_names_.size();
            for (SizeT i = 0; i < index_names_size; ++i) {
                // Restore memory index here
                auto index_id_str = compact_txn_store->index_ids_str_[i];
                const Vector<SegmentID> &segment_ids_ = compact_txn_store->segment_ids_;
                for (SegmentID segment_id : segment_ids_) {
                    metas.emplace_back(MakeUnique<SegmentMetaKey>(db_id_str, table_id_str, segment_id));
                    metas.emplace_back(MakeUnique<SegmentIndexMetaKey>(db_id_str, table_id_str, index_id_str, segment_id));
                }
            }

            Status status = CleanupInner(std::move(metas));
            // if (status.code_ == ErrorCode::kIOError) {
            //     // TODO: move metas to kv_store
            // } else
            if (!status.ok()) {
                UnrecoverableError("During PostRollback, cleanup failed.");
            }
            break;
        }
        case TransactionType::kCreateIndex: {
            CreateIndexTxnStore *create_index_txn_store = static_cast<CreateIndexTxnStore *>(base_txn_store_.get());
            TableMeeta table_meta(create_index_txn_store->db_id_str_,
                                  create_index_txn_store->table_id_str_,
                                  kv_instance_.get(),
                                  abort_ts,
                                  MAX_TIMESTAMP);
            Vector<String> *index_id_strs_ptr = nullptr;
            Status status = table_meta.GetIndexIDs(index_id_strs_ptr);
            if (!status.ok()) {
                RecoverableError(status);
            }

            if (std::find(index_id_strs_ptr->begin(), index_id_strs_ptr->end(), create_index_txn_store->index_id_str_) != index_id_strs_ptr->end()) {
                Vector<UniquePtr<MetaKey>> metas;
                metas.emplace_back(MakeUnique<TableIndexMetaKey>(create_index_txn_store->db_id_str_,
                                                                 create_index_txn_store->table_id_str_,
                                                                 create_index_txn_store->index_id_str_,
                                                                 *create_index_txn_store->index_base_->index_name_));

                status = CleanupInner(std::move(metas));
                if (!status.ok()) {
                    UnrecoverableError("During PostRollback, cleanup failed.");
                }
            }
            break;
        }
        case TransactionType::kDropIndex: {
            break;
        }
        case TransactionType::kDumpMemIndex: {
            DumpMemIndexTxnStore *dump_index_txn_store = static_cast<DumpMemIndexTxnStore *>(base_txn_store_.get());

            Optional<DBMeeta> db_meta;
            Optional<TableMeeta> table_meta;
            Optional<TableIndexMeeta> table_index_meta;
            String table_key;
            String index_key;
            Status status = this->GetTableIndexMeta(dump_index_txn_store->db_name_,
                                                    dump_index_txn_store->table_name_,
                                                    dump_index_txn_store->index_name_,
                                                    db_meta,
                                                    table_meta,
                                                    table_index_meta,
                                                    &table_key,
                                                    &index_key);
            if (!status.ok()) {
                return status;
            }

            for (SegmentID segment_id : dump_index_txn_store->segment_ids_) {
                SegmentIndexMeta segment_index_meta(segment_id, *table_index_meta);

                SharedPtr<MemIndex> mem_index = segment_index_meta.GetMemIndex();
                if (mem_index != nullptr && mem_index->IsDumping()) {
                    mem_index->SetIsDumping(false);
                }
            }
            break;
        }
        case TransactionType::kOptimizeIndex: {
            OptimizeIndexTxnStore *optimize_index_txn_store = static_cast<OptimizeIndexTxnStore *>(base_txn_store_.get());
            Vector<UniquePtr<MetaKey>> metas;
            auto &entries = optimize_index_txn_store->entries_;

            for (const auto &entry : entries) {
                auto &db_id_str = entry.db_id_str_;
                auto &table_id_str = entry.table_id_str_;
                auto &index_id_str = entry.index_id_str_;
                auto segment_id = entry.segment_id_;
                auto &new_chunk_infos = entry.new_chunk_infos_;
                for (const auto &new_chunk_info : new_chunk_infos) {
                    auto chunk_id = new_chunk_info.chunk_id_;
                    metas.emplace_back(MakeUnique<ChunkIndexMetaKey>(db_id_str, table_id_str, index_id_str, segment_id, chunk_id));
                }
            }

            Status status = CleanupInner(std::move(metas));
            // if (status.code_ == ErrorCode::kIOError) {
            //     // TODO: move metas to kv_store
            // } else
            if (!status.ok()) {
                UnrecoverableError("During PostRollback, cleanup failed.");
            }
            break;
        }
        case TransactionType::kDelete: {
            DeleteTxnStore *delete_txn_store = static_cast<DeleteTxnStore *>(base_txn_store_.get());
            Status status = RollbackDelete(delete_txn_store);
            if (!status.ok()) {
                UnrecoverableError("Fail to rollback delete operation");
            }
            break;
        }
        case TransactionType::kAddColumn: {
            break;
        }
        case TransactionType::kDropColumn: {
            break;
        }
        case TransactionType::kDropTable: {
            break;
        }
        case TransactionType::kRenameTable: {
            break;
        }
        case TransactionType::kUpdate: {
            break;
        }
        case TransactionType::kNewCheckpoint: {
            UnrecoverableError("Unexpected case: rollback checkpoint");
            break;
        }
        case TransactionType::kRestoreTable: {
            RestoreTableTxnStore *restore_table_txn_store = static_cast<RestoreTableTxnStore *>(base_txn_store_.get());

            // Clean up the copied files from snapshot
            Config *config = InfinityContext::instance().config();
            String data_dir = config->DataDir();

            // Remove all the files that were copied during restore
            for (const auto &segment_info : restore_table_txn_store->segment_infos_) {
                // Remove segment files
                String segment_dir = fmt::format("{}/db_{}/tbl_{}/seg_{}",
                                                 data_dir,
                                                 restore_table_txn_store->db_id_str_,
                                                 restore_table_txn_store->table_id_str_,
                                                 segment_info.segment_id_);

                if (VirtualStore::Exists(segment_dir)) {
                    Status remove_status = VirtualStore::RemoveDirectory(segment_dir);
                    if (!remove_status.ok()) {
                        LOG_WARN(fmt::format("Failed to remove segment directory during rollback: {}", segment_dir));
                    }
                }
            }

            // Remove index files
            for (const auto &index_cmd : restore_table_txn_store->index_cmds_) {
                String index_dir = fmt::format("{}/db_{}/tbl_{}/idx_{}",
                                               data_dir,
                                               restore_table_txn_store->db_id_str_,
                                               restore_table_txn_store->table_id_str_,
                                               index_cmd.index_id_);

                if (VirtualStore::Exists(index_dir)) {
                    Status remove_status = VirtualStore::RemoveDirectory(index_dir);
                    if (!remove_status.ok()) {
                        LOG_WARN(fmt::format("Failed to remove index directory during rollback: {}", index_dir));
                    }
                }
            }

            // Remove the table directory if it's empty
            String table_dir = fmt::format("{}/db_{}/tbl_{}", data_dir, restore_table_txn_store->db_id_str_, restore_table_txn_store->table_id_str_);

            if (VirtualStore::Exists(table_dir)) {
                Status remove_status = VirtualStore::RemoveDirectory(table_dir);
                if (!remove_status.ok()) {
                    LOG_WARN(fmt::format("Failed to removetable directory during rollback: {}", table_dir));
                }
            }

            // // Clean up metadata entries that were created
            // Vector<UniquePtr<MetaKey>> metas;
            // for (const auto &segment_info : restore_table_txn_store->segment_infos_) {
            //     metas.emplace_back(MakeUnique<SegmentMetaKey>(restore_table_txn_store->db_id_str_,
            //                                                   restore_table_txn_store->table_id_str_,
            //                                                   segment_info.segment_id_));
            //     for (const auto &block_id : segment_info.block_ids_) {
            //     metas.emplace_back(MakeUnique<BlockMetaKey>(restore_table_txn_store->db_id_str_,
            //                                                 restore_table_txn_store->table_id_str_,
            //                                                 segment_info.segment_id_,
            //                                                 block_id));
            //         for (const auto &column_def : restore_table_txn_store->table_def_->columns()) {
            //             metas.emplace_back(MakeUnique<ColumnMetaKey>(restore_table_txn_store->db_id_str_,
            //                                                         restore_table_txn_store->table_id_str_,
            //                                                         segment_info.segment_id_,
            //                                                         block_id,
            //                                                         column_def));
            //             }
            //     }

            // }

            // for (const auto &index_cmd : restore_table_txn_store->index_cmds_) {

            //     for (const auto &segment_index_info : index_cmd.segment_index_infos_) {
            //         metas.emplace_back(MakeUnique<SegmentIndexMetaKey>(restore_table_txn_store->db_id_str_,
            //                                                            restore_table_txn_store->table_id_str_,
            //                                                            index_cmd.index_id_,
            //                                                            segment_index_info.segment_id_));
            //         for (const auto &chunk_info : segment_index_info.chunk_infos_) {
            //         metas.emplace_back(MakeUnique<ChunkIndexMetaKey>(restore_table_txn_store->db_id_str_,
            //                                                             restore_table_txn_store->table_id_str_,
            //                                                             index_cmd.index_id_,
            //                                                             segment_index_info.segment_id_,
            //                                                             chunk_info.chunk_id_));
            //         }
            //     }
            // }

            // Status cleanup_status = CleanupInner(std::move(metas));
            // if (!cleanup_status.ok()) {
            //     LOG_WARN(fmt::format("Failed to cleanup metadata during restore table rollback: {}", cleanup_status.message()));
            // }

            break;
        }
        case TransactionType::kRestoreDatabase: {
            Config *config = InfinityContext::instance().config();
            String data_dir = config->DataDir();
            RestoreDatabaseTxnStore *restore_database_txn_store = static_cast<RestoreDatabaseTxnStore *>(base_txn_store_.get());
            // Remove the database directory
            String db_dir = fmt::format("{}/db_{}", data_dir, restore_database_txn_store->db_id_str_);

            if (VirtualStore::Exists(db_dir)) {
                Status remove_status = VirtualStore::RemoveDirectory(db_dir);
                if (!remove_status.ok()) {
                    LOG_WARN(fmt::format("Failed to remove database directory during rollback: {}", db_dir));
                }
            }
            break;
        }
        case TransactionType::kCreateTableSnapshot: {
            break;
        }
        default: {
        }
    }

    Status status = kv_instance_->Rollback();
    if (!status.ok()) {
        return status;
    }

    // TODO: due to dead lock, ignore the conflict txn.
    //    if (conflicted_txn_ != nullptr) {
    //        // Wait for dependent transaction finished
    //        conflicted_txn_->WaitForCompletion();
    //    }

    // To avoid the txn is hold by other object and the data in base_txn_store can't be released.
    if (base_txn_store_ != nullptr) {
        base_txn_store_->ClearData();
    }

    SetCompletion();

    return Status::OK();
}

Status NewTxn::Rollback() {
    auto state = this->GetTxnState();
    TxnTimeStamp abort_ts = 0;
    if (state == TxnState::kStarted) {
        abort_ts = txn_mgr_->GetReadCommitTS(this);
    } else if (state == TxnState::kCommitting) {
        abort_ts = this->CommitTS();
    } else {
        UnrecoverableError(fmt::format("Transaction {} state is {}.", txn_context_ptr_->txn_id_, TxnState2Str(state)));
    }
    this->SetTxnRollbacking(abort_ts);

    Status status = PostRollback(abort_ts);

    LOG_TRACE(fmt::format("NewTxn: {} is rolled back.", txn_context_ptr_->txn_id_));

    return status;
}

Status NewTxn::Cleanup() {
    TxnTimeStamp last_cleanup_ts = new_catalog_->GetLastCleanupTS();
    TxnTimeStamp oldest_txn_begin_ts = txn_mgr_->GetOldestAliveTS();
    TxnTimeStamp last_checkpoint_ts = InfinityContext::instance().storage()->wal_manager()->LastCheckpointTS();

    if (last_cleanup_ts >= oldest_txn_begin_ts) {
        LOG_TRACE("SKIP cleanup");
        return Status::OK();
    }

    KVInstance *kv_instance = kv_instance_.get();
    TxnTimeStamp begin_ts = BeginTS();
    TxnTimeStamp visible_ts = std::min(begin_ts, last_checkpoint_ts);

    LOG_INFO(fmt::format("Cleaning ts < {} dropped entities...", visible_ts));

    Vector<String> dropped_keys;
    Vector<UniquePtr<MetaKey>> metas;
    Status status = new_catalog_->GetCleanedMeta(visible_ts, kv_instance, metas, dropped_keys);
    if (!status.ok()) {
        return status;
    }

    for (auto &key : dropped_keys) {
        status = kv_instance->Delete(key);
        if (!status.ok()) {
            return status;
        }
    }

    if (metas.empty()) {
        LOG_TRACE("Cleanup: No data need to clean. Try to remove all empty directories...");
        BufferManager *buffer_mgr = InfinityContext::instance().storage()->buffer_manager();
        auto data_dir_str = buffer_mgr->GetFullDataDir();
        auto data_dir = static_cast<Path>(*data_dir_str);
        // Delete empty dir
        VirtualStore::RecursiveCleanupAllEmptyDir(data_dir);
        return Status::OK();
    }

    status = CleanupInner(std::move(metas));
    if (!status.ok()) {
        return status;
    }

    if (base_txn_store_ != nullptr) {
        return Status::UnexpectedError("txn store is not null");
    }

    base_txn_store_ = MakeShared<CleanupTxnStore>();
    CleanupTxnStore *txn_store = static_cast<CleanupTxnStore *>(base_txn_store_.get());
    txn_store->timestamp_ = begin_ts;

    return Status::OK();
}

Status NewTxn::ReplayCleanup(WalCmdCleanup *cleanup_cmd, TxnTimeStamp commit_ts, i64 txn_id) { return Status::OK(); }

Status NewTxn::CleanupInner(const Vector<UniquePtr<MetaKey>> &metas) {
    KVInstance *kv_instance = kv_instance_.get();
    TxnTimeStamp begin_ts = BeginTS();
    BufferManager *buffer_mgr = InfinityContext::instance().storage()->buffer_manager();
    SystemCache *system_cache = this->txn_mgr()->GetSystemCachePtr();
    for (auto &meta : metas) {
        switch (meta->type_) {
            case MetaType::kDB: {
                auto *db_meta_key = static_cast<DBMetaKey *>(meta.get());
                String db_key = KeyEncode::CatalogDbKey(db_meta_key->db_name_, db_meta_key->commit_ts_);
                Status status = kv_instance->Delete(db_key);
                if (!status.ok()) {
                    return status;
                }

                DBMeeta db_meta(db_meta_key->db_id_str_, kv_instance);
                status = NewCatalog::CleanDB(db_meta, begin_ts, UsageFlag::kOther);
                if (!status.ok()) {
                    return status;
                }
                system_cache->DropDbCache(std::stoull(db_meta_key->db_id_str_));
                break;
            }
            case MetaType::kTable: {
                auto *table_meta_key = static_cast<TableMetaKey *>(meta.get());
                String table_key = KeyEncode::CatalogTableKey(table_meta_key->db_id_str_, table_meta_key->table_name_, table_meta_key->commit_ts_);
                Status status = kv_instance->Delete(table_key);
                if (!status.ok()) {
                    return status;
                }
                TableMeeta table_meta(table_meta_key->db_id_str_, table_meta_key->table_id_str_, kv_instance, begin_ts, MAX_TIMESTAMP);
                status = NewCatalog::CleanTable(table_meta, begin_ts, UsageFlag::kOther);
                if (!status.ok()) {
                    return status;
                }
                system_cache->DropTableCache(std::stoull(table_meta_key->db_id_str_), std::stoull(table_meta_key->table_id_str_));
                break;
            }
            case MetaType::kTableName: {
                auto *table_meta_key = static_cast<TableMetaKey *>(meta.get());
                String table_key = KeyEncode::CatalogTableKey(table_meta_key->db_id_str_, table_meta_key->table_name_, table_meta_key->commit_ts_);
                Status status = kv_instance->Delete(table_key);
                if (!status.ok()) {
                    return status;
                }
                break;
            }
            case MetaType::kSegment: {
                auto *segment_meta_key = static_cast<SegmentMetaKey *>(meta.get());
                TableMeeta table_meta(segment_meta_key->db_id_str_, segment_meta_key->table_id_str_, kv_instance, begin_ts, MAX_TIMESTAMP);
                Status status = table_meta.RemoveSegmentIDs1({segment_meta_key->segment_id_});
                if (!status.ok()) {
                    return status;
                }

                SegmentMeta segment_meta(segment_meta_key->segment_id_, table_meta);
                status = NewCatalog::CleanSegment(segment_meta, begin_ts, UsageFlag::kOther);
                if (!status.ok()) {
                    return status;
                }
                break;
            }
            case MetaType::kBlock: {
                auto *block_meta_key = static_cast<BlockMetaKey *>(meta.get());
                TableMeeta table_meta(block_meta_key->db_id_str_, block_meta_key->table_id_str_, kv_instance, begin_ts, MAX_TIMESTAMP);
                SegmentMeta segment_meta(block_meta_key->segment_id_, table_meta);
                BlockMeta block_meta(block_meta_key->block_id_, segment_meta);
                Status status = NewCatalog::CleanBlock(block_meta, UsageFlag::kOther);
                if (!status.ok()) {
                    return status;
                }
                break;
            }
            case MetaType::kTableColumn: {
                auto *table_column_meta_key = static_cast<TableColumnMetaKey *>(meta.get());
                String column_key = KeyEncode::TableColumnKey(table_column_meta_key->db_id_str_,
                                                              table_column_meta_key->table_id_str_,
                                                              table_column_meta_key->column_name_,
                                                              table_column_meta_key->commit_ts_);
                Status status = kv_instance->Delete(column_key);
                if (!status.ok()) {
                    return status;
                }
                break;
            }
            case MetaType::kBlockColumn: {
                auto *column_meta_key = static_cast<ColumnMetaKey *>(meta.get());
                TableMeeta table_meta(column_meta_key->db_id_str_, column_meta_key->table_id_str_, kv_instance, begin_ts, MAX_TIMESTAMP);
                SegmentMeta segment_meta(column_meta_key->segment_id_, table_meta);
                BlockMeta block_meta(column_meta_key->block_id_, segment_meta);
                ColumnMeta column_meta(column_meta_key->column_def_->id(), block_meta);
                Status status = NewCatalog::CleanBlockColumn(column_meta, column_meta_key->column_def_.get(), UsageFlag::kOther);
                if (!status.ok()) {
                    return status;
                }
                break;
            }
            case MetaType::kTableIndex: {
                auto *table_index_meta_key = static_cast<TableIndexMetaKey *>(meta.get());
                String index_key = KeyEncode::CatalogIndexKey(table_index_meta_key->db_id_str_,
                                                              table_index_meta_key->table_id_str_,
                                                              table_index_meta_key->index_name_,
                                                              table_index_meta_key->commit_ts_);
                Status status = kv_instance->Delete(index_key);
                if (!status.ok()) {
                    return status;
                }

                TableMeeta table_meta(table_index_meta_key->db_id_str_, table_index_meta_key->table_id_str_, kv_instance, begin_ts, MAX_TIMESTAMP);
                TableIndexMeeta table_index_meta(table_index_meta_key->index_id_str_, table_meta);
                status = NewCatalog::CleanTableIndex(table_index_meta, UsageFlag::kOther);
                if (!status.ok()) {
                    return status;
                }
                system_cache->DropIndexCache(std::stoull(table_index_meta_key->db_id_str_),
                                             std::stoull(table_index_meta_key->table_id_str_),
                                             std::stoull(table_index_meta_key->index_id_str_));
                break;
            }
            case MetaType::kSegmentIndex: {
                auto *segment_index_meta_key = static_cast<SegmentIndexMetaKey *>(meta.get());
                TableMeeta table_meta(segment_index_meta_key->db_id_str_,
                                      segment_index_meta_key->table_id_str_,
                                      kv_instance,
                                      begin_ts,
                                      MAX_TIMESTAMP);
                TableIndexMeeta table_index_meta(segment_index_meta_key->index_id_str_, table_meta);
                SegmentIndexMeta segment_index_meta(segment_index_meta_key->segment_id_, table_index_meta);
                Status status = NewCatalog::CleanSegmentIndex(segment_index_meta, UsageFlag::kOther);
                if (!status.ok()) {
                    return status;
                }
                break;
            }
            case MetaType::kChunkIndex: {
                auto *chunk_index_meta_key = static_cast<ChunkIndexMetaKey *>(meta.get());
                TableMeeta table_meta(chunk_index_meta_key->db_id_str_, chunk_index_meta_key->table_id_str_, kv_instance, begin_ts, MAX_TIMESTAMP);
                TableIndexMeeta table_index_meta(chunk_index_meta_key->index_id_str_, table_meta);
                SegmentIndexMeta segment_index_meta(chunk_index_meta_key->segment_id_, table_index_meta);
                ChunkIndexMeta chunk_index_meta(chunk_index_meta_key->chunk_id_, segment_index_meta);
                Status status = NewCatalog::CleanChunkIndex(chunk_index_meta, UsageFlag::kOther);
                if (!status.ok()) {
                    return status;
                }
                break;
            }
            default: {
                UnrecoverableError("Unexpected");
            }
        }
    }

    Status status = buffer_mgr->RemoveClean(kv_instance_.get());

    auto data_dir_str = buffer_mgr->GetFullDataDir();
    auto data_dir = static_cast<Path>(*data_dir_str);
    // Delete empty dir
    VirtualStore::RecursiveCleanupAllEmptyDir(data_dir);

    return status;
}

bool NewTxn::IsReplay() const { return txn_context_ptr_->txn_type_ == TransactionType::kReplay; }

Status NewTxn::ReplayWalCmd(const SharedPtr<WalCmd> &command, TxnTimeStamp commit_ts, i64 txn_id) {
    WalCommandType command_type = command->GetType();
    switch (command_type) {
        case WalCommandType::DUMMY: {
            return Status::UnexpectedError("Dummy WAL command");
        }
        case WalCommandType::CREATE_DATABASE_V2: {
            auto *create_db_cmd = static_cast<WalCmdCreateDatabaseV2 *>(command.get());
            Status status = ReplayCreateDb(create_db_cmd, commit_ts, txn_id);
            if (!status.ok()) {
                return status;
            }
            break;
        }
        case WalCommandType::DROP_DATABASE_V2: {
            auto *drop_db_cmd = static_cast<WalCmdDropDatabaseV2 *>(command.get());
            Status status = ReplayDropDb(drop_db_cmd, commit_ts, txn_id);
            if (!status.ok()) {
                return status;
            }
            break;
        }
        case WalCommandType::CREATE_TABLE_V2: {
            auto *create_table_cmd = static_cast<WalCmdCreateTableV2 *>(command.get());

            Status status = ReplayCreateTable(create_table_cmd, commit_ts, txn_id);
            if (!status.ok()) {
                return status;
            }
            break;
        }
        case WalCommandType::DROP_TABLE_V2: {
            auto *drop_table_cmd = static_cast<WalCmdDropTableV2 *>(command.get());

            Status status = ReplayDropTable(drop_table_cmd, commit_ts, txn_id);
            if (!status.ok()) {
                return status;
            }
            break;
        }
        case WalCommandType::RENAME_TABLE_V2: {
            auto *rename_table_cmd = static_cast<WalCmdRenameTableV2 *>(command.get());
            Status status = ReplayRenameTable(rename_table_cmd, commit_ts, txn_id);
            if (!status.ok()) {
                return status;
            }
            break;
        }
        case WalCommandType::ADD_COLUMNS_V2: {
            auto *add_column_cmd = static_cast<WalCmdAddColumnsV2 *>(command.get());
            Status status = PrepareCommitAddColumns(add_column_cmd);
            // Status status = ReplayAddColumns(add_column_cmd, commit_ts, txn_id);
            if (!status.ok()) {
                return status;
            }
            break;
        }
        case WalCommandType::DROP_COLUMNS_V2: {
            auto *drop_column_cmd = static_cast<WalCmdDropColumnsV2 *>(command.get());
            Status status = PrepareCommitDropColumns(drop_column_cmd);
            // Status status = ReplayDropColumns(drop_column_cmd, commit_ts, txn_id);
            if (!status.ok()) {
                return status;
            }
            break;
        }
        case WalCommandType::CREATE_INDEX_V2: {
            auto *create_index_cmd = static_cast<WalCmdCreateIndexV2 *>(command.get());
            Status status = ReplayCreateIndex(create_index_cmd, commit_ts, txn_id);
            if (!status.ok()) {
                return status;
            }
            break;
        }
        case WalCommandType::DROP_INDEX_V2: {
            auto *drop_index_cmd = static_cast<WalCmdDropIndexV2 *>(command.get());
            Status status = ReplayDropIndex(drop_index_cmd, commit_ts, txn_id);
            if (!status.ok()) {
                return status;
            }
            break;
        }
        case WalCommandType::APPEND_V2: {
            auto *append_cmd = static_cast<WalCmdAppendV2 *>(command.get());

            Optional<DBMeeta> db_meta;
            Optional<TableMeeta> table_meta;
            String table_key;
            Status status = GetTableMeta(append_cmd->db_name_, append_cmd->table_name_, db_meta, table_meta, &table_key);
            if (!status.ok()) {
                return status;
            }
            if (append_cmd->db_id_ != db_meta->db_id_str() || append_cmd->table_id_ != table_meta->table_id_str()) {
                return Status::CatalogError(fmt::format("WalCmdAppendV2 db_id or table_id ({}, {}) mismatch with the expected value ({}, {})",
                                                        append_cmd->db_id_,
                                                        append_cmd->table_id_,
                                                        db_meta->db_id_str(),
                                                        table_meta->table_id_str()));
            }
            break;
        }
        case WalCommandType::DELETE_V2: {
            auto *delete_cmd = static_cast<WalCmdDeleteV2 *>(command.get());

            Status status = ReplayDelete(delete_cmd, commit_ts, txn_id);
            if (!status.ok()) {
                return status;
            }
            break;
        }
        case WalCommandType::IMPORT_V2: {
            auto *import_cmd = static_cast<WalCmdImportV2 *>(command.get());

            Status status = ReplayImport(import_cmd, commit_ts, txn_id);
            if (!status.ok()) {
                return status;
            }
            break;
        }
        case WalCommandType::DUMP_INDEX_V2: {
            auto *dump_index_cmd = static_cast<WalCmdDumpIndexV2 *>(command.get());

            Status status = ReplayDumpIndex(dump_index_cmd);
            if (!status.ok()) {
                return status;
            }
            break;
        }
        case WalCommandType::COMPACT_V2: {
            auto *compact_cmd = static_cast<WalCmdCompactV2 *>(command.get());

            Status status = ReplayCompact(compact_cmd, commit_ts, txn_id);
            if (!status.ok()) {
                return status;
            }
            break;
        }
        case WalCommandType::OPTIMIZE_V2: {
            auto *optimize_cmd = static_cast<WalCmdOptimizeV2 *>(command.get());

            Status status = ReplayOptimizeIndeByParams(optimize_cmd);
            if (!status.ok()) {
                return status;
            }
            break;
        }
        case WalCommandType::CHECKPOINT_V2: {
            auto *checkpoint_cmd = static_cast<WalCmdCheckpointV2 *>(command.get());
            Status status = PrepareCommitCheckpoint(checkpoint_cmd);
            if (!status.ok()) {
                return status;
            }
            break;
        }
        case WalCommandType::RESTORE_TABLE_SNAPSHOT: {
            auto *restore_table_cmd = static_cast<WalCmdRestoreTableSnapshot *>(command.get());

            Status status = ReplayRestoreTableSnapshot(restore_table_cmd, commit_ts, txn_id);
            if (!status.ok()) {
                return status;
            }
            break;
        }
        default: {
            break;
        }
    }
    wal_entry_->cmds_.push_back(command);
    return Status::OK();
}

Status NewTxn::GetDBFilePaths(const String &db_name, Vector<String> &file_paths) {
    Optional<DBMeeta> db_meta;
    TxnTimeStamp db_create_ts;
    Status status = GetDBMeta(db_name, db_meta, db_create_ts);
    if (!status.ok()) {
        return status;
    }
    TxnTimeStamp begin_ts = txn_context_ptr_->begin_ts_;
    TxnTimeStamp commit_ts = txn_context_ptr_->commit_ts_;
    return NewCatalog::GetDBFilePaths(begin_ts, commit_ts, *db_meta, file_paths);
}

Status NewTxn::GetTableFilePaths(const String &db_name, const String &table_name, Vector<String> &file_paths) {
    Optional<DBMeeta> db_meta;
    Optional<TableMeeta> table_meta;
    Status status = this->GetTableMeta(db_name, table_name, db_meta, table_meta);
    if (!status.ok()) {
        return status;
    }
    TxnTimeStamp begin_ts = txn_context_ptr_->begin_ts_;
    return NewCatalog::GetTableFilePaths(begin_ts, *table_meta, file_paths);
}

Status NewTxn::GetSegmentFilePaths(const String &db_name, const String &table_name, SegmentID segment_id, Vector<String> &file_paths) {
    Optional<DBMeeta> db_meta;
    Optional<TableMeeta> table_meta;
    Status status = this->GetTableMeta(db_name, table_name, db_meta, table_meta);
    if (!status.ok()) {
        return status;
    }
    SegmentMeta segment_meta(segment_id, *table_meta);
    TxnTimeStamp begin_ts = txn_context_ptr_->begin_ts_;
    return NewCatalog::GetSegmentFilePaths(begin_ts, segment_meta, file_paths);
}

Status
NewTxn::GetBlockFilePaths(const String &db_name, const String &table_name, SegmentID segment_id, BlockID block_id, Vector<String> &file_paths) {
    Optional<DBMeeta> db_meta;
    Optional<TableMeeta> table_meta;
    Status status = this->GetTableMeta(db_name, table_name, db_meta, table_meta);
    if (!status.ok()) {
        return status;
    }
    SegmentMeta segment_meta(segment_id, *table_meta);
    BlockMeta block_meta(block_id, segment_meta);
    return NewCatalog::GetBlockFilePaths(block_meta, file_paths);
}

Status NewTxn::GetBlockColumnFilePaths(const String &db_name,
                                       const String &table_name,
                                       SegmentID segment_id,
                                       BlockID block_id,
                                       ColumnID column_id,
                                       Vector<String> &file_paths) {
    Optional<DBMeeta> db_meta;
    Optional<TableMeeta> table_meta;
    Status status = this->GetTableMeta(db_name, table_name, db_meta, table_meta);
    if (!status.ok()) {
        return status;
    }
    SegmentMeta segment_meta(segment_id, *table_meta);
    BlockMeta block_meta(block_id, segment_meta);
    ColumnMeta column_meta(column_id, block_meta);
    return NewCatalog::GetBlockColumnFilePaths(column_meta, file_paths);
}

Status NewTxn::GetColumnFilePaths(const String &db_name, const String &table_name, const String &column_name, Vector<String> &file_paths) {
    Optional<DBMeeta> db_meta;
    Optional<TableMeeta> table_meta;
    Status status = this->GetTableMeta(db_name, table_name, db_meta, table_meta);
    if (!status.ok()) {
        return status;
    }
    SharedPtr<ColumnDef> column_def;
    {
        auto [column_defs, col_status] = table_meta->GetColumnDefs();
        if (!col_status.ok()) {
            return col_status;
        }
        for (auto &column : *column_defs) {
            if (column->name() == column_name) {
                column_def = column;
                break;
            }
        }
        if (!column_def) {
            UnrecoverableError(fmt::format("Column {} not found in table {}", column_name, table_name));
        }
    }
    TxnTimeStamp begin_ts = txn_context_ptr_->begin_ts_;
    return NewCatalog::GetColumnFilePaths(begin_ts, *table_meta, column_def, file_paths);
}

Status NewTxn::GetTableIndexFilePaths(const String &db_name, const String &table_name, const String &index_name, Vector<String> &file_paths) {
    Optional<DBMeeta> db_meta;
    Optional<TableMeeta> table_meta;
    Optional<TableIndexMeeta> table_index_meta;
    String table_key;
    String index_key;
    Status status = this->GetTableIndexMeta(db_name, table_name, index_name, db_meta, table_meta, table_index_meta, &table_key, &index_key);
    if (!status.ok()) {
        return status;
    }
    return NewCatalog::GetTableIndexFilePaths(*table_index_meta, file_paths);
}

Status NewTxn::GetSegmentIndexFilepaths(const String &db_name,
                                        const String &table_name,
                                        const String &index_name,
                                        SegmentID segment_id,
                                        Vector<String> &file_paths) {
    Optional<DBMeeta> db_meta;
    Optional<TableMeeta> table_meta;
    Optional<TableIndexMeeta> table_index_meta;
    String table_key;
    String index_key;
    Status status = this->GetTableIndexMeta(db_name, table_name, index_name, db_meta, table_meta, table_index_meta, &table_key, &index_key);
    if (!status.ok()) {
        return status;
    }
    SegmentIndexMeta segment_index_meta(segment_id, *table_index_meta);
    return NewCatalog::GetSegmentIndexFilepaths(segment_index_meta, file_paths);
}

Status NewTxn::GetChunkIndexFilePaths(const String &db_name,
                                      const String &table_name,
                                      const String &index_name,
                                      SegmentID segment_id,
                                      ChunkID chunk_id,
                                      Vector<String> &file_paths) {
    Optional<DBMeeta> db_meta;
    Optional<TableMeeta> table_meta;
    Optional<TableIndexMeeta> table_index_meta;
    String table_key;
    String index_key;
    Status status = this->GetTableIndexMeta(db_name, table_name, index_name, db_meta, table_meta, table_index_meta, &table_key, &index_key);
    if (!status.ok()) {
        return status;
    }
    SegmentIndexMeta segment_index_meta(segment_id, *table_index_meta);
    ChunkIndexMeta chunk_index_meta(chunk_id, segment_index_meta);
    return NewCatalog::GetChunkIndexFilePaths(chunk_index_meta, file_paths);
}

Status NewTxn::Dummy() {
    base_txn_store_ = MakeShared<DummyTxnStore>();
    return Status::OK();
}

void NewTxn::SetWalSize(i64 wal_size) {
    TransactionType txn_type = GetTxnType();
    if (txn_type != TransactionType::kNewCheckpoint) {
        UnrecoverableError(fmt::format("Expected transaction type is checkpoint."));
    }
    wal_size_ = wal_size;
}

void NewTxn::SetCompletion() {
    std::unique_lock<std::mutex> lock(finished_mutex_);
    finished_ = true;
    finished_cv_.notify_all();
}

void NewTxn::WaitForCompletion() {
    std::unique_lock<std::mutex> lock(finished_mutex_);
    finished_cv_.wait(lock, [this] { return finished_; });
}

String NewTxn::GetTableIdStr() {
    for (auto &command : wal_entry_->cmds_) {
        WalCommandType command_type = command->GetType();
        switch (command_type) {
            case WalCommandType::CREATE_TABLE_V2: {
                auto *create_table_cmd = static_cast<WalCmdCreateTableV2 *>(command.get());
                return create_table_cmd->table_id_;
            }
            case WalCommandType::DROP_TABLE_V2: {
                auto *drop_table_cmd = static_cast<WalCmdDropTableV2 *>(command.get());
                return drop_table_cmd->table_id_;
            }
            case WalCommandType::RENAME_TABLE_V2: {
                auto *rename_table_cmd = static_cast<WalCmdRenameTableV2 *>(command.get());
                return rename_table_cmd->table_id_;
            }
            case WalCommandType::ADD_COLUMNS_V2: {
                auto *add_column_cmd = static_cast<WalCmdAddColumnsV2 *>(command.get());
                return add_column_cmd->table_id_;
            }
            case WalCommandType::DROP_COLUMNS_V2: {
                auto *drop_column_cmd = static_cast<WalCmdDropColumnsV2 *>(command.get());
                return drop_column_cmd->table_id_;
            }
            case WalCommandType::CREATE_INDEX_V2: {
                auto *create_index_cmd = static_cast<WalCmdCreateIndexV2 *>(command.get());
                return create_index_cmd->table_id_;
            }
            case WalCommandType::DROP_INDEX_V2: {
                auto *drop_index_cmd = static_cast<WalCmdDropIndexV2 *>(command.get());
                return drop_index_cmd->table_id_;
            }
            case WalCommandType::DUMP_INDEX_V2: {
                auto *dump_index_cmd = static_cast<WalCmdDumpIndexV2 *>(command.get());
                return dump_index_cmd->table_id_;
            }
            case WalCommandType::APPEND_V2: {
                auto *append_cmd = static_cast<WalCmdAppendV2 *>(command.get());
                return append_cmd->table_id_;
            }
            case WalCommandType::DELETE_V2: {
                auto *delete_cmd = static_cast<WalCmdDeleteV2 *>(command.get());
                return delete_cmd->table_id_;
            }
            case WalCommandType::IMPORT_V2: {
                auto *import_cmd = static_cast<WalCmdImportV2 *>(command.get());
                return import_cmd->table_id_;
            }
            case WalCommandType::COMPACT_V2: {
                auto *compact_cmd = static_cast<WalCmdCompactV2 *>(command.get());
                return compact_cmd->table_id_;
            }
            case WalCommandType::OPTIMIZE_V2: {
                auto *optimize_cmd = static_cast<WalCmdOptimizeV2 *>(command.get());
                return optimize_cmd->table_id_;
            }
            default: {
                break;
            }
        }
    }
    return "";
}

void NewTxn::AddSemaphore(UniquePtr<std::binary_semaphore> sema) { semas_.push_back(std::move(sema)); }

const Vector<UniquePtr<std::binary_semaphore>> &NewTxn::semas() const { return semas_; }

Status NewTxn::ProcessSnapshotRestorationData(const String &db_name,
                                              const String &db_id_str,
                                              const String &table_name,
                                              const String &table_id_str,
                                              const SharedPtr<TableDef> &table_def,
                                              const SharedPtr<TableSnapshotInfo> &table_snapshot_info,
                                              const String &snapshot_name,
                                              RestoreTableTxnStore *txn_store) {
    // Set basic transaction store fields
    txn_store->db_name_ = db_name;
    txn_store->db_id_str_ = db_id_str;
    txn_store->db_id_ = std::stoull(db_id_str);
    txn_store->table_name_ = table_name;
    txn_store->table_id_str_ = table_id_str;
    txn_store->table_id_ = std::stoull(table_id_str);
    txn_store->table_def_ = table_def;
    txn_store->snapshot_name_ = snapshot_name;

    // Process segment information
    for (const auto &segment_info : table_snapshot_info->segment_snapshots_) {
        WalSegmentInfoV2 wal_segment_info{};
        wal_segment_info.segment_id_ = segment_info.second->segment_id_;
        for (const auto &block_info : segment_info.second->block_snapshots_) {
            wal_segment_info.block_ids_.push_back(block_info->block_id_);
        }
        txn_store->segment_infos_.push_back(wal_segment_info);
    }

    // Process index information
    for (const auto &index_snapshot : table_snapshot_info->table_index_snapshots_) {
        String table_key = KeyEncode::CatalogTableKey(txn_store->db_id_str_, txn_store->table_name_, this->CommitTS());
        WalCmdCreateIndexV2 wal_index_cmd{txn_store->db_name_,
                                          txn_store->db_id_str_,
                                          txn_store->table_name_,
                                          txn_store->table_id_str_,
                                          *index_snapshot.second->index_id_str_,
                                          index_snapshot.second->index_base_,
                                          table_key};
        for (const auto &segment_index : index_snapshot.second->segment_index_snapshots_) {
            WalSegmentIndexInfo wal_segment_index_info{};
            wal_segment_index_info.segment_id_ = segment_index->segment_id_;
            for (const auto &chunk_index : segment_index->chunk_index_snapshots_) {
                WalChunkIndexInfo wal_chunk_index_info{};
                wal_chunk_index_info.chunk_id_ = chunk_index->chunk_id_;
                wal_chunk_index_info.base_name_ = chunk_index->base_name_;
                wal_chunk_index_info.base_rowid_ = chunk_index->base_row_id_;
                wal_chunk_index_info.row_count_ = chunk_index->row_cnt_;
                wal_chunk_index_info.index_size_ = chunk_index->index_size_;
                wal_segment_index_info.chunk_infos_.push_back(wal_chunk_index_info);
            }
            wal_index_cmd.segment_index_infos_.push_back(wal_segment_index_info);
        }
        txn_store->index_cmds_.push_back(wal_index_cmd);
    }
    return Status::OK();
}

Status NewTxn::ReplayRestoreTableSnapshot(WalCmdRestoreTableSnapshot *restore_table_cmd, TxnTimeStamp commit_ts, i64 txn_id) {
    const String &db_name = restore_table_cmd->db_name_;

    // Check if the table already exists
    String table_key = KeyEncode::CatalogTableKey(restore_table_cmd->db_id_, *restore_table_cmd->table_def_->table_name(), commit_ts);
    String table_id;
    Status status = kv_instance_->Get(table_key, table_id);
    bool is_link_files = false;
    if (status.ok()) {
        if (table_id == restore_table_cmd->table_id_) {

            LOG_WARN(fmt::format("Skipping replay restore table: Table {} with id {} already exists, commit ts: {}, txn: {}.",
                                 *restore_table_cmd->table_def_->table_name(),
                                 restore_table_cmd->table_id_,
                                 commit_ts,
                                 txn_id));
            is_link_files = true;
        } else {
            LOG_ERROR(fmt::format("Replay restore table: Table {} with id {} already exists with different id {}, commit ts: {}, txn: {}.",
                                  *restore_table_cmd->table_def_->table_name(),
                                  restore_table_cmd->table_id_,
                                  table_id,
                                  commit_ts,
                                  txn_id));
            return Status::UnexpectedError("Table ID mismatch during replay of table restore.");
        }
    }

    // Check persistence manager state during restore replay
    PersistenceManager *persistence_manager = InfinityContext::instance().persistence_manager();
    if (persistence_manager != nullptr) {
        restore_table_cmd->addr_serializer_.AddToPersistenceManager(persistence_manager);
        HashMap<String, ObjAddr> all_files = persistence_manager->GetAllFiles();
        LOG_DEBUG(fmt::format("Persistence manager has {} registered files during restore replay, commit ts: {}, txn: {}",
                              all_files.size(),
                              commit_ts,
                              txn_id));

        // Check if any files from this table are registered
        String table_prefix = "db_" + restore_table_cmd->db_id_ + "/tbl_" + restore_table_cmd->table_id_;
        SizeT table_file_count = 0;
        for (const auto &[file_path, obj_addr] : all_files) {
            if (file_path.find(table_prefix) != String::npos) {
                table_file_count++;
                LOG_DEBUG(fmt::format("Found registered table file: {} -> obj_addr: ({}, {}, {})",
                                      file_path,
                                      obj_addr.obj_key_,
                                      obj_addr.part_offset_,
                                      obj_addr.part_size_));
            }
        }
        LOG_DEBUG(fmt::format("Table {} has {} files registered in persistence manager", restore_table_cmd->table_id_, table_file_count));
    } else { // check if the data still exist in the system
        String data_dir = InfinityContext::instance().config()->DataDir();
        String table_data_dir = VirtualStore::ConcatenatePath(VirtualStore::ConcatenatePath(data_dir, "db_" + restore_table_cmd->db_id_),
                                                              "tbl_" + restore_table_cmd->table_id_);
        if (!VirtualStore::Exists(table_data_dir)) {
            LOG_ERROR(fmt::format("Table data directory {} does not exist, commit ts: {}, txn: {}.", table_data_dir, commit_ts, txn_id));
            // return Status::OK();
        }
    }

    // if exist proceed
    Optional<DBMeeta> db_meta;
    TxnTimeStamp db_create_ts;
    status = GetDBMeta(db_name, db_meta, db_create_ts);
    if (!status.ok()) {
        return status;
    }

    // Get next table id of the db
    String next_table_id_key = KeyEncode::CatalogDbTagKey(restore_table_cmd->db_id_, NEXT_TABLE_ID.data());
    String next_table_id_str;
    status = kv_instance_->Get(next_table_id_key, next_table_id_str);
    if (!status.ok()) {
        return status;
    }
    u64 next_table_id = std::stoull(next_table_id_str);
    u64 this_table_id = std::stoull(restore_table_cmd->table_id_);
    if (this_table_id + 1 > next_table_id) {
        // Update the next table id
        String new_next_table_id_str = std::to_string(this_table_id + 1);
        status = kv_instance_->Put(next_table_id_key, new_next_table_id_str);
        if (!status.ok()) {
            return status;
        }
        LOG_TRACE(fmt::format("Update next table id to {} for database {}.", new_next_table_id_str, restore_table_cmd->db_name_));
    }

    status = PrepareCommitRestoreTableSnapshot(restore_table_cmd, is_link_files);

    if (!status.ok()) {
        return status;
    }

    // String snapshot_dir = InfinityContext::instance().config()->SnapshotDir();
    // String snapshot_name = restore_table_cmd->snapshot_name_;
    // SharedPtr<TableSnapshotInfo> table_snapshot;
    // std::tie(table_snapshot, status) = TableSnapshotInfo::Deserialize(snapshot_dir, snapshot_name);
    // if (!status.ok()) {
    //     return status;
    // }

    // Vector<String> files_to_restore = table_snapshot->GetFiles();
    // status = table_snapshot->RestoreSnapshotFiles(snapshot_dir, snapshot_name, files_to_restore, restore_table_cmd->table_id_);
    // if (!status.ok()) {
    //     return status;
    // }

    return Status::OK();
}

Status NewTxn::CommitBottomCreateTableSnapshot(WalCmdCreateTableSnapshot *create_table_snapshot_cmd) {

    ManualDumpIndex(create_table_snapshot_cmd->db_name_, create_table_snapshot_cmd->table_name_);

    // create a new snapshot
    Optional<DBMeeta> db_meta;
    Optional<TableMeeta> table_meta;
    Status status = GetTableMeta(create_table_snapshot_cmd->db_name_, create_table_snapshot_cmd->table_name_, db_meta, table_meta);
    if (!status.ok()) {
        return status;
    }
    table_meta->SetBeginTS(txn_context_ptr_->commit_ts_);

    SharedPtr<TableSnapshotInfo> table_snapshot_info;
    std::tie(table_snapshot_info, status) =
        table_meta->MapMetaToSnapShotInfo(create_table_snapshot_cmd->db_name_, create_table_snapshot_cmd->table_name_);
    if (!status.ok()) {
        return status;
    }
    table_snapshot_info->snapshot_name_ = create_table_snapshot_cmd->snapshot_name_;

    String snapshot_dir = InfinityContext::instance().config()->SnapshotDir();
    status = table_snapshot_info->Serialize(snapshot_dir, this->TxnID());
    if (!status.ok()) {
        return status;
    }

    return Status::OK();
}

Status NewTxn::CheckpointforSnapshot(TxnTimeStamp last_ckp_ts, CheckpointTxnStore *txn_store) {
    TransactionType txn_type = GetTxnType();
    if (txn_type != TransactionType::kNewCheckpoint && txn_type != TransactionType::kCreateTableSnapshot) {
        UnrecoverableError(fmt::format("Expected transaction type is checkpoint or create table snapshot."));
    }

    if (last_ckp_ts % 2 == 0 and last_ckp_ts > 0) {
        UnrecoverableError(fmt::format("last checkpoint ts isn't correct: {}", last_ckp_ts));
    }

    Status status;
    TxnTimeStamp checkpoint_ts = txn_context_ptr_->begin_ts_;
    CheckpointOption option{checkpoint_ts};

    current_ckp_ts_ = checkpoint_ts;
    LOG_INFO(fmt::format("checkpoint ts: {}", current_ckp_ts_));

    if (last_ckp_ts > 0 and last_ckp_ts + 2 >= checkpoint_ts) {
        // last checkpoint ts: last checkpoint txn begin ts. checkpoint is the begin_ts of current txn
        txn_type_ = TxnType::kReadOnly;
        LOG_INFO(fmt::format("Last checkpoint ts {}, this checkpoint begin ts: {}, SKIP CHECKPOINT", last_ckp_ts, checkpoint_ts));
        return Status::OK();
    }

    auto *wal_manager = InfinityContext::instance().storage()->wal_manager();
    if (!wal_manager->SetCheckpointing()) {
        return Status::Checkpointing();
    }
    DeferFn defer([&] { wal_manager->UnsetCheckpoint(); });

    Vector<String> *db_id_strs_ptr;
    CatalogMeta catalog_meta(this);
    status = catalog_meta.GetDBIDs(db_id_strs_ptr);
    if (!status.ok()) {
        return status;
    }

    for (const String &db_id_str : *db_id_strs_ptr) {
        DBMeeta db_meta(db_id_str, this);
        status = this->CheckpointDB(db_meta, option, txn_store);
        if (!status.ok()) {
            return status;
        }
    }

    PersistenceManager *pm = InfinityContext::instance().persistence_manager();
    if (pm != nullptr) {
        PersistResultHandler handler(pm);
        PersistWriteResult result = pm->CurrentObjFinalize(true);
        handler.HandleWriteResult(result);
    }

    status = txn_mgr_->kv_store()->Flush();
    if (!status.ok()) {
        return status;
    }

    return Status::OK();
}

} // namespace infinity<|MERGE_RESOLUTION|>--- conflicted
+++ resolved
@@ -60,7 +60,6 @@
 import :table_index_meeta;
 import :segment_index_meta;
 import :chunk_index_meta;
-import :mem_index;
 import :meta_key;
 import :txn_allocator_task;
 import :meta_type;
@@ -69,14 +68,10 @@
 import :virtual_store;
 import :txn_context;
 import :kv_utility;
-<<<<<<< HEAD
 
 import std;
 import third_party;
 
-=======
-import :catalog_cache;
->>>>>>> 526f2865
 import extra_ddl_info;
 import column_def;
 import row_id;
@@ -1721,7 +1716,7 @@
         return Status::UnexpectedError("txn store is not null");
     }
     base_txn_store_ = MakeShared<CheckpointTxnStore>();
-    CheckpointTxnStore *txn_store = static_cast<CheckpointTxnStore *>(base_txn_store_.get());
+    auto *txn_store = static_cast<CheckpointTxnStore *>(base_txn_store_.get());
     for (const String &db_id_str : *db_id_strs_ptr) {
         DBMeeta db_meta(db_id_str, this);
         status = this->CheckpointDB(db_meta, option, txn_store);
@@ -2020,8 +2015,7 @@
 
     this->SetTxnCommitting(commit_ts);
 
-    Status status = this->PrepareCommit();
-    if (!status.ok()) {
+    if (auto status = this->PrepareCommit(); !status.ok()) {
         UnrecoverableError(fmt::format("Replay transaction, prepare commit: {}", status.message()));
     }
 
@@ -3950,7 +3944,7 @@
             break;
         }
         case TransactionType::kCreateTableSnapshot: {
-            CreateTableSnapshotTxnStore *create_table_snapshot_txn_store =
+            auto *create_table_snapshot_txn_store =
                 static_cast<CreateTableSnapshotTxnStore *>(previous_txn->base_txn_store_.get());
             if (create_table_snapshot_txn_store->db_name_ == db_name && create_table_snapshot_txn_store->table_name_ == table_name) {
                 retry_query = true;
@@ -4101,7 +4095,7 @@
             break;
         }
         case TransactionType::kDropDB: {
-            DropDBTxnStore *drop_db_txn_store = static_cast<DropDBTxnStore *>(previous_txn->base_txn_store_.get());
+            auto *drop_db_txn_store = static_cast<DropDBTxnStore *>(previous_txn->base_txn_store_.get());
             if (drop_db_txn_store->db_name_ == db_name) {
                 retry_query = false;
                 conflict = true;
@@ -4109,7 +4103,7 @@
             break;
         }
         case TransactionType::kDropTable: {
-            DropTableTxnStore *drop_table_txn_store = static_cast<DropTableTxnStore *>(previous_txn->base_txn_store_.get());
+            auto *drop_table_txn_store = static_cast<DropTableTxnStore *>(previous_txn->base_txn_store_.get());
             if (drop_table_txn_store->db_name_ == db_name && drop_table_txn_store->table_name_ == table_name) {
                 retry_query = false;
                 conflict = true;
@@ -4117,7 +4111,7 @@
             break;
         }
         case TransactionType::kCreateTableSnapshot: {
-            CreateTableSnapshotTxnStore *create_table_snapshot_txn_store =
+            auto *create_table_snapshot_txn_store =
                 static_cast<CreateTableSnapshotTxnStore *>(previous_txn->base_txn_store_.get());
             if (create_table_snapshot_txn_store->db_name_ == db_name && create_table_snapshot_txn_store->table_name_ == table_name) {
                 retry_query = true;
@@ -4168,7 +4162,7 @@
             break;
         }
         case TransactionType::kCreateTableSnapshot: {
-            CreateTableSnapshotTxnStore *create_table_snapshot_txn_store =
+            auto *create_table_snapshot_txn_store =
                 static_cast<CreateTableSnapshotTxnStore *>(previous_txn->base_txn_store_.get());
             if (create_table_snapshot_txn_store->db_name_ == db_name && create_table_snapshot_txn_store->table_name_ == table_name) {
                 retry_query = true;
@@ -4322,7 +4316,7 @@
             break;
         }
         case TransactionType::kCreateTableSnapshot: {
-            CreateTableSnapshotTxnStore *create_table_snapshot_txn_store =
+            auto *create_table_snapshot_txn_store =
                 static_cast<CreateTableSnapshotTxnStore *>(previous_txn->base_txn_store_.get());
             if (create_table_snapshot_txn_store->db_name_ == db_name && create_table_snapshot_txn_store->table_name_ == table_name) {
                 retry_query = true;
@@ -4479,7 +4473,7 @@
             break;
         }
         case TransactionType::kCreateTableSnapshot: {
-            CreateTableSnapshotTxnStore *create_table_snapshot_txn_store =
+            auto *create_table_snapshot_txn_store =
                 static_cast<CreateTableSnapshotTxnStore *>(previous_txn->base_txn_store_.get());
             const String &prev_db_name = create_table_snapshot_txn_store->db_name_;
             const String &prev_table_name = create_table_snapshot_txn_store->table_name_;
@@ -4603,7 +4597,7 @@
             break;
         }
         case TransactionType::kCreateTableSnapshot: {
-            CreateTableSnapshotTxnStore *create_table_snapshot_txn_store =
+            auto *create_table_snapshot_txn_store =
                 static_cast<CreateTableSnapshotTxnStore *>(previous_txn->base_txn_store_.get());
             if (create_table_snapshot_txn_store->db_name_ == db_name && create_table_snapshot_txn_store->table_name_ == table_name) {
                 retry_query = true;
@@ -4645,7 +4639,7 @@
             break;
         }
         case TransactionType::kDropDB: {
-            DropDBTxnStore *drop_db_txn_store = static_cast<DropDBTxnStore *>(previous_txn->base_txn_store_.get());
+            auto *drop_db_txn_store = static_cast<DropDBTxnStore *>(previous_txn->base_txn_store_.get());
             if (drop_db_txn_store->db_name_ == db_name) {
                 retry_query = false;
                 conflict = true;
@@ -4653,7 +4647,7 @@
             break;
         }
         case TransactionType::kDropTable: {
-            DropTableTxnStore *drop_table_txn_store = static_cast<DropTableTxnStore *>(previous_txn->base_txn_store_.get());
+            auto *drop_table_txn_store = static_cast<DropTableTxnStore *>(previous_txn->base_txn_store_.get());
             if (drop_table_txn_store->db_name_ == db_name && drop_table_txn_store->table_name_ == table_name) {
                 retry_query = false;
                 conflict = true;
@@ -4661,7 +4655,7 @@
             break;
         }
         case TransactionType::kRestoreTable: {
-            RestoreTableTxnStore *restore_table_txn_store = static_cast<RestoreTableTxnStore *>(previous_txn->base_txn_store_.get());
+            auto *restore_table_txn_store = static_cast<RestoreTableTxnStore *>(previous_txn->base_txn_store_.get());
             if (restore_table_txn_store->db_name_ == db_name && restore_table_txn_store->table_name_ == table_name) {
                 retry_query = false;
                 conflict = true;
@@ -4669,7 +4663,7 @@
             break;
         }
         case TransactionType::kCreateTableSnapshot: {
-            CreateTableSnapshotTxnStore *create_table_snapshot_txn_store =
+            auto *create_table_snapshot_txn_store =
                 static_cast<CreateTableSnapshotTxnStore *>(previous_txn->base_txn_store_.get());
             if (create_table_snapshot_txn_store->db_name_ == db_name && create_table_snapshot_txn_store->table_name_ == table_name) {
                 retry_query = true;
@@ -4697,42 +4691,42 @@
     bool conflict = false;
     switch (previous_txn->base_txn_store_->type_) {
         case TransactionType::kCompact: {
-            CompactTxnStore *compact_txn_store = static_cast<CompactTxnStore *>(previous_txn->base_txn_store_.get());
+            auto *compact_txn_store = static_cast<CompactTxnStore *>(previous_txn->base_txn_store_.get());
             if (compact_txn_store->db_name_ == db_name && compact_txn_store->table_name_ == table_name) {
                 conflict = true;
             }
             break;
         }
         case TransactionType::kCreateIndex: {
-            CreateIndexTxnStore *create_index_txn_store = static_cast<CreateIndexTxnStore *>(previous_txn->base_txn_store_.get());
+            auto *create_index_txn_store = static_cast<CreateIndexTxnStore *>(previous_txn->base_txn_store_.get());
             if (create_index_txn_store->db_name_ == db_name && create_index_txn_store->table_name_ == table_name) {
                 conflict = true;
             }
             break;
         }
         case TransactionType::kDropIndex: {
-            DropIndexTxnStore *drop_index_txn_store = static_cast<DropIndexTxnStore *>(previous_txn->base_txn_store_.get());
+            auto *drop_index_txn_store = static_cast<DropIndexTxnStore *>(previous_txn->base_txn_store_.get());
             if (drop_index_txn_store->db_name_ == db_name && drop_index_txn_store->table_name_ == table_name) {
                 conflict = true;
             }
             break;
         }
         case TransactionType::kAddColumn: {
-            AddColumnsTxnStore *add_columns_txn_store = static_cast<AddColumnsTxnStore *>(previous_txn->base_txn_store_.get());
+            auto *add_columns_txn_store = static_cast<AddColumnsTxnStore *>(previous_txn->base_txn_store_.get());
             if (add_columns_txn_store->db_name_ == db_name && add_columns_txn_store->table_name_ == table_name) {
                 conflict = true;
             }
             break;
         }
         case TransactionType::kDropColumn: {
-            DropColumnsTxnStore *drop_columns_txn_store = static_cast<DropColumnsTxnStore *>(previous_txn->base_txn_store_.get());
+            auto *drop_columns_txn_store = static_cast<DropColumnsTxnStore *>(previous_txn->base_txn_store_.get());
             if (drop_columns_txn_store->db_name_ == db_name && drop_columns_txn_store->table_name_ == table_name) {
                 conflict = true;
             }
             break;
         }
         case TransactionType::kDumpMemIndex: {
-            DumpMemIndexTxnStore *dump_index_txn_store = static_cast<DumpMemIndexTxnStore *>(previous_txn->base_txn_store_.get());
+            auto *dump_index_txn_store = static_cast<DumpMemIndexTxnStore *>(previous_txn->base_txn_store_.get());
             if (dump_index_txn_store->db_name_ == db_name && dump_index_txn_store->table_name_ == table_name) {
                 for (SegmentID segment_id : dump_index_txn_store->segment_ids_) {
                     if (segment_ids.contains(segment_id)) {
@@ -4744,7 +4738,7 @@
             break;
         }
         case TransactionType::kDelete: {
-            DeleteTxnStore *delete_txn_store = static_cast<DeleteTxnStore *>(previous_txn->base_txn_store_.get());
+            auto *delete_txn_store = static_cast<DeleteTxnStore *>(previous_txn->base_txn_store_.get());
             if (delete_txn_store->db_name_ == db_name && delete_txn_store->table_name_ == table_name &&
                 std::find_first_of(txn_store.row_ids_.begin(),
                                    txn_store.row_ids_.end(),
@@ -4755,14 +4749,14 @@
             break;
         }
         case TransactionType::kUpdate: {
-            UpdateTxnStore *update_txn_store = static_cast<UpdateTxnStore *>(previous_txn->base_txn_store_.get());
+            auto *update_txn_store = static_cast<UpdateTxnStore *>(previous_txn->base_txn_store_.get());
             if (update_txn_store->db_name_ == db_name && update_txn_store->table_name_ == table_name) {
                 conflict = true;
             }
             break;
         }
         case TransactionType::kDropDB: {
-            DropDBTxnStore *drop_db_txn_store = static_cast<DropDBTxnStore *>(previous_txn->base_txn_store_.get());
+            auto *drop_db_txn_store = static_cast<DropDBTxnStore *>(previous_txn->base_txn_store_.get());
             if (drop_db_txn_store->db_name_ == db_name) {
                 retry_query = false;
                 conflict = true;
@@ -4770,7 +4764,7 @@
             break;
         }
         case TransactionType::kDropTable: {
-            DropTableTxnStore *drop_table_txn_store = static_cast<DropTableTxnStore *>(previous_txn->base_txn_store_.get());
+            auto *drop_table_txn_store = static_cast<DropTableTxnStore *>(previous_txn->base_txn_store_.get());
             if (drop_table_txn_store->db_name_ == db_name && drop_table_txn_store->table_name_ == table_name) {
                 retry_query = false;
                 conflict = true;
@@ -4778,7 +4772,7 @@
             break;
         }
         case TransactionType::kCreateTableSnapshot: {
-            CreateTableSnapshotTxnStore *create_table_snapshot_txn_store =
+            auto *create_table_snapshot_txn_store =
                 static_cast<CreateTableSnapshotTxnStore *>(previous_txn->base_txn_store_.get());
             if (create_table_snapshot_txn_store->db_name_ == db_name && create_table_snapshot_txn_store->table_name_ == table_name) {
                 retry_query = true;
