// Copyright(C) 2023 InfiniFlow, Inc. All rights reserved.
//
// Licensed under the Apache License, Version 2.0 (the "License");
// you may not use this file except in compliance with the License.
// You may obtain a copy of the License at
//
//     https://www.apache.org/licenses/LICENSE-2.0
//
// Unless required by applicable law or agreed to in writing, software
// distributed under the License is distributed on an "AS IS" BASIS,
// WITHOUT WARRANTIES OR CONDITIONS OF ANY KIND, either express or implied.
// See the License for the specific language governing permissions and
// limitations under the License.

module infinity_core:new_txn.impl;

import :new_txn;
import :new_catalog;
import :infinity_exception;
import :new_txn_manager;

import :wal_entry;
import :logger;
import :data_block;
import :txn_state;
import :data_access_state;
import :status;
import :meta_info;
import :database_detail;
import :status;
import :table_def;
import :index_base;
import :bg_task;
import :background_process;
import :base_table_ref;
import :default_values;
import :memory_indexer;
import :persistence_manager;
import :persist_result_handler;
import :infinity_context;
import :wal_manager;
import :defer_op;
import :snapshot_info;
import :kv_store;
import :random;
import :kv_code;
// import :data_file_worker;
import :block_version;
import :catalog_meta;
import :db_meta;
import :table_meta;
import :segment_meta;
import :block_meta;
import :column_meta;
import :table_index_meta;
import :segment_index_meta;
import :chunk_index_meta;
import :meta_key;
import :txn_allocator_task;
import :meta_type;
import :base_txn_store;
import :virtual_store;
import :txn_context;
import :kv_utility;
import :mem_index;
import :catalog_cache;
import :meta_cache;

import std.compat;
import third_party;

import extra_ddl_info;
import column_def;
import row_id;
import constant_expr;
import admin_statement;
import global_resource_usage;
import compact_statement;

namespace infinity {

NewTxn::NewTxn(NewTxnManager *txn_manager,
               TransactionID txn_id,
               TxnTimeStamp begin_ts,
               TxnTimeStamp last_kv_commit_ts,
               TxnTimeStamp last_commit_ts,
               std::unique_ptr<KVInstance> kv_instance,
               std::shared_ptr<std::string> txn_text,
               TransactionType txn_type)
    : txn_mgr_(txn_manager), fileworker_mgr_(txn_mgr_->GetFileWorkerMgr()), wal_entry_(std::make_shared<WalEntry>()),
      kv_instance_(std::move(kv_instance)), txn_text_(std::move(txn_text)) {
    new_catalog_ = InfinityContext::instance().storage()->new_catalog();
#ifdef INFINITY_DEBUG
    GlobalResourceUsage::IncrObjectCount("NewTxn");
#endif
    txn_context_ptr_ = TxnContext::Make();
    txn_context_ptr_->txn_id_ = txn_id;
    txn_context_ptr_->begin_ts_ = begin_ts;
    txn_context_ptr_->last_kv_commit_ts_ = last_kv_commit_ts;
    txn_context_ptr_->last_commit_ts_ = last_commit_ts;
    txn_context_ptr_->text_ = txn_text_;
    txn_context_ptr_->txn_type_ = txn_type;
}

std::unique_ptr<NewTxn> NewTxn::NewReplayTxn(NewTxnManager *txn_mgr,
                                             TransactionID txn_id,
                                             TxnTimeStamp begin_ts,
                                             TxnTimeStamp commit_ts,
                                             std::unique_ptr<KVInstance> kv_instance) {
    TxnTimeStamp last_kv_commit_ts = commit_ts + 1; // The last kv commit ts is commit_ts + 1
    auto txn =
        std::make_unique<NewTxn>(txn_mgr, txn_id, begin_ts, last_kv_commit_ts, commit_ts, std::move(kv_instance), nullptr, TransactionType::kReplay);
    txn->txn_context_ptr_->commit_ts_ = commit_ts;
    return txn;
}

std::unique_ptr<NewTxn> NewTxn::NewRecoveryTxn(NewTxnManager *txn_mgr, TxnTimeStamp begin_ts, TxnTimeStamp commit_ts) {
    KVStore *kv_code = txn_mgr->kv_store();
    std::unique_ptr<NewTxn> txn =
        std::make_unique<NewTxn>(txn_mgr, 0, begin_ts, commit_ts + 1, commit_ts, kv_code->GetInstance(), nullptr, TransactionType::kRecovery);
    txn->txn_context_ptr_->commit_ts_ = commit_ts;
    return txn;
}

NewTxn::~NewTxn() {
#ifdef INFINITY_DEBUG
    GlobalResourceUsage::DecrObjectCount("NewTxn");
#endif
}

TransactionID NewTxn::TxnID() const { return txn_context_ptr_->txn_id_; }

void NewTxn::CheckTxnStatus() {
    TxnState txn_state = GetTxnState();
    if (txn_state != TxnState::kStarted) {
        UnrecoverableError("Transaction isn't started.");
    }
}

void NewTxn::CheckTxn(const std::string &db_name) {
    CheckTxnStatus();
    if (db_name_.empty()) {
        db_name_ = db_name;
    } else if (db_name_ != db_name) {
        std::unique_ptr<std::string> err_msg = std::make_unique<std::string>(fmt::format("Attempt to get table from another database {}", db_name));
        RecoverableError(Status::InvalidIdentifierName(db_name));
    }
}

// Database OPs
Status NewTxn::CreateDatabase(const std::string &db_name, ConflictType conflict_type, const std::shared_ptr<std::string> &comment) {
    if (conflict_type == ConflictType::kReplace) {
        return Status::NotSupport("ConflictType::kReplace");
    }

    if (conflict_type == ConflictType::kInvalid) {
        return Status::UnexpectedError("Unknown ConflictType");
    }

    CheckTxnStatus();

    std::string db_id_str;
    Status status = IncrLatestID(db_id_str, NEXT_DATABASE_ID);
    LOG_TRACE(fmt::format("txn: {}, create db, apply db_id: {}", txn_context_ptr_->txn_id_, db_id_str));
    if (!status.ok()) {
        return Status(status.code(), std::make_unique<std::string>(fmt::format("Fail to fetch next database id, {}", status.message())));
    }

    std::shared_ptr<DBMeta> db_meta;
    TxnTimeStamp db_create_ts;
    status = GetDBMeta(db_name, db_meta, db_create_ts);
    if (status.ok()) {
        if (conflict_type == ConflictType::kIgnore) {
            return Status::OK();
        }
        return Status::DuplicateDatabase(db_name);
    }
    if (status.code() != ErrorCode::kDBNotExist) {
        return status;
    }

    // Put the data into local txn store
    if (base_txn_store_ != nullptr) {
        return Status::UnexpectedError("txn store is not null");
    }

    base_txn_store_ = std::make_shared<CreateDBTxnStore>();
    CreateDBTxnStore *txn_store = static_cast<CreateDBTxnStore *>(base_txn_store_.get());
    txn_store->db_name_ = db_name;
    txn_store->comment_ptr_ = comment;
    txn_store->db_id_str_ = db_id_str;
    txn_store->db_id_ = std::stoull(db_id_str);
    return Status::OK();
}

Status NewTxn::ReplayCreateDb(WalCmdCreateDatabaseV2 *create_db_cmd, TxnTimeStamp commit_ts, i64 txn_id) {
    // Check if the database already exists in kv store
    std::string db_key = KeyEncode::CatalogDbKey(create_db_cmd->db_name_, commit_ts);
    std::string db_id;
    Status status = kv_instance_->Get(db_key, db_id);
    if (status.ok()) {
        if (db_id == create_db_cmd->db_id_) {
            LOG_WARN(fmt::format("Skipping replay create db: Database {} with id {} already exists, commit ts: {}, txn: {}.",
                                 create_db_cmd->db_name_,
                                 create_db_cmd->db_id_,
                                 commit_ts,
                                 txn_id));
            return Status::OK();
        } else {
            LOG_ERROR(fmt::format("Replay create db: Database {} with id {} already exists with different id {}, commit ts: {}, txn: {}.",
                                  create_db_cmd->db_name_,
                                  create_db_cmd->db_id_,
                                  db_id,
                                  commit_ts,
                                  txn_id));
            return Status::UnexpectedError("Database ID mismatch during replay of database creation.");
        }
    }

    // If the database does not exist, create it
    status = PrepareCommitCreateDB(create_db_cmd);
    if (!status.ok()) {
        return status;
    }

    // Update next db id if necessary
    std::string current_next_db_id_str;
    status = kv_instance_->Get(NEXT_DATABASE_ID.data(), current_next_db_id_str);
    if (!status.ok()) {
        return status;
    }

    u64 current_next_db_id = std::stoull(current_next_db_id_str);
    u64 this_db_id = std::stoull(create_db_cmd->db_id_);
    if (this_db_id + 1 > current_next_db_id) {
        // Update the next db id
        std::string next_db_id_str = std::to_string(this_db_id + 1);
        status = kv_instance_->Put(NEXT_DATABASE_ID.data(), next_db_id_str);
        if (!status.ok()) {
            return status;
        }
        LOG_TRACE(fmt::format("Update next db id to {}.", next_db_id_str));
    }
    LOG_TRACE(fmt::format("Replay create db: {} with id {}.", create_db_cmd->db_name_, create_db_cmd->db_id_));
    return Status::OK();
}

Status NewTxn::DropDatabase(const std::string &db_name, ConflictType conflict_type) {
    if (conflict_type == ConflictType::kReplace) {
        return Status::NotSupport("ConflictType::kReplace");
    }
    if (conflict_type == ConflictType::kInvalid) {
        return Status::UnexpectedError("Unknown ConflictType");
    }

    CheckTxnStatus();

    std::shared_ptr<DBMeta> db_meta;
    TxnTimeStamp db_create_ts;
    Status status = GetDBMeta(db_name, db_meta, db_create_ts);
    if (!status.ok()) {
        if (status.code() != ErrorCode::kDBNotExist) {
            return status;
        }
        if (conflict_type == ConflictType::kIgnore) {
            return Status::OK();
        }
        return status;
    }

    // Put the data into local txn store
    if (base_txn_store_ != nullptr) {
        return Status::UnexpectedError("txn store is not null");
    }

    base_txn_store_ = std::make_shared<DropDBTxnStore>();
    DropDBTxnStore *txn_store = static_cast<DropDBTxnStore *>(base_txn_store_.get());
    txn_store->db_name_ = db_name;
    std::string db_id_str = db_meta->db_id_str();
    txn_store->db_id_str_ = db_id_str;
    txn_store->db_id_ = std::stoull(db_id_str);
    txn_store->create_ts_ = db_create_ts;
    return Status::OK();
}

Status NewTxn::ReplayDropDb(WalCmdDropDatabaseV2 *drop_db_cmd, TxnTimeStamp commit_ts, i64 txn_id) {
    // Check if the database is already dropped in kv store
    std::string drop_db_key = KeyEncode::DropDBKey(drop_db_cmd->db_name_, drop_db_cmd->create_ts_, drop_db_cmd->db_id_);
    std::string drop_db_commit_ts_str;
    Status status = kv_instance_->Get(drop_db_key, drop_db_commit_ts_str);
    if (status.ok()) {
        TxnTimeStamp db_commit_ts = std::stoull(drop_db_commit_ts_str);
        if (db_commit_ts == commit_ts) {
            LOG_WARN(fmt::format("Skipping replay drop db: Database {} created at {} with id {} and ts: {} already dropped, commit ts: {}, txn: {}.",
                                 drop_db_cmd->db_name_,
                                 drop_db_cmd->create_ts_,
                                 drop_db_cmd->db_id_,
                                 drop_db_cmd->create_ts_,
                                 commit_ts,
                                 txn_id));
            return Status::OK();
        } else {
            LOG_ERROR(fmt::format("Replay drop db: Database {} created at {} with id {} and ts: {} already dropped with different commit ts {}, "
                                  "commit ts: {}, txn: {}.",
                                  drop_db_cmd->db_name_,
                                  drop_db_cmd->create_ts_,
                                  drop_db_cmd->db_id_,
                                  drop_db_cmd->create_ts_,
                                  db_commit_ts,
                                  commit_ts,
                                  txn_id));
            return Status::UnexpectedError("Database commit timestamp mismatch during replay of database drop.");
        }
    }

    status = PrepareCommitDropDB(drop_db_cmd);
    if (!status.ok()) {
        return status;
    }
    LOG_TRACE(fmt::format("Replay drop db: {} with id {}.", drop_db_cmd->db_name_, drop_db_cmd->db_id_));
    return Status::OK();
}

std::tuple<std::shared_ptr<DatabaseInfo>, Status> NewTxn::GetDatabaseInfo(const std::string &db_name) {
    CheckTxnStatus();

    std::shared_ptr<DBMeta> db_meta;
    TxnTimeStamp db_create_ts;
    Status status = GetDBMeta(db_name, db_meta, db_create_ts);
    if (!status.ok()) {
        return {nullptr, status};
    }

    auto [db_info, info_status] = db_meta->GetDatabaseInfo();
    if (!info_status.ok()) {
        return {nullptr, info_status};
    }
    db_info->db_name_ = std::make_shared<std::string>(db_name);

    return {std::move(db_info), Status::OK()};
}

Status NewTxn::ListDatabase(std::vector<std::string> &db_names) {
    std::vector<std::string> *db_id_strs_ptr;
    std::vector<std::string> *db_names_ptr;

    CatalogMeta catalog_meta(this);
    Status status = catalog_meta.GetDBIDs(db_id_strs_ptr, &db_names_ptr);
    if (!status.ok()) {
        return status;
    }
    db_names = *db_names_ptr;
    return status;
}

// Table and Collection OPs
Status NewTxn::GetTables(const std::string &db_name, std::vector<std::shared_ptr<TableDetail>> &output_table_array) {
    CheckTxn(db_name);

    std::vector<std::string> table_names;
    Status status = ListTable(db_name, table_names);
    if (!status.ok()) {
        return status;
    }
    for (const std::string &table_name : table_names) {
        std::shared_ptr<DBMeta> db_meta;
        std::shared_ptr<TableMeta> table_meta;
        TxnTimeStamp create_timestamp;
        status = GetTableMeta(db_name, table_name, db_meta, table_meta, create_timestamp);
        if (!status.ok()) {
            return status;
        }
        std::shared_ptr<TableDetail> table_detail = std::make_shared<TableDetail>();
        table_meta->SetDBTableName(db_name, table_name);
        status = table_meta->GetTableDetail(*table_detail);
        table_detail->create_ts_ = create_timestamp;
        output_table_array.push_back(table_detail);
        if (!status.ok()) {
            return status;
        }
    }
    return Status::OK();
}

Status NewTxn::CreateTable(const std::string &db_name, const std::shared_ptr<TableDef> &table_def, ConflictType conflict_type) {
    if (conflict_type == ConflictType::kReplace) {
        return Status::NotSupport("ConflictType::kReplace");
    }

    if (conflict_type == ConflictType::kInvalid) {
        return Status::UnexpectedError("Unknown ConflictType");
    }

    CheckTxn(db_name);

    std::shared_ptr<DBMeta> db_meta;
    TxnTimeStamp db_create_ts;
    Status status = GetDBMeta(db_name, db_meta, db_create_ts);
    if (!status.ok()) {
        return status;
    }
    std::string table_id_str;
    std::string table_key;
    TxnTimeStamp create_table_ts;
    status = db_meta->GetTableID(*table_def->table_name(), table_key, table_id_str, create_table_ts);

    if (status.ok()) {
        if (conflict_type == ConflictType::kIgnore) {
            return Status::OK();
        }
        return Status::DuplicateTable(*table_def->table_name());
    } else if (status.code() != ErrorCode::kTableNotExist) {
        return status;
    }

    // Get the latest table id
    std::tie(table_id_str, status) = db_meta->GetNextTableID();
    if (!status.ok()) {
        return status;
    }

    // Put the data into local txn store
    if (base_txn_store_ != nullptr) {
        return Status::UnexpectedError("txn store is not null");
    }

    base_txn_store_ = std::make_shared<CreateTableTxnStore>();
    CreateTableTxnStore *txn_store = static_cast<CreateTableTxnStore *>(base_txn_store_.get());
    txn_store->db_name_ = db_name;
    txn_store->db_id_str_ = db_meta->db_id_str();
    txn_store->db_id_ = std::stoull(db_meta->db_id_str());
    txn_store->table_name_ = *table_def->table_name();
    txn_store->table_id_str_ = table_id_str;
    txn_store->table_id_ = std::stoull(table_id_str);
    txn_store->table_def_ = table_def;

    // Add operation record with table_id for traceability
    std::string operation_msg =
        fmt::format("CREATE TABLE {}.{} (db_id: {}, table_id: {})", db_name, *table_def->table_name(), db_meta->db_id_str(), table_id_str);
    txn_context_ptr_->AddOperation(std::make_shared<std::string>(operation_msg));

    LOG_TRACE("NewTxn::CreateTable created table entry is inserted.");
    return Status::OK();
}

Status NewTxn::ReplayCreateTable(WalCmdCreateTableV2 *create_table_cmd, TxnTimeStamp commit_ts, i64 txn_id) {
    // Check if the table already exists in kv store
    std::string table_key = KeyEncode::CatalogTableKey(create_table_cmd->db_id_, *create_table_cmd->table_def_->table_name(), commit_ts);
    std::string table_id;
    // auto new_txn_mgr = InfinityContext::instance().storage()->new_txn_manager();
    // new_txn_mgr->PrintAllKeyValue();
    Status status = kv_instance_->Get(table_key, table_id);
    if (status.ok()) {
        if (table_id == create_table_cmd->table_id_) {
            LOG_WARN(fmt::format("Skipping replay create table: Table {} with id {} already exists, commit ts: {}, txn: {}.",
                                 *create_table_cmd->table_def_->table_name(),
                                 create_table_cmd->table_id_,
                                 commit_ts,
                                 txn_id));
            return Status::OK();
        } else {
            LOG_ERROR(fmt::format("Replay create table: Table {} with id {} already exists with different id {}, commit ts: {}, txn: {}.",
                                  *create_table_cmd->table_def_->table_name(),
                                  create_table_cmd->table_id_,
                                  table_id,
                                  commit_ts,
                                  txn_id));
            return Status::UnexpectedError("Table ID mismatch during replay of table creation.");
        }
    }

    // If the table does not exist, create it
    status = PrepareCommitCreateTable(create_table_cmd);
    if (!status.ok()) {
        return status;
    }

    // Get db meta to set next table id
    std::shared_ptr<DBMeta> db_meta;
    TxnTimeStamp db_create_ts;
    status = GetDBMeta(create_table_cmd->db_name_, db_meta, db_create_ts);

    // Get next table id of the db
    std::string next_table_id_key = KeyEncode::CatalogDbTagKey(create_table_cmd->db_id_, NEXT_TABLE_ID.data());
    std::string next_table_id_str;
    status = kv_instance_->Get(next_table_id_key, next_table_id_str);
    if (!status.ok()) {
        return status;
    }
    u64 next_table_id = std::stoull(next_table_id_str);
    u64 this_table_id = std::stoull(create_table_cmd->table_id_);
    if (this_table_id + 1 > next_table_id) {
        // Update the next table id
        std::string new_next_table_id_str = std::to_string(this_table_id + 1);
        status = kv_instance_->Put(next_table_id_key, new_next_table_id_str);
        if (!status.ok()) {
            return status;
        }
        LOG_TRACE(fmt::format("Update next table id to {} for database {}.", new_next_table_id_str, create_table_cmd->db_name_));
    }

    LOG_TRACE(fmt::format("Replay create table: {} with id {} in database {}.",
                          *create_table_cmd->table_def_->table_name(),
                          create_table_cmd->table_id_,
                          create_table_cmd->db_name_));
    return Status::OK();
}

Status NewTxn::DropTable(const std::string &db_name, const std::string &table_name, ConflictType conflict_type) {
    if (conflict_type == ConflictType::kReplace) {
        return Status::NotSupport("ConflictType::kReplace");
    }
    if (conflict_type == ConflictType::kInvalid) {
        return Status::UnexpectedError("Unknown ConflictType");
    }

    CheckTxnStatus();

    std::shared_ptr<DBMeta> db_meta;
    TxnTimeStamp db_create_ts;
    Status status = GetDBMeta(db_name, db_meta, db_create_ts);
    if (!status.ok()) {
        return status;
    }
    std::string table_key;
    std::string table_id_str;
    TxnTimeStamp table_create_ts;
    status = db_meta->GetTableID(table_name, table_key, table_id_str, table_create_ts);
    if (!status.ok()) {
        if (status.code() != ErrorCode::kTableNotExist) {
            return status;
        }
        if (conflict_type == ConflictType::kIgnore) {
            return Status::OK();
        }
        return status;
    }

    // Put the data into local txn store
    if (base_txn_store_ != nullptr) {
        return Status::UnexpectedError("txn store is not null");
    }

    base_txn_store_ = std::make_shared<DropTableTxnStore>();
    DropTableTxnStore *txn_store = static_cast<DropTableTxnStore *>(base_txn_store_.get());
    txn_store->db_name_ = db_name;
    txn_store->db_id_str_ = db_meta->db_id_str();
    txn_store->db_id_ = std::stoull(db_meta->db_id_str());
    txn_store->table_name_ = table_name;
    txn_store->table_id_str_ = table_id_str;
    txn_store->table_id_ = std::stoull(table_id_str);
    txn_store->create_ts_ = table_create_ts;
    txn_store->table_key_ = table_key;

    // Add operation record with table_id for traceability
    std::string operation_msg = fmt::format("DROP TABLE {}.{} (db_id: {}, table_id: {})", db_name, table_name, db_meta->db_id_str(), table_id_str);
    txn_context_ptr_->AddOperation(std::make_shared<std::string>(operation_msg));

    LOG_TRACE(fmt::format("NewTxn::DropTable dropped table: {}.{}", db_name, table_name));
    return Status::OK();
}

Status NewTxn::ReplayDropTable(WalCmdDropTableV2 *drop_table_cmd, TxnTimeStamp commit_ts, i64 txn_id) {
    // Check if the table is already dropped in kv store
    std::string drop_table_key =
        KeyEncode::DropTableKey(drop_table_cmd->db_id_, drop_table_cmd->table_name_, drop_table_cmd->table_id_, drop_table_cmd->create_ts_);
    std::string drop_table_commit_ts_str;
    Status status = kv_instance_->Get(drop_table_key, drop_table_commit_ts_str);
    if (status.ok()) {
        TxnTimeStamp table_commit_ts = std::stoull(drop_table_commit_ts_str);
        if (table_commit_ts == commit_ts) {
            LOG_WARN(fmt::format("Skipping replay drop table: Table {} created at {} with id {} and ts {} already dropped, commit ts: {}, txn: {}.",
                                 drop_table_cmd->table_name_,
                                 drop_table_cmd->create_ts_,
                                 drop_table_cmd->table_id_,
                                 drop_table_cmd->create_ts_,
                                 commit_ts,
                                 txn_id));
            return Status::OK();
        } else {
            LOG_ERROR(fmt::format("Replay drop table: Table {} created at {} with id {} and ts {} already dropped with different "
                                  "commit ts {}, commit ts: {}, txn: {}.",
                                  drop_table_cmd->table_name_,
                                  drop_table_cmd->create_ts_,
                                  drop_table_cmd->table_id_,
                                  drop_table_cmd->create_ts_,
                                  table_commit_ts,
                                  commit_ts,
                                  txn_id));
            return Status::UnexpectedError("Table commit timestamp mismatch during replay of table drop.");
        }
    }

    status = PrepareCommitDropTable(drop_table_cmd);
    if (!status.ok()) {
        return status;
    }
    LOG_TRACE(fmt::format("Replay drop table: {} with id {} in database {}.",
                          drop_table_cmd->table_name_,
                          drop_table_cmd->table_id_,
                          drop_table_cmd->db_name_));

    return Status::OK();
}

Status NewTxn::RenameTable(const std::string &db_name, const std::string &old_table_name, const std::string &new_table_name) {
    CheckTxnStatus();
    CheckTxn(db_name);

    std::shared_ptr<DBMeta> db_meta;
    TxnTimeStamp db_create_ts;
    Status status = GetDBMeta(db_name, db_meta, db_create_ts);
    if (!status.ok()) {
        return status;
    }

    {
        std::string table_id;
        std::string table_key;
        TxnTimeStamp create_table_ts;
        status = db_meta->GetTableID(new_table_name, table_key, table_id, create_table_ts);

        if (status.ok()) {
            return Status::DuplicateTable(new_table_name);
        } else if (status.code() != ErrorCode::kTableNotExist) {
            return status;
        }
    }

    std::string table_id_str;
    std::string table_key;
    TxnTimeStamp create_table_ts;
    status = db_meta->GetTableID(old_table_name, table_key, table_id_str, create_table_ts);
    if (!status.ok()) {
        return status;
    }

    // Put the data into local txn store
    if (base_txn_store_ != nullptr) {
        return Status::UnexpectedError("txn store is not null");
    }

    base_txn_store_ = std::make_shared<RenameTableTxnStore>();
    RenameTableTxnStore *txn_store = static_cast<RenameTableTxnStore *>(base_txn_store_.get());
    txn_store->db_name_ = db_name;
    txn_store->db_id_str_ = db_meta->db_id_str();
    txn_store->old_table_name_ = old_table_name;
    txn_store->table_id_str_ = table_id_str;
    txn_store->new_table_name_ = new_table_name;
    txn_store->old_table_key_ = table_key;
    LOG_TRACE(fmt::format("NewTxn::Rename table from {}.{} to {}.{}.", db_name, old_table_name, db_name, new_table_name));
    return Status::OK();
}

Status NewTxn::ReplayRenameTable(WalCmdRenameTableV2 *rename_table_cmd, TxnTimeStamp commit_ts, i64 txn_id) {

    const std::string &db_id = rename_table_cmd->db_id_;
    const std::string &old_table_name = rename_table_cmd->table_name_;
    const std::string &old_table_key = rename_table_cmd->old_table_key_;
    const std::string &table_id = rename_table_cmd->table_id_;
    const TxnTimeStamp create_ts = infinity::GetTimestampFromKey(old_table_key);

    std::string rename_table_key = KeyEncode::RenameTableKey(db_id, old_table_name, table_id, create_ts);
    std::string rename_table_commit_ts_str;
    // TODO: Check if the table is already renamed in kv store
    Status status = kv_instance_->Get(rename_table_key, rename_table_commit_ts_str);
    if (status.ok()) {
        TxnTimeStamp rename_table_commit_ts = std::stoull(rename_table_commit_ts_str);
        if (rename_table_commit_ts == commit_ts) {
            LOG_WARN(fmt::format("Skipping replay rename table: Table {} with id {} already renamed to {}, commit ts: {}, txn: {}.",
                                 old_table_name,
                                 table_id,
                                 rename_table_cmd->new_table_name_,
                                 commit_ts,
                                 txn_id));
            return Status::OK();
        } else {
            LOG_ERROR(fmt::format("Replay rename table: Table {} with id {} already renamed to {} with different commit ts {}, "
                                  "commit ts: {}, txn: {}.",
                                  old_table_name,
                                  table_id,
                                  rename_table_cmd->new_table_name_,
                                  rename_table_commit_ts,
                                  commit_ts,
                                  txn_id));
            return Status::UnexpectedError("Table commit timestamp mismatch during replay of table rename.");
        }
    }

    std::string ts_str = std::to_string(commit_ts);
    kv_instance_->Put(KeyEncode::RenameTableKey(db_id, old_table_name, table_id, create_ts), ts_str);

    // create new table key
    std::string new_table_key = KeyEncode::CatalogTableKey(db_id, rename_table_cmd->new_table_name_, commit_ts);
    status = kv_instance_->Put(new_table_key, table_id);
    if (!status.ok()) {
        return status;
    }

    return Status::OK();
}

Status NewTxn::AddColumns(const std::string &db_name, const std::string &table_name, const std::vector<std::shared_ptr<ColumnDef>> &column_defs) {

    std::shared_ptr<DBMeta> db_meta;
    std::shared_ptr<TableMeta> table_meta;
    std::string table_key;
    TxnTimeStamp create_timestamp;
    Status status = GetTableMeta(db_name, table_name, db_meta, table_meta, create_timestamp, &table_key);
    if (!status.ok()) {
        return status;
    }

    std::shared_ptr<std::vector<std::shared_ptr<ColumnDef>>> old_column_defs;
    std::tie(old_column_defs, status) = table_meta->GetColumnDefs();
    if (!status.ok()) {
        return status;
    }

    std::vector<u32> new_column_idx;
    u32 latest_column_idx = old_column_defs->size();
    // Construct added columns name map
    std::set<size_t> column_idx_set;
    std::set<std::string> column_name_set;
    for (const auto &column_def : column_defs) {
        column_idx_set.insert(column_def->id());
        column_name_set.insert(column_def->name());
        new_column_idx.push_back(latest_column_idx + 1);
        ++latest_column_idx;
    }

    for (auto &column_def : *old_column_defs) {
        if (column_name_set.contains(column_def->name())) {
            return Status::DuplicateColumnName(column_def->name());
        }
        if (column_idx_set.contains(column_def->id())) {
            return Status::DuplicateColumnIndex(fmt::format("Duplicate table column index: {}", column_def->id()));
        }
    }

    // Put the data into local txn store
    if (base_txn_store_ != nullptr) {
        return Status::UnexpectedError("txn store is not null");
    }

    base_txn_store_ = std::make_shared<AddColumnsTxnStore>();
    auto *txn_store = static_cast<AddColumnsTxnStore *>(base_txn_store_.get());
    txn_store->db_name_ = db_name;
    txn_store->db_id_str_ = db_meta->db_id_str();
    txn_store->db_id_ = std::stoull(db_meta->db_id_str());
    txn_store->table_name_ = table_name;
    txn_store->table_id_str_ = table_meta->table_id_str();
    txn_store->table_id_ = std::stoull(table_meta->table_id_str());
    txn_store->column_idx_list_ = new_column_idx;
    txn_store->column_defs_ = column_defs;
    txn_store->table_key_ = table_key;

    return Status::OK();
}

Status NewTxn::DropColumns(const std::string &db_name, const std::string &table_name, const std::vector<std::string> &column_names) {

    if (column_names.empty()) {
        return Status::NotSupport("DropColumns: column_names is empty");
    }

    {
        std::set<std::string> name_set;
        for (const auto &name : column_names) {
            if (!name_set.insert(name).second) {
                return Status::DuplicateColumnName(name);
            }
        }
    }

    std::shared_ptr<DBMeta> db_meta;
    std::shared_ptr<TableMeta> table_meta;
    std::string table_key;
    TxnTimeStamp create_timestamp;
    Status status = GetTableMeta(db_name, table_name, db_meta, table_meta, create_timestamp, &table_key);
    if (!status.ok()) {
        return status;
    }

    std::shared_ptr<std::vector<std::shared_ptr<ColumnDef>>> old_column_defs;
    std::tie(old_column_defs, status) = table_meta->GetColumnDefs();
    if (!status.ok()) {
        return status;
    }
    std::map<std::string, ColumnID> column_name_set;
    for (const auto &column_def : *old_column_defs) {
        column_name_set.emplace(column_def->name(), column_def->id());
    }
    std::vector<ColumnID> column_ids;
    for (const auto &column_name : column_names) {
        if (auto iter = column_name_set.find(column_name); iter != column_name_set.end()) {
            column_ids.push_back(iter->second);
        } else {
            return Status::ColumnNotExist(column_name);
        }
    }

    if (column_names.size() == old_column_defs->size()) {
        return Status::NotSupport("Cannot delete all the columns of a table");
    }

    std::vector<std::string> column_keys;
    for (const auto &column_name : column_names) {
        std::string column_key;
        std::tie(column_key, status) = table_meta->GetColumnKeyByColumnName(column_name);
        if (!status.ok()) {
            return status;
        }
        column_keys.emplace_back(column_key);
    }

    std::vector<std::string> *index_id_strs_ptr{};
    std::vector<std::string> *index_name_strs_ptr{};
    status = table_meta->GetIndexIDs(index_id_strs_ptr, &index_name_strs_ptr);
    if (!status.ok()) {
        return status;
    }

    size_t index_count = index_id_strs_ptr->size();
    for (size_t i = 0; i < index_count; ++i) {
        const std::string &index_id_str = (*index_id_strs_ptr)[i];
        const std::string &index_name_str = (*index_name_strs_ptr)[i];
        TableIndexMeta table_index_meta(index_id_str, index_name_str, *table_meta);
        auto [index_base, index_status] = table_index_meta.GetIndexBase();
        if (!index_status.ok()) {
            return index_status;
        }
        for (const std::string &column_name : column_names) {
            if (index_base->column_name() == column_name) {
                return Status::IndexOnColumn(column_name);
            }
        }
    }

    // Put the data into local txn store
    if (base_txn_store_ != nullptr) {
        return Status::UnexpectedError("txn store is not null");
    }

    base_txn_store_ = std::make_shared<DropColumnsTxnStore>();
    auto *txn_store = static_cast<DropColumnsTxnStore *>(base_txn_store_.get());
    txn_store->db_name_ = db_name;
    txn_store->db_id_str_ = db_meta->db_id_str();
    txn_store->db_id_ = std::stoull(db_meta->db_id_str());
    txn_store->table_name_ = table_name;
    txn_store->table_id_str_ = table_meta->table_id_str();
    txn_store->table_id_ = std::stoull(table_meta->table_id_str());
    txn_store->column_names_ = column_names;
    txn_store->column_ids_ = column_ids;
    txn_store->table_key_ = table_key;
    txn_store->column_keys_ = column_keys;
    return Status::OK();
}

Status NewTxn::ListTable(const std::string &db_name, std::vector<std::string> &table_names) {
    std::shared_ptr<DBMeta> db_meta;
    TxnTimeStamp db_create_ts;
    Status status = GetDBMeta(db_name, db_meta, db_create_ts);
    if (!status.ok()) {
        return status;
    }
    std::vector<std::string> *table_id_strs_ptr{};
    std::vector<std::string> *table_names_ptr{};
    status = db_meta->GetTableIDs(table_id_strs_ptr, &table_names_ptr);
    if (!status.ok()) {
        return status;
    }
    table_names = *table_names_ptr;
    return Status::OK();
}

// Index OPs
Status NewTxn::CreateIndex(const std::string &db_name,
                           const std::string &table_name,
                           const std::shared_ptr<IndexBase> &index_base,
                           ConflictType conflict_type) {
    if (conflict_type == ConflictType::kReplace) {
        return Status::NotSupport("ConflictType::kReplace");
    }
    if (conflict_type == ConflictType::kInvalid) {
        return Status::UnexpectedError("Unknown ConflictType");
    }

    CheckTxn(db_name);

    std::shared_ptr<DBMeta> db_meta;
    std::shared_ptr<TableMeta> table_meta;
    std::string table_key;
    TxnTimeStamp create_timestamp;
    Status status = GetTableMeta(db_name, table_name, db_meta, table_meta, create_timestamp, &table_key);
    if (!status.ok()) {
        return status;
    }

    std::string index_key;
    std::string index_id;
    TxnTimeStamp create_index_ts;
    status = table_meta->GetIndexID(*index_base->index_name_, index_key, index_id, create_index_ts);
    if (status.ok()) {
        if (conflict_type == ConflictType::kIgnore) {
            return Status::OK();
        }
        LOG_ERROR(fmt::format("CreateIndex: index {} already exists, index_key: {}, index_id: {}", *index_base->index_name_, index_key, index_id));
        return Status(ErrorCode::kDuplicateIndexName,
                      std::make_unique<std::string>(fmt::format("Index: {} already exists", *index_base->index_name_)));
    }
    if (status.code() != ErrorCode::kIndexNotExist) {
        return status;
    }

    // Get the latest index id and lock the id
    std::string index_id_str;
    std::tie(index_id_str, status) = table_meta->GetNextIndexID();
    if (!status.ok()) {
        return status;
    }

    // Put the data into local txn store
    if (base_txn_store_ != nullptr) {
        return Status::UnexpectedError("txn store is not null");
    }

    base_txn_store_ = std::make_shared<CreateIndexTxnStore>();
    CreateIndexTxnStore *txn_store = static_cast<CreateIndexTxnStore *>(base_txn_store_.get());
    txn_store->db_name_ = db_name;
    txn_store->db_id_str_ = db_meta->db_id_str();
    txn_store->db_id_ = std::stoull(txn_store->db_id_str_);
    txn_store->table_name_ = table_name;
    txn_store->table_id_str_ = table_meta->table_id_str();
    txn_store->table_id_ = std::stoull(txn_store->table_id_str_);
    txn_store->index_id_str_ = index_id_str;
    txn_store->index_base_ = index_base;
    txn_store->table_key_ = table_key;

    auto wal_command = std::make_shared<WalCmdCreateIndexV2>(db_name,
                                                             db_meta->db_id_str(),
                                                             table_name,
                                                             table_meta->table_id_str(),
                                                             index_id_str,
                                                             index_base,
                                                             table_key);
    wal_command->table_key_ = table_key;
    wal_entry_->cmds_.push_back(wal_command);
    txn_context_ptr_->AddOperation(std::make_shared<std::string>(wal_command->ToString()));
    LOG_TRACE("NewTxn::CreateIndex created index entry is inserted.");
    return Status::OK();
}

Status NewTxn::ReplayCreateIndex(WalCmdCreateIndexV2 *create_index_cmd, TxnTimeStamp commit_ts, i64 txn_id) {
    // Check if the index already exists in kv store
    const std::string index_key =
        KeyEncode::CatalogIndexKey(create_index_cmd->db_id_, create_index_cmd->table_id_, *create_index_cmd->index_base_->index_name_, commit_ts);
    std::string index_id;
    Status status = kv_instance_->Get(index_key, index_id);
    if (status.ok()) {
        if (index_id == create_index_cmd->index_id_) {
            LOG_WARN(fmt::format("Skipping replay create index: Index {} already exists in table {} of database {}, commit ts: {}, txn: {}.",
                                 *create_index_cmd->index_base_->index_name_,
                                 create_index_cmd->table_name_,
                                 create_index_cmd->db_name_,
                                 commit_ts,
                                 txn_id));
            return Status::OK();
        } else {
            LOG_ERROR(fmt::format("Replay create index: Index {} already exists in table {} of database {} with different id {}, "
                                  "commit ts: {}, txn: {}.",
                                  *create_index_cmd->index_base_->index_name_,
                                  create_index_cmd->table_name_,
                                  create_index_cmd->db_name_,
                                  index_id,
                                  commit_ts,
                                  txn_id));
            return Status::UnexpectedError("Index ID mismatch during replay of index creation.");
        }
    }

    status = PrepareCommitCreateIndex(create_index_cmd);
    if (!status.ok()) {
        return status;
    }

    const std::string next_index_id_key = KeyEncode::CatalogTableTagKey(create_index_cmd->db_id_, create_index_cmd->table_id_, NEXT_INDEX_ID.data());
    std::string next_index_id_str;
    status = kv_instance_->Get(next_index_id_key, next_index_id_str);

    const u64 next_index_id = std::stoull(next_index_id_str);
    const u64 this_index_id = std::stoull(create_index_cmd->index_id_);
    if (this_index_id + 1 > next_index_id) {
        // Update the next index id
        std::string new_next_index_id_str = std::to_string(this_index_id + 1);
        status = kv_instance_->Put(next_index_id_key, new_next_index_id_str);
        if (!status.ok()) {
            return status;
        }
        LOG_TRACE(fmt::format("Update next index id to {} for table {} of database {}.",
                              new_next_index_id_str,
                              create_index_cmd->table_name_,
                              create_index_cmd->db_name_));
    }
    LOG_TRACE(fmt::format("Replay create index: {} with id {} in table {} of database {}.",
                          *create_index_cmd->index_base_->index_name_,
                          create_index_cmd->index_id_,
                          create_index_cmd->table_name_,
                          create_index_cmd->db_name_));
    return Status::OK();
}

Status NewTxn::DropIndexByName(const std::string &db_name, const std::string &table_name, const std::string &index_name, ConflictType conflict_type) {
    if (conflict_type == ConflictType::kReplace) {
        return Status::NotSupport("ConflictType::kReplace");
    }
    if (conflict_type == ConflictType::kInvalid) {
        return Status::UnexpectedError("Unknown ConflictType");
    }

    CheckTxnStatus();

    std::shared_ptr<DBMeta> db_meta;
    std::shared_ptr<TableMeta> table_meta;
    std::string table_key;
    TxnTimeStamp create_timestamp;
    Status status = GetTableMeta(db_name, table_name, db_meta, table_meta, create_timestamp, &table_key);
    if (!status.ok()) {
        return status;
    }

    std::string index_key;
    std::string index_id;
    TxnTimeStamp create_index_ts;
    status = table_meta->GetIndexID(index_name, index_key, index_id, create_index_ts);
    if (!status.ok()) {
        if (conflict_type == ConflictType::kIgnore) {
            return Status::OK();
        }
        return status;
    }

    TableIndexMeta table_index_meta(index_id, index_name, *table_meta);
    auto [index_base, index_status] = table_index_meta.GetIndexBase();
    if (!index_status.ok()) {
        return index_status;
    }

    std::shared_ptr<std::vector<std::shared_ptr<ColumnDef>>> column_defs;
    std::tie(column_defs, status) = table_meta->GetColumnDefs();
    if (!status.ok()) {
        return status;
    }

    // Check if the column existence
    for (const auto &column_name : index_base->column_names_) {
        bool exist = false;
        for (const auto &column_def : *column_defs) {
            if (column_def->name() == column_name) {
                exist = true;
                break;
            }
        }
        if (!exist) {
            return Status::ColumnNotExist(column_name);
        }
    }

    // Put the data into local txn store
    if (base_txn_store_ != nullptr) {
        return Status::UnexpectedError("txn store is not null");
    }

    base_txn_store_ = std::make_shared<DropIndexTxnStore>();
    auto *txn_store = static_cast<DropIndexTxnStore *>(base_txn_store_.get());
    txn_store->db_name_ = db_name;
    txn_store->db_id_str_ = db_meta->db_id_str();
    txn_store->db_id_ = std::stoull(txn_store->db_id_str_);
    txn_store->table_name_ = table_name;
    txn_store->table_id_str_ = table_meta->table_id_str();
    txn_store->table_id_ = std::stoull(txn_store->table_id_str_);
    txn_store->index_name_ = index_name;
    txn_store->index_id_str_ = index_id;
    txn_store->index_id_ = std::stoull(txn_store->index_id_str_);
    txn_store->create_ts_ = create_index_ts;
    txn_store->index_key_ = index_key;

    LOG_TRACE(fmt::format("NewTxn::DropIndexByName dropped index: {}.{}.{}", db_name, table_name, index_name));
    return Status::OK();
}

Status NewTxn::ReplayDropIndex(WalCmdDropIndexV2 *drop_index_cmd, TxnTimeStamp commit_ts, i64 txn_id) {

    // Check if the index is already dropped in kv store
    std::string drop_index_key = KeyEncode::DropTableIndexKey(drop_index_cmd->db_id_,
                                                              drop_index_cmd->table_id_,
                                                              drop_index_cmd->index_name_,
                                                              drop_index_cmd->create_ts_,
                                                              drop_index_cmd->index_id_);
    std::string drop_index_commit_ts_str;
    Status status = kv_instance_->Get(drop_index_key, drop_index_commit_ts_str);
    if (status.ok()) {
        TxnTimeStamp index_commit_ts = std::stoull(drop_index_commit_ts_str);
        if (index_commit_ts == commit_ts) {
            LOG_WARN(fmt::format("Skipping replay drop index: Index {} created at {} already dropped in table {} of database {}, "
                                 "commit ts: {}, txn: {}.",
                                 drop_index_cmd->index_name_,
                                 drop_index_cmd->create_ts_,
                                 drop_index_cmd->table_name_,
                                 drop_index_cmd->db_name_,
                                 commit_ts,
                                 txn_id));
            return Status::OK();
        } else {
            LOG_ERROR(fmt::format("Replay drop index: Index {} created at {} already dropped in table {} of database {} with different commit ts {}, "
                                  "commit ts: {}, txn: {}.",
                                  drop_index_cmd->index_name_,
                                  drop_index_cmd->create_ts_,
                                  drop_index_cmd->table_name_,
                                  drop_index_cmd->db_name_,
                                  index_commit_ts,
                                  commit_ts,
                                  txn_id));
            return Status::UnexpectedError("Index commit timestamp mismatch during replay of index drop.");
        }
    }

    status = PrepareCommitDropIndex(drop_index_cmd);
    if (!status.ok()) {
        return status;
    }
    LOG_TRACE(fmt::format("Replay drop index: {} in table {} of database {}.",
                          drop_index_cmd->index_name_,
                          drop_index_cmd->table_name_,
                          drop_index_cmd->db_name_));

    return Status::OK();
}

std::tuple<std::shared_ptr<TableInfo>, Status> NewTxn::GetTableInfo(const std::string &db_name, const std::string &table_name) {
    CheckTxn(db_name);
    std::shared_ptr<TableInfo> table_info = std::make_shared<TableInfo>();
    table_info->db_name_ = std::make_shared<std::string>(db_name);
    table_info->table_name_ = std::make_shared<std::string>(table_name);

    std::shared_ptr<DBMeta> db_meta;
    std::shared_ptr<TableMeta> table_meta;
    TxnTimeStamp create_timestamp;
    Status status = GetTableMeta(db_name, table_name, db_meta, table_meta, create_timestamp);
    if (!status.ok()) {
        return {nullptr, status};
    }
    status = table_meta->GetTableInfo(*table_info);
    if (!status.ok()) {
        return {nullptr, status};
    }
    status = table_meta->GetComment(*table_info);
    if (!status.ok()) {
        return {nullptr, status};
    }
    return {std::move(table_info), Status::OK()};
}

std::tuple<std::shared_ptr<TableIndexInfo>, Status>
NewTxn::GetTableIndexInfo(const std::string &db_name, const std::string &table_name, const std::string &index_name) {
    std::shared_ptr<DBMeta> db_meta;
    std::shared_ptr<TableMeta> table_meta;
    std::shared_ptr<TableIndexMeta> table_index_meta;
    std::string table_key;
    std::string index_key;
    Status status = GetTableIndexMeta(db_name, table_name, index_name, db_meta, table_meta, table_index_meta, &table_key, &index_key);
    if (!status.ok()) {
        return {nullptr, status};
    }

    std::shared_ptr<TableIndexInfo> table_index_info = std::make_shared<TableIndexInfo>();
    status = table_index_meta->GetTableIndexInfo(*table_index_info);
    return {std::move(table_index_info), Status::OK()};
}

std::tuple<std::shared_ptr<SegmentIndexInfo>, Status>
NewTxn::GetSegmentIndexInfo(const std::string &db_name, const std::string &table_name, const std::string &index_name, SegmentID segment_id) {
    std::shared_ptr<DBMeta> db_meta;
    std::shared_ptr<TableMeta> table_meta;
    std::shared_ptr<TableIndexMeta> table_index_meta;
    std::string table_key;
    std::string index_key;
    Status status = GetTableIndexMeta(db_name, table_name, index_name, db_meta, table_meta, table_index_meta, &table_key, &index_key);
    if (!status.ok()) {
        return {nullptr, status};
    }

    SegmentIndexMeta segment_index_meta(segment_id, *table_index_meta);
    std::shared_ptr<SegmentIndexInfo> segment_index_info = segment_index_meta.GetSegmentIndexInfo();
    return {std::move(segment_index_info), Status::OK()};
}

std::tuple<std::vector<std::pair<ChunkID, std::shared_ptr<ChunkIndexMetaInfo>>>, Status>
NewTxn::GetChunkIndexesInfo(const std::string &db_name, const std::string &table_name, const std::string &index_name, SegmentID segment_id) {
    std::vector<std::pair<ChunkID, std::shared_ptr<ChunkIndexMetaInfo>>> chunk_index_infos;
    std::shared_ptr<DBMeta> db_meta;
    std::shared_ptr<TableMeta> table_meta;
    std::shared_ptr<TableIndexMeta> table_index_meta;
    std::string table_key;
    std::string index_key;
    Status status = GetTableIndexMeta(db_name, table_name, index_name, db_meta, table_meta, table_index_meta, &table_key, &index_key);
    if (!status.ok()) {
        return {std::move(chunk_index_infos), status};
    }

    SegmentIndexMeta segment_index_meta(segment_id, *table_index_meta);
    auto [chunk_ids, chunk_status] = segment_index_meta.GetChunkIDs1();
    if (!chunk_status.ok()) {
        return {std::move(chunk_index_infos), chunk_status};
    }

    for (auto &chunk_id : *chunk_ids) {
        ChunkIndexMeta chunk_index_meta(chunk_id, segment_index_meta);
        ChunkIndexMetaInfo *chunk_index_info_ptr;
        status = chunk_index_meta.GetChunkInfo(chunk_index_info_ptr);
        if (!status.ok()) {
            return {std::move(chunk_index_infos), status};
        }
        chunk_index_infos.emplace_back(chunk_id, std::make_shared<ChunkIndexMetaInfo>(*chunk_index_info_ptr));
    }
    return {std::move(chunk_index_infos), Status::OK()};
}

std::tuple<std::shared_ptr<ChunkIndexMetaInfo>, Status> NewTxn::GetChunkIndexInfo(const std::string &db_name,
                                                                                  const std::string &table_name,
                                                                                  const std::string &index_name,
                                                                                  SegmentID segment_id,
                                                                                  ChunkID chunk_id) {
    std::shared_ptr<DBMeta> db_meta;
    std::shared_ptr<TableMeta> table_meta;
    std::shared_ptr<TableIndexMeta> table_index_meta;
    std::string table_key;
    std::string index_key;
    Status status = GetTableIndexMeta(db_name, table_name, index_name, db_meta, table_meta, table_index_meta, &table_key, &index_key);
    if (!status.ok()) {
        return {nullptr, status};
    }

    SegmentIndexMeta segment_index_meta(segment_id, *table_index_meta);

    std::string chunk_id_key = KeyEncode::CatalogIdxChunkKey(table_meta->db_id_str(),
                                                             table_meta->table_id_str(),
                                                             table_index_meta->index_id_str(),
                                                             segment_index_meta.segment_id(),
                                                             chunk_id);
    std::string commit_ts_str;
    status = kv_instance_->Get(chunk_id_key, commit_ts_str);
    if (!status.ok()) {
        return {nullptr, status};
    }

    ChunkIndexMeta chunk_index_meta(chunk_id, segment_index_meta);
    ChunkIndexMetaInfo *chunk_index_info_ptr;
    status = chunk_index_meta.GetChunkInfo(chunk_index_info_ptr);
    if (!status.ok()) {
        return {nullptr, status};
    }
    std::shared_ptr<ChunkIndexMetaInfo> chunk_index_info = std::make_shared<ChunkIndexMetaInfo>(*chunk_index_info_ptr);
    return {std::move(chunk_index_info), status};
}

std::tuple<std::shared_ptr<SegmentInfo>, Status>
NewTxn::GetSegmentInfo(const std::string &db_name, const std::string &table_name, SegmentID segment_id) {
    auto segment_info = std::make_shared<SegmentInfo>();
    std::shared_ptr<DBMeta> db_meta;
    std::shared_ptr<TableMeta> table_meta;
    TxnTimeStamp create_timestamp;
    Status status = GetTableMeta(db_name, table_name, db_meta, table_meta, create_timestamp);
    if (!status.ok()) {
        return {nullptr, status};
    }
    status = table_meta->CheckSegments({segment_id});
    if (!status.ok()) {
        return {nullptr, status};
    }
    SegmentMeta segment_meta(segment_id, *table_meta);
    std::tie(segment_info, status) = segment_meta.GetSegmentInfo();
    if (!status.ok()) {
        return {nullptr, status};
    }
    return {std::move(segment_info), Status::OK()};
}

std::tuple<std::vector<std::shared_ptr<SegmentInfo>>, Status> NewTxn::GetSegmentsInfo(const std::string &db_name, const std::string &table_name) {
    std::vector<std::shared_ptr<SegmentInfo>> segment_info_list;
    std::shared_ptr<DBMeta> db_meta;
    std::shared_ptr<TableMeta> table_meta;
    std::vector<SegmentID> *segment_ids_ptr{};
    TxnTimeStamp create_timestamp;
    Status status = GetTableMeta(db_name, table_name, db_meta, table_meta, create_timestamp);
    if (!status.ok()) {
        return {segment_info_list, status};
    }
    std::tie(segment_ids_ptr, status) = table_meta->GetSegmentIDs1();
    if (!status.ok()) {
        return {segment_info_list, status};
    }
    for (SegmentID segment_id : *segment_ids_ptr) {
        SegmentMeta segment_meta(segment_id, *table_meta);
        auto segment_info = std::make_shared<SegmentInfo>();
        std::tie(segment_info, status) = segment_meta.GetSegmentInfo();
        if (!status.ok()) {
            return {segment_info_list, status};
        }
        segment_info_list.push_back(std::move(segment_info));
    }
    return {std::move(segment_info_list), status};
}

std::tuple<std::shared_ptr<BlockInfo>, Status>
NewTxn::GetBlockInfo(const std::string &db_name, const std::string &table_name, SegmentID segment_id, BlockID block_id) {
    std::shared_ptr<SegmentInfo> segment_info = std::make_shared<SegmentInfo>();
    std::shared_ptr<DBMeta> db_meta;
    std::shared_ptr<TableMeta> table_meta;
    TxnTimeStamp create_timestamp;
    Status status = GetTableMeta(db_name, table_name, db_meta, table_meta, create_timestamp);
    if (!status.ok()) {
        return {nullptr, status};
    }
    SegmentMeta segment_meta(segment_id, *table_meta);
    BlockMeta block_meta(block_id, segment_meta);
    return block_meta.GetBlockInfo();
}

std::tuple<std::vector<std::shared_ptr<BlockInfo>>, Status>
NewTxn::GetBlocksInfo(const std::string &db_name, const std::string &table_name, SegmentID segment_id) {
    std::vector<std::shared_ptr<BlockInfo>> block_info_list;
    std::shared_ptr<SegmentInfo> segment_info = std::make_shared<SegmentInfo>();
    std::shared_ptr<DBMeta> db_meta;
    std::shared_ptr<TableMeta> table_meta;
    TxnTimeStamp create_timestamp;
    Status status = GetTableMeta(db_name, table_name, db_meta, table_meta, create_timestamp);
    if (!status.ok()) {
        return {block_info_list, status};
    }
    SegmentMeta segment_meta(segment_id, *table_meta);
    std::vector<BlockID> *block_ids_ptr{};
    std::tie(block_ids_ptr, status) = segment_meta.GetBlockIDs1();
    if (!status.ok()) {
        return {block_info_list, status};
    }
    for (BlockID block_id : *block_ids_ptr) {
        BlockMeta block_meta(block_id, segment_meta);
        auto block_info = std::make_shared<BlockInfo>();
        std::tie(block_info, status) = block_meta.GetBlockInfo();
        if (!status.ok()) {
            return {block_info_list, status};
        }
        block_info_list.push_back(std::move(block_info));
    }
    return {block_info_list, status};
}

std::tuple<std::shared_ptr<BlockColumnInfo>, Status>
NewTxn::GetBlockColumnInfo(const std::string &db_name, const std::string &table_name, SegmentID segment_id, BlockID block_id, ColumnID column_id) {
    std::shared_ptr<SegmentInfo> segment_info = std::make_shared<SegmentInfo>();
    std::shared_ptr<DBMeta> db_meta;
    std::shared_ptr<TableMeta> table_meta;
    TxnTimeStamp create_timestamp;
    Status status = GetTableMeta(db_name, table_name, db_meta, table_meta, create_timestamp);
    if (!status.ok()) {
        return {nullptr, status};
    }
    SegmentMeta segment_meta(segment_id, *table_meta);
    BlockMeta block_meta(block_id, segment_meta);
    return block_meta.GetBlockColumnInfo(column_id);
}

Status NewTxn::CreateTableSnapshot(const std::string &db_name, const std::string &table_name, const std::string &snapshot_name) {
    // Check if the DB is valid
    CheckTxn(db_name);

    base_txn_store_ = std::make_shared<CreateTableSnapshotTxnStore>();
    CreateTableSnapshotTxnStore *txn_store = static_cast<CreateTableSnapshotTxnStore *>(base_txn_store_.get());
    txn_store->db_name_ = db_name;
    txn_store->table_name_ = table_name;
    txn_store->snapshot_name_ = snapshot_name;
    txn_store->max_commit_ts_ = txn_context_ptr_->begin_ts_;

    return Status::OK(); // Success
}

Status NewTxn::CreateDBSnapshot(const std::string &db_name, const std::string &snapshot_name) {
    // Check if the DB is valid
    this->CheckTxn(db_name);

    base_txn_store_ = std::make_shared<CreateDBSnapshotTxnStore>();
    CreateDBSnapshotTxnStore *txn_store = static_cast<CreateDBSnapshotTxnStore *>(base_txn_store_.get());
    txn_store->db_name_ = db_name;
    txn_store->snapshot_name_ = snapshot_name;
    txn_store->max_commit_ts_ = txn_context_ptr_->begin_ts_;

    return Status::OK(); // Success
}

std::tuple<std::shared_ptr<DatabaseSnapshotInfo>, Status> NewTxn::GetDatabaseSnapshotInfo(const std::string &db_name) {
    CheckTxn(db_name);
    if (db_name_.empty()) {
        db_name_ = db_name;
    } else if (db_name_ != db_name) {
        std::unique_ptr<std::string> err_msg = std::make_unique<std::string>(fmt::format("Attempt to get table from another database {}", db_name));
        RecoverableError(Status::InvalidIdentifierName(db_name));
    }

    std::shared_ptr<DBMeta> db_meta;
    TxnTimeStamp db_create_ts;
    Status status = GetDBMeta(db_name, db_meta, db_create_ts);
    if (!status.ok()) {
        return {nullptr, status};
    }
    std::shared_ptr<DatabaseSnapshotInfo> database_snapshot_info = std::make_shared<DatabaseSnapshotInfo>();
    database_snapshot_info->db_name_ = db_name;
    database_snapshot_info->db_id_str_ = db_meta->db_id_str();

    std::vector<std::string> *table_ids_ptr{};
    std::vector<std::string> *table_names_ptr{};
    status = db_meta->GetTableIDs(table_ids_ptr, &table_names_ptr);
    if (!status.ok()) {
        return {nullptr, status};
    }

    // std::string *db_comment{};
    // status = db_meta->GetComment(db_comment);
    // database_snapshot_info->db_comment_ = *db_comment;
    database_snapshot_info->db_next_table_id_str_ = std::to_string(std::stoull(table_ids_ptr->back()) + 1);
    for (size_t i = 0; i < table_ids_ptr->size(); i++) {
        std::shared_ptr<TableMeta> table_meta;
        TxnTimeStamp create_timestamp;
        status = GetTableMeta(table_names_ptr->at(i), db_meta, table_meta, create_timestamp);
        if (!status.ok()) {
            return {nullptr, status};
        }
        std::shared_ptr<TableSnapshotInfo> table_snapshot_info;
        std::tie(table_snapshot_info, status) = table_meta->MapMetaToSnapShotInfo(db_name, table_names_ptr->at(i));
        if (!status.ok()) {
            return {nullptr, status};
        }
        database_snapshot_info->table_snapshots_.push_back(table_snapshot_info);
    }
    return {std::move(database_snapshot_info), Status::OK()};
}

Status NewTxn::RestoreTableSnapshot(const std::string &db_name, const std::shared_ptr<TableSnapshotInfo> &table_snapshot_info) {
    // Cleanup();
    const std::string &table_name = table_snapshot_info->table_name_;
    CheckTxn(db_name);

    std::shared_ptr<DBMeta> db_meta;
    TxnTimeStamp db_create_ts;
    Status status = GetDBMeta(db_name, db_meta, db_create_ts);
    if (!status.ok()) {
        return status;
    }
    std::string table_id_str;
    std::string table_key;
    TxnTimeStamp table_create_ts;
    status = db_meta->GetTableID(table_name, table_key, table_id_str, table_create_ts);

    if (status.ok()) {
        // if (conflict_type == ConflictType::kIgnore) {
        //     return Status::OK();
        // }
        return Status(ErrorCode::kDuplicateTableName, std::make_unique<std::string>(fmt::format("Table: {} already exists", table_name)));
    } else if (status.code() != ErrorCode::kTableNotExist) {
        return status;
    }

    // Get the latest table id
    std::tie(table_id_str, status) = db_meta->GetNextTableID();
    if (!status.ok()) {
        return status;
    }

    std::shared_ptr<TableDef> table_def = TableDef::Make(std::make_shared<std::string>(db_name),
                                                         std::make_shared<std::string>(table_name),
                                                         std::make_shared<std::string>(table_snapshot_info->table_comment_),
                                                         table_snapshot_info->columns_);
    // copy files from snapshot to data dir
    std::string snapshot_dir = InfinityContext::instance().config()->SnapshotDir();
    std::string snapshot_name = table_snapshot_info->snapshot_name_;
    std::vector<std::string> restored_file_paths;

    status = table_snapshot_info->RestoreSnapshotFiles(snapshot_dir,
                                                       snapshot_name,
                                                       table_snapshot_info->GetFiles(),
                                                       table_id_str,
                                                       db_meta->db_id_str(),
                                                       restored_file_paths,
                                                       false);

    if (!status.ok()) {
        return status;
    }

    base_txn_store_ = std::make_shared<RestoreTableTxnStore>();
    RestoreTableTxnStore *txn_store = static_cast<RestoreTableTxnStore *>(base_txn_store_.get());
    txn_store->files_ = restored_file_paths;

    // Use the helper function to process snapshot restoration data
    status = ProcessSnapshotRestorationData(db_name,
                                            db_meta->db_id_str(),
                                            table_name,
                                            table_id_str,
                                            table_def,
                                            table_snapshot_info,
                                            snapshot_name,
                                            txn_store);
    if (!status.ok()) {
        return status;
    }

    LOG_TRACE("NewTxn::RestoreTable created table entry is inserted.");
    // figure out why this is needed
    // status = db_meta.value().kv_instance().Commit();
    if (!status.ok()) {
        return status;
    }

    return Status::OK();
}

Status NewTxn::RestoreDatabaseSnapshot(const std::shared_ptr<DatabaseSnapshotInfo> &database_snapshot_info) {
    // Cleanup();
    const std::string &db_name = database_snapshot_info->db_name_;

    std::shared_ptr<DBMeta> db_meta;
    TxnTimeStamp db_create_ts;
    Status status = GetDBMeta(db_name, db_meta, db_create_ts);
    if (status.ok()) {
        return Status::DuplicateDatabase(db_name);
    }
    if (status.code() != ErrorCode::kDBNotExist) {
        return status;
    }

    std::string db_id_str;
    status = IncrLatestID(db_id_str, NEXT_DATABASE_ID);
    if (!status.ok()) {
        return status;
    }

    base_txn_store_ = std::make_shared<RestoreDatabaseTxnStore>();
    RestoreDatabaseTxnStore *txn_store = static_cast<RestoreDatabaseTxnStore *>(base_txn_store_.get());
    txn_store->db_name_ = db_name;
    txn_store->snapshot_name_ = database_snapshot_info->snapshot_name_;
    txn_store->db_id_str_ = db_id_str;
    txn_store->db_comment_ = database_snapshot_info->db_comment_;
    // Copy database snapshot files
    std::string snapshot_dir = InfinityContext::instance().config()->SnapshotDir();
    std::string snapshot_name = database_snapshot_info->snapshot_name_;
    std::vector<std::string> files_to_restore = database_snapshot_info->GetFiles();
    std::vector<std::string> restored_file_paths;
    status =
        database_snapshot_info->RestoreSnapshotFiles(snapshot_dir, snapshot_name, files_to_restore, db_id_str, db_id_str, restored_file_paths, true);
    if (!status.ok()) {
        return status;
    }

    // Process each table snapshot within the database
    for (const auto &table_snapshot_info : database_snapshot_info->table_snapshots_) {
        const std::string &table_name = table_snapshot_info->table_name_;

        // Create table definition
        std::shared_ptr<TableDef> table_def = TableDef::Make(std::make_shared<std::string>(db_name),
                                                             std::make_shared<std::string>(table_name),
                                                             std::make_shared<std::string>(table_snapshot_info->table_comment_),
                                                             table_snapshot_info->columns_);

        std::shared_ptr<RestoreTableTxnStore> tmp_txn_store_ = std::make_shared<RestoreTableTxnStore>();

        // Use the helper function to process snapshot restoration data
        status = ProcessSnapshotRestorationData(db_name,
                                                db_id_str,
                                                table_name,
                                                table_snapshot_info->table_id_str_,
                                                table_def,
                                                table_snapshot_info,
                                                snapshot_name,
                                                tmp_txn_store_.get());
        if (!status.ok()) {
            return status;
        }
        txn_store->restore_table_txn_stores_.push_back(std::move(tmp_txn_store_));
    }

    LOG_TRACE("NewTxn::RestoreDatabaseSnapshot created database entry is inserted.");
    return Status::OK();
}

<<<<<<< HEAD
=======
Status NewTxn::RestoreSystemSnapshot(std::shared_ptr<SystemSnapshotInfo> &system_snapshot_info) {
    auto RestoreDatabaseSnapshot2 = [&](std::shared_ptr<DatabaseSnapshotInfo> &database_snapshot_info) -> Status {
        CatalogMeta catalog_meta(this);
        TxnTimeStamp db_create_ts;
        std::string db_key;
        std::string db_id;
        const std::string &db_name = database_snapshot_info->db_name_;
        Status status = catalog_meta.GetDBID(db_name, db_key, db_id, db_create_ts);
        if (status.ok()) {
            return Status::DuplicateDatabase(db_name);
        }
        if (status.code() != ErrorCode::kDBNotExist) {
            return status;
        }
        auto db_meta = std::make_shared<DBMeta>(db_id, db_name, this);

        std::string db_id_str;
        status = IncrLatestID(db_id_str, NEXT_DATABASE_ID);
        LOG_TRACE(fmt::format("txn: {}, restore db, apply db_id: {}", txn_context_ptr_->txn_id_, db_id_str));
        if (!status.ok()) {
            return status;
        }

        RestoreSystemTxnStore *system_txn_store = static_cast<RestoreSystemTxnStore *>(base_txn_store_.get());
        auto database_txn_store = std::make_shared<RestoreDatabaseTxnStore>();
        database_txn_store->db_name_ = db_name;
        database_txn_store->snapshot_name_ = database_snapshot_info->snapshot_name_;
        database_txn_store->db_id_str_ = db_id_str;
        database_txn_store->db_comment_ = database_snapshot_info->db_comment_;

        for (const auto &table_snapshot_info : database_snapshot_info->table_snapshots_) {
            const std::string &table_name = table_snapshot_info->table_name_;

            std::string next_table_id_str;
            std::tie(next_table_id_str, status) = db_meta->GetNextTableID();
            LOG_TRACE(fmt::format("NewTxn::RestoreTableSnapshot, old_table_id: {}, new_table_id: {}",
                                  table_snapshot_info->table_id_str_,
                                  next_table_id_str));

            // copy files from snapshot to data dir
            std::string snapshot_dir = InfinityContext::instance().config()->SnapshotDir();
            std::string snapshot_name = table_snapshot_info->snapshot_name_;
            std::vector<std::string> restored_file_paths;

            status = table_snapshot_info->RestoreSnapshotFiles(snapshot_dir,
                                                               snapshot_name,
                                                               table_snapshot_info->GetFiles(),
                                                               next_table_id_str,
                                                               db_id_str,
                                                               restored_file_paths,
                                                               false);

            if (!status.ok()) {
                return status;
            }

            std::shared_ptr<TableDef> table_def = TableDef::Make(std::make_shared<std::string>(db_name),
                                                                 std::make_shared<std::string>(table_name),
                                                                 std::make_shared<std::string>(table_snapshot_info->table_comment_),
                                                                 table_snapshot_info->columns_);

            std::shared_ptr<RestoreTableTxnStore> tmp_txn_store = std::make_shared<RestoreTableTxnStore>();

            status = ProcessSnapshotRestorationData(db_name,
                                                    db_id_str,
                                                    table_name,
                                                    next_table_id_str,
                                                    table_def,
                                                    table_snapshot_info,
                                                    snapshot_name,
                                                    tmp_txn_store.get());
            if (!status.ok()) {
                return status;
            }
            database_txn_store->restore_table_txn_stores_.push_back(std::move(tmp_txn_store));
        }
        system_txn_store->restore_database_txn_stores_.push_back(std::move(database_txn_store));
        return Status::OK();
    };

    base_txn_store_ = std::make_shared<RestoreSystemTxnStore>();
    RestoreSystemTxnStore *system_txn_store = static_cast<RestoreSystemTxnStore *>(base_txn_store_.get());
    system_txn_store->snapshot_name_ = system_snapshot_info->snapshot_name_;
    for (auto &database_snapshot : system_snapshot_info->database_snapshots_) {
        Status status = RestoreDatabaseSnapshot2(database_snapshot);
        if (!status.ok()) {
            return status;
        }
    }
    LOG_TRACE("NewTxn::RestoreSystemSnapshot created database entry is inserted.");
    return Status::OK();
}

>>>>>>> 0906a0d3
TxnTimeStamp NewTxn::GetCurrentCkpTS() const {
    TransactionType txn_type = GetTxnType();
    if (txn_type != TransactionType::kNewCheckpoint) {
        UnrecoverableError(fmt::format("Expected transaction type is checkpoint."));
    }

    TxnState txn_state = NewTxn::GetTxnState();
    if (txn_state != TxnState::kCommitted) {
        UnrecoverableError(fmt::format("Expected transaction state is 'committed'."));
    }

    return current_ckp_ts_;
}

// std::atomic_bool is_asdasdasd{};

Status NewTxn::Checkpoint(TxnTimeStamp last_ckp_ts, bool auto_checkpoint) {
    // while (is_asdasdasd.compare_exchange_weak(false, true)) {
    //
    // }
    // is_asdasdasd.store(true);
    TransactionType txn_type = GetTxnType();
    if (txn_type != TransactionType::kNewCheckpoint && txn_type != TransactionType::kCreateTableSnapshot) {
        UnrecoverableError(fmt::format("Expected transaction type is checkpoint or create table snapshot."));
    }

    if (last_ckp_ts % 2 == 0 and last_ckp_ts > 0) {
        UnrecoverableError(fmt::format("last checkpoint ts isn't correct: {}", last_ckp_ts));
    }

    TxnTimeStamp checkpoint_ts = txn_context_ptr_->begin_ts_;
    // CheckpointOption option{checkpoint_ts};

    current_ckp_ts_ = checkpoint_ts;
    LOG_INFO(fmt::format("checkpoint ts: {}, txn: {}", current_ckp_ts_, txn_context_ptr_->txn_id_));

    if (last_ckp_ts > 0 and last_ckp_ts + 2 >= checkpoint_ts) {
        // last checkpoint ts: last checkpoint txn begin ts. checkpoint is the begin_ts of current txn
        txn_context_ptr_->txn_type_ = TransactionType::kSkippedCheckpoint;
        LOG_INFO(fmt::format("Last checkpoint ts {}, this checkpoint begin ts: {}, SKIP CHECKPOINT", last_ckp_ts, checkpoint_ts));
        return Status::OK();
    }

    auto *wal_manager = InfinityContext::instance().storage()->wal_manager();
    if (!wal_manager->SetCheckpointing()) {
        // Checkpointing
        LOG_INFO(fmt::format("checkpoint ts: {} skipped due to the system is checkpointing.", checkpoint_ts));
        return Status::OK();
    }
    DeferFn defer([&] { wal_manager->UnsetCheckpoint(); });

    std::vector<std::string> *db_id_strs_ptr{};
    std::vector<std::string> *db_names_ptr{};
    CatalogMeta catalog_meta(this);
    Status status = catalog_meta.GetDBIDs(db_id_strs_ptr, &db_names_ptr);
    if (!status.ok()) {
        std::println("*fuck 1");
        return status;
    }

    // Put the data into local txn store
    if (base_txn_store_ != nullptr) {
        std::println("*fuck 3");
        return Status::UnexpectedError("txn store is not null");
    }
    base_txn_store_ = std::make_shared<CheckpointTxnStore>(checkpoint_ts, auto_checkpoint);
    // auto *txn_store = static_cast<CheckpointTxnStore *>(base_txn_store_.get());

    fileworker_mgr_->MoveFiles();

    auto *pm = InfinityContext::instance().persistence_manager();
    if (pm) {
        PersistResultHandler handler(pm);
        PersistWriteResult result = pm->CurrentObjFinalize(true);
        handler.HandleWriteResult(result);
    }

    status = txn_mgr_->kv_store()->Flush();
    if (!status.ok()) {
        std::println("*fuck 2");
        return status;
    }

    return Status::OK();
}

// Status NewTxn::CreateDBSnapshotFile(std::shared_ptr<DatabaseSnapshotInfo> db_snapshot_info, const SnapshotOption &option) {
//     // auto &table_snapshots = db_snapshot_info->table_snapshots_;
//     // for (auto &table_snapshot_info : table_snapshots) {
//     //     table_snapshot_info->snapshot_name_ = db_snapshot_info->snapshot_name_;
//     //     Status status = CreateTableSnapshotFile(table_snapshot_info, option);
//     //     if (!status.ok()) {
//     //         return status;
//     //     }
//     // }
//     return Status::OK();
// }

// Status NewTxn::CreateJSONSnapshotFile(std::string json_string, std::string snapshot_name) {
//     auto json_start_time = std::chrono::high_resolution_clock::now();
//
//     std::string snapshot_dir = InfinityContext::instance().config()->SnapshotDir();
//     std::string meta_path = fmt::format("{}/{}/{}.json", snapshot_dir, snapshot_name, snapshot_name);
//     std::string meta_path_dir = VirtualStore::GetParentPath(meta_path);
//     if (!VirtualStore::Exists(meta_path_dir)) {
//         VirtualStore::MakeDirectory(meta_path_dir);
//     }
//
//     auto [snapshot_file_handle, status] = VirtualStore::Open(meta_path, FileAccessMode::kWrite);
//     if (!status.ok()) {
//         UnrecoverableError(status.message());
//     }
//
//     status = snapshot_file_handle->Append(json_string.data(), json_string.size());
//     if (!status.ok()) {
//         UnrecoverableError(status.message());
//     }
//     snapshot_file_handle->Sync();
//
//     auto json_end_time = std::chrono::high_resolution_clock::now();
//     auto json_duration = std::chrono::duration_cast<std::chrono::milliseconds>(json_end_time - json_start_time);
//     LOG_TRACE(fmt::format("Saving json files took {} ms", json_duration.count()));
//
//     return Status::OK();
// }

// Status NewTxn::ReplayCheckpoint(WalCmdCheckpointV2 *optimize_cmd, TxnTimeStamp commit_ts, i64 txn_id) { return Status::OK(); }

void NewTxn::AddMetaKeyForCommit(const std::string &key) { keys_wait_for_commit_.push_back(key); }

TxnTimeStamp NewTxn::CommitTS() const {
    std::shared_lock<std::shared_mutex> r_locker(rw_locker_);
    return txn_context_ptr_->commit_ts_;
}

TxnTimeStamp NewTxn::KVCommitTS() const {
    std::shared_lock<std::shared_mutex> r_locker(rw_locker_);
    return txn_context_ptr_->kv_commit_ts_;
}

TxnTimeStamp NewTxn::LastSystemKVCommitTS() const {
    std::shared_lock<std::shared_mutex> r_locker(rw_locker_);
    return txn_context_ptr_->last_kv_commit_ts_;
}

TxnTimeStamp NewTxn::LastSystemCommitTS() const {
    std::shared_lock<std::shared_mutex> r_locker(rw_locker_);
    return txn_context_ptr_->last_commit_ts_;
}

[[maybe_unused]] void NewTxn::SetTxnKVCommitTS(TxnTimeStamp kv_commit_ts) {
    std::unique_lock<std::shared_mutex> w_locker(rw_locker_);
    txn_context_ptr_->kv_commit_ts_ = kv_commit_ts;
}

TxnTimeStamp NewTxn::BeginTS() const { return txn_context_ptr_->begin_ts_; }

TxnState NewTxn::GetTxnState() const {
    std::shared_lock<std::shared_mutex> r_locker(rw_locker_);
    return txn_context_ptr_->state_;
}

TransactionType NewTxn::GetTxnType() const {
    std::shared_lock<std::shared_mutex> r_locker(rw_locker_);
    return txn_context_ptr_->txn_type_;
}

bool NewTxn::readonly() const {
    std::shared_lock<std::shared_mutex> r_locker(rw_locker_);
    if (txn_context_ptr_->txn_type_ == TransactionType::kInvalid) {
        UnrecoverableError("Invalid transaction type");
    }
    return txn_context_ptr_->txn_type_ == TransactionType::kRead or txn_context_ptr_->txn_type_ == TransactionType::kSkippedCheckpoint;
}

void NewTxn::SetTxnBottomDone() {
    std::shared_lock<std::shared_mutex> r_locker(rw_locker_);
    bottom_done_ = true;
}

bool NewTxn::GetTxnBottomDone() {
    std::shared_lock<std::shared_mutex> r_locker(rw_locker_);
    return bottom_done_;
};

bool NewTxn::NeedToAllocate() const {
    TransactionType txn_type = TransactionType::kInvalid;
    if (base_txn_store_ != nullptr) {
        txn_type = base_txn_store_->type_;
        if (txn_type != GetTxnType()) {
            LOG_DEBUG(fmt::format("Transaction type mismatch: {} vs {}", TransactionType2Str(txn_type), TransactionType2Str(GetTxnType())));
        }
    } else {
        txn_type = GetTxnType();
    }

    switch (txn_type) {
        case TransactionType::kAppend:   // for data range to append
        case TransactionType::kUpdate: { // for data range to append
            return true;
        }
        default:
            break;
    }
    return false;
}

bool NewTxn::IsWriteTransaction() const { return txn_context_ptr_->is_write_transaction_; }

void NewTxn::SetTxnRollbacking(TxnTimeStamp rollback_ts) {
    std::unique_lock<std::shared_mutex> w_locker(rw_locker_);
    TxnState txn_state = txn_context_ptr_->state_;
    if (txn_state == TxnState::kRollbacking) {
        return;
    }
    if (txn_state != TxnState::kCommitting && txn_state != TxnState::kStarted) {
        UnrecoverableError(fmt::format("Transaction is in {} status, which can't rollback.", TxnState2Str(txn_state)));
    }
    txn_context_ptr_->state_ = TxnState::kRollbacking;
    txn_context_ptr_->commit_ts_ = rollback_ts; // update commit_ts ?
}

void NewTxn::SetTxnRollbacked() {
    std::unique_lock<std::shared_mutex> w_locker(rw_locker_);
    txn_context_ptr_->state_ = TxnState::kRollbacked;
}

void NewTxn::SetTxnRead() { txn_context_ptr_->is_write_transaction_ = false; }

void NewTxn::SetTxnWrite() { txn_context_ptr_->is_write_transaction_ = true; }

void NewTxn::SetTxnCommitted() {
    std::unique_lock<std::shared_mutex> w_locker(rw_locker_);
    if (txn_context_ptr_->state_ != TxnState::kCommitting) {
        UnrecoverableError("Transaction isn't in COMMITTING status.");
    }
    txn_context_ptr_->state_ = TxnState::kCommitted;
}

void NewTxn::SetTxnCommitting(TxnTimeStamp commit_ts) {
    std::unique_lock<std::shared_mutex> w_locker(rw_locker_);
    if (txn_context_ptr_->state_ != TxnState::kStarted) {
        UnrecoverableError("Transaction isn't in STARTED status.");
    }
    txn_context_ptr_->state_ = TxnState::kCommitting;
    txn_context_ptr_->commit_ts_ = commit_ts;
    wal_entry_->commit_ts_ = commit_ts;
}

WalEntry *NewTxn::GetWALEntry() const { return wal_entry_.get(); }

// void NewTxn::Begin() {
//     TxnTimeStamp ts = txn_mgr_->GetBeginTimestamp(txn_context_ptr_->txn_id_);
//     LOG_TRACE(fmt::format("NewTxn: {} is Begin. begin ts: {}", txn_context_ptr_->txn_id_, ts));
//     SetTxnBegin(ts);
// }

void NewTxn::SetBeginTS(TxnTimeStamp begin_ts) {
    LOG_TRACE(fmt::format("NewTxn: {} begins processing. Set begin_ts to: {}", txn_context_ptr_->txn_id_, begin_ts));
    txn_context_ptr_->begin_ts_ = begin_ts;
}

void NewTxn::UpdateKVInstance(std::unique_ptr<KVInstance> kv_instance) {
    kv_instance_->Commit();
    kv_instance_ = std::move(kv_instance);
}

Status NewTxn::Commit() {
    if (base_txn_store_ == nullptr or readonly()) {
        if (base_txn_store_ != nullptr) {
            UnrecoverableError("Txn store isn't empty, not read-only transaction");
        }

        if (IsReplay()) {
            UnrecoverableError("Replay transaction can't be read-only.");
        }
        // Don't need to write empty WalEntry (read-only transactions).
        TxnTimeStamp commit_ts = txn_mgr_->GetReadCommitTS(this);
        SetTxnCommitting(commit_ts);
        SetTxnCommitted();
        if (!MetaCacheAndCacheInfoEmpty()) {
            txn_mgr_->SaveOrResetMetaCacheForReadTxn(this);
        }

        LOG_TRACE(fmt::format("Commit READ txn: {}. begin ts: {}, Command: {}", txn_context_ptr_->txn_id_, BeginTS(), *GetTxnText()));
        return Status::OK();
    }

    StorageMode current_storage_mode = InfinityContext::instance().storage()->GetStorageMode();
    if (current_storage_mode != StorageMode::kWritable) {
        if (!IsReaderAllowed()) {
            return Status::InvalidNodeRole(fmt::format("This node is: {}, only read-only transaction is allowed.", ToString(current_storage_mode)));
        }
    }
    // register commit ts in wal manager here, define the commit sequence
    TxnTimeStamp commit_ts;
    if (IsReplay()) {
        commit_ts = CommitTS(); // Replayed from WAL
    } else {
        commit_ts = txn_mgr_->GetWriteCommitTS(shared_from_this());
    }
    LOG_TRACE(fmt::format("Committing WRITE txn: {}, begin_ts:{} committing ts: {}, Command: {}",
                          txn_context_ptr_->txn_id_,
                          BeginTS(),
                          commit_ts,
                          *GetTxnText()));

    SetTxnCommitting(commit_ts);

    Status status;
    std::string conflict_reason;
    bool retry_query = true;
    bool conflict = txn_mgr_->CheckConflict1(this, conflict_reason, retry_query);
    if (conflict) {
        if (retry_query) {
            status = Status::TxnConflict(txn_context_ptr_->txn_id_, fmt::format("NewTxn conflict reason: {}.", conflict_reason));
        } else {
            status = Status::TxnConflictNoRetry(txn_context_ptr_->txn_id_, fmt::format("NewTxn conflict reason: {}.", conflict_reason));
        }

        SetTxnRollbacking(commit_ts);
    }

    if (NeedToAllocate()) {
        // If the txn is 'append' / 'import' / 'dump index' / 'create index' go to id generator;
        TxnState txn_state = GetTxnState();
        switch (txn_state) {
            case TxnState::kCommitting: {
                // LOG_INFO(fmt::format("To allocation task: {}, transaction: {}", *GetTxnText(), txn_context_ptr_->txn_id_));
                auto txn_allocator_task = std::make_shared<TxnAllocatorTask>(this);
                txn_mgr_->SubmitForAllocation(txn_allocator_task);
                txn_allocator_task->Wait();
                status = txn_allocator_task->status_;
                // LOG_INFO(fmt::format("Finish allocation task: {}, transaction: {}", *GetTxnText(),
                // txn_context_ptr_->txn_id_));
                break;
            }
            case TxnState::kRollbacking: {
                break;
            }
            default: {
                UnrecoverableError(fmt::format("Unexpected transaction state: {}", TxnState2Str(txn_state)));
            }
        }
    }

    if (status.ok()) {
        status = PrepareCommit();
    }

    if (!status.ok()) {
        // If prepare commit or conflict check failed, rollback the transaction
        SetTxnRollbacking(commit_ts);
        txn_mgr_->SendToWAL(this);
        PostRollback(commit_ts);
        SetTxnRollbacked();
        return status;
    }

    // Put wal entry to the manager in the same order as commit_ts.
    wal_entry_->txn_id_ = txn_context_ptr_->txn_id_;
    txn_mgr_->SendToWAL(this);

    // Wait until CommitTxnBottom is done.
    std::unique_lock<std::mutex> lk(commit_lock_);
    commit_cv_.wait(lk, [this] { return commit_bottom_done_; });
    PostCommit();
    SetTxnCommitted();
    return Status::OK();
}

Status NewTxn::CommitReplay() {

    TxnTimeStamp commit_ts = CommitTS(); // Replayed from WAL
    LOG_TRACE(fmt::format("NewTxn: {} is committing, begin_ts:{} committing ts: {}", txn_context_ptr_->txn_id_, BeginTS(), commit_ts));

    SetTxnCommitting(commit_ts);

    if (auto status = PrepareCommit(); !status.ok()) {
        UnrecoverableError(fmt::format("Replay transaction, prepare commit: {}", status.message()));
    }

    CommitBottom();

    // Try to commit the transaction
    txn_mgr_->CommitKVInstance(this);

    PostCommit();

    SetTxnCommitted();

    return Status::OK();
}

Status NewTxn::CommitRecovery() {
    // Try to commit the rocksdb transaction
    txn_mgr_->CommitKVInstance(this);

    return Status::OK();
}

Status NewTxn::PrepareCommit() {
    // TODO: for replayed transaction, meta data need to check if there is duplicated operation.
    // TODO: CreateIndex has populated wal_entry_ via PopulateIndex(). Need to unify the way.
    if (base_txn_store_.get() != nullptr && GetTxnType() != TransactionType::kCreateIndex) {
        wal_entry_ = base_txn_store_->ToWalEntry(CommitTS());
    }
    for (auto &command : wal_entry_->cmds_) {
        WalCommandType command_type = command->GetType();
        switch (command_type) {
            case WalCommandType::DUMMY: {
                break;
            }
            case WalCommandType::CREATE_DATABASE_V2: {
                if (IsReplay()) {
                    // Skip replay of CREATE_DATABASE_V2 command.
                    break;
                }
                auto *create_db_cmd = static_cast<WalCmdCreateDatabaseV2 *>(command.get());
                Status status = PrepareCommitCreateDB(create_db_cmd);
                if (!status.ok()) {
                    return status;
                }
                break;
            }
            case WalCommandType::DROP_DATABASE_V2: {
                if (IsReplay()) {
                    // Skip replay of DROP_DATABASE_V2 command.
                    break;
                }
                auto *drop_db_cmd = static_cast<WalCmdDropDatabaseV2 *>(command.get());
                Status status = PrepareCommitDropDB(drop_db_cmd);
                if (!status.ok()) {
                    return status;
                }
                break;
            }
            case WalCommandType::CREATE_TABLE_V2: {
                if (IsReplay()) {
                    // Skip replay of DROP_TABLE_V2 command.
                    break;
                }
                auto *create_table_cmd = static_cast<WalCmdCreateTableV2 *>(command.get());
                auto status = PrepareCommitCreateTable(create_table_cmd);
                if (!status.ok()) {
                    return status;
                }
                break;
            }
            case WalCommandType::DROP_TABLE_V2: {
                if (IsReplay()) {
                    // Skip replay of DROP_TABLE_V2 command.
                    break;
                }
                auto *drop_table_cmd = static_cast<WalCmdDropTableV2 *>(command.get());
                Status status = PrepareCommitDropTable(drop_table_cmd);
                if (!status.ok()) {
                    return status;
                }
                break;
            }
            case WalCommandType::RENAME_TABLE_V2: {
                if (IsReplay()) {
                    // Skip replay of CREATE_DATABASE_V2 command.
                    break;
                }
                auto *rename_table_cmd = static_cast<WalCmdRenameTableV2 *>(command.get());
                Status status = PrepareCommitRenameTable(rename_table_cmd);
                if (!status.ok()) {
                    return status;
                }
                break;
            }
            case WalCommandType::ADD_COLUMNS_V2: {
                if (IsReplay()) {
                    // Skip replay of ADD_COLUMNS_V2 command.
                    break;
                }
                auto *add_column_cmd = static_cast<WalCmdAddColumnsV2 *>(command.get());
                Status status = PrepareCommitAddColumns(add_column_cmd);
                if (!status.ok()) {
                    return status;
                }
                break;
            }
            case WalCommandType::DROP_COLUMNS_V2: {
                if (IsReplay()) {
                    // Skip replay of DROP_COLUMNS_V2 command.
                    break;
                }
                auto *drop_column_cmd = static_cast<WalCmdDropColumnsV2 *>(command.get());
                Status status = PrepareCommitDropColumns(drop_column_cmd);
                if (!status.ok()) {
                    return status;
                }
                break;
            }
            case WalCommandType::CREATE_INDEX_V2: {
                if (IsReplay()) {
                    // Skip replay of DROP_TABLE_V2 command.
                    break;
                }
                auto *create_index_cmd = static_cast<WalCmdCreateIndexV2 *>(command.get());
                Status status = PrepareCommitCreateIndex(create_index_cmd);
                if (!status.ok()) {
                    return status;
                }
                break;
            }
            case WalCommandType::DROP_INDEX_V2: {
                if (IsReplay()) {
                    // Skip replay of DROP_INDEX_V2 command.
                    break;
                }
                auto *drop_index_cmd = static_cast<WalCmdDropIndexV2 *>(command.get());
                Status status = PrepareCommitDropIndex(drop_index_cmd);
                if (!status.ok()) {
                    return status;
                }
                break;
            }
            case WalCommandType::DUMP_INDEX_V2: {
                auto *dump_index_cmd = static_cast<WalCmdDumpIndexV2 *>(command.get());
                Status status = PrepareCommitDumpIndex(dump_index_cmd, kv_instance_.get());
                if (!status.ok()) {
                    return status;
                }
                break;
            }
            case WalCommandType::APPEND_V2: {
                // LOG_INFO(fmt::format("txn: {}  prepare commit append", txn_context_ptr_->txn_id_));
                break;
            }
            case WalCommandType::DELETE_V2: {
                if (IsReplay()) {
                    // Skip replay of DROP_INDEX_V2 command.
                    break;
                }
                auto *delete_cmd = static_cast<WalCmdDeleteV2 *>(command.get());

                Status status = PrepareCommitDelete(delete_cmd);
                if (!status.ok()) {
                    return status;
                }
                break;
            }
            case WalCommandType::IMPORT_V2: {
                if (IsReplay()) {
                    // Skip replay of IMPORT_V2 command.
                    break;
                }
                auto *import_cmd = static_cast<WalCmdImportV2 *>(command.get());
                Status status = PrepareCommitImport(import_cmd);
                if (!status.ok()) {
                    return status;
                }
                break;
            }
            case WalCommandType::COMPACT_V2: {
                if (IsReplay()) {
                    // Skip replay of COMPACT_V2 command.
                    break;
                }
                auto *compact_cmd = static_cast<WalCmdCompactV2 *>(command.get());
                Status status = PrepareCommitCompact(compact_cmd);
                if (!status.ok()) {
                    return status;
                }
                break;
            }
            case WalCommandType::CHECKPOINT_V2: {
                if (IsReplay()) {
                    // Skip replay of CHECKPOINT_V2 command.
                    break;
                }
                auto *checkpoint_cmd = static_cast<WalCmdCheckpointV2 *>(command.get());
                Status status = PrepareCommitCheckpoint(checkpoint_cmd);
                if (!status.ok()) {
                    UnrecoverableError(fmt::format("Fail to checkpoint: {}", status.message()));
                }
                break;
            }
            case WalCommandType::ALTER_INDEX_V2: {
                [[maybe_unused]] auto *optimize_cmd = static_cast<WalCmdAlterIndexV2 *>(command.get());
                break;
            }
            case WalCommandType::CLEANUP: {
                break;
            }
            // case WalCommandType::CREATE_TABLE_SNAPSHOT: {
            //     if (IsReplay()) {
            //         // Skip replay of CREATE_TABLE_SNAPSHOT command.
            //         LOG_TRACE("Skip replay of CREATE_TABLE_SNAPSHOT command.");
            //         break;
            //     }
            //     auto *create_table_snapshot_cmd = static_cast<WalCmdCreateTableSnapshot *>(command.get());
            //     Status status = PrepareCommitCreateTableSnapshot(create_table_snapshot_cmd);
            //     if (!status.ok()) {
            //         return status;
            //     }
            //     break;
            // }
            // case WalCommandType::CREATE_DB_SNAPSHOT: {
            //     if (this->IsReplay()) {
            //         LOG_TRACE("Skip replay of CREATE_DB_SNAPSHOT command.");
            //         break;
            //     }
            //     auto *create_db_snapshot_cmd = static_cast<WalCmdCreateDBSnapshot *>(command.get());
            //     Status status = PrepareCommitCreateDBSnapshot(create_db_snapshot_cmd);
            //     if (!status.ok()) {
            //         return status;
            //     }
            //     break;
            // }
            // case WalCommandType::RESTORE_TABLE_SNAPSHOT: {
            //     if (IsReplay()) {
            //         // Skip replay of RESTORE_TABLE_SNAPSHOT command.
            //         LOG_TRACE("Skip replay of RESTORE_TABLE_SNAPSHOT command.");
            //         break;
            //     }
            //     auto *restore_table_snapshot_cmd = static_cast<WalCmdRestoreTableSnapshot *>(command.get());
            //     Status status = PrepareCommitRestoreTableSnapshot(restore_table_snapshot_cmd);
            //     if (!status.ok()) {
            //         return status;
            //     }
            //     break;
            // }
            // case WalCommandType::RESTORE_DATABASE_SNAPSHOT: {
            //     auto *restore_database_snapshot_cmd = static_cast<WalCmdRestoreDatabaseSnapshot *>(command.get());
            //     Status status = PrepareCommitRestoreDatabaseSnapshot(restore_database_snapshot_cmd);
            //     if (!status.ok()) {
            //         return status;
            //     }
            //     break;
            // }
            default: {
                UnrecoverableError(fmt::format("NewTxn::PrepareCommit Wal type not implemented: {}", static_cast<u8>(command_type)));
                break;
            }
        }
    }
    return Status::OK();
}

Status NewTxn::GetDBMeta(const std::string &db_name, std::shared_ptr<DBMeta> &db_meta, TxnTimeStamp &db_create_ts, std::string *db_key_ptr) {
    CatalogMeta catalog_meta(this);
    std::string db_key;
    std::string db_id_str;
    Status status = catalog_meta.GetDBID(db_name, db_key, db_id_str, db_create_ts);
    if (!status.ok()) {
        return status;
    }
    db_meta = std::make_shared<DBMeta>(db_id_str, db_name, this);
    if (db_key_ptr) {
        *db_key_ptr = db_key;
    }
    return Status::OK();
}

Status NewTxn::GetTableMeta(const std::string &db_name,
                            const std::string &table_name,
                            std::shared_ptr<DBMeta> &db_meta,
                            std::shared_ptr<TableMeta> &table_meta,
                            TxnTimeStamp &create_table_ts,
                            std::string *table_key_ptr) {
    TxnTimeStamp db_create_ts;
    auto status = GetDBMeta(db_name, db_meta, db_create_ts);
    if (!status.ok()) {
        return status;
    }
    status = GetTableMeta(table_name, db_meta, table_meta, create_table_ts, table_key_ptr);
    if (!status.ok()) {
        return status;
    }
    return Status::OK();
}

Status NewTxn::GetTableMeta(const std::string &table_name,
                            std::shared_ptr<DBMeta> &db_meta,
                            std::shared_ptr<TableMeta> &table_meta,
                            TxnTimeStamp &create_table_ts,
                            std::string *table_key_ptr) {
    std::string table_key;
    std::string table_id_str;
    Status status = db_meta->GetTableID(table_name, table_key, table_id_str, create_table_ts);
    if (!status.ok()) {
        return status;
    }
    LOG_DEBUG(fmt::format("GetTableMeta: txn_id: {} table_id: {}", TxnID(), table_id_str));
    table_meta = std::make_shared<TableMeta>(db_meta->db_id_str(), table_id_str, table_name, this);
    if (table_key_ptr) {
        *table_key_ptr = table_key;
    }
    return Status::OK();
}

Status NewTxn::GetTableIndexMeta(const std::string &db_name,
                                 const std::string &table_name,
                                 const std::string &index_name,
                                 std::shared_ptr<DBMeta> &db_meta,
                                 std::shared_ptr<TableMeta> &table_meta,
                                 std::shared_ptr<TableIndexMeta> &table_index_meta,
                                 std::string *table_key_ptr,
                                 std::string *index_key_ptr) {
    TxnTimeStamp db_create_ts;
    Status status = GetDBMeta(db_name, db_meta, db_create_ts);
    if (!status.ok()) {
        return status;
    }
    TxnTimeStamp create_timestamp;
    status = GetTableMeta(table_name, db_meta, table_meta, create_timestamp, table_key_ptr);
    if (!status.ok()) {
        return status;
    }
    status = GetTableIndexMeta(index_name, *table_meta, table_index_meta, index_key_ptr);
    if (!status.ok()) {
        return status;
    }
    return Status::OK();
}

Status NewTxn::GetTableIndexMeta(const std::string &index_name,
                                 TableMeta &table_meta,
                                 std::shared_ptr<TableIndexMeta> &table_index_meta,
                                 std::string *index_key_ptr) {
    std::string index_key;
    std::string index_id_str;
    TxnTimeStamp create_index_ts;
    Status status = table_meta.GetIndexID(index_name, index_key, index_id_str, create_index_ts);
    if (!status.ok()) {
        return status;
    }
    table_index_meta = std::make_shared<TableIndexMeta>(index_id_str, index_name, table_meta);
    if (index_key_ptr) {
        *index_key_ptr = index_key;
    }
    return Status::OK();
}

// Status NewTxn::PrepareCommitCreateTableSnapshot(const WalCmdCreateTableSnapshot *create_table_snapshot_cmd) {
//     // check if duplicate snapshot name
//     std::string snapshot_dir = InfinityContext::instance().config()->SnapshotDir();
//     std::string snapshot_name = create_table_snapshot_cmd->snapshot_name_;
//     std::string snapshot_path = snapshot_dir + "/" + snapshot_name;
//     if (std::filesystem::exists(snapshot_path)) {
//         return Status::SnapshotAlreadyExists(snapshot_name);
//     }
//
//     // // dump indexes for snapshot
//     // std::vector<std::shared_ptr<MemIndexDetail>> table_mem_indexes = GetTableMemIndexes(db_name, table_name);
//
//     // // Submit all dump tasks in parallel
//     // std::vector<std::shared_ptr<DumpMemIndexTask>> dump_tasks;
//     // auto *dump_index_processor = InfinityContext::instance().storage()->dump_index_processor();
//
//     // for (const auto &mem_index_detail : table_mem_indexes) {
//     //     auto dump_index_task = std::make_shared<DumpMemIndexTask>(mem_index_detail->db_name_, mem_index_detail->table_name_,
//     //     mem_index_detail->index_name_, mem_index_detail->segment_id_, mem_index_detail->begin_row_id_);
//     //     dump_tasks.push_back(dump_index_task); dump_index_processor->Submit(std::move(dump_index_task));
//     // }
//
//     // // Wait for all dumps to complete
//     // Status status = Status::OK();
//     // for (auto &dump_task : dump_tasks) {
//     //     dump_task->Wait();
//     //     if (!status.ok()) {
//     //         return status;
//     //     }
//     // }
//     // After calling Checkpoint()
//     TxnTimeStamp last_checkpoint_ts = InfinityContext::instance().storage()->wal_manager()->LastCheckpointTS();
//     std::shared_ptr<CheckpointTxnStore> ckp_txn_store = std::make_shared<CheckpointTxnStore>(last_checkpoint_ts, true);
//     Status status = CheckpointForSnapshot(last_checkpoint_ts, ckp_txn_store.get());
//     if (!status.ok()) {
//         return status;
//     }
//
//     return Status::OK();
// }

// Status NewTxn::PrepareCommitCreateDBSnapshot(const WalCmdCreateDBSnapshot *create_db_snapshot_cmd) {
//     // std::string snapshot_dir = InfinityContext::instance().config()->SnapshotDir();
//     // std::string snapshot_name = create_db_snapshot_cmd->snapshot_name_;
//     // std::string snapshot_path = snapshot_dir + "/" + snapshot_name;
//     // if (std::filesystem::exists(snapshot_path)) {
//     //     return Status::SnapshotAlreadyExists(snapshot_name);
//     // }
//     //
//     // TxnTimeStamp last_ckp_ts = InfinityContext::instance().storage()->wal_manager()->LastCheckpointTS();
//     // std::shared_ptr<CheckpointTxnStore> ckp_txn_store = std::make_shared<CheckpointTxnStore>(last_ckp_ts, true);
//     // LOG_TRACE(fmt::format("last_ckp_ts: {}, begin_ts: {}, commit_ts: {}", last_ckp_ts, txn_context_ptr_->begin_ts_,
//     txn_context_ptr_->commit_ts_));
//     //
//     // Status status = this->CheckpointforSnapshot(last_ckp_ts, ckp_txn_store.get(), SnapshotType::kDatabaseSnapshot);
//     // if (!status.ok()) {
//     //     return status;
//     // }
//
//     return Status::OK();
// }

Status NewTxn::PrepareCommitCreateDB(const WalCmdCreateDatabaseV2 *create_db_cmd) {
    TxnTimeStamp commit_ts = txn_context_ptr_->commit_ts_;

    std::shared_ptr<DBMeta> db_meta;
    const std::string *db_comment = create_db_cmd->db_comment_.empty() ? nullptr : &create_db_cmd->db_comment_;
    Status status = NewCatalog::AddNewDB(this, create_db_cmd->db_id_, commit_ts, create_db_cmd->db_name_, db_comment, db_meta);
    if (!status.ok()) {
        return status;
    }

    return Status::OK();
}
Status NewTxn::PrepareCommitDropDB(const WalCmdDropDatabaseV2 *drop_db_cmd) {

    std::string db_key;
    std::shared_ptr<DBMeta> db_meta;
    TxnTimeStamp create_db_ts;
    Status status = GetDBMeta(drop_db_cmd->db_name_, db_meta, create_db_ts, &db_key);
    if (!status.ok()) {
        return status;
    }

    LOG_TRACE(fmt::format("Drop database: {}", drop_db_cmd->db_name_));

    std::string create_db_commit_ts = GetLastPartOfKey(db_key, '|');
    TxnTimeStamp commit_ts = txn_context_ptr_->commit_ts_;
    auto ts_str = std::to_string(commit_ts);
    kv_instance_->Put(KeyEncode::DropDBKey(drop_db_cmd->db_name_, std::stoull(create_db_commit_ts), db_meta->db_id_str()), ts_str);

    return Status::OK();
}

Status NewTxn::PrepareCommitCreateTable(const WalCmdCreateTableV2 *create_table_cmd) {
    TxnTimeStamp begin_ts = txn_context_ptr_->begin_ts_;
    TxnTimeStamp commit_ts = txn_context_ptr_->commit_ts_;

    const std::string &db_name = create_table_cmd->db_name_;

    // Get database ID
    std::shared_ptr<DBMeta> db_meta;
    TxnTimeStamp db_create_ts;
    Status status = GetDBMeta(db_name, db_meta, db_create_ts);
    if (!status.ok()) {
        return status;
    }

    std::shared_ptr<TableMeta> table_meta;
    status = NewCatalog::AddNewTable(*db_meta, create_table_cmd->table_id_, begin_ts, commit_ts, create_table_cmd->table_def_, table_meta);
    if (!status.ok()) {
        return status;
    }

    return Status::OK();
}

Status NewTxn::PrepareCommitDropTable(const WalCmdDropTableV2 *drop_table_cmd) {
    //    TxnTimeStamp commit_ts = txn_context_ptr_->commit_ts_;

    const std::string &db_id_str = drop_table_cmd->db_id_;
    const std::string &table_id_str = drop_table_cmd->table_id_;
    const std::string &table_key = drop_table_cmd->table_key_;
    LOG_TRACE(fmt::format("table_key: {}", table_key));
    TxnTimeStamp create_ts = infinity::GetTimestampFromKey(table_key);

    auto ts_str = std::to_string(txn_context_ptr_->commit_ts_);
    kv_instance_->Put(KeyEncode::DropTableKey(db_id_str, drop_table_cmd->table_name_, table_id_str, create_ts), ts_str);

    return Status::OK();
}

Status NewTxn::PrepareCommitRenameTable(const WalCmdRenameTableV2 *rename_table_cmd) {
    TxnTimeStamp commit_ts = txn_context_ptr_->commit_ts_;
    const std::string &db_id = rename_table_cmd->db_id_;
    const std::string &old_table_name = rename_table_cmd->table_name_;
    const std::string &old_table_key = rename_table_cmd->old_table_key_;
    const std::string &table_id = rename_table_cmd->table_id_;
    const TxnTimeStamp create_ts = infinity::GetTimestampFromKey(old_table_key);

    std::string ts_str = std::to_string(commit_ts);
    kv_instance_->Put(KeyEncode::RenameTableKey(db_id, old_table_name, table_id, create_ts), ts_str);

    // create new table key
    std::string new_table_key = KeyEncode::CatalogTableKey(db_id, rename_table_cmd->new_table_name_, commit_ts);
    Status status = kv_instance_->Put(new_table_key, table_id);
    if (!status.ok()) {
        return status;
    }

    return Status::OK();
}

Status NewTxn::PrepareCommitAddColumns(const WalCmdAddColumnsV2 *add_columns_cmd) {
    const auto &db_name = add_columns_cmd->db_name_;
    const auto &table_name = add_columns_cmd->table_name_;

    std::shared_ptr<DBMeta> db_meta;
    std::shared_ptr<TableMeta> table_meta;
    TxnTimeStamp create_timestamp;
    Status status = GetTableMeta(db_name, table_name, db_meta, table_meta, create_timestamp);
    if (!status.ok()) {
        return status;
    }

    ColumnID next_column_id = 0;
    status = table_meta->GetNextColumnID(next_column_id);
    if (!status.ok()) {
        return status;
    }
    for (const auto &column : add_columns_cmd->column_defs_) {
        column->id_ = next_column_id++;
        status = table_meta->AddColumn(*column);
        if (!status.ok()) {
            return status;
        }
    }
    status = table_meta->SetNextColumnID(next_column_id);
    if (!status.ok()) {
        return status;
    }

    status = AddColumnsData(*table_meta, add_columns_cmd->column_defs_, add_columns_cmd->column_idx_list_);
    if (!status.ok()) {
        return status;
    }
    return Status::OK();
}

Status NewTxn::PrepareCommitDropColumns(const WalCmdDropColumnsV2 *drop_columns_cmd) {
    const std::string &db_name = drop_columns_cmd->db_name_;
    const std::string &table_name = drop_columns_cmd->table_name_;

    std::shared_ptr<DBMeta> db_meta;
    std::shared_ptr<TableMeta> table_meta;
    TxnTimeStamp create_timestamp;
    Status status = GetTableMeta(db_name, table_name, db_meta, table_meta, create_timestamp);
    if (!status.ok()) {
        return status;
    }

    status = DropColumnsData(*table_meta, drop_columns_cmd->column_ids_);
    if (!status.ok()) {
        return status;
    }

    TxnTimeStamp commit_ts = txn_context_ptr_->commit_ts_;
    auto ts_str = std::to_string(commit_ts);
    for (size_t i = 0; i < drop_columns_cmd->column_names_.size(); ++i) {
        const std::string &column_key = drop_columns_cmd->column_keys_[i];
        TxnTimeStamp create_ts = infinity::GetTimestampFromKey(column_key);
        kv_instance_->Put(
            KeyEncode::DropTableColumnKey(drop_columns_cmd->db_id_, drop_columns_cmd->table_id_, drop_columns_cmd->column_names_[i], create_ts),
            ts_str);
    }
    return Status::OK();
}

Status NewTxn::PrepareCommitCheckpoint(const WalCmdCheckpointV2 *checkpoint_cmd) {
    std::vector<std::string> *db_id_strs_ptr;
    std::vector<std::string> *db_names_ptr;
    CatalogMeta catalog_meta(this);
    Status status = catalog_meta.GetDBIDs(db_id_strs_ptr, &db_names_ptr);
    if (!status.ok()) {
        return status;
    }
    size_t db_count = db_id_strs_ptr->size();
    for (size_t idx = 0; idx < db_count; ++idx) {
        const std::string &db_id_str = db_id_strs_ptr->at(idx);
        const std::string &db_name = db_names_ptr->at(idx);
        DBMeta db_meta(db_id_str, db_name, this);
        status = CommitCheckpointDB(db_meta, checkpoint_cmd);
        if (!status.ok()) {
            return status;
        }
    }
    return Status::OK();
}

Status NewTxn::CommitCheckpointDB(DBMeta &db_meta, const WalCmdCheckpointV2 *checkpoint_cmd) {
    std::vector<std::string> *table_id_strs_ptr;
    std::vector<std::string> *table_names_ptr;
    Status status = db_meta.GetTableIDs(table_id_strs_ptr, &table_names_ptr);
    if (!status.ok()) {
        return status;
    }

    size_t table_count = table_id_strs_ptr->size();
    for (size_t idx = 0; idx < table_count; ++idx) {
        const std::string &table_id_str = table_id_strs_ptr->at(idx);
        const std::string &table_name = table_names_ptr->at(idx);
        TableMeta table_meta(db_meta.db_id_str(), table_id_str, table_name, this);
        status = CommitCheckpointTable(table_meta, checkpoint_cmd);
        if (!status.ok()) {
            return status;
        }
    }
    return Status::OK();
}

// Status NewTxn::PrepareCommitRestoreTableSnapshot(const WalCmdRestoreTableSnapshot *restore_table_snapshot_cmd, bool is_link_files) {
//
//     const std::string &db_name = restore_table_snapshot_cmd->db_name_;
//
//     // Get database ID
//     std::shared_ptr<DBMeta> db_meta;
//     TxnTimeStamp db_create_ts;
//     Status status = GetDBMeta(db_name, db_meta, db_create_ts);
//     if (!status.ok()) {
//         return status;
//     }
//
//     status = RestoreTableFromSnapshot(restore_table_snapshot_cmd, *db_meta, is_link_files);
//     if (!status.ok()) {
//         return status;
//     }
//
//     return Status::OK();
// }

Status NewTxn::RestoreTableFromSnapshot(const WalCmdRestoreTableSnapshot *restore_table_snapshot_cmd, DBMeta &db_meta, bool is_link_files) {
    TxnTimeStamp begin_ts = txn_context_ptr_->begin_ts_;
    TxnTimeStamp commit_ts = txn_context_ptr_->commit_ts_;
    Status status;
    std::shared_ptr<TableMeta> table_meta;
    if (!is_link_files) {
        status = NewCatalog::AddNewTable(db_meta,
                                         restore_table_snapshot_cmd->table_id_,
                                         begin_ts,
                                         commit_ts,
                                         restore_table_snapshot_cmd->table_def_,
                                         table_meta);
        // table with the same name already exists
        if (!status.ok()) {
            return status;
        }
    } else {
        table_meta =
            std::make_shared<TableMeta>(db_meta.db_id_str(), restore_table_snapshot_cmd->table_id_, restore_table_snapshot_cmd->table_name_, this);
    }

    // restore metadata of the table
    status = table_meta->RestoreFromSnapshot(const_cast<WalCmdRestoreTableSnapshot *>(restore_table_snapshot_cmd), is_link_files);
    if (!status.ok()) {
        return status;
    }

    status = RestoreTableIndexesFromSnapshot(*table_meta, restore_table_snapshot_cmd->index_cmds_, is_link_files);
    if (!status.ok()) {
        return status;
    }

    // Initialize full-text index cache after table and indexes are restored
    table_meta->SetBeginTS(commit_ts);
    status = table_meta->LoadSet();
    if (!status.ok()) {
        return status;
    }

    return Status::OK();
}

// Status NewTxn::PrepareCommitRestoreDatabaseSnapshot(const WalCmdRestoreDatabaseSnapshot *restore_database_snapshot_cmd) {
//     TxnTimeStamp commit_ts = txn_context_ptr_->commit_ts_;
//
//     std::shared_ptr<DBMeta> db_meta;
//     const std::string *db_comment = restore_database_snapshot_cmd->db_comment_.empty() ? nullptr : &restore_database_snapshot_cmd->db_comment_;
//     Status status = NewCatalog::AddNewDB(this,
//                                          restore_database_snapshot_cmd->db_id_str_,
//                                          commit_ts,
//                                          restore_database_snapshot_cmd->db_name_,
//                                          db_comment,
//                                          db_meta);
//     if (!status.ok()) {
//         return status;
//     }
//     for (const auto &restore_table_snapshot_cmd : restore_database_snapshot_cmd->restore_table_wal_cmds_) {
//         status = RestoreTableFromSnapshot(&restore_table_snapshot_cmd, *db_meta, false);
//         if (!status.ok()) {
//             return status;
//         }
//     }
//     return Status::OK();
// }

Status NewTxn::CommitCheckpointTable(TableMeta &table_meta, const WalCmdCheckpointV2 *checkpoint_cmd) {
    TxnTimeStamp checkpoint_ts = checkpoint_cmd->max_commit_ts_;
    Status status = CommitCheckpointTableData(table_meta, checkpoint_ts);
    if (!status.ok()) {
        return status;
    }
    return Status::OK();
}

Status NewTxn::IncrLatestID(std::string &id_str, std::string_view id_name) const {
    std::string string_id;
    Status status = kv_instance_->Get(id_name.data(), string_id);
    if (!status.ok()) {
        return status;
    }
    size_t id_num = std::stoull(string_id);
    ++id_num;
    id_str = fmt::format("{}", id_num);
    return kv_instance_->Put(id_name.data(), id_str);
    // return new_catalog_->IncrLatestID(id_str, id_name);
}

bool NewTxn::CheckConflictTxnStore(NewTxn *previous_txn, std::string &cause, bool &retry_query) {
    // FIXME: We will store information for more operations in the base_txn_store_ in the future.
    if (base_txn_store_ == nullptr || previous_txn->base_txn_store_ == nullptr) {
        return false;
    }

    TransactionType txn_type = base_txn_store_->type_;
    switch (txn_type) {
        case TransactionType::kCreateDB: {
            return CheckConflictTxnStore(static_cast<const CreateDBTxnStore &>(*base_txn_store_), previous_txn, cause, retry_query);
        }
        case TransactionType::kDropDB: {
            return CheckConflictTxnStore(static_cast<const DropDBTxnStore &>(*base_txn_store_), previous_txn, cause, retry_query);
        }
        case TransactionType::kCreateTable: {
            return CheckConflictTxnStore(static_cast<const CreateTableTxnStore &>(*base_txn_store_), previous_txn, cause, retry_query);
        }
        case TransactionType::kAppend: {
            return CheckConflictTxnStore(static_cast<const AppendTxnStore &>(*base_txn_store_), previous_txn, cause, retry_query);
        }
        case TransactionType::kImport: {
            return CheckConflictTxnStore(static_cast<const ImportTxnStore &>(*base_txn_store_), previous_txn, cause, retry_query);
        }
        case TransactionType::kCompact: {
            return CheckConflictTxnStore(static_cast<const CompactTxnStore &>(*base_txn_store_), previous_txn, cause, retry_query);
        }
        case TransactionType::kCreateIndex: {
            return CheckConflictTxnStore(static_cast<const CreateIndexTxnStore &>(*base_txn_store_), previous_txn, cause, retry_query);
        }
        case TransactionType::kDropIndex: {
            return CheckConflictTxnStore(static_cast<const DropIndexTxnStore &>(*base_txn_store_), previous_txn, cause, retry_query);
        }
        case TransactionType::kDumpMemIndex: {
            return CheckConflictTxnStore(static_cast<const DumpMemIndexTxnStore &>(*base_txn_store_), previous_txn, cause, retry_query);
        }
        case TransactionType::kOptimizeIndex: {
            return CheckConflictTxnStore(static_cast<const OptimizeIndexTxnStore &>(*base_txn_store_), previous_txn, cause, retry_query);
        }
        case TransactionType::kDelete: {
            return CheckConflictTxnStore(static_cast<const DeleteTxnStore &>(*base_txn_store_), previous_txn, cause, retry_query);
        }
        case TransactionType::kAddColumn: {
            return CheckConflictTxnStore(static_cast<const AddColumnsTxnStore &>(*base_txn_store_), previous_txn, cause, retry_query);
        }
        case TransactionType::kDropColumn: {
            return CheckConflictTxnStore(static_cast<const DropColumnsTxnStore &>(*base_txn_store_), previous_txn, cause, retry_query);
        }
        case TransactionType::kDropTable: {
            return CheckConflictTxnStore(static_cast<const DropTableTxnStore &>(*base_txn_store_), previous_txn, cause, retry_query);
        }
        case TransactionType::kRenameTable: {
            return CheckConflictTxnStore(static_cast<const RenameTableTxnStore &>(*base_txn_store_), previous_txn, cause, retry_query);
        }
        case TransactionType::kUpdate: {
            return CheckConflictTxnStore(static_cast<const UpdateTxnStore &>(*base_txn_store_), previous_txn, cause, retry_query);
        }
        case TransactionType::kRestoreTable: {
            return CheckConflictTxnStore(static_cast<const RestoreTableTxnStore &>(*base_txn_store_), previous_txn, cause, retry_query);
        }
        case TransactionType::kRestoreDatabase: {
            return CheckConflictTxnStore(static_cast<const RestoreDatabaseTxnStore &>(*base_txn_store_), previous_txn, cause, retry_query);
        }
        case TransactionType::kCreateTableSnapshot: {
            return CheckConflictTxnStore(static_cast<const CreateTableSnapshotTxnStore &>(*base_txn_store_), previous_txn, cause, retry_query);
        }
<<<<<<< HEAD
        // case TransactionType::kCreateDBSnapshot: {
        //     return CheckConflictTxnStore(static_cast<const CreateDBSnapshotTxnStore &>(*base_txn_store_), previous_txn, cause, retry_query);
        // }
        // case TransactionType::kCleanup: {
        //     return CheckConflictTxnStore(static_cast<const CleanupTxnStore &>(*base_txn_store_), previous_txn, cause, retry_query);
        // }
=======
        case TransactionType::kCreateDBSnapshot: {
            return CheckConflictTxnStore(static_cast<const CreateDBSnapshotTxnStore &>(*base_txn_store_), previous_txn, cause, retry_query);
        }
        case TransactionType::kCreateSystemSnapshot: {
            return CheckConflictTxnStore(static_cast<const CreateSystemSnapshotTxnStore &>(*base_txn_store_), previous_txn, cause, retry_query);
        }
        case TransactionType::kCleanup: {
            return CheckConflictTxnStore(static_cast<const CleanupTxnStore &>(*base_txn_store_), previous_txn, cause, retry_query);
        }
>>>>>>> 0906a0d3
        case TransactionType::kNewCheckpoint:
        default: {
            return false;
        }
    }
}

bool NewTxn::CheckConflictTxnStore(const CreateDBTxnStore &txn_store, NewTxn *previous_txn, std::string &cause, bool &retry_query) {
    const std::string &db_name = txn_store.db_name_;
    bool conflict = false;
    switch (previous_txn->base_txn_store_->type_) {
        case TransactionType::kRestoreDatabase: {
            RestoreDatabaseTxnStore *restore_database_txn_store = static_cast<RestoreDatabaseTxnStore *>(previous_txn->base_txn_store_.get());
            if (restore_database_txn_store->db_name_ == db_name) {
                retry_query = false;
                conflict = true;
            }
            break;
        }
        case TransactionType::kCreateTableSnapshot: {
            retry_query = true;
            conflict = true;
            break;
        }
        default: {
        }
    }

    if (conflict) {
        cause = fmt::format("{} vs. {}", previous_txn->base_txn_store_->ToString(), txn_store.ToString());
        return true;
    }
    return false;
}

bool NewTxn::CheckConflictTxnStore(const RestoreDatabaseTxnStore &txn_store, NewTxn *previous_txn, std::string &cause, bool &retry_query) {
    const std::string &db_name = txn_store.db_name_;
    bool conflict = false;
    switch (previous_txn->base_txn_store_->type_) {
        case TransactionType::kCreateDB: {
            CreateDBTxnStore *create_db_txn_store = static_cast<CreateDBTxnStore *>(previous_txn->base_txn_store_.get());
            if (create_db_txn_store->db_name_ == db_name) {
                retry_query = false;
                conflict = true;
            }
            break;
        }
        case TransactionType::kRestoreDatabase: {
            RestoreDatabaseTxnStore *restore_database_txn_store = static_cast<RestoreDatabaseTxnStore *>(previous_txn->base_txn_store_.get());
            if (restore_database_txn_store->db_name_ == db_name) {
                retry_query = false;
                conflict = true;
            }
            break;
        }
        case TransactionType::kCreateTableSnapshot: {
            retry_query = true;
            conflict = true;
            break;
        }
        default: {
        }
    }

    if (conflict) {
        cause = fmt::format("{} vs. {}", previous_txn->base_txn_store_->ToString(), txn_store.ToString());
        return true;
    }
    return false;
}

bool NewTxn::CheckConflictTxnStore(const DropDBTxnStore &txn_store, NewTxn *previous_txn, std::string &cause, bool &retry_query) {
    const std::string &db_name = txn_store.db_name_;
    bool conflict = false;
    //    LOG_TRACE(fmt::format("Txn: {}, current cmd: {}, previous txn: {}, previous cmd: {}",
    //                         txn_context_ptr_->txn_id_,
    //                         txn_store.ToString(),
    //                         previous_txn->txn_context_ptr_->txn_id_,
    //                         previous_txn->base_txn_store_->ToString()));
    switch (previous_txn->base_txn_store_->type_) {
        case TransactionType::kDropDB: {
            DropDBTxnStore *drop_db_txn_store = static_cast<DropDBTxnStore *>(previous_txn->base_txn_store_.get());
            if (drop_db_txn_store->db_name_ == db_name) {
                retry_query = false;
                conflict = true;
            }
            break;
        }
        default: {
        }
    }

    if (conflict) {
        cause = fmt::format("{} vs. {}", previous_txn->base_txn_store_->ToString(), txn_store.ToString());
        return true;
    }
    return false;
}

bool NewTxn::CheckConflictTxnStore(const CreateTableTxnStore &txn_store, NewTxn *previous_txn, std::string &cause, bool &retry_query) {
    const std::string &db_name = txn_store.db_name_;
    const std::string &table_name = txn_store.table_name_;
    bool conflict = false;
    switch (previous_txn->base_txn_store_->type_) {
        case TransactionType::kRenameTable: {
            RenameTableTxnStore *rename_table_txn_store = static_cast<RenameTableTxnStore *>(previous_txn->base_txn_store_.get());
            if (rename_table_txn_store->db_name_ == db_name && rename_table_txn_store->new_table_name_ == table_name) {
                retry_query = false;
                conflict = true;
            }
            break;
        }
        case TransactionType::kDropDB: {
            DropDBTxnStore *drop_db_txn_store = static_cast<DropDBTxnStore *>(previous_txn->base_txn_store_.get());
            if (drop_db_txn_store->db_name_ == db_name) {
                retry_query = false;
                conflict = true;
            }
            break;
        }
        case TransactionType::kRestoreTable: {
            RestoreTableTxnStore *restore_table_txn_store = static_cast<RestoreTableTxnStore *>(previous_txn->base_txn_store_.get());
            if (restore_table_txn_store->db_name_ == db_name && restore_table_txn_store->table_name_ == table_name) {
                retry_query = false;
                conflict = true;
            }
            break;
        }
        case TransactionType::kCreateTableSnapshot: {
            retry_query = true;
            conflict = true;
            break;
        }
        default: {
        }
    }

    if (conflict) {
        cause = fmt::format("{} vs. {}", previous_txn->base_txn_store_->ToString(), txn_store.ToString());
        return true;
    }
    return false;
}

bool NewTxn::CheckConflictTxnStore(const RestoreTableTxnStore &txn_store, NewTxn *previous_txn, std::string &cause, bool &retry_query) {
    const std::string &db_name = txn_store.db_name_;
    const std::string &table_name = txn_store.table_name_;
    bool conflict = false;
    switch (previous_txn->base_txn_store_->type_) {
        case TransactionType::kCreateTable: {
            CreateTableTxnStore *create_table_txn_store = static_cast<CreateTableTxnStore *>(previous_txn->base_txn_store_.get());
            if (create_table_txn_store->db_name_ == db_name && create_table_txn_store->table_name_ == table_name) {
                retry_query = false;
                conflict = true;
            }
            break;
        }
        case TransactionType::kRenameTable: {
            RenameTableTxnStore *rename_table_txn_store = static_cast<RenameTableTxnStore *>(previous_txn->base_txn_store_.get());
            if (rename_table_txn_store->db_name_ == db_name && rename_table_txn_store->new_table_name_ == table_name) {
                retry_query = false;
                conflict = true;
            }
            break;
        }
        case TransactionType::kDropDB: {
            DropDBTxnStore *drop_db_txn_store = static_cast<DropDBTxnStore *>(previous_txn->base_txn_store_.get());
            if (drop_db_txn_store->db_name_ == db_name) {
                retry_query = false;
                conflict = true;
            }
            break;
        }
        case TransactionType::kRestoreTable: {
            RestoreTableTxnStore *restore_table_txn_store = static_cast<RestoreTableTxnStore *>(previous_txn->base_txn_store_.get());
            if (restore_table_txn_store->db_name_ == db_name && restore_table_txn_store->table_name_ == table_name) {
                retry_query = false;
                conflict = true;
            }
            break;
        }
        case TransactionType::kCreateTableSnapshot: {
            CreateTableSnapshotTxnStore *create_table_snapshot_txn_store =
                static_cast<CreateTableSnapshotTxnStore *>(previous_txn->base_txn_store_.get());
            if (create_table_snapshot_txn_store->db_name_ == db_name && create_table_snapshot_txn_store->table_name_ == table_name) {
                retry_query = true;
                conflict = true;
            }
            break;
        }
        case TransactionType::kCompact: {
            CompactTxnStore *compact_txn_store = static_cast<CompactTxnStore *>(previous_txn->base_txn_store_.get());
            if (compact_txn_store->db_name_ == db_name && compact_txn_store->table_name_ == table_name) {
                retry_query = false;
                conflict = true;
            }
        }
        default: {
        }
    }

    if (conflict) {
        cause = fmt::format("{} vs. {}", previous_txn->base_txn_store_->ToString(), txn_store.ToString());
        return true;
    }
    return false;
}

bool NewTxn::CheckConflictTxnStore(const AppendTxnStore &txn_store, NewTxn *previous_txn, std::string &cause, bool &retry_query) {
    const std::string &db_name = txn_store.db_name_;
    const std::string &table_name = txn_store.table_name_;
    bool conflict = false;
    switch (previous_txn->base_txn_store_->type_) {
        case TransactionType::kCreateIndex: {
            CreateIndexTxnStore *create_index_txn_store = static_cast<CreateIndexTxnStore *>(previous_txn->base_txn_store_.get());
            if (create_index_txn_store->db_name_ == db_name && create_index_txn_store->table_name_ == table_name) {
                conflict = true;
            }
            break;
        }
        case TransactionType::kDropIndex: {
            DropIndexTxnStore *drop_index_txn_store = static_cast<DropIndexTxnStore *>(previous_txn->base_txn_store_.get());
            if (drop_index_txn_store->db_name_ == db_name && drop_index_txn_store->table_name_ == table_name) {
                conflict = true;
            }
            break;
        }
        case TransactionType::kAddColumn: {
            AddColumnsTxnStore *add_columns_txn_store = static_cast<AddColumnsTxnStore *>(previous_txn->base_txn_store_.get());
            if (add_columns_txn_store->db_name_ == db_name && add_columns_txn_store->table_name_ == table_name) {
                retry_query = false;
                conflict = true;
            }
            break;
        }
        case TransactionType::kDropColumn: {
            DropColumnsTxnStore *drop_columns_txn_store = static_cast<DropColumnsTxnStore *>(previous_txn->base_txn_store_.get());
            if (drop_columns_txn_store->db_name_ == db_name && drop_columns_txn_store->table_name_ == table_name) {
                retry_query = false;
                conflict = true;
            }
            break;
        }
        case TransactionType::kDropDB: {
            DropDBTxnStore *drop_db_txn_store = static_cast<DropDBTxnStore *>(previous_txn->base_txn_store_.get());
            if (drop_db_txn_store->db_name_ == db_name) {
                retry_query = false;
                conflict = true;
            }
            break;
        }
        case TransactionType::kDropTable: {
            DropTableTxnStore *drop_table_txn_store = static_cast<DropTableTxnStore *>(previous_txn->base_txn_store_.get());
            if (drop_table_txn_store->db_name_ == db_name && drop_table_txn_store->table_name_ == table_name) {
                retry_query = false;
                conflict = true;
            }
            break;
        }
        case TransactionType::kRenameTable: {
            RenameTableTxnStore *rename_table_txn_store = static_cast<RenameTableTxnStore *>(previous_txn->base_txn_store_.get());
            if (rename_table_txn_store->db_name_ == db_name && rename_table_txn_store->old_table_name_ == table_name) {
                retry_query = false;
                conflict = true;
            }
            break;
        }
        case TransactionType::kCreateTableSnapshot: {
            CreateTableSnapshotTxnStore *create_table_snapshot_txn_store =
                static_cast<CreateTableSnapshotTxnStore *>(previous_txn->base_txn_store_.get());
            if (create_table_snapshot_txn_store->db_name_ == db_name && create_table_snapshot_txn_store->table_name_ == table_name) {
                retry_query = true;
                conflict = true;
            }
            break;
        }
        default: {
        }
    }

    if (conflict) {
        cause = fmt::format("{} vs. {}", previous_txn->base_txn_store_->ToString(), txn_store.ToString());
        return true;
    }
    return false;
}

bool NewTxn::CheckConflictTxnStore(const ImportTxnStore &txn_store, NewTxn *previous_txn, std::string &cause, bool &retry_query) {
    const std::string &db_name = txn_store.db_name_;
    const std::string &table_name = txn_store.table_name_;
    bool conflict = false;
    switch (previous_txn->base_txn_store_->type_) {
        case TransactionType::kCreateIndex: {
            CreateIndexTxnStore *create_index_txn_store = static_cast<CreateIndexTxnStore *>(previous_txn->base_txn_store_.get());
            if (create_index_txn_store->db_name_ == db_name && create_index_txn_store->table_name_ == table_name) {
                conflict = true;
            }
            break;
        }
        case TransactionType::kDropIndex: {
            DropIndexTxnStore *drop_index_txn_store = static_cast<DropIndexTxnStore *>(previous_txn->base_txn_store_.get());
            if (drop_index_txn_store->db_name_ == db_name && drop_index_txn_store->table_name_ == table_name) {
                conflict = true;
            }
            break;
        }
        case TransactionType::kAddColumn: {
            AddColumnsTxnStore *add_columns_txn_store = static_cast<AddColumnsTxnStore *>(previous_txn->base_txn_store_.get());
            if (add_columns_txn_store->db_name_ == db_name && add_columns_txn_store->table_name_ == table_name) {
                retry_query = false;
                conflict = true;
            }
            break;
        }
        case TransactionType::kDropColumn: {
            DropColumnsTxnStore *drop_columns_txn_store = static_cast<DropColumnsTxnStore *>(previous_txn->base_txn_store_.get());
            if (drop_columns_txn_store->db_name_ == db_name && drop_columns_txn_store->table_name_ == table_name) {
                retry_query = false;
                conflict = true;
            }
            break;
        }
        case TransactionType::kDropDB: {
            DropDBTxnStore *drop_db_txn_store = static_cast<DropDBTxnStore *>(previous_txn->base_txn_store_.get());
            if (drop_db_txn_store->db_name_ == db_name) {
                retry_query = false;
                conflict = true;
            }
            break;
        }
        case TransactionType::kDropTable: {
            DropTableTxnStore *drop_table_txn_store = static_cast<DropTableTxnStore *>(previous_txn->base_txn_store_.get());
            if (drop_table_txn_store->db_name_ == db_name && drop_table_txn_store->table_name_ == table_name) {
                retry_query = false;
                conflict = true;
            }
            break;
        }
        case TransactionType::kCreateTableSnapshot: {
            CreateTableSnapshotTxnStore *create_table_snapshot_txn_store =
                static_cast<CreateTableSnapshotTxnStore *>(previous_txn->base_txn_store_.get());
            if (create_table_snapshot_txn_store->db_name_ == db_name && create_table_snapshot_txn_store->table_name_ == table_name) {
                retry_query = true;
                conflict = true;
            }
            break;
        }
        default: {
        }
    }

    if (conflict) {
        cause = fmt::format("{} vs. {}", previous_txn->base_txn_store_->ToString(), txn_store.ToString());
        return true;
    }
    return false;
}

bool NewTxn::CheckConflictTxnStore(const AddColumnsTxnStore &txn_store, NewTxn *previous_txn, std::string &cause, bool &retry_query) {
    const std::string &db_name = txn_store.db_name_;
    const std::string &table_name = txn_store.table_name_;
    bool conflict = false;
    switch (previous_txn->base_txn_store_->type_) {
        case TransactionType::kAppend: {
            AppendTxnStore *append_txn_store = static_cast<AppendTxnStore *>(previous_txn->base_txn_store_.get());
            if (append_txn_store->db_name_ == db_name && append_txn_store->table_name_ == table_name) {
                conflict = true;
            }
            break;
        }
        case TransactionType::kImport: {
            ImportTxnStore *import_txn_store = static_cast<ImportTxnStore *>(previous_txn->base_txn_store_.get());
            if (import_txn_store->db_name_ == db_name && import_txn_store->table_name_ == table_name) {
                conflict = true;
            }
            break;
        }
        case TransactionType::kCompact: {
            CompactTxnStore *compact_txn_store = static_cast<CompactTxnStore *>(previous_txn->base_txn_store_.get());
            if (compact_txn_store->db_name_ == db_name && compact_txn_store->table_name_ == table_name) {
                conflict = true;
            }
            break;
        }
        case TransactionType::kUpdate: {
            UpdateTxnStore *update_txn_store = static_cast<UpdateTxnStore *>(previous_txn->base_txn_store_.get());
            if (update_txn_store->db_name_ == db_name && update_txn_store->table_name_ == table_name) {
                conflict = true;
            }
            break;
        }
        case TransactionType::kAddColumn: {
            AddColumnsTxnStore *add_columns_txn_store = static_cast<AddColumnsTxnStore *>(previous_txn->base_txn_store_.get());
            if (add_columns_txn_store->db_name_ == db_name && add_columns_txn_store->table_name_ == table_name) {
                conflict = true;
            }
            break;
        }
        case TransactionType::kDropDB: {
            DropDBTxnStore *drop_db_txn_store = static_cast<DropDBTxnStore *>(previous_txn->base_txn_store_.get());
            if (drop_db_txn_store->db_name_ == db_name) {
                retry_query = false;
                conflict = true;
            }
            break;
        }
        case TransactionType::kDropTable: {
            DropTableTxnStore *drop_table_txn_store = static_cast<DropTableTxnStore *>(previous_txn->base_txn_store_.get());
            if (drop_table_txn_store->db_name_ == db_name && drop_table_txn_store->table_name_ == table_name) {
                retry_query = false;
                conflict = true;
            }
            break;
        }
        case TransactionType::kCreateTableSnapshot: {
            CreateTableSnapshotTxnStore *create_table_snapshot_txn_store =
                static_cast<CreateTableSnapshotTxnStore *>(previous_txn->base_txn_store_.get());
            if (create_table_snapshot_txn_store->db_name_ == db_name && create_table_snapshot_txn_store->table_name_ == table_name) {
                retry_query = true;
                conflict = true;
            }
            break;
        }
        default: {
        }
    }

    if (conflict) {
        cause = fmt::format("{} vs. {}", previous_txn->base_txn_store_->ToString(), txn_store.ToString());
        return true;
    }
    return false;
}

bool NewTxn::CheckConflictTxnStore(const DropColumnsTxnStore &txn_store, NewTxn *previous_txn, std::string &cause, bool &retry_query) {
    const std::string &db_name = txn_store.db_name_;
    const std::string &table_name = txn_store.table_name_;
    bool conflict = false;
    switch (previous_txn->base_txn_store_->type_) {
        case TransactionType::kAppend: {
            AppendTxnStore *append_txn_store = static_cast<AppendTxnStore *>(previous_txn->base_txn_store_.get());
            if (append_txn_store->db_name_ == db_name && append_txn_store->table_name_ == table_name) {
                conflict = true;
            }
            break;
        }
        case TransactionType::kImport: {
            ImportTxnStore *import_txn_store = static_cast<ImportTxnStore *>(previous_txn->base_txn_store_.get());
            if (import_txn_store->db_name_ == db_name && import_txn_store->table_name_ == table_name) {
                conflict = true;
            }
            break;
        }
        case TransactionType::kCompact: {
            CompactTxnStore *compact_txn_store = static_cast<CompactTxnStore *>(previous_txn->base_txn_store_.get());
            if (compact_txn_store->db_name_ == db_name && compact_txn_store->table_name_ == table_name) {
                conflict = true;
            }
            break;
        }
        case TransactionType::kUpdate: {
            UpdateTxnStore *update_txn_store = static_cast<UpdateTxnStore *>(previous_txn->base_txn_store_.get());
            if (update_txn_store->db_name_ == db_name && update_txn_store->table_name_ == table_name) {
                conflict = true;
            }
            break;
        }
        case TransactionType::kCreateIndex: {
            CreateIndexTxnStore *create_index_txn_store = static_cast<CreateIndexTxnStore *>(previous_txn->base_txn_store_.get());
            if (create_index_txn_store->db_name_ == db_name && create_index_txn_store->table_name_ == table_name) {
                for (const auto &column_name : txn_store.column_names_) {
                    if (create_index_txn_store->index_base_->ContainsColumn(column_name)) {
                        retry_query = false;
                        conflict = true;
                    }
                }
            }
            break;
        }
        case TransactionType::kDropColumn: {
            DropColumnsTxnStore *drop_columns_txn_store = static_cast<DropColumnsTxnStore *>(previous_txn->base_txn_store_.get());
            if (drop_columns_txn_store->db_name_ == db_name && drop_columns_txn_store->table_name_ == table_name &&
                std::find_first_of(txn_store.column_names_.begin(),
                                   txn_store.column_names_.end(),
                                   drop_columns_txn_store->column_names_.begin(),
                                   drop_columns_txn_store->column_names_.end()) != txn_store.column_names_.end()) {
                retry_query = false;
                conflict = true;
            }
            break;
        }
        case TransactionType::kDropDB: {
            DropDBTxnStore *drop_db_txn_store = static_cast<DropDBTxnStore *>(previous_txn->base_txn_store_.get());
            if (drop_db_txn_store->db_name_ == db_name) {
                retry_query = false;
                conflict = true;
            }
            break;
        }
        case TransactionType::kDropTable: {
            DropTableTxnStore *drop_table_txn_store = static_cast<DropTableTxnStore *>(previous_txn->base_txn_store_.get());
            if (drop_table_txn_store->db_name_ == db_name && drop_table_txn_store->table_name_ == table_name) {
                retry_query = false;
                conflict = true;
            }
            break;
        }
        case TransactionType::kCreateTableSnapshot: {
            CreateTableSnapshotTxnStore *create_table_snapshot_txn_store =
                static_cast<CreateTableSnapshotTxnStore *>(previous_txn->base_txn_store_.get());
            if (create_table_snapshot_txn_store->db_name_ == db_name && create_table_snapshot_txn_store->table_name_ == table_name) {
                retry_query = true;
                conflict = true;
            }
            break;
        }
        default: {
        }
    }

    if (conflict) {
        cause = fmt::format("{} vs. {}", previous_txn->base_txn_store_->ToString(), txn_store.ToString());
        return true;
    }
    return false;
}

bool NewTxn::CheckConflictTxnStore(const CompactTxnStore &txn_store, NewTxn *previous_txn, std::string &cause, bool &retry_query) {
    const std::string &db_name = txn_store.db_name_;
    const std::string &table_name = txn_store.table_name_;
    const std::vector<SegmentID> &segment_ids = txn_store.deprecated_segment_ids_;
    bool conflict = false;
    switch (previous_txn->base_txn_store_->type_) {
        case TransactionType::kCompact: {
            CompactTxnStore *compact_txn_store = static_cast<CompactTxnStore *>(previous_txn->base_txn_store_.get());
            if (compact_txn_store->db_name_ == db_name && compact_txn_store->table_name_ == table_name) {
                retry_query = false;
                conflict = true;
            }
            break;
        }
        case TransactionType::kCreateIndex: {
            CreateIndexTxnStore *create_index_txn_store = static_cast<CreateIndexTxnStore *>(previous_txn->base_txn_store_.get());
            if (create_index_txn_store->db_name_ == db_name && create_index_txn_store->table_name_ == table_name) {
                conflict = true;
            }
            break;
        }
        case TransactionType::kDropIndex: {
            DropIndexTxnStore *drop_index_txn_store = static_cast<DropIndexTxnStore *>(previous_txn->base_txn_store_.get());
            if (drop_index_txn_store->db_name_ == db_name && drop_index_txn_store->table_name_ == table_name) {
                conflict = true;
            }
            break;
        }
        case TransactionType::kAddColumn: {
            AddColumnsTxnStore *add_columns_txn_store = static_cast<AddColumnsTxnStore *>(previous_txn->base_txn_store_.get());
            if (add_columns_txn_store->db_name_ == db_name && add_columns_txn_store->table_name_ == table_name) {
                conflict = true;
            }
            break;
        }
        case TransactionType::kDropColumn: {
            DropColumnsTxnStore *drop_columns_txn_store = static_cast<DropColumnsTxnStore *>(previous_txn->base_txn_store_.get());
            if (drop_columns_txn_store->db_name_ == db_name && drop_columns_txn_store->table_name_ == table_name) {
                conflict = true;
            }
            break;
        }
        case TransactionType::kDelete: {
            DeleteTxnStore *delete_txn_store = static_cast<DeleteTxnStore *>(previous_txn->base_txn_store_.get());
            if (delete_txn_store->db_name_ == db_name && delete_txn_store->table_name_ == table_name) {
                conflict = true;
            }
            break;
        }
        case TransactionType::kUpdate: {
            UpdateTxnStore *update_txn_store = static_cast<UpdateTxnStore *>(previous_txn->base_txn_store_.get());
            if (update_txn_store->db_name_ == db_name && update_txn_store->table_name_ == table_name) {
                conflict = true;
            }
            break;
        }
        case TransactionType::kOptimizeIndex: {
            OptimizeIndexTxnStore *optimize_index_txn_store = static_cast<OptimizeIndexTxnStore *>(previous_txn->base_txn_store_.get());
            for (const auto &store_entry : optimize_index_txn_store->entries_) {
                if (store_entry.db_name_ == db_name && store_entry.table_name_ == table_name &&
                    std::find(segment_ids.begin(), segment_ids.end(), store_entry.segment_id_) != segment_ids.end()) {
                    retry_query = false;
                    conflict = true;
                    break;
                }
            }
            break;
        }
        case TransactionType::kDropDB: {
            DropDBTxnStore *drop_db_txn_store = static_cast<DropDBTxnStore *>(previous_txn->base_txn_store_.get());
            if (drop_db_txn_store->db_name_ == db_name) {
                retry_query = false;
                conflict = true;
            }
            break;
        }
        case TransactionType::kDropTable: {
            DropTableTxnStore *drop_table_txn_store = static_cast<DropTableTxnStore *>(previous_txn->base_txn_store_.get());
            if (drop_table_txn_store->db_name_ == db_name && drop_table_txn_store->table_name_ == table_name) {
                retry_query = false;
                conflict = true;
            }
            break;
        }
        case TransactionType::kCreateTableSnapshot: {
            auto *create_table_snapshot_txn_store = static_cast<CreateTableSnapshotTxnStore *>(previous_txn->base_txn_store_.get());
            if (create_table_snapshot_txn_store->db_name_ == db_name && create_table_snapshot_txn_store->table_name_ == table_name) {
                retry_query = true;
                conflict = true;
            }
            break;
        }
        default: {
        }
    }

    if (conflict) {
        cause = fmt::format("{} vs. {}", previous_txn->base_txn_store_->ToString(), txn_store.ToString());
        return true;
    }
    return false;
}

bool NewTxn::CheckConflictTxnStore(const CreateIndexTxnStore &txn_store, NewTxn *previous_txn, std::string &cause, bool &retry_query) {
    const std::string &db_name = txn_store.db_name_;
    const std::string &table_name = txn_store.table_name_;
    const std::string &index_name = *txn_store.index_base_->index_name_;
    bool conflict = false;
    switch (previous_txn->base_txn_store_->type_) {
        case TransactionType::kCreateIndex: {
            CreateIndexTxnStore *create_index_txn_store = static_cast<CreateIndexTxnStore *>(previous_txn->base_txn_store_.get());
            if (create_index_txn_store->db_name_ == db_name && create_index_txn_store->table_name_ == table_name &&
                *create_index_txn_store->index_base_->index_name_ == index_name) {
                retry_query = false;
                conflict = true;
            }
            break;
        }
        case TransactionType::kAppend: {
            AppendTxnStore *append_txn_store = static_cast<AppendTxnStore *>(previous_txn->base_txn_store_.get());
            if (append_txn_store->db_name_ == db_name && append_txn_store->table_name_ == table_name) {
                conflict = true;
            }
            break;
        }
        case TransactionType::kImport: {
            ImportTxnStore *import_txn_store = static_cast<ImportTxnStore *>(previous_txn->base_txn_store_.get());
            if (import_txn_store->db_name_ == db_name && import_txn_store->table_name_ == table_name) {
                conflict = true;
            }
            break;
        }
        case TransactionType::kCompact: {
            CompactTxnStore *compact_txn_store = static_cast<CompactTxnStore *>(previous_txn->base_txn_store_.get());
            if (compact_txn_store->db_name_ == db_name && compact_txn_store->table_name_ == table_name) {
                conflict = true;
            }
            break;
        }
        case TransactionType::kUpdate: {
            UpdateTxnStore *update_txn_store = static_cast<UpdateTxnStore *>(previous_txn->base_txn_store_.get());
            if (update_txn_store->db_name_ == db_name && update_txn_store->table_name_ == table_name) {
                conflict = true;
            }
            break;
        }
        case TransactionType::kDropColumn: {
            DropColumnsTxnStore *drop_columns_txn_store = static_cast<DropColumnsTxnStore *>(previous_txn->base_txn_store_.get());
            if (drop_columns_txn_store->db_name_ == db_name && drop_columns_txn_store->table_name_ == table_name) {
                for (const auto &column_name : drop_columns_txn_store->column_names_) {
                    if (txn_store.index_base_->ContainsColumn(column_name)) {
                        retry_query = false;
                        conflict = true;
                    }
                }
            }
            break;
        }
        case TransactionType::kDropDB: {
            auto *drop_db_txn_store = static_cast<DropDBTxnStore *>(previous_txn->base_txn_store_.get());
            if (drop_db_txn_store->db_name_ == db_name) {
                retry_query = false;
                conflict = true;
            }
            break;
        }
        case TransactionType::kDropTable: {
            auto *drop_table_txn_store = static_cast<DropTableTxnStore *>(previous_txn->base_txn_store_.get());
            if (drop_table_txn_store->db_name_ == db_name && drop_table_txn_store->table_name_ == table_name) {
                retry_query = false;
                conflict = true;
            }
            break;
        }
        case TransactionType::kCreateTableSnapshot: {
            auto *create_table_snapshot_txn_store = static_cast<CreateTableSnapshotTxnStore *>(previous_txn->base_txn_store_.get());
            if (create_table_snapshot_txn_store->db_name_ == db_name && create_table_snapshot_txn_store->table_name_ == table_name) {
                retry_query = true;
                conflict = true;
            }
            break;
        }
        default: {
        }
    }

    if (conflict) {
        cause = fmt::format("{} vs. {}", previous_txn->base_txn_store_->ToString(), txn_store.ToString());
        return true;
    }
    return false;
}

bool NewTxn::CheckConflictTxnStore(const DropIndexTxnStore &txn_store, NewTxn *previous_txn, std::string &cause, bool &retry_query) {
    const std::string &db_name = txn_store.db_name_;
    const std::string &table_name = txn_store.table_name_;
    const std::string &index_name = txn_store.index_name_;
    bool conflict = false;
    switch (previous_txn->base_txn_store_->type_) {
        case TransactionType::kDropIndex: {
            DropIndexTxnStore *drop_index_txn_store = static_cast<DropIndexTxnStore *>(previous_txn->base_txn_store_.get());
            if (drop_index_txn_store->db_name_ == db_name && drop_index_txn_store->table_name_ == table_name &&
                drop_index_txn_store->index_name_ == index_name) {
                retry_query = false;
                conflict = true;
            }
            break;
        }
        case TransactionType::kDropDB: {
            DropDBTxnStore *drop_db_txn_store = static_cast<DropDBTxnStore *>(previous_txn->base_txn_store_.get());
            if (drop_db_txn_store->db_name_ == db_name) {
                retry_query = false;
                conflict = true;
            }
            break;
        }
        case TransactionType::kDropTable: {
            DropTableTxnStore *drop_table_txn_store = static_cast<DropTableTxnStore *>(previous_txn->base_txn_store_.get());
            if (drop_table_txn_store->db_name_ == db_name && drop_table_txn_store->table_name_ == table_name) {
                retry_query = false;
                conflict = true;
            }
            break;
        }
        case TransactionType::kCreateTableSnapshot: {
            auto *create_table_snapshot_txn_store = static_cast<CreateTableSnapshotTxnStore *>(previous_txn->base_txn_store_.get());
            if (create_table_snapshot_txn_store->db_name_ == db_name && create_table_snapshot_txn_store->table_name_ == table_name) {
                retry_query = true;
                conflict = true;
            }
            break;
        }
        default: {
        }
    }

    if (conflict) {
        cause = fmt::format("{} vs. {}", previous_txn->base_txn_store_->ToString(), txn_store.ToString());
        return true;
    }
    return false;
}

bool NewTxn::CheckConflictTxnStore(const DropTableTxnStore &txn_store, NewTxn *previous_txn, std::string &cause, bool &retry_query) {
    const std::string &db_name = txn_store.db_name_;
    const std::string &table_name = txn_store.table_name_;
    bool conflict = false;
    switch (previous_txn->base_txn_store_->type_) {
        case TransactionType::kDropDB: {
            DropDBTxnStore *drop_db_txn_store = static_cast<DropDBTxnStore *>(previous_txn->base_txn_store_.get());
            if (drop_db_txn_store->db_name_ == db_name) {
                retry_query = false;
                conflict = true;
            }
            break;
        }
        case TransactionType::kDropTable: {
            DropTableTxnStore *drop_table_txn_store = static_cast<DropTableTxnStore *>(previous_txn->base_txn_store_.get());
            if (drop_table_txn_store->db_name_ == db_name && drop_table_txn_store->table_name_ == table_name) {
                retry_query = false;
                conflict = true;
            }
            break;
        }
        case TransactionType::kCreateTableSnapshot: {
            auto *create_table_snapshot_txn_store = static_cast<CreateTableSnapshotTxnStore *>(previous_txn->base_txn_store_.get());
            if (create_table_snapshot_txn_store->db_name_ == db_name && create_table_snapshot_txn_store->table_name_ == table_name) {
                retry_query = true;
                conflict = true;
            }
            break;
        }
        default: {
        }
    }

    if (conflict) {
        cause = fmt::format("{} vs. {}", previous_txn->base_txn_store_->ToString(), txn_store.ToString());
        return true;
    }
    return false;
}

bool NewTxn::CheckConflictTxnStore(const OptimizeIndexTxnStore &txn_store, NewTxn *previous_txn, std::string &cause, bool &retry_query) {
    const std::vector<std::string> &db_names = txn_store.db_names_;
    const std::map<std::string, std::vector<std::string>> &table_names_in_db = txn_store.table_names_in_db_;
    bool conflict = false;
    switch (previous_txn->base_txn_store_->type_) {
        case TransactionType::kOptimizeIndex: {
            UnrecoverableError("There should be no concurrent optimize txns");
            break;
        }
        case TransactionType::kAppend: {
            AppendTxnStore *append_txn_store = static_cast<AppendTxnStore *>(previous_txn->base_txn_store_.get());
            const std::string &prev_db_name = append_txn_store->db_name_;
            const std::string &prev_table_name = append_txn_store->table_name_;
            if (std::find(db_names.begin(), db_names.end(), prev_db_name) != db_names.end() &&
                std::find(table_names_in_db.at(prev_db_name).begin(), table_names_in_db.at(prev_db_name).end(), prev_table_name) !=
                    table_names_in_db.at(prev_db_name).end()) {
                conflict = true;
            }
            break;
        }
        // There should be no conflict between optimize index and import
        // case TransactionType::kImport: {
        //     LOG_INFO("OptimizeIndexTxnStore vs. ImportTxnStore conflict");
        //     ImportTxnStore *import_txn_store = static_cast<ImportTxnStore *>(previous_txn->base_txn_store_.get());
        //     const std::string &prev_db_name = import_txn_store->db_name_;
        //     const std::string &prev_table_name = import_txn_store->table_name_;
        //     if (std::find(db_names.begin(), db_names.end(), prev_db_name) != db_names.end() &&
        //         std::find(table_names_in_db.at(prev_db_name).begin(), table_names_in_db.at(prev_db_name).end(), prev_table_name) !=
        //             table_names_in_db.at(prev_db_name).end()) {
        //         conflict = true;
        //     }
        //     break;
        // }
        case TransactionType::kCompact: {
            CompactTxnStore *compact_txn_store = static_cast<CompactTxnStore *>(previous_txn->base_txn_store_.get());
            const std::string &prev_db_name = compact_txn_store->db_name_;
            const std::string &prev_table_name = compact_txn_store->table_name_;
            for (const auto &store_entry : txn_store.entries_) {
                if (store_entry.db_name_ == prev_db_name && store_entry.table_name_ == prev_table_name &&
                    std::find(compact_txn_store->deprecated_segment_ids_.begin(),
                              compact_txn_store->deprecated_segment_ids_.end(),
                              store_entry.segment_id_) != compact_txn_store->deprecated_segment_ids_.end()) {
                    conflict = true;
                    break;
                }
            }
            break;
        }
        case TransactionType::kUpdate: {
            UpdateTxnStore *update_txn_store = static_cast<UpdateTxnStore *>(previous_txn->base_txn_store_.get());
            const std::string &prev_db_name = update_txn_store->db_name_;
            const std::string &prev_table_name = update_txn_store->table_name_;
            if (std::find(db_names.begin(), db_names.end(), prev_db_name) != db_names.end() &&
                std::find(table_names_in_db.at(prev_db_name).begin(), table_names_in_db.at(prev_db_name).end(), prev_table_name) !=
                    table_names_in_db.at(prev_db_name).end()) {
                conflict = true;
            }
            break;
        }
        case TransactionType::kDropIndex: {
            DropIndexTxnStore *drop_index_txn_store = static_cast<DropIndexTxnStore *>(previous_txn->base_txn_store_.get());
            const std::string &prev_db_name = drop_index_txn_store->db_name_;
            const std::string &prev_table_name = drop_index_txn_store->table_name_;
            const std::string &prev_index_name = drop_index_txn_store->index_name_;

            // If there are multiple databases or multiple tables involved in index optimization, the optimization is processed for
            // all indexes.
            if (db_names.size() > 1 || table_names_in_db.at(db_names[0]).size() > 1) {
                conflict = true;
            } else {
                for (const auto &current_store_entry : txn_store.entries_) {
                    if (prev_db_name == current_store_entry.db_name_ && prev_table_name == current_store_entry.table_name_ &&
                        prev_index_name == current_store_entry.index_name_) {
                        retry_query = false;
                        conflict = true;
                        break;
                    }
                }
            }
            break;
        }
        case TransactionType::kDumpMemIndex: {
            DumpMemIndexTxnStore *dump_index_txn_store = static_cast<DumpMemIndexTxnStore *>(previous_txn->base_txn_store_.get());
            const std::string &prev_db_name = dump_index_txn_store->db_name_;
            const std::string &prev_table_name = dump_index_txn_store->table_name_;
            const std::string &prev_index_name = dump_index_txn_store->index_name_;
            for (const auto &current_store_entry : txn_store.entries_) {
                if (prev_db_name == current_store_entry.db_name_ && prev_table_name == current_store_entry.table_name_ &&
                    prev_index_name == current_store_entry.index_name_) {
                    conflict = true;
                    break;
                }
            }
            break;
        }
        case TransactionType::kDropDB: {
            DropDBTxnStore *drop_db_txn_store = static_cast<DropDBTxnStore *>(previous_txn->base_txn_store_.get());
            if (std::find(db_names.begin(), db_names.end(), drop_db_txn_store->db_name_) != db_names.end()) {
                retry_query = false;
                conflict = true;
            }
            break;
        }
        case TransactionType::kDropTable: {
            DropTableTxnStore *drop_table_txn_store = static_cast<DropTableTxnStore *>(previous_txn->base_txn_store_.get());
            const std::string &prev_db_name = drop_table_txn_store->db_name_;
            const std::string &prev_table_name = drop_table_txn_store->table_name_;
            if (std::find(db_names.begin(), db_names.end(), prev_db_name) != db_names.end() &&
                std::find(table_names_in_db.at(prev_db_name).begin(), table_names_in_db.at(prev_db_name).end(), prev_table_name) !=
                    table_names_in_db.at(prev_db_name).end()) {
                retry_query = false;
                conflict = true;
            }
            break;
        }
        case TransactionType::kCreateTableSnapshot: {
            auto *create_table_snapshot_txn_store = static_cast<CreateTableSnapshotTxnStore *>(previous_txn->base_txn_store_.get());
            const std::string &prev_db_name = create_table_snapshot_txn_store->db_name_;
            const std::string &prev_table_name = create_table_snapshot_txn_store->table_name_;
            if (std::find(db_names.begin(), db_names.end(), prev_db_name) != db_names.end() &&
                std::find(table_names_in_db.at(prev_db_name).begin(), table_names_in_db.at(prev_db_name).end(), prev_table_name) !=
                    table_names_in_db.at(prev_db_name).end()) {
                retry_query = true;
                conflict = true;
            }
            break;
        }
        default: {
        }
    }

    if (conflict) {
        cause = fmt::format("{} vs. {}", previous_txn->base_txn_store_->ToString(), txn_store.ToString());
        return true;
    }
    return false;
}

bool NewTxn::CheckConflictTxnStore(const DumpMemIndexTxnStore &txn_store, NewTxn *previous_txn, std::string &cause, bool &retry_query) {
    const std::string &db_name = txn_store.db_name_;
    const std::string &table_name = txn_store.table_name_;
    const std::string &index_name = txn_store.index_name_;
    bool conflict = false;
    switch (previous_txn->base_txn_store_->type_) {
        case TransactionType::kDumpMemIndex: {
            UnrecoverableError("There should be no concurrent dump txns.");
            break;
        }
        case TransactionType::kDropIndex: {
            DropIndexTxnStore *drop_index_txn_store = static_cast<DropIndexTxnStore *>(previous_txn->base_txn_store_.get());
            if (drop_index_txn_store->db_name_ == db_name && drop_index_txn_store->table_name_ == table_name &&
                drop_index_txn_store->index_name_ == index_name) {
                retry_query = false;
                conflict = true;
            }
            break;
        }
        case TransactionType::kDropDB: {
            DropDBTxnStore *drop_db_txn_store = static_cast<DropDBTxnStore *>(previous_txn->base_txn_store_.get());
            if (drop_db_txn_store->db_name_ == db_name) {
                retry_query = false;
                conflict = true;
            }
            break;
        }
        case TransactionType::kDropTable: {
            DropTableTxnStore *drop_table_txn_store = static_cast<DropTableTxnStore *>(previous_txn->base_txn_store_.get());
            if (drop_table_txn_store->db_name_ == db_name && drop_table_txn_store->table_name_ == table_name) {
                retry_query = false;
                conflict = true;
            }
            break;
        }
        default: {
        }
    }

    if (conflict) {
        cause = fmt::format("{} vs. {}", previous_txn->base_txn_store_->ToString(), txn_store.ToString());
        return true;
    }
    return false;
}

bool NewTxn::CheckConflictTxnStore(const DeleteTxnStore &txn_store, NewTxn *previous_txn, std::string &cause, bool &retry_query) {
    const std::string &db_name = txn_store.db_name_;
    const std::string &table_name = txn_store.table_name_;
    bool conflict = false;
    switch (previous_txn->base_txn_store_->type_) {
        case TransactionType::kCompact: {
            CompactTxnStore *compact_txn_store = static_cast<CompactTxnStore *>(previous_txn->base_txn_store_.get());
            if (compact_txn_store->db_name_ == db_name && compact_txn_store->table_name_ == table_name) {
                conflict = true;
            }
            break;
        }
        case TransactionType::kDelete: {
            DeleteTxnStore *delete_txn_store = static_cast<DeleteTxnStore *>(previous_txn->base_txn_store_.get());
            if (delete_txn_store->db_name_ == db_name && delete_txn_store->table_name_ == table_name &&
                std::find_first_of(txn_store.row_ids_.begin(),
                                   txn_store.row_ids_.end(),
                                   delete_txn_store->row_ids_.begin(),
                                   delete_txn_store->row_ids_.end()) != txn_store.row_ids_.end()) {
                conflict = true;
            }
            break;
        }
        case TransactionType::kUpdate: {
            UpdateTxnStore *update_txn_store = static_cast<UpdateTxnStore *>(previous_txn->base_txn_store_.get());
            if (update_txn_store->db_name_ == db_name && update_txn_store->table_name_ == table_name &&
                std::find_first_of(txn_store.row_ids_.begin(),
                                   txn_store.row_ids_.end(),
                                   update_txn_store->row_ids_.begin(),
                                   update_txn_store->row_ids_.end()) != txn_store.row_ids_.end()) {

                conflict = true;
            }
            break;
        }
        case TransactionType::kDropDB: {
            DropDBTxnStore *drop_db_txn_store = static_cast<DropDBTxnStore *>(previous_txn->base_txn_store_.get());
            if (drop_db_txn_store->db_name_ == db_name) {
                retry_query = false;
                conflict = true;
            }
            break;
        }
        case TransactionType::kDropTable: {
            DropTableTxnStore *drop_table_txn_store = static_cast<DropTableTxnStore *>(previous_txn->base_txn_store_.get());
            if (drop_table_txn_store->db_name_ == db_name && drop_table_txn_store->table_name_ == table_name) {
                retry_query = false;
                conflict = true;
            }
            break;
        }
        case TransactionType::kCreateTableSnapshot: {
            auto *create_table_snapshot_txn_store = static_cast<CreateTableSnapshotTxnStore *>(previous_txn->base_txn_store_.get());
            if (create_table_snapshot_txn_store->db_name_ == db_name && create_table_snapshot_txn_store->table_name_ == table_name) {
                retry_query = true;
                conflict = true;
            }
            break;
        }
        default: {
        }
    }

    if (conflict) {
        cause = fmt::format("{} vs. {}", previous_txn->base_txn_store_->ToString(), txn_store.ToString());
        return true;
    }
    return false;
}

bool NewTxn::CheckConflictTxnStore(const RenameTableTxnStore &txn_store, NewTxn *previous_txn, std::string &cause, bool &retry_query) {
    const std::string &db_name = txn_store.db_name_;
    const std::string &table_name = txn_store.old_table_name_;
    const std::string &new_table_name = txn_store.new_table_name_;
    bool conflict = false;
    switch (previous_txn->base_txn_store_->type_) {
        case TransactionType::kCreateTable: {
            CreateTableTxnStore *create_table_txn_store = static_cast<CreateTableTxnStore *>(previous_txn->base_txn_store_.get());
            if (create_table_txn_store->db_name_ == db_name && create_table_txn_store->table_name_ == new_table_name) {
                retry_query = false;
                conflict = true;
            }
            break;
        }
        case TransactionType::kRenameTable: {
            RenameTableTxnStore *rename_table_txn_store = static_cast<RenameTableTxnStore *>(previous_txn->base_txn_store_.get());
            if (rename_table_txn_store->db_name_ == db_name && rename_table_txn_store->old_table_name_ == table_name) {
                retry_query = false;
                conflict = true;
            }
            break;
        }
        case TransactionType::kDropDB: {
            auto *drop_db_txn_store = static_cast<DropDBTxnStore *>(previous_txn->base_txn_store_.get());
            if (drop_db_txn_store->db_name_ == db_name) {
                retry_query = false;
                conflict = true;
            }
            break;
        }
        case TransactionType::kDropTable: {
            auto *drop_table_txn_store = static_cast<DropTableTxnStore *>(previous_txn->base_txn_store_.get());
            if (drop_table_txn_store->db_name_ == db_name && drop_table_txn_store->table_name_ == table_name) {
                retry_query = false;
                conflict = true;
            }
            break;
        }
        case TransactionType::kRestoreTable: {
            auto *restore_table_txn_store = static_cast<RestoreTableTxnStore *>(previous_txn->base_txn_store_.get());
            if (restore_table_txn_store->db_name_ == db_name && restore_table_txn_store->table_name_ == table_name) {
                retry_query = false;
                conflict = true;
            }
            break;
        }
        case TransactionType::kCreateTableSnapshot: {
            auto *create_table_snapshot_txn_store = static_cast<CreateTableSnapshotTxnStore *>(previous_txn->base_txn_store_.get());
            if (create_table_snapshot_txn_store->db_name_ == db_name && create_table_snapshot_txn_store->table_name_ == table_name) {
                retry_query = true;
                conflict = true;
            }
            break;
        }
        default: {
        }
    }
    if (conflict) {
        cause = fmt::format("{} vs. {}", previous_txn->base_txn_store_->ToString(), txn_store.ToString());
        return true;
    }
    return false;
}

bool NewTxn::CheckConflictTxnStore(const UpdateTxnStore &txn_store, NewTxn *previous_txn, std::string &cause, bool &retry_query) {
    const std::string &db_name = txn_store.db_name_;
    const std::string &table_name = txn_store.table_name_;
    std::set<SegmentID> segment_ids;
    for (const auto &row_id : txn_store.row_ids_) {
        segment_ids.insert(row_id.segment_id_);
    }
    bool conflict = false;
    switch (previous_txn->base_txn_store_->type_) {
        case TransactionType::kCompact: {
            auto *compact_txn_store = static_cast<CompactTxnStore *>(previous_txn->base_txn_store_.get());
            if (compact_txn_store->db_name_ == db_name && compact_txn_store->table_name_ == table_name) {
                conflict = true;
            }
            break;
        }
        case TransactionType::kCreateIndex: {
            auto *create_index_txn_store = static_cast<CreateIndexTxnStore *>(previous_txn->base_txn_store_.get());
            if (create_index_txn_store->db_name_ == db_name && create_index_txn_store->table_name_ == table_name) {
                conflict = true;
            }
            break;
        }
        case TransactionType::kDropIndex: {
            auto *drop_index_txn_store = static_cast<DropIndexTxnStore *>(previous_txn->base_txn_store_.get());
            if (drop_index_txn_store->db_name_ == db_name && drop_index_txn_store->table_name_ == table_name) {
                conflict = true;
            }
            break;
        }
        case TransactionType::kAddColumn: {
            auto *add_columns_txn_store = static_cast<AddColumnsTxnStore *>(previous_txn->base_txn_store_.get());
            if (add_columns_txn_store->db_name_ == db_name && add_columns_txn_store->table_name_ == table_name) {
                conflict = true;
            }
            break;
        }
        case TransactionType::kDropColumn: {
            auto *drop_columns_txn_store = static_cast<DropColumnsTxnStore *>(previous_txn->base_txn_store_.get());
            if (drop_columns_txn_store->db_name_ == db_name && drop_columns_txn_store->table_name_ == table_name) {
                conflict = true;
            }
            break;
        }
        case TransactionType::kDumpMemIndex: {
            auto *dump_index_txn_store = static_cast<DumpMemIndexTxnStore *>(previous_txn->base_txn_store_.get());
            if (dump_index_txn_store->db_name_ == db_name && dump_index_txn_store->table_name_ == table_name) {
                for (SegmentID segment_id : dump_index_txn_store->segment_ids_) {
                    if (segment_ids.contains(segment_id)) {
                        conflict = true;
                        break;
                    }
                }
            }
            break;
        }
        case TransactionType::kDelete: {
            auto *delete_txn_store = static_cast<DeleteTxnStore *>(previous_txn->base_txn_store_.get());
            if (delete_txn_store->db_name_ == db_name && delete_txn_store->table_name_ == table_name &&
                std::find_first_of(txn_store.row_ids_.begin(),
                                   txn_store.row_ids_.end(),
                                   delete_txn_store->row_ids_.begin(),
                                   delete_txn_store->row_ids_.end()) != txn_store.row_ids_.end()) {
                conflict = true;
            }
            break;
        }
        case TransactionType::kUpdate: {
            auto *update_txn_store = static_cast<UpdateTxnStore *>(previous_txn->base_txn_store_.get());
            if (update_txn_store->db_name_ == db_name && update_txn_store->table_name_ == table_name) {
                conflict = true;
            }
            break;
        }
        case TransactionType::kDropDB: {
            auto *drop_db_txn_store = static_cast<DropDBTxnStore *>(previous_txn->base_txn_store_.get());
            if (drop_db_txn_store->db_name_ == db_name) {
                retry_query = false;
                conflict = true;
            }
            break;
        }
        case TransactionType::kDropTable: {
            auto *drop_table_txn_store = static_cast<DropTableTxnStore *>(previous_txn->base_txn_store_.get());
            if (drop_table_txn_store->db_name_ == db_name && drop_table_txn_store->table_name_ == table_name) {
                retry_query = false;
                conflict = true;
            }
            break;
        }
        case TransactionType::kCreateTableSnapshot: {
            auto *create_table_snapshot_txn_store = static_cast<CreateTableSnapshotTxnStore *>(previous_txn->base_txn_store_.get());
            if (create_table_snapshot_txn_store->db_name_ == db_name && create_table_snapshot_txn_store->table_name_ == table_name) {
                retry_query = true;
                conflict = true;
            }
            break;
        }
        default: {
        }
    }
    if (conflict) {
        cause = fmt::format("{} vs. {}", previous_txn->base_txn_store_->ToString(), txn_store.ToString());
        return true;
    }
    return false;
}

bool NewTxn::CheckConflictTxnStore(const CreateTableSnapshotTxnStore &txn_store, NewTxn *previous_txn, std::string &cause, bool &retry_query) {
    auto CompareCommitTS = [&]() -> bool {
        TxnTimeStamp commit_ts1 = previous_txn->CommitTS();
        TxnTimeStamp commit_ts2 = this->CommitTS();
        return commit_ts1 < commit_ts2;
    };
    // retry_query = true;
    bool conflict = false;
    switch (previous_txn->base_txn_store_->type_) {
        case TransactionType::kCreateDBSnapshot: {
            auto *create_database_snapshot_txn_store = static_cast<CreateDBSnapshotTxnStore *>(previous_txn->base_txn_store_.get());
            if (create_database_snapshot_txn_store->snapshot_name_ == txn_store.snapshot_name_ && CompareCommitTS()) {
                retry_query = false;
                conflict = true;
            }
            break;
        }
        case TransactionType::kCreateTableSnapshot: {
            auto *create_table_snapshot_txn_store = static_cast<CreateTableSnapshotTxnStore *>(previous_txn->base_txn_store_.get());
            if (create_table_snapshot_txn_store->snapshot_name_ == txn_store.snapshot_name_ && CompareCommitTS()) {
                retry_query = false;
                conflict = true;
            }
            break;
        }
        case TransactionType::kCreateSystemSnapshot: {
            auto *create_system_snapshot_txn_store = static_cast<CreateSystemSnapshotTxnStore *>(previous_txn->base_txn_store_.get());
            if (create_system_snapshot_txn_store->snapshot_name_ == txn_store.snapshot_name_ && CompareCommitTS()) {
                retry_query = false;
                conflict = true;
            }
            break;
        }
        case TransactionType::kCleanup: {
            retry_query = true;
            conflict = true;
            break;
        }
        default: {
        }
    }

    if (conflict) {
        cause = fmt::format("{} vs. {}, {} vs. {}",
                            previous_txn->base_txn_store_->ToString(),
                            txn_store.ToString(),
                            previous_txn->CommitTS(),
                            this->CommitTS());
        return true;
    }
    return false;
}

<<<<<<< HEAD
// bool NewTxn::CheckConflictTxnStore(const CreateDBSnapshotTxnStore &txn_store, NewTxn *previous_txn, std::string &cause, bool &retry_query) {
//     // retry_query = true;
//     bool conflict = false;
//     switch (previous_txn->base_txn_store_->type_) {
//         case TransactionType::kCreateDBSnapshot: {
//             auto *create_database_snapshot_txn_store = static_cast<CreateDBSnapshotTxnStore *>(previous_txn->base_txn_store_.get());
//             if (create_database_snapshot_txn_store->snapshot_name_ == txn_store.snapshot_name_) {
//                 retry_query = false;
//                 conflict = true;
//             }
//             break;
//         }
//         case TransactionType::kCreateTableSnapshot: {
//             auto *create_table_snapshot_txn_store = static_cast<CreateTableSnapshotTxnStore *>(previous_txn->base_txn_store_.get());
//             if (create_table_snapshot_txn_store->snapshot_name_ == txn_store.snapshot_name_) {
//                 retry_query = false;
//                 conflict = true;
//             }
//             break;
//         }
//         case TransactionType::kCleanup: {
//             retry_query = true;
//             conflict = true;
//             break;
//         }
//         default: {
//         }
//     }
//
//     if (conflict) {
//         cause = fmt::format("{} vs. {}", previous_txn->base_txn_store_->ToString(), txn_store.ToString());
//         return true;
//     }
//     return false;
// }
//
// bool NewTxn::CheckConflictTxnStore(const CleanupTxnStore &txn_store, NewTxn *previous_txn, std::string &cause, bool &retry_query) {
//     // retry_query = true;
//     bool conflict = false;
//     if (conflict) {
//         cause = fmt::format("{} vs. {}", previous_txn->base_txn_store_->ToString(), txn_store.ToString());
//         return true;
//     }
//     return false;
// }
=======
bool NewTxn::CheckConflictTxnStore(const CreateDBSnapshotTxnStore &txn_store, NewTxn *previous_txn, std::string &cause, bool &retry_query) {
    auto CompareCommitTS = [&]() -> bool {
        TxnTimeStamp commit_ts1 = previous_txn->CommitTS();
        TxnTimeStamp commit_ts2 = this->CommitTS();
        return commit_ts1 < commit_ts2;
    };
    // retry_query = true;
    bool conflict = false;
    switch (previous_txn->base_txn_store_->type_) {
        case TransactionType::kCreateDBSnapshot: {
            auto *create_database_snapshot_txn_store = static_cast<CreateDBSnapshotTxnStore *>(previous_txn->base_txn_store_.get());
            if (create_database_snapshot_txn_store->snapshot_name_ == txn_store.snapshot_name_ && CompareCommitTS()) {
                retry_query = false;
                conflict = true;
            }
            break;
        }
        case TransactionType::kCreateTableSnapshot: {
            auto *create_table_snapshot_txn_store = static_cast<CreateTableSnapshotTxnStore *>(previous_txn->base_txn_store_.get());
            if (create_table_snapshot_txn_store->snapshot_name_ == txn_store.snapshot_name_ && CompareCommitTS()) {
                retry_query = false;
                conflict = true;
            }
            break;
        }
        case TransactionType::kCreateSystemSnapshot: {
            auto *create_system_snapshot_txn_store = static_cast<CreateSystemSnapshotTxnStore *>(previous_txn->base_txn_store_.get());
            if (create_system_snapshot_txn_store->snapshot_name_ == txn_store.snapshot_name_ && CompareCommitTS()) {
                retry_query = false;
                conflict = true;
            }
            break;
        }
        case TransactionType::kCleanup: {
            retry_query = true;
            conflict = true;
            break;
        }
        default: {
        }
    }

    if (conflict) {
        cause = fmt::format("{} vs. {}, {} vs. {}",
                            previous_txn->base_txn_store_->ToString(),
                            txn_store.ToString(),
                            previous_txn->CommitTS(),
                            this->CommitTS());
        return true;
    }
    return false;
}

bool NewTxn::CheckConflictTxnStore(const CreateSystemSnapshotTxnStore &txn_store, NewTxn *previous_txn, std::string &cause, bool &retry_query) {
    auto CompareCommitTS = [&]() -> bool {
        TxnTimeStamp commit_ts1 = previous_txn->CommitTS();
        TxnTimeStamp commit_ts2 = this->CommitTS();
        return commit_ts1 < commit_ts2;
    };
    // retry_query = true;
    bool conflict = false;
    switch (previous_txn->base_txn_store_->type_) {
        case TransactionType::kCreateDBSnapshot: {
            auto *create_database_snapshot_txn_store = static_cast<CreateDBSnapshotTxnStore *>(previous_txn->base_txn_store_.get());
            if (create_database_snapshot_txn_store->snapshot_name_ == txn_store.snapshot_name_ && CompareCommitTS()) {
                retry_query = false;
                conflict = true;
            }
            break;
        }
        case TransactionType::kCreateTableSnapshot: {
            auto *create_table_snapshot_txn_store = static_cast<CreateTableSnapshotTxnStore *>(previous_txn->base_txn_store_.get());
            if (create_table_snapshot_txn_store->snapshot_name_ == txn_store.snapshot_name_ && CompareCommitTS()) {
                retry_query = false;
                conflict = true;
            }
            break;
        }
        case TransactionType::kCreateSystemSnapshot: {
            auto *create_system_snapshot_txn_store = static_cast<CreateSystemSnapshotTxnStore *>(previous_txn->base_txn_store_.get());
            if (create_system_snapshot_txn_store->snapshot_name_ == txn_store.snapshot_name_ && CompareCommitTS()) {
                retry_query = false;
                conflict = true;
            }
            break;
        }
        case TransactionType::kCleanup: {
            retry_query = true;
            conflict = true;
            break;
        }
        default: {
        }
    }

    if (conflict) {
        cause = fmt::format("{} vs. {}, {} vs. {}",
                            previous_txn->base_txn_store_->ToString(),
                            txn_store.ToString(),
                            previous_txn->CommitTS(),
                            this->CommitTS());
        return true;
    }
    return false;
}

bool NewTxn::CheckConflictTxnStore(const CleanupTxnStore &txn_store, NewTxn *previous_txn, std::string &cause, bool &retry_query) {
    // retry_query = true;
    bool conflict = false;
    // switch (previous_txn->base_txn_store_->type_) {
    //     case TransactionType::kRestoreSystem:
    //     case TransactionType::kRestoreDatabase:
    //     case TransactionType::kRestoreTable:
    //     case TransactionType::kCreateSystemSnapshot:
    //     case TransactionType::kCreateTableSnapshot:
    //     case TransactionType::kCreateDBSnapshot: {
    //         retry_query = true;
    //         conflict = true;
    //         break;
    //     }
    //     default: {
    //     }
    // }
    if (conflict) {
        cause = fmt::format("{} vs. {}", previous_txn->base_txn_store_->ToString(), txn_store.ToString());
        return true;
    }
    return false;
}
>>>>>>> 0906a0d3

bool NewTxn::CheckConflictTxnStores(std::shared_ptr<NewTxn> check_txn, std::string &conflict_reason, bool &retry_query) {
    LOG_TRACE(fmt::format("CheckConflictTxnStores::Txn {} check conflict with txn: {}.", *txn_text_, *check_txn->txn_text_));
    bool conflict = CheckConflictTxnStore(check_txn.get(), conflict_reason, retry_query);
    if (conflict) {
        // conflicted_txn_ = check_txn;
        return true;
    }
    return false;
}

void NewTxn::CommitBottom() {
    TransactionID txn_id = TxnID();
    LOG_TRACE(fmt::format("Transaction commit bottom: {} start.", txn_id));
    TxnState txn_state = GetTxnState();
    if (txn_state != TxnState::kCommitting) {
        UnrecoverableError(fmt::format("Unexpected transaction state: {}", TxnState2Str(txn_state)));
    }

    for (auto &command : wal_entry_->cmds_) {
        WalCommandType command_type = command->GetType();
        switch (command_type) {
            case WalCommandType::APPEND_V2: {
                auto *append_cmd = static_cast<WalCmdAppendV2 *>(command.get());
                auto status = CommitBottomAppend(append_cmd);
                if (!status.ok()) {
                    UnrecoverableError(fmt::format("CommitBottomAppend failed: {}", status.message()));
                }
                break;
            }
<<<<<<< HEAD
            // case WalCommandType::CREATE_TABLE_SNAPSHOT: {
            //     if (IsReplay()) {
            //         break;
            //     }
            //     auto *create_table_snapshot_cmd = static_cast<WalCmdCreateTableSnapshot *>(command.get());
            //     auto status = CommitBottomCreateTableSnapshot(create_table_snapshot_cmd);
            //     if (!status.ok()) {
            //         UnrecoverableError(fmt::format("CommitBottomCreateTableSnapshot failed: {}", status.message()));
            //     }
            //     break;
            // }
=======
>>>>>>> 0906a0d3
            default: {
                break;
            }
        }
    }

    TxnTimeStamp commit_ts = CommitTS();
    std::string commit_ts_str = std::to_string(commit_ts);
    for (const std::string &meta_key : keys_wait_for_commit_) {
        kv_instance_->Put(meta_key, commit_ts_str);
    }
    txn_mgr_->CommitBottom(this);
}

void NewTxn::NotifyTopHalf() {
    TxnState txn_state = GetTxnState();
    if (txn_state == TxnState::kCommitting) {
        // Try to commit rocksdb transaction
        txn_mgr_->CommitKVInstance(this);
    }
    // Notify the top half
    std::unique_lock<std::mutex> lk(commit_lock_);
    commit_bottom_done_ = true;
    commit_cv_.notify_one();
    LOG_TRACE(fmt::format("Transaction {} notify top half, commit ts {}.", TxnID(), CommitTS()));
}

void NewTxn::PostCommit() {

    for (auto &sema : semas()) {
        sema->acquire();
    }

    auto *wal_manager = InfinityContext::instance().storage()->wal_manager();
    //    auto *bg_processor = InfinityContext::instance().storage()->bg_processor();
    for (const std::shared_ptr<WalCmd> &wal_cmd : wal_entry_->cmds_) {
        WalCommandType command_type = wal_cmd->GetType();
        switch (command_type) {
            case WalCommandType::CLEANUP: {
                auto *cmd = static_cast<WalCmdCleanup *>(wal_cmd.get());
                new_catalog_->SetLastCleanupTS(cmd->timestamp_);
                break;
            }
            default: {
                break;
            }
        }
    }

    TransactionType txn_type = GetTxnType();
    if (txn_type == TransactionType::kNewCheckpoint) {
        if (!wal_entry_->cmds_.empty()) {
            // Shouldn't set the ckp ts if checkpoint is skipped.
            wal_manager->SetLastCheckpointTS(current_ckp_ts_);
            wal_manager->SetLastCkpWalSize(wal_size_); // Update last checkpoint wal size
        }
    }

    if (!IsReplay()) {
        // To avoid the txn is hold by other object and the data in base_txn_store can't be released.
        base_txn_store_->ClearData();
    }

    SetCompletion();
}

void NewTxn::CancelCommitBottom() {
    SetTxnRollbacked();
    std::unique_lock<std::mutex> lk(commit_lock_);
    commit_bottom_done_ = true;
    commit_cv_.notify_one();
}

Status NewTxn::PostRollback(TxnTimeStamp abort_ts) {
    TransactionType txn_type = TransactionType::kInvalid;
    if (base_txn_store_ != nullptr) {
        txn_type = base_txn_store_->type_;
    }
    switch (txn_type) {
        case TransactionType::kCreateDB: {
            break;
        }
        case TransactionType::kDropDB: {
            break;
        }
        case TransactionType::kCreateTable: {
            break;
        }
        case TransactionType::kAppend: {
            break;
        }
        case TransactionType::kImport: {
            ImportTxnStore *import_txn_store = static_cast<ImportTxnStore *>(base_txn_store_.get());

            if (VirtualStore::Exists(import_txn_store->import_tmp_path_)) {
                Status remove_status = VirtualStore::RemoveDirectory(import_txn_store->import_tmp_path_);
                if (!remove_status.ok()) {
                    LOG_WARN(fmt::format("Failed to remove import temp directory during rollback: {}", import_txn_store->import_tmp_path_));
                }
            } else {
                Config *config = InfinityContext::instance().config();
                std::string data_dir = config->DataDir();
                PersistenceManager *pm = InfinityContext::instance().persistence_manager();
                if (pm != nullptr) {
                    for (auto &file_name : import_txn_store->import_file_names_) {
                        PersistResultHandler handler(pm);
                        PersistWriteResult result = pm->Cleanup(file_name);
                        handler.HandleWriteResult(result);
                    }
                } else {
                    for (const auto &segment_info : import_txn_store->segment_infos_) {
                        std::string segment_dir = fmt::format("{}/db_{}/tbl_{}/seg_{}",
                                                              data_dir,
                                                              import_txn_store->db_id_str_,
                                                              import_txn_store->table_id_str_,
                                                              segment_info.segment_id_);

                        if (VirtualStore::Exists(segment_dir)) {
                            Status remove_status = VirtualStore::RemoveDirectory(segment_dir);
                            if (!remove_status.ok()) {
                                LOG_WARN(fmt::format("Failed to remove segment directory during rollback: {}", segment_dir));
                            }
                        }
                    }
                }
            }

            const std::vector<SegmentID> &segment_ids = import_txn_store->segment_ids_;
            std::vector<std::shared_ptr<MetaKey>> metas;
            auto &db_id_str = import_txn_store->db_id_str_;
            auto &table_id_str = import_txn_store->table_id_str_;
            auto index_names_size = import_txn_store->index_names_.size();
            for (size_t i = 0; i < index_names_size; ++i) {
                // Restore memory index here
                auto index_id_str = import_txn_store->index_ids_str_[i];
                for (SegmentID segment_id : segment_ids) {
                    metas.emplace_back(std::make_shared<SegmentMetaKey>(db_id_str, table_id_str, segment_id));
                    metas.emplace_back(std::make_shared<SegmentIndexMetaKey>(db_id_str, table_id_str, index_id_str, segment_id));
                }
            }

            Status status = CleanupInner(metas);
            // if (status.code_ == ErrorCode::kIOError) {
            //     // TODO: move metas to kv_store
            // } else
            if (!status.ok()) {
                UnrecoverableError("During PostRollback, cleanup failed.");
            }
            break;
        }
        case TransactionType::kCompact: {
            CompactTxnStore *compact_txn_store = static_cast<CompactTxnStore *>(base_txn_store_.get());
            std::vector<std::shared_ptr<MetaKey>> metas;
            auto &db_id_str = compact_txn_store->db_id_str_;
            auto &table_id_str = compact_txn_store->table_id_str_;
            auto index_names_size = compact_txn_store->index_names_.size();
            for (size_t i = 0; i < index_names_size; ++i) {
                // Restore memory index here
                auto index_id_str = compact_txn_store->index_ids_str_[i];
                const std::vector<SegmentID> &segment_ids_ = compact_txn_store->segment_ids_;
                for (SegmentID segment_id : segment_ids_) {
                    metas.emplace_back(std::make_shared<SegmentMetaKey>(db_id_str, table_id_str, segment_id));
                    metas.emplace_back(std::make_shared<SegmentIndexMetaKey>(db_id_str, table_id_str, index_id_str, segment_id));
                }
            }

            Status status = CleanupInner(metas);
            // if (status.code_ == ErrorCode::kIOError) {
            //     // TODO: move metas to kv_store
            // } else
            if (!status.ok()) {
                UnrecoverableError("During PostRollback, cleanup failed.");
            }
            break;
        }
        case TransactionType::kCreateIndex: {
            MetaCache *meta_cache = txn_mgr_->storage()->meta_cache();
            CreateIndexTxnStore *create_index_txn_store = static_cast<CreateIndexTxnStore *>(base_txn_store_.get());
            TableMeta table_meta(create_index_txn_store->db_id_str_,
                                 create_index_txn_store->table_id_str_,
                                 create_index_txn_store->table_name_,
                                 kv_instance_.get(),
                                 abort_ts,
                                 MAX_TIMESTAMP,
                                 meta_cache);
            std::vector<std::string> *index_id_strs_ptr{};
            Status status = table_meta.GetIndexIDs(index_id_strs_ptr);
            if (!status.ok()) {
                RecoverableError(status);
            }

            if (std::find(index_id_strs_ptr->begin(), index_id_strs_ptr->end(), create_index_txn_store->index_id_str_) != index_id_strs_ptr->end()) {
                std::vector<std::shared_ptr<MetaKey>> metas;
                metas.emplace_back(std::make_unique<TableIndexMetaKey>(create_index_txn_store->db_id_str_,
                                                                       create_index_txn_store->table_id_str_,
                                                                       create_index_txn_store->index_id_str_,
                                                                       *create_index_txn_store->index_base_->index_name_));

                status = CleanupInner(metas);
                if (!status.ok()) {
                    UnrecoverableError("During PostRollback, cleanup failed.");
                }
            }
            break;
        }
        case TransactionType::kDropIndex: {
            break;
        }
        case TransactionType::kDumpMemIndex: {
            DumpMemIndexTxnStore *dump_index_txn_store = static_cast<DumpMemIndexTxnStore *>(base_txn_store_.get());
            std::vector<std::shared_ptr<MetaKey>> metas;

            std::shared_ptr<DBMeta> db_meta;
            std::shared_ptr<TableMeta> table_meta;
            std::shared_ptr<TableIndexMeta> table_index_meta;
            std::string table_key;
            std::string index_key;
            Status status = GetTableIndexMeta(dump_index_txn_store->db_name_,
                                              dump_index_txn_store->table_name_,
                                              dump_index_txn_store->index_name_,
                                              db_meta,
                                              table_meta,
                                              table_index_meta,
                                              &table_key,
                                              &index_key);
            if (!status.ok()) {
                return status;
            }

            for (SegmentID segment_id : dump_index_txn_store->segment_ids_) {
                SegmentIndexMeta segment_index_meta(segment_id, *table_index_meta);

                std::shared_ptr<MemIndex> mem_index = segment_index_meta.GetMemIndex();
                if (mem_index != nullptr && mem_index->IsDumping()) {
                    mem_index->SetIsDumping(false);
                }

                if (dump_index_txn_store->chunk_infos_in_segments_.contains(segment_id)) {
                    metas.emplace_back(std::make_shared<ChunkIndexMetaKey>(dump_index_txn_store->db_id_str_,
                                                                           dump_index_txn_store->table_id_str_,
                                                                           dump_index_txn_store->index_id_str_,
                                                                           segment_id,
                                                                           dump_index_txn_store->chunk_infos_in_segments_[segment_id][0].chunk_id_));
                }
            }

            status = CleanupInner(metas);
            if (!status.ok()) {
                UnrecoverableError("During PostRollback, cleanup failed.");
            }
            break;
        }
        case TransactionType::kOptimizeIndex: {
            OptimizeIndexTxnStore *optimize_index_txn_store = static_cast<OptimizeIndexTxnStore *>(base_txn_store_.get());
            std::vector<std::shared_ptr<MetaKey>> metas;
            auto &entries = optimize_index_txn_store->entries_;

            for (const auto &entry : entries) {
                auto &db_id_str = entry.db_id_str_;
                auto &table_id_str = entry.table_id_str_;
                auto &index_id_str = entry.index_id_str_;
                auto segment_id = entry.segment_id_;
                auto &new_chunk_infos = entry.new_chunk_infos_;
                for (const auto &new_chunk_info : new_chunk_infos) {
                    auto chunk_id = new_chunk_info.chunk_id_;
                    metas.emplace_back(std::make_shared<ChunkIndexMetaKey>(db_id_str, table_id_str, index_id_str, segment_id, chunk_id));
                }
            }

            Status status = CleanupInner(metas);
            // if (status.code_ == ErrorCode::kIOError) {
            //     // TODO: move metas to kv_store
            // } else
            if (!status.ok()) {
                UnrecoverableError("During PostRollback, cleanup failed.");
            }
            break;
        }
        case TransactionType::kDelete: {
            DeleteTxnStore *delete_txn_store = static_cast<DeleteTxnStore *>(base_txn_store_.get());
            Status status = RollbackDelete(delete_txn_store);
            if (!status.ok()) {
                UnrecoverableError("Fail to rollback delete operation");
            }
            break;
        }
        case TransactionType::kAddColumn: {
            break;
        }
        case TransactionType::kDropColumn: {
            break;
        }
        case TransactionType::kDropTable: {
            break;
        }
        case TransactionType::kRenameTable: {
            break;
        }
        case TransactionType::kUpdate: {
            break;
        }
        case TransactionType::kNewCheckpoint: {
            UnrecoverableError("Unexpected case: rollback checkpoint");
            break;
        }
        case TransactionType::kRestoreTable: {
            RestoreTableTxnStore *restore_table_txn_store = static_cast<RestoreTableTxnStore *>(base_txn_store_.get());

            // Clean up the copied files from snapshot
            Config *config = InfinityContext::instance().config();
            std::string data_dir = config->DataDir();

            // Remove all the files that were copied during restore
            for (const auto &segment_info : restore_table_txn_store->segment_infos_) {
                // Remove segment files
                std::string segment_dir = fmt::format("{}/db_{}/tbl_{}/seg_{}",
                                                      data_dir,
                                                      restore_table_txn_store->db_id_str_,
                                                      restore_table_txn_store->table_id_str_,
                                                      segment_info.segment_id_);

                if (VirtualStore::Exists(segment_dir)) {
                    Status remove_status = VirtualStore::RemoveDirectory(segment_dir);
                    if (!remove_status.ok()) {
                        LOG_WARN(fmt::format("Failed to remove segment directory during rollback: {}", segment_dir));
                    }
                }
            }

            // Remove index files
            for (const auto &index_cmd : restore_table_txn_store->index_cmds_) {
                std::string index_dir = fmt::format("{}/db_{}/tbl_{}/idx_{}",
                                                    data_dir,
                                                    restore_table_txn_store->db_id_str_,
                                                    restore_table_txn_store->table_id_str_,
                                                    index_cmd.index_id_);

                if (VirtualStore::Exists(index_dir)) {
                    Status remove_status = VirtualStore::RemoveDirectory(index_dir);
                    if (!remove_status.ok()) {
                        LOG_WARN(fmt::format("Failed to remove index directory during rollback: {}", index_dir));
                    }
                }
            }

            // Remove the table directory if it's empty
            std::string table_dir =
                fmt::format("{}/db_{}/tbl_{}", data_dir, restore_table_txn_store->db_id_str_, restore_table_txn_store->table_id_str_);

            if (VirtualStore::Exists(table_dir)) {
                Status remove_status = VirtualStore::RemoveDirectory(table_dir);
                if (!remove_status.ok()) {
                    LOG_WARN(fmt::format("Failed to removetable directory during rollback: {}", table_dir));
                }
            }

            // // Clean up metadata entries that were created
            // std::vector<std::shared_ptr<MetaKey>> metas;
            // for (const auto &segment_info : restore_table_txn_store->segment_infos_) {
            //     metas.emplace_back(std::make_unique<SegmentMetaKey>(restore_table_txn_store->db_id_str_,
            //                                                   restore_table_txn_store->table_id_str_,
            //                                                   segment_info.segment_id_));
            //     for (const auto &block_id : segment_info.block_ids_) {
            //     metas.emplace_back(std::make_unique<BlockMetaKey>(restore_table_txn_store->db_id_str_,
            //                                                 restore_table_txn_store->table_id_str_,
            //                                                 segment_info.segment_id_,
            //                                                 block_id));
            //         for (const auto &column_def : restore_table_txn_store->table_def_->columns()) {
            //             metas.emplace_back(std::make_unique<ColumnMetaKey>(restore_table_txn_store->db_id_str_,
            //                                                         restore_table_txn_store->table_id_str_,
            //                                                         segment_info.segment_id_,
            //                                                         block_id,
            //                                                         column_def));
            //             }
            //     }

            // }

            // for (const auto &index_cmd : restore_table_txn_store->index_cmds_) {

            //     for (const auto &segment_index_info : index_cmd.segment_index_infos_) {
            //         metas.emplace_back(std::make_unique<SegmentIndexMetaKey>(restore_table_txn_store->db_id_str_,
            //                                                            restore_table_txn_store->table_id_str_,
            //                                                            index_cmd.index_id_,
            //                                                            segment_index_info.segment_id_));
            //         for (const auto &chunk_info : segment_index_info.chunk_infos_) {
            //         metas.emplace_back(std::make_unique<ChunkIndexMetaKey>(restore_table_txn_store->db_id_str_,
            //                                                             restore_table_txn_store->table_id_str_,
            //                                                             index_cmd.index_id_,
            //                                                             segment_index_info.segment_id_,
            //                                                             chunk_info.chunk_id_));
            //         }
            //     }
            // }

            // Status cleanup_status = CleanupInner(std::move(metas));
            // if (!cleanup_status.ok()) {
            //     LOG_WARN(fmt::format("Failed to clean up metadata during restore table rollback: {}", cleanup_status.message()));
            // }

            break;
        }
        case TransactionType::kRestoreDatabase: {
            Config *config = InfinityContext::instance().config();
            std::string data_dir = config->DataDir();
            RestoreDatabaseTxnStore *restore_database_txn_store = static_cast<RestoreDatabaseTxnStore *>(base_txn_store_.get());
            // Remove the database directory
            std::string db_dir = fmt::format("{}/db_{}", data_dir, restore_database_txn_store->db_id_str_);

            if (VirtualStore::Exists(db_dir)) {
                Status remove_status = VirtualStore::RemoveDirectory(db_dir);
                if (!remove_status.ok()) {
                    LOG_WARN(fmt::format("Failed to remove database directory during rollback: {}", db_dir));
                }
            }
            break;
        }
        case TransactionType::kCreateTableSnapshot: {
            break;
        }
        default: {
        }
    }

    Status status = kv_instance_->Rollback();
    if (!status.ok()) {
        UnrecoverableError(fmt::format("Failed to rollback kv_instance : {}", status.message()));
    }

    // TODO: due to dead lock, ignore the conflict txn.
    //    if (conflicted_txn_ != nullptr) {
    //        // Wait for dependent transaction finished
    //        conflicted_txn_->WaitForCompletion();
    //    }

    // To avoid the txn is hold by other object and the data in base_txn_store can't be released.
    if (base_txn_store_ != nullptr) {
        base_txn_store_->ClearData();
    }

    SetCompletion();

    return Status::OK();
}

Status NewTxn::Rollback() {
    auto state = GetTxnState();
    TxnTimeStamp abort_ts = 0;
    if (state == TxnState::kStarted) {
        abort_ts = txn_mgr_->GetReadCommitTS(this);
    } else if (state == TxnState::kCommitting) {
        abort_ts = CommitTS();
    } else {
        UnrecoverableError(fmt::format("Transaction {} state is {}.", txn_context_ptr_->txn_id_, TxnState2Str(state)));
    }
    SetTxnRollbacking(abort_ts);

    Status status = PostRollback(abort_ts);

    SetTxnRollbacked();

    LOG_TRACE(fmt::format("NewTxn: {} is rolled back.", txn_context_ptr_->txn_id_));

    return status;
}

Status NewTxn::Cleanup() {
    if (base_txn_store_) {
        std::println("fuck 114");
        return Status::UnexpectedError("txn store is not null");
    }
    auto begin_ts = BeginTS();
    base_txn_store_ = std::make_shared<CleanupTxnStore>();
    auto *txn_store = static_cast<CleanupTxnStore *>(base_txn_store_.get());
    txn_store->timestamp_ = begin_ts;
    LOG_TRACE(txn_store->ToString());

    auto last_cleanup_ts = new_catalog_->GetLastCleanupTS();
    auto oldest_txn_begin_ts = txn_mgr_->GetOldestAliveTS();
    auto last_checkpoint_ts = InfinityContext::instance().storage()->wal_manager()->LastCheckpointTS();

    // We will only clean up entities dropped before both the begin timestamp of active transactions and the latest checkpoint,
    // ensuring the entities are no longer needed.
    TxnTimeStamp visible_ts = std::min(oldest_txn_begin_ts, last_checkpoint_ts);
    if (last_cleanup_ts < visible_ts) {
        LOG_INFO(fmt::format("Cleaning ts < {} dropped entities...", visible_ts));
    } else {
        LOG_INFO(fmt::format("SKIP cleanup. last_cleanup_ts: {}, oldest_txn_begin_ts: {}, last_checkpoint_ts: {}",
                             last_cleanup_ts,
                             oldest_txn_begin_ts,
                             last_checkpoint_ts));
        return Status::OK();
    }

    auto *kv_instance = kv_instance_.get();
    std::vector<std::string> dropped_keys;
    std::vector<std::shared_ptr<MetaKey>> metas;
    Status status = new_catalog_->GetCleanedMeta(visible_ts, kv_instance, metas, dropped_keys);
    if (!status.ok()) {
        std::println("fuck 1");
        return status;
    }

    for (auto &key : dropped_keys) {
        status = kv_instance->Delete(key);
        if (!status.ok()) {
            std::println("fuck 2");
            return status;
        }
    }

    auto *fileworker_mgr = InfinityContext::instance().storage()->fileworker_manager();
    auto data_dir_str = fileworker_mgr->GetFullDataDir();
    auto data_dir = static_cast<std::filesystem::path>(*data_dir_str);

    auto temp_dir_str = fileworker_mgr->GetTempDir();
    auto temp_dir = static_cast<std::filesystem::path>(*temp_dir_str);

    if (metas.empty()) {
        LOG_TRACE("Cleanup: No data need to clean. Try to remove all empty directories...");

        // Delete empty dir
        VirtualStore::RecursiveCleanupAllEmptyDir(data_dir);
        VirtualStore::RecursiveCleanupAllEmptyDir(temp_dir);
        return Status::OK();
    }

    status = CleanupInner(metas);
    if (!status.ok()) {
        std::println("fuck 3");
        return status;
    }

    txn_store->dropped_keys_ = dropped_keys;
    txn_store->metas_ = metas;

    // Delete empty dir
    VirtualStore::RecursiveCleanupAllEmptyDir(data_dir);
    VirtualStore::RecursiveCleanupAllEmptyDir(temp_dir);

    return Status::OK();
}

Status NewTxn::CleanupInner(const std::vector<std::shared_ptr<MetaKey>> &metas) {
    KVInstance *kv_instance = kv_instance_.get();
    TxnTimeStamp begin_ts = BeginTS();
    FileWorkerManager *fileworker_mgr = InfinityContext::instance().storage()->fileworker_manager();
    SystemCache *system_cache = txn_mgr()->GetSystemCachePtr();
    MetaCache *meta_cache = txn_mgr_->storage()->meta_cache();
    for (auto &meta : metas) {
        switch (meta->type_) {
            case MetaType::kDB: {
                auto *db_meta_key = static_cast<DBMetaKey *>(meta.get());
                std::string db_key = KeyEncode::CatalogDbKey(db_meta_key->db_name_, db_meta_key->commit_ts_);
                Status status = kv_instance->Delete(db_key);
                if (!status.ok()) {
                    return status;
                }

                DBMeta db_meta(db_meta_key->db_id_str_, db_meta_key->db_name_, this);
                status = NewCatalog::CleanDB(db_meta, begin_ts, UsageFlag::kOther);
                if (!status.ok()) {
                    return status;
                }
                system_cache->DropDbCache(std::stoull(db_meta_key->db_id_str_));
                break;
            }
            case MetaType::kTable: {
                auto *table_meta_key = static_cast<TableMetaKey *>(meta.get());
                std::string table_key =
                    KeyEncode::CatalogTableKey(table_meta_key->db_id_str_, table_meta_key->table_name_, table_meta_key->commit_ts_);
                Status status = kv_instance->Delete(table_key);
                if (!status.ok()) {
                    return status;
                }
                TableMeta table_meta(table_meta_key->db_id_str_,
                                     table_meta_key->table_id_str_,
                                     table_meta_key->table_name_,
                                     kv_instance,
                                     begin_ts,
                                     MAX_TIMESTAMP,
                                     meta_cache);
                status = NewCatalog::CleanTable(table_meta, begin_ts, UsageFlag::kOther);
                if (!status.ok()) {
                    return status;
                }
                system_cache->DropTableCache(std::stoull(table_meta_key->db_id_str_), std::stoull(table_meta_key->table_id_str_));
                break;
            }
            case MetaType::kTableName: {
                auto *table_meta_key = static_cast<TableMetaKey *>(meta.get());
                std::string table_key =
                    KeyEncode::CatalogTableKey(table_meta_key->db_id_str_, table_meta_key->table_name_, table_meta_key->commit_ts_);
                Status status = kv_instance->Delete(table_key);
                if (!status.ok()) {
                    return status;
                }
                break;
            }
            case MetaType::kSegment: {
                auto *segment_meta_key = static_cast<SegmentMetaKey *>(meta.get());
                TableMeta
                    table_meta(segment_meta_key->db_id_str_, segment_meta_key->table_id_str_, "", kv_instance, begin_ts, MAX_TIMESTAMP, meta_cache);
                Status status = table_meta.RemoveSegmentIDs1({segment_meta_key->segment_id_});
                if (!status.ok()) {
                    return status;
                }

                SegmentMeta segment_meta(segment_meta_key->segment_id_, table_meta);
                status = NewCatalog::CleanSegment(segment_meta, begin_ts, UsageFlag::kOther);
                if (!status.ok()) {
                    return status;
                }
                break;
            }
            case MetaType::kBlock: {
                auto *block_meta_key = static_cast<BlockMetaKey *>(meta.get());
                TableMeta table_meta(block_meta_key->db_id_str_, block_meta_key->table_id_str_, "", kv_instance, begin_ts, MAX_TIMESTAMP, meta_cache);
                SegmentMeta segment_meta(block_meta_key->segment_id_, table_meta);
                BlockMeta block_meta(block_meta_key->block_id_, segment_meta);
                Status status = NewCatalog::CleanBlock(block_meta, UsageFlag::kOther);
                if (!status.ok()) {
                    return status;
                }
                break;
            }
            case MetaType::kTableColumn: {
                auto *table_column_meta_key = static_cast<TableColumnMetaKey *>(meta.get());
                std::string column_key = KeyEncode::TableColumnKey(table_column_meta_key->db_id_str_,
                                                                   table_column_meta_key->table_id_str_,
                                                                   table_column_meta_key->column_name_,
                                                                   table_column_meta_key->commit_ts_);
                Status status = kv_instance->Delete(column_key);
                if (!status.ok()) {
                    return status;
                }
                break;
            }
            case MetaType::kBlockColumn: {
                auto *column_meta_key = static_cast<ColumnMetaKey *>(meta.get());
                TableMeta
                    table_meta(column_meta_key->db_id_str_, column_meta_key->table_id_str_, "", kv_instance, begin_ts, MAX_TIMESTAMP, meta_cache);
                SegmentMeta segment_meta(column_meta_key->segment_id_, table_meta);
                BlockMeta block_meta(column_meta_key->block_id_, segment_meta);
                ColumnMeta column_meta(column_meta_key->column_def_->id(), block_meta);
                Status status = NewCatalog::CleanBlockColumn(column_meta, column_meta_key->column_def_, UsageFlag::kOther);
                if (!status.ok()) {
                    return status;
                }
                break;
            }
            case MetaType::kTableIndex: {
                auto *table_index_meta_key = static_cast<TableIndexMetaKey *>(meta.get());
                std::string index_key = KeyEncode::CatalogIndexKey(table_index_meta_key->db_id_str_,
                                                                   table_index_meta_key->table_id_str_,
                                                                   table_index_meta_key->index_name_,
                                                                   table_index_meta_key->commit_ts_);
                Status status = kv_instance->Delete(index_key);
                if (!status.ok()) {
                    return status;
                }

                TableMeta table_meta(table_index_meta_key->db_id_str_,
                                     table_index_meta_key->table_id_str_,
                                     "",
                                     kv_instance,
                                     begin_ts,
                                     MAX_TIMESTAMP,
                                     meta_cache);
                TableIndexMeta table_index_meta(table_index_meta_key->index_id_str_, table_index_meta_key->index_name_, table_meta);
                status = NewCatalog::CleanTableIndex(table_index_meta, UsageFlag::kOther);
                if (!status.ok()) {
                    return status;
                }
                system_cache->DropIndexCache(std::stoull(table_index_meta_key->db_id_str_),
                                             std::stoull(table_index_meta_key->table_id_str_),
                                             std::stoull(table_index_meta_key->index_id_str_));
                break;
            }
            case MetaType::kSegmentIndex: {
                auto *segment_index_meta_key = static_cast<SegmentIndexMetaKey *>(meta.get());
                TableMeta table_meta(segment_index_meta_key->db_id_str_,
                                     segment_index_meta_key->table_id_str_,
                                     "",
                                     kv_instance,
                                     begin_ts,
                                     MAX_TIMESTAMP,
                                     meta_cache);
                TableIndexMeta table_index_meta(segment_index_meta_key->index_id_str_, "", table_meta);
                SegmentIndexMeta segment_index_meta(segment_index_meta_key->segment_id_, table_index_meta);
                Status status = NewCatalog::CleanSegmentIndex(segment_index_meta, UsageFlag::kOther);
                if (!status.ok()) {
                    return status;
                }
                break;
            }
            case MetaType::kChunkIndex: {
                auto *chunk_index_meta_key = static_cast<ChunkIndexMetaKey *>(meta.get());
                TableMeta table_meta(chunk_index_meta_key->db_id_str_,
                                     chunk_index_meta_key->table_id_str_,
                                     "",
                                     kv_instance,
                                     begin_ts,
                                     MAX_TIMESTAMP,
                                     meta_cache);
                TableIndexMeta table_index_meta(chunk_index_meta_key->index_id_str_, "", table_meta);
                SegmentIndexMeta segment_index_meta(chunk_index_meta_key->segment_id_, table_index_meta);
                ChunkIndexMeta chunk_index_meta(chunk_index_meta_key->chunk_id_, segment_index_meta);
                Status status = NewCatalog::CleanChunkIndex(chunk_index_meta, UsageFlag::kOther);
                if (!status.ok()) {
                    return status;
                }
                break;
            }
            default: {
                UnrecoverableError("Unexpected");
            }
        }
    }

    Status status = fileworker_mgr->RemoveCleanList();

    return status;
}

bool NewTxn::IsReplay() const { return txn_context_ptr_->txn_type_ == TransactionType::kReplay; }

Status NewTxn::ReplayWalCmd(const std::shared_ptr<WalCmd> &command, TxnTimeStamp commit_ts, i64 txn_id) {
    WalCommandType command_type = command->GetType();
    switch (command_type) {
        case WalCommandType::DUMMY: {
            return Status::UnexpectedError("Dummy WAL command");
        }
        case WalCommandType::CREATE_DATABASE_V2: {
            auto *create_db_cmd = static_cast<WalCmdCreateDatabaseV2 *>(command.get());
            Status status = ReplayCreateDb(create_db_cmd, commit_ts, txn_id);
            if (!status.ok()) {
                return status;
            }
            break;
        }
        case WalCommandType::DROP_DATABASE_V2: {
            auto *drop_db_cmd = static_cast<WalCmdDropDatabaseV2 *>(command.get());
            Status status = ReplayDropDb(drop_db_cmd, commit_ts, txn_id);
            if (!status.ok()) {
                return status;
            }
            break;
        }
        case WalCommandType::CREATE_TABLE_V2: {
            auto *create_table_cmd = static_cast<WalCmdCreateTableV2 *>(command.get());

            Status status = ReplayCreateTable(create_table_cmd, commit_ts, txn_id);
            if (!status.ok()) {
                return status;
            }
            break;
        }
        case WalCommandType::DROP_TABLE_V2: {
            auto *drop_table_cmd = static_cast<WalCmdDropTableV2 *>(command.get());

            Status status = ReplayDropTable(drop_table_cmd, commit_ts, txn_id);
            if (!status.ok()) {
                return status;
            }
            break;
        }
        case WalCommandType::RENAME_TABLE_V2: {
            auto *rename_table_cmd = static_cast<WalCmdRenameTableV2 *>(command.get());
            Status status = ReplayRenameTable(rename_table_cmd, commit_ts, txn_id);
            if (!status.ok()) {
                return status;
            }
            break;
        }
        case WalCommandType::ADD_COLUMNS_V2: {
            auto *add_column_cmd = static_cast<WalCmdAddColumnsV2 *>(command.get());
            Status status = PrepareCommitAddColumns(add_column_cmd);
            // Status status = ReplayAddColumns(add_column_cmd, commit_ts, txn_id);
            if (!status.ok()) {
                return status;
            }
            break;
        }
        case WalCommandType::DROP_COLUMNS_V2: {
            auto *drop_column_cmd = static_cast<WalCmdDropColumnsV2 *>(command.get());
            Status status = PrepareCommitDropColumns(drop_column_cmd);
            // Status status = ReplayDropColumns(drop_column_cmd, commit_ts, txn_id);
            if (!status.ok()) {
                return status;
            }
            break;
        }
        case WalCommandType::CREATE_INDEX_V2: {
            auto *create_index_cmd = static_cast<WalCmdCreateIndexV2 *>(command.get());
            Status status = ReplayCreateIndex(create_index_cmd, commit_ts, txn_id);
            if (!status.ok()) {
                return status;
            }
            break;
        }
        case WalCommandType::DROP_INDEX_V2: {
            auto *drop_index_cmd = static_cast<WalCmdDropIndexV2 *>(command.get());
            Status status = ReplayDropIndex(drop_index_cmd, commit_ts, txn_id);
            if (!status.ok()) {
                return status;
            }
            break;
        }
        case WalCommandType::APPEND_V2: {
            auto *append_cmd = static_cast<WalCmdAppendV2 *>(command.get());

            std::shared_ptr<DBMeta> db_meta;
            std::shared_ptr<TableMeta> table_meta;
            std::string table_key;
            TxnTimeStamp create_timestamp;
            Status status = GetTableMeta(append_cmd->db_name_, append_cmd->table_name_, db_meta, table_meta, create_timestamp, &table_key);
            if (!status.ok()) {
                return status;
            }
            if (append_cmd->db_id_ != db_meta->db_id_str() || append_cmd->table_id_ != table_meta->table_id_str()) {
                return Status::CatalogError(fmt::format("WalCmdAppendV2 db_id or table_id ({}, {}) mismatch with the expected value ({}, {})",
                                                        append_cmd->db_id_,
                                                        append_cmd->table_id_,
                                                        db_meta->db_id_str(),
                                                        table_meta->table_id_str()));
            }
            break;
        }
        case WalCommandType::DELETE_V2: {
            auto *delete_cmd = static_cast<WalCmdDeleteV2 *>(command.get());

            Status status = ReplayDelete(delete_cmd, commit_ts, txn_id);
            if (!status.ok()) {
                return status;
            }
            break;
        }
        case WalCommandType::IMPORT_V2: {
            auto *import_cmd = static_cast<WalCmdImportV2 *>(command.get());

            Status status = ReplayImport(import_cmd, commit_ts, txn_id);
            if (!status.ok()) {
                return status;
            }
            break;
        }
        case WalCommandType::DUMP_INDEX_V2: {
            auto *dump_index_cmd = static_cast<WalCmdDumpIndexV2 *>(command.get());

            Status status = ReplayDumpIndex(dump_index_cmd);
            if (!status.ok()) {
                return status;
            }
            break;
        }
        case WalCommandType::COMPACT_V2: {
            auto *compact_cmd = static_cast<WalCmdCompactV2 *>(command.get());

            Status status = ReplayCompact(compact_cmd, commit_ts, txn_id);
            if (!status.ok()) {
                return status;
            }
            break;
        }
        case WalCommandType::ALTER_INDEX_V2: {
            auto *alter_index_cmd = static_cast<WalCmdAlterIndexV2 *>(command.get());

            Status status = ReplayAlterIndexByParams(alter_index_cmd);
            if (!status.ok()) {
                return status;
            }
            break;
        }
        case WalCommandType::CHECKPOINT_V2: {
            UnrecoverableError("Checkpoint should not be replayed.");
        }
        // case WalCommandType::RESTORE_TABLE_SNAPSHOT: {
        //     auto *restore_table_cmd = static_cast<WalCmdRestoreTableSnapshot *>(command.get());
        //
        //     Status status = ReplayRestoreTableSnapshot(restore_table_cmd, commit_ts, txn_id);
        //     if (!status.ok()) {
        //         return status;
        //     }
        //     break;
        // }
        default: {
            break;
        }
    }
    wal_entry_->cmds_.push_back(command);
    return Status::OK();
}

Status NewTxn::GetDBFilePaths(const std::string &db_name, std::vector<std::string> &file_paths) {
    std::shared_ptr<DBMeta> db_meta;
    TxnTimeStamp db_create_ts;
    Status status = GetDBMeta(db_name, db_meta, db_create_ts);
    if (!status.ok()) {
        return status;
    }
    TxnTimeStamp begin_ts = txn_context_ptr_->begin_ts_;
    TxnTimeStamp commit_ts = txn_context_ptr_->commit_ts_;
    return NewCatalog::GetDBFilePaths(begin_ts, commit_ts, *db_meta, file_paths);
}

Status NewTxn::GetTableFilePaths(const std::string &db_name, const std::string &table_name, std::vector<std::string> &file_paths) {
    std::shared_ptr<DBMeta> db_meta;
    std::shared_ptr<TableMeta> table_meta;
    TxnTimeStamp create_timestamp;
    Status status = GetTableMeta(db_name, table_name, db_meta, table_meta, create_timestamp);
    if (!status.ok()) {
        return status;
    }
    TxnTimeStamp begin_ts = txn_context_ptr_->begin_ts_;
    return NewCatalog::GetTableFilePaths(begin_ts, *table_meta, file_paths);
}

Status
NewTxn::GetSegmentFilePaths(const std::string &db_name, const std::string &table_name, SegmentID segment_id, std::vector<std::string> &file_paths) {
    std::shared_ptr<DBMeta> db_meta;
    std::shared_ptr<TableMeta> table_meta;
    TxnTimeStamp create_timestamp;
    Status status = GetTableMeta(db_name, table_name, db_meta, table_meta, create_timestamp);
    if (!status.ok()) {
        return status;
    }
    SegmentMeta segment_meta(segment_id, *table_meta);
    TxnTimeStamp begin_ts = txn_context_ptr_->begin_ts_;
    return NewCatalog::GetSegmentFilePaths(begin_ts, segment_meta, file_paths);
}

Status NewTxn::GetBlockFilePaths(const std::string &db_name,
                                 const std::string &table_name,
                                 SegmentID segment_id,
                                 BlockID block_id,
                                 std::vector<std::string> &file_paths) {
    std::shared_ptr<DBMeta> db_meta;
    std::shared_ptr<TableMeta> table_meta;
    TxnTimeStamp create_timestamp;
    Status status = GetTableMeta(db_name, table_name, db_meta, table_meta, create_timestamp);
    if (!status.ok()) {
        return status;
    }
    SegmentMeta segment_meta(segment_id, *table_meta);
    BlockMeta block_meta(block_id, segment_meta);
    return NewCatalog::GetBlockFilePaths(block_meta, file_paths);
}

Status NewTxn::GetBlockColumnFilePaths(const std::string &db_name,
                                       const std::string &table_name,
                                       SegmentID segment_id,
                                       BlockID block_id,
                                       ColumnID column_id,
                                       std::vector<std::string> &file_paths) {
    std::shared_ptr<DBMeta> db_meta;
    std::shared_ptr<TableMeta> table_meta;
    TxnTimeStamp create_timestamp;
    Status status = GetTableMeta(db_name, table_name, db_meta, table_meta, create_timestamp);
    if (!status.ok()) {
        return status;
    }
    SegmentMeta segment_meta(segment_id, *table_meta);
    BlockMeta block_meta(block_id, segment_meta);
    ColumnMeta column_meta(column_id, block_meta);
    return NewCatalog::GetBlockColumnFilePaths(column_meta, file_paths);
}

Status NewTxn::GetColumnFilePaths(const std::string &db_name,
                                  const std::string &table_name,
                                  const std::string &column_name,
                                  std::vector<std::string> &file_paths) {
    std::shared_ptr<DBMeta> db_meta;
    std::shared_ptr<TableMeta> table_meta;
    TxnTimeStamp create_timestamp;
    Status status = GetTableMeta(db_name, table_name, db_meta, table_meta, create_timestamp);
    if (!status.ok()) {
        return status;
    }
    std::shared_ptr<ColumnDef> column_def;
    {
        auto [column_defs, col_status] = table_meta->GetColumnDefs();
        if (!col_status.ok()) {
            return col_status;
        }
        for (auto &column : *column_defs) {
            if (column->name() == column_name) {
                column_def = column;
                break;
            }
        }
        if (!column_def) {
            UnrecoverableError(fmt::format("Column {} not found in table {}", column_name, table_name));
        }
    }
    TxnTimeStamp begin_ts = txn_context_ptr_->begin_ts_;
    return NewCatalog::GetColumnFilePaths(begin_ts, *table_meta, column_def, file_paths);
}

Status NewTxn::GetTableIndexFilePaths(const std::string &db_name,
                                      const std::string &table_name,
                                      const std::string &index_name,
                                      std::vector<std::string> &file_paths) {
    std::shared_ptr<DBMeta> db_meta;
    std::shared_ptr<TableMeta> table_meta;
    std::shared_ptr<TableIndexMeta> table_index_meta;
    std::string table_key;
    std::string index_key;
    Status status = GetTableIndexMeta(db_name, table_name, index_name, db_meta, table_meta, table_index_meta, &table_key, &index_key);
    if (!status.ok()) {
        return status;
    }
    return NewCatalog::GetTableIndexFilePaths(*table_index_meta, file_paths);
}

Status NewTxn::GetSegmentIndexFilepaths(const std::string &db_name,
                                        const std::string &table_name,
                                        const std::string &index_name,
                                        SegmentID segment_id,
                                        std::vector<std::string> &file_paths) {
    std::shared_ptr<DBMeta> db_meta;
    std::shared_ptr<TableMeta> table_meta;
    std::shared_ptr<TableIndexMeta> table_index_meta;
    std::string table_key;
    std::string index_key;
    Status status = GetTableIndexMeta(db_name, table_name, index_name, db_meta, table_meta, table_index_meta, &table_key, &index_key);
    if (!status.ok()) {
        return status;
    }
    SegmentIndexMeta segment_index_meta(segment_id, *table_index_meta);
    return NewCatalog::GetSegmentIndexFilepaths(segment_index_meta, file_paths);
}

Status NewTxn::GetChunkIndexFilePaths(const std::string &db_name,
                                      const std::string &table_name,
                                      const std::string &index_name,
                                      SegmentID segment_id,
                                      ChunkID chunk_id,
                                      std::vector<std::string> &file_paths) {
    std::shared_ptr<DBMeta> db_meta;
    std::shared_ptr<TableMeta> table_meta;
    std::shared_ptr<TableIndexMeta> table_index_meta;
    std::string table_key;
    std::string index_key;
    Status status = GetTableIndexMeta(db_name, table_name, index_name, db_meta, table_meta, table_index_meta, &table_key, &index_key);
    if (!status.ok()) {
        return status;
    }
    SegmentIndexMeta segment_index_meta(segment_id, *table_index_meta);
    ChunkIndexMeta chunk_index_meta(chunk_id, segment_index_meta);
    return NewCatalog::GetChunkIndexFilePaths(chunk_index_meta, file_paths);
}

Status NewTxn::Dummy() {
    base_txn_store_ = std::make_shared<DummyTxnStore>();
    return Status::OK();
}

void NewTxn::SetWalSize(i64 wal_size) {
    TransactionType txn_type = GetTxnType();
    if (txn_type != TransactionType::kNewCheckpoint and txn_type != TransactionType::kSkippedCheckpoint) {
        UnrecoverableError(fmt::format("Expected transaction type is checkpoint."));
    }
    wal_size_ = wal_size;
}

void NewTxn::SetCompletion() {
    std::unique_lock<std::mutex> lock(finished_mutex_);
    finished_ = true;
    finished_cv_.notify_all();
}

void NewTxn::WaitForCompletion() {
    std::unique_lock<std::mutex> lock(finished_mutex_);
    finished_cv_.wait(lock, [this] { return finished_; });
}

std::string NewTxn::GetTableIdStr() {
    for (auto &command : wal_entry_->cmds_) {
        WalCommandType command_type = command->GetType();
        switch (command_type) {
            case WalCommandType::CREATE_TABLE_V2: {
                auto *create_table_cmd = static_cast<WalCmdCreateTableV2 *>(command.get());
                return create_table_cmd->table_id_;
            }
            case WalCommandType::DROP_TABLE_V2: {
                auto *drop_table_cmd = static_cast<WalCmdDropTableV2 *>(command.get());
                return drop_table_cmd->table_id_;
            }
            case WalCommandType::RENAME_TABLE_V2: {
                auto *rename_table_cmd = static_cast<WalCmdRenameTableV2 *>(command.get());
                return rename_table_cmd->table_id_;
            }
            case WalCommandType::ADD_COLUMNS_V2: {
                auto *add_column_cmd = static_cast<WalCmdAddColumnsV2 *>(command.get());
                return add_column_cmd->table_id_;
            }
            case WalCommandType::DROP_COLUMNS_V2: {
                auto *drop_column_cmd = static_cast<WalCmdDropColumnsV2 *>(command.get());
                return drop_column_cmd->table_id_;
            }
            case WalCommandType::CREATE_INDEX_V2: {
                auto *create_index_cmd = static_cast<WalCmdCreateIndexV2 *>(command.get());
                return create_index_cmd->table_id_;
            }
            case WalCommandType::DROP_INDEX_V2: {
                auto *drop_index_cmd = static_cast<WalCmdDropIndexV2 *>(command.get());
                return drop_index_cmd->table_id_;
            }
            case WalCommandType::DUMP_INDEX_V2: {
                auto *dump_index_cmd = static_cast<WalCmdDumpIndexV2 *>(command.get());
                return dump_index_cmd->table_id_;
            }
            case WalCommandType::APPEND_V2: {
                auto *append_cmd = static_cast<WalCmdAppendV2 *>(command.get());
                return append_cmd->table_id_;
            }
            case WalCommandType::DELETE_V2: {
                auto *delete_cmd = static_cast<WalCmdDeleteV2 *>(command.get());
                return delete_cmd->table_id_;
            }
            case WalCommandType::IMPORT_V2: {
                auto *import_cmd = static_cast<WalCmdImportV2 *>(command.get());
                return import_cmd->table_id_;
            }
            case WalCommandType::COMPACT_V2: {
                auto *compact_cmd = static_cast<WalCmdCompactV2 *>(command.get());
                return compact_cmd->table_id_;
            }
            case WalCommandType::ALTER_INDEX_V2: {
                auto *alter_index_cmd = static_cast<WalCmdAlterIndexV2 *>(command.get());
                return alter_index_cmd->table_id_;
            }
            default: {
                break;
            }
        }
    }
    return "";
}

void NewTxn::AddSemaphore(std::unique_ptr<std::binary_semaphore> sema) { semas_.push_back(std::move(sema)); }

const std::vector<std::unique_ptr<std::binary_semaphore>> &NewTxn::semas() const { return semas_; }

Status NewTxn::ProcessSnapshotRestorationData(const std::string &db_name,
                                              const std::string &db_id_str,
                                              const std::string &table_name,
                                              const std::string &table_id_str,
                                              const std::shared_ptr<TableDef> &table_def,
                                              const std::shared_ptr<TableSnapshotInfo> &table_snapshot_info,
                                              const std::string &snapshot_name,
                                              RestoreTableTxnStore *txn_store) {
    // Set basic transaction store fields
    txn_store->db_name_ = db_name;
    txn_store->db_id_str_ = db_id_str;
    txn_store->db_id_ = std::stoull(db_id_str);
    txn_store->table_name_ = table_name;
    txn_store->table_id_str_ = table_id_str;
    txn_store->table_id_ = std::stoull(table_id_str);
    txn_store->table_def_ = table_def;
    txn_store->snapshot_name_ = snapshot_name;

    // Process segment information
    for (const auto &segment_info : table_snapshot_info->segment_snapshots_) {
        WalSegmentInfoV2 wal_segment_info{};
        wal_segment_info.segment_id_ = segment_info.second->segment_id_;
        for (const auto &block_info : segment_info.second->block_snapshots_) {
            wal_segment_info.block_ids_.push_back(block_info->block_id_);
        }
        txn_store->segment_infos_.push_back(wal_segment_info);
    }

    // Process index information
    for (const auto &index_snapshot : table_snapshot_info->table_index_snapshots_) {
        std::string table_key = KeyEncode::CatalogTableKey(txn_store->db_id_str_, txn_store->table_name_, CommitTS());
        WalCmdCreateIndexV2 wal_index_cmd{txn_store->db_name_,
                                          txn_store->db_id_str_,
                                          txn_store->table_name_,
                                          txn_store->table_id_str_,
                                          *index_snapshot.second->index_id_str_,
                                          index_snapshot.second->index_base_,
                                          table_key};
        for (const auto &segment_index : index_snapshot.second->segment_index_snapshots_) {
            WalSegmentIndexInfo wal_segment_index_info{};
            wal_segment_index_info.segment_id_ = segment_index->segment_id_;
            for (const auto &chunk_index : segment_index->chunk_index_snapshots_) {
                WalChunkIndexInfo wal_chunk_index_info{};
                wal_chunk_index_info.chunk_id_ = chunk_index->chunk_id_;
                wal_chunk_index_info.base_name_ = chunk_index->base_name_;
                wal_chunk_index_info.base_rowid_ = chunk_index->base_row_id_;
                wal_chunk_index_info.row_count_ = chunk_index->row_cnt_;
                wal_chunk_index_info.index_size_ = chunk_index->index_size_;
                wal_segment_index_info.chunk_infos_.push_back(wal_chunk_index_info);
            }
            wal_index_cmd.segment_index_infos_.push_back(wal_segment_index_info);
        }
        txn_store->index_cmds_.push_back(wal_index_cmd);
    }
    return Status::OK();
}

<<<<<<< HEAD
// Status NewTxn::ReplayRestoreTableSnapshot(WalCmdRestoreTableSnapshot *restore_table_cmd, TxnTimeStamp commit_ts, i64 txn_id) {
//     const std::string &db_name = restore_table_cmd->db_name_;
//
//     // Check if the table already exists
//     std::string table_key = KeyEncode::CatalogTableKey(restore_table_cmd->db_id_, *restore_table_cmd->table_def_->table_name(), commit_ts);
//     std::string table_id;
//     Status status = kv_instance_->Get(table_key, table_id);
//     bool is_link_files = false;
//     if (status.ok()) {
//         if (table_id == restore_table_cmd->table_id_) {
//
//             LOG_WARN(fmt::format("Skipping replay restore table: Table {} with id {} already exists, commit ts: {}, txn: {}.",
//                                  *restore_table_cmd->table_def_->table_name(),
//                                  restore_table_cmd->table_id_,
//                                  commit_ts,
//                                  txn_id));
//             is_link_files = true;
//         } else {
//             LOG_ERROR(fmt::format("Replay restore table: Table {} with id {} already exists with different id {}, commit ts: {}, txn: {}.",
//                                   *restore_table_cmd->table_def_->table_name(),
//                                   restore_table_cmd->table_id_,
//                                   table_id,
//                                   commit_ts,
//                                   txn_id));
//             return Status::UnexpectedError("Table ID mismatch during replay of table restore.");
//         }
//     }
//
//     // Check persistence manager state during restore replay
//     PersistenceManager *persistence_manager = InfinityContext::instance().persistence_manager();
//     if (persistence_manager != nullptr) {
//         std::unordered_map<std::string, ObjAddr> all_files = persistence_manager->GetAllFiles();
//         LOG_DEBUG(fmt::format("Persistence manager has {} registered files during restore replay, commit ts: {}, txn: {}",
//                               all_files.size(),
//                               commit_ts,
//                               txn_id));
//
//         // Check if any files from this table are registered
//         std::string table_prefix = "db_" + restore_table_cmd->db_id_ + "/tbl_" + restore_table_cmd->table_id_;
//         size_t table_file_count = 0;
//         for (const auto &[file_path, obj_addr] : all_files) {
//             if (file_path.find(table_prefix) != std::string::npos) {
//                 table_file_count++;
//                 LOG_DEBUG(fmt::format("Found registered table file: {} -> obj_addr: ({}, {}, {})",
//                                       file_path,
//                                       obj_addr.obj_key_,
//                                       obj_addr.part_offset_,
//                                       obj_addr.part_size_));
//             }
//         }
//         LOG_DEBUG(fmt::format("Table {} has {} files registered in persistence manager", restore_table_cmd->table_id_, table_file_count));
//     } else { // check if the data still exist in the system
//         std::string data_dir = InfinityContext::instance().config()->DataDir();
//         std::string table_data_dir = VirtualStore::ConcatenatePath(VirtualStore::ConcatenatePath(data_dir, "db_" + restore_table_cmd->db_id_),
//                                                                    "tbl_" + restore_table_cmd->table_id_);
//         if (!VirtualStore::Exists(table_data_dir)) {
//             LOG_ERROR(fmt::format("Table data directory {} does not exist, commit ts: {}, txn: {}.", table_data_dir, commit_ts, txn_id));
//             // return Status::OK();
//         }
//     }
//
//     // if exist proceed
//     std::shared_ptr<DBMeta> db_meta;
//     TxnTimeStamp db_create_ts;
//     status = GetDBMeta(db_name, db_meta, db_create_ts);
//     if (!status.ok()) {
//         return status;
//     }
//
//     // Get next table id of the db
//     std::string next_table_id_key = KeyEncode::CatalogDbTagKey(restore_table_cmd->db_id_, NEXT_TABLE_ID.data());
//     std::string next_table_id_str;
//     status = kv_instance_->Get(next_table_id_key, next_table_id_str);
//     if (!status.ok()) {
//         return status;
//     }
//     u64 next_table_id = std::stoull(next_table_id_str);
//     u64 this_table_id = std::stoull(restore_table_cmd->table_id_);
//     if (this_table_id + 1 > next_table_id) {
//         // Update the next table id
//         std::string new_next_table_id_str = std::to_string(this_table_id + 1);
//         status = kv_instance_->Put(next_table_id_key, new_next_table_id_str);
//         if (!status.ok()) {
//             return status;
//         }
//         LOG_TRACE(fmt::format("Update next table id to {} for database {}.", new_next_table_id_str, restore_table_cmd->db_name_));
//     }
//
//     status = PrepareCommitRestoreTableSnapshot(restore_table_cmd, is_link_files);
//
//     if (!status.ok()) {
//         return status;
//     }
//
//     // std::string snapshot_dir = InfinityContext::instance().config()->SnapshotDir();
//     // std::string snapshot_name = restore_table_cmd->snapshot_name_;
//     // std::shared_ptr<TableSnapshotInfo> table_snapshot;
//     // std::tie(table_snapshot, status) = TableSnapshotInfo::Deserialize(snapshot_dir, snapshot_name);
//     // if (!status.ok()) {
//     //     return status;
//     // }
//
//     // std::vector<std::string> files_to_restore = table_snapshot->GetFiles();
//     // status = table_snapshot->RestoreSnapshotFiles(snapshot_dir, snapshot_name, files_to_restore, restore_table_cmd->table_id_);
//     // if (!status.ok()) {
//     //     return status;
//     // }
//
//     return Status::OK();
// }
//
// Status NewTxn::CommitBottomCreateTableSnapshot(WalCmdCreateTableSnapshot *create_table_snapshot_cmd) {
//
//     // ManualDumpIndex(create_table_snapshot_cmd->db_name_, create_table_snapshot_cmd->table_name_);
//     //
//     // // create a new snapshot
//     // std::shared_ptr<DBMeta> db_meta;
//     // std::shared_ptr<TableMeta> table_meta;
//     // TxnTimeStamp create_timestamp;
//     // Status status = GetTableMeta(create_table_snapshot_cmd->db_name_, create_table_snapshot_cmd->table_name_, db_meta, table_meta,
//     // create_timestamp); if (!status.ok()) {
//     //     return status;
//     // }
//     // table_meta->SetBeginTS(txn_context_ptr_->commit_ts_);
//     //
//     // std::shared_ptr<TableSnapshotInfo> table_snapshot_info;
//     // std::tie(table_snapshot_info, status) =
//     //     table_meta->MapMetaToSnapShotInfo(create_table_snapshot_cmd->db_name_, create_table_snapshot_cmd->table_name_);
//     // if (!status.ok()) {
//     //     return status;
//     // }
//     // table_snapshot_info->snapshot_name_ = create_table_snapshot_cmd->snapshot_name_;
//     //
//     // std::string snapshot_dir = InfinityContext::instance().config()->SnapshotDir();
//     // status = table_snapshot_info->Serialize(snapshot_dir, this->TxnID());
//     // if (!status.ok()) {
//     //     return status;
//     // }
//
//     return Status::OK();
// }
//
// Status NewTxn::CheckpointforSnapshot(TxnTimeStamp last_ckp_ts, CheckpointTxnStore *txn_store, SnapshotType snapshot_type) {
//     // TransactionType txn_type = GetTxnType();
//     // if (txn_type != TransactionType::kCreateTableSnapshot && txn_type != TransactionType::kCreateDBSnapshot) {
//     //     UnrecoverableError(fmt::format("Invalid transaction type."));
//     // }
//     //
//     // if (last_ckp_ts % 2 == 0 and last_ckp_ts > 0) {
//     //     UnrecoverableError(fmt::format("last checkpoint ts isn't correct: {}", last_ckp_ts));
//     // }
//     //
//     // Status status;
//     // TxnTimeStamp checkpoint_ts = txn_context_ptr_->begin_ts_;
//     // SnapshotOption option{snapshot_type, checkpoint_ts};
//     //
//     // current_ckp_ts_ = checkpoint_ts;
//     // LOG_INFO(fmt::format("checkpoint ts for snapshot: {}", current_ckp_ts_));
//     //
//     // switch (snapshot_type) {
//     //     case SnapshotType::kTableSnapshot: {
//     //         CreateTableSnapshotTxnStore *create_txn_store = static_cast<CreateTableSnapshotTxnStore *>(base_txn_store_.get());
//     //         std::string db_name = create_txn_store->db_name_;
//     //         std::string table_name = create_txn_store->table_name_;
//     //         std::string snapshot_name = create_txn_store->snapshot_name_;
//     //
//     //         std::shared_ptr<DBMeta> db_meta;
//     //         std::shared_ptr<TableMeta> table_meta;
//     //         TxnTimeStamp create_timestamp;
//     //         status = GetTableMeta(db_name, table_name, db_meta, table_meta, create_timestamp);
//     //         if (!status.ok()) {
//     //             return status;
//     //         }
//     //
//     //         std::shared_ptr<TableSnapshotInfo> table_snapshot_info;
//     //         std::tie(table_snapshot_info, status) = table_meta->MapMetaToSnapShotInfo(db_name, table_name);
//     //         if (!status.ok()) {
//     //             return status;
//     //         }
//     //         table_snapshot_info->snapshot_name_ = snapshot_name;
//     //
//     //         // Create table snapshot files
//     //         status = CreateTableSnapshotFile(table_snapshot_info, option);
//     //         if (!status.ok()) {
//     //             return status;
//     //         }
//     //
//     //         // Create JSON file
//     //         nlohmann::json json_res = table_snapshot_info->CreateSnapshotMetadataJSON();
//     //         std::string json_string = json_res.dump();
//     //         status = CreateJSONSnapshotFile(json_string, snapshot_name);
//     //         if (!status.ok()) {
//     //             return status;
//     //         }
//     //         break;
//     //     }
//     //     case SnapshotType::kDatabaseSnapshot: {
//     //         CreateDBSnapshotTxnStore *create_txn_store = static_cast<CreateDBSnapshotTxnStore *>(base_txn_store_.get());
//     //         std::string db_name = create_txn_store->db_name_;
//     //         std::string snapshot_name = create_txn_store->snapshot_name_;
//     //
//     //         std::shared_ptr<DatabaseSnapshotInfo> database_snapshot_info;
//     //         std::tie(database_snapshot_info, status) = GetDatabaseSnapshotInfo(db_name);
//     //         if (!status.ok()) {
//     //             RecoverableError(status);
//     //         }
//     //         database_snapshot_info->snapshot_name_ = snapshot_name;
//     //
//     //         // Create database snapshot files
//     //         status = CreateDBSnapshotFile(database_snapshot_info, option);
//     //         if (!status.ok()) {
//     //             return status;
//     //         }
//     //
//     //         // Create JSON file
//     //         nlohmann::json json_res = database_snapshot_info->CreateSnapshotMetadataJSON();
//     //         std::string json_string = json_res.dump();
//     //         status = CreateJSONSnapshotFile(json_string, snapshot_name);
//     //         if (!status.ok()) {
//     //             return status;
//     //         }
//     //         break;
//     //     }
//     //     case SnapshotType::kSystemSnapshot: {
//     //         break;
//     //     }
//     //     case SnapshotType::kUnknown: {
//     //         UnrecoverableError("Invalid SnapshotType.");
//     //     }
//     // }
//     return Status::OK();
// }
=======
Status NewTxn::ReplayRestoreTableSnapshot(WalCmdRestoreTableSnapshot *restore_table_cmd, TxnTimeStamp commit_ts, i64 txn_id) {
    // const std::string &db_name = restore_table_cmd->db_name_;
    //
    // // Check if the table already exists
    // std::string table_key = KeyEncode::CatalogTableKey(restore_table_cmd->db_id_, *restore_table_cmd->table_def_->table_name(), commit_ts);
    // std::string table_id;
    // Status status = kv_instance_->Get(table_key, table_id);
    // // bool is_link_files = false;
    // if (status.ok()) {
    //     if (table_id == restore_table_cmd->table_id_) {
    //
    //         LOG_WARN(fmt::format("Skipping replay restore table: Table {} with id {} already exists, commit ts: {}, txn: {}.",
    //                              *restore_table_cmd->table_def_->table_name(),
    //                              restore_table_cmd->table_id_,
    //                              commit_ts,
    //                              txn_id));
    //         // is_link_files = true;
    //     } else {
    //         LOG_ERROR(fmt::format("Replay restore table: Table {} with id {} already exists with different id {}, commit ts: {}, txn: {}.",
    //                               *restore_table_cmd->table_def_->table_name(),
    //                               restore_table_cmd->table_id_,
    //                               table_id,
    //                               commit_ts,
    //                               txn_id));
    //         return Status::UnexpectedError("Table ID mismatch during replay of table restore.");
    //     }
    // }
    //
    // // Check persistence manager state during restore replay
    // PersistenceManager *persistence_manager = InfinityContext::instance().persistence_manager();
    // if (persistence_manager != nullptr) {
    //     std::unordered_map<std::string, ObjAddr> all_files = persistence_manager->GetAllFiles();
    //     LOG_DEBUG(fmt::format("Persistence manager has {} registered files during restore replay, commit ts: {}, txn: {}",
    //                           all_files.size(),
    //                           commit_ts,
    //                           txn_id));
    //
    //     // Check if any files from this table are registered
    //     std::string table_prefix = "db_" + restore_table_cmd->db_id_ + "/tbl_" + restore_table_cmd->table_id_;
    //     size_t table_file_count = 0;
    //     for (const auto &[file_path, obj_addr] : all_files) {
    //         if (file_path.find(table_prefix) != std::string::npos) {
    //             table_file_count++;
    //             LOG_DEBUG(fmt::format("Found registered table file: {} -> obj_addr: ({}, {}, {})",
    //                                   file_path,
    //                                   obj_addr.obj_key_,
    //                                   obj_addr.part_offset_,
    //                                   obj_addr.part_size_));
    //         }
    //     }
    //     LOG_DEBUG(fmt::format("Table {} has {} files registered in persistence manager", restore_table_cmd->table_id_, table_file_count));
    // } else { // check if the data still exist in the system
    //     std::string data_dir = InfinityContext::instance().config()->DataDir();
    //     std::string table_data_dir = VirtualStore::ConcatenatePath(VirtualStore::ConcatenatePath(data_dir, "db_" + restore_table_cmd->db_id_),
    //                                                                "tbl_" + restore_table_cmd->table_id_);
    //     if (!VirtualStore::Exists(table_data_dir)) {
    //         LOG_ERROR(fmt::format("Table data directory {} does not exist, commit ts: {}, txn: {}.", table_data_dir, commit_ts, txn_id));
    //         // return Status::OK();
    //     }
    // }
    //
    // // if exist proceed
    // std::shared_ptr<DBMeta> db_meta;
    // TxnTimeStamp db_create_ts;
    // status = GetDBMeta(db_name, db_meta, db_create_ts);
    // if (!status.ok()) {
    //     return status;
    // }
    //
    // // Get next table id of the db
    // std::string next_table_id_key = KeyEncode::CatalogDbTagKey(restore_table_cmd->db_id_, NEXT_TABLE_ID.data());
    // std::string next_table_id_str;
    // status = kv_instance_->Get(next_table_id_key, next_table_id_str);
    // if (!status.ok()) {
    //     return status;
    // }
    // u64 next_table_id = std::stoull(next_table_id_str);
    // u64 this_table_id = std::stoull(restore_table_cmd->table_id_);
    // if (this_table_id + 1 > next_table_id) {
    //     // Update the next table id
    //     std::string new_next_table_id_str = std::to_string(this_table_id + 1);
    //     status = kv_instance_->Put(next_table_id_key, new_next_table_id_str);
    //     if (!status.ok()) {
    //         return status;
    //     }
    //     LOG_TRACE(fmt::format("Update next table id to {} for database {}.", new_next_table_id_str, restore_table_cmd->db_name_));
    // }

    // status = PrepareCommitRestoreTableSnapshot(restore_table_cmd, is_link_files);
    // if (!status.ok()) {
    //     return status;
    // }

    // std::string snapshot_dir = InfinityContext::instance().config()->SnapshotDir();
    // std::string snapshot_name = restore_table_cmd->snapshot_name_;
    // std::shared_ptr<TableSnapshotInfo> table_snapshot;
    // std::tie(table_snapshot, status) = TableSnapshotInfo::Deserialize(snapshot_dir, snapshot_name);
    // if (!status.ok()) {
    //     return status;
    // }

    // std::vector<std::string> files_to_restore = table_snapshot->GetFiles();
    // status = table_snapshot->RestoreSnapshotFiles(snapshot_dir, snapshot_name, files_to_restore, restore_table_cmd->table_id_);
    // if (!status.ok()) {
    //     return status;
    // }

    LOG_TRACE(fmt::format("Replay restore table: {} with id {}.", restore_table_cmd->table_name_, restore_table_cmd->table_id_));
    std::string snapshot_dir = InfinityContext::instance().config()->SnapshotDir();
    std::string snapshot_name = restore_table_cmd->snapshot_name_;
    std::shared_ptr<TableSnapshotInfo> table_snapshot_info;
    Status status;
    std::tie(table_snapshot_info, status) = TableSnapshotInfo::Deserialize(snapshot_dir, snapshot_name);
    if (!status.ok()) {
        return status;
    }

    const std::string &table_name = table_snapshot_info->table_name_;
    const std::string &db_name = table_snapshot_info->db_name_;

    std::shared_ptr<DBMeta> db_meta;
    TxnTimeStamp db_create_ts;
    status = GetDBMeta(db_name, db_meta, db_create_ts);
    if (!status.ok()) {
        return status;
    }
    std::string table_id_str;
    std::string table_key;
    TxnTimeStamp table_create_ts;
    status = db_meta->GetTableID(table_name, table_key, table_id_str, table_create_ts);

    if (status.ok()) {
        // if (conflict_type == ConflictType::kIgnore) {
        //     return Status::OK();
        // }
        return Status(ErrorCode::kDuplicateTableName, std::make_unique<std::string>(fmt::format("Table: {} already exists", table_name)));
    } else if (status.code() != ErrorCode::kTableNotExist) {
        return status;
    }

    // Get the latest table id
    std::tie(table_id_str, status) = db_meta->GetNextTableID();
    if (!status.ok()) {
        return status;
    }

    // copy files from snapshot to data dir
    std::vector<std::string> restored_file_paths;

    status = table_snapshot_info->RestoreSnapshotFiles(snapshot_dir,
                                                       snapshot_name,
                                                       table_snapshot_info->GetFiles(),
                                                       table_id_str,
                                                       db_meta->db_id_str(),
                                                       restored_file_paths,
                                                       false);
    if (!status.ok()) {
        return status;
    }
    return Status::OK();
}

Status NewTxn::ReplayRestoreDatabaseSnapshot(WalCmdRestoreDatabaseSnapshot *restore_database_cmd, TxnTimeStamp commit_ts, i64 txn_id) {
    LOG_TRACE(fmt::format("Replay restore database: {} with id {}.", restore_database_cmd->db_name_, restore_database_cmd->db_id_str_));

    std::string snapshot_dir = InfinityContext::instance().config()->SnapshotDir();
    std::string snapshot_name = restore_database_cmd->snapshot_name_;

    std::shared_ptr<DatabaseSnapshotInfo> database_snapshot_info;
    Status status;
    std::tie(database_snapshot_info, status) = DatabaseSnapshotInfo::Deserialize(snapshot_dir, snapshot_name);
    if (!status.ok()) {
        return status;
    }

    CatalogMeta catalog_meta(this);
    TxnTimeStamp db_create_ts;
    std::string db_key;
    std::string db_id;
    const std::string &db_name = database_snapshot_info->db_name_;
    status = catalog_meta.GetDBID(db_name, db_key, db_id, db_create_ts);
    if (status.ok()) {
        return Status::DuplicateDatabase(db_name);
    }
    if (status.code() != ErrorCode::kDBNotExist) {
        return status;
    }
    auto db_meta = std::make_shared<DBMeta>(db_id, db_name, this);

    std::string db_id_str;
    status = IncrLatestID(db_id_str, NEXT_DATABASE_ID);
    if (!status.ok()) {
        return status;
    }

    for (const auto &table_snapshot_info : database_snapshot_info->table_snapshots_) {
        std::string next_table_id_str;
        std::tie(next_table_id_str, status) = db_meta->GetNextTableID();

        // copy files from snapshot to data dir
        std::vector<std::string> restored_file_paths;

        status = table_snapshot_info->RestoreSnapshotFiles(snapshot_dir,
                                                           snapshot_name,
                                                           table_snapshot_info->GetFiles(),
                                                           next_table_id_str,
                                                           db_id_str,
                                                           restored_file_paths,
                                                           false);

        if (!status.ok()) {
            return status;
        }
    }
    return Status::OK();
}

Status NewTxn::ReplayRestoreSystemSnapshot(WalCmdRestoreSystemSnapshot *restore_system_cmd, TxnTimeStamp commit_ts, i64 txn_id) {
    LOG_TRACE("Replay restore system");

    std::string snapshot_dir = InfinityContext::instance().config()->SnapshotDir();
    std::string snapshot_name = restore_system_cmd->snapshot_name_;

    std::shared_ptr<SystemSnapshotInfo> system_snapshot_info;
    Status status;
    std::tie(system_snapshot_info, status) = SystemSnapshotInfo::Deserialize(snapshot_dir, snapshot_name);
    if (!status.ok()) {
        return status;
    }

    for (auto &database_snapshot_info : system_snapshot_info->database_snapshots_) {
        CatalogMeta catalog_meta(this);
        TxnTimeStamp db_create_ts;
        std::string db_key;
        std::string db_id;
        const std::string &db_name = database_snapshot_info->db_name_;
        status = catalog_meta.GetDBID(db_name, db_key, db_id, db_create_ts);
        if (status.ok()) {
            return Status::DuplicateDatabase(db_name);
        }
        if (status.code() != ErrorCode::kDBNotExist) {
            return status;
        }
        auto db_meta = std::make_shared<DBMeta>(db_id, db_name, this);

        std::string db_id_str;
        status = IncrLatestID(db_id_str, NEXT_DATABASE_ID);
        if (!status.ok()) {
            return status;
        }

        for (const auto &table_snapshot_info : database_snapshot_info->table_snapshots_) {
            std::string next_table_id_str;
            std::tie(next_table_id_str, status) = db_meta->GetNextTableID();

            // copy files from snapshot to data dir
            std::vector<std::string> restored_file_paths;

            status = table_snapshot_info->RestoreSnapshotFiles(snapshot_dir,
                                                               snapshot_name,
                                                               table_snapshot_info->GetFiles(),
                                                               next_table_id_str,
                                                               db_id_str,
                                                               restored_file_paths,
                                                               false);

            if (!status.ok()) {
                return status;
            }
        }
    }
    return Status::OK();
}

Status NewTxn::CheckpointforSnapshot(TxnTimeStamp last_ckp_ts, CheckpointTxnStore *txn_store, SnapshotType snapshot_type) {
    TransactionType txn_type = GetTxnType();
    if (txn_type != TransactionType::kCreateTableSnapshot && txn_type != TransactionType::kCreateDBSnapshot &&
        txn_type != TransactionType::kCreateSystemSnapshot) {
        UnrecoverableError(fmt::format("Invalid transaction type."));
    }

    if (last_ckp_ts % 2 == 0 and last_ckp_ts > 0) {
        UnrecoverableError(fmt::format("last checkpoint ts isn't correct: {}", last_ckp_ts));
    }

    Status status;
    TxnTimeStamp checkpoint_ts = txn_context_ptr_->begin_ts_;
    SnapshotOption option{snapshot_type, checkpoint_ts};

    current_ckp_ts_ = checkpoint_ts;
    LOG_INFO(fmt::format("checkpoint ts for snapshot: {}", current_ckp_ts_));

    switch (snapshot_type) {
        case SnapshotType::kTableSnapshot: {
            CreateTableSnapshotTxnStore *create_txn_store = static_cast<CreateTableSnapshotTxnStore *>(base_txn_store_.get());
            std::string db_name = create_txn_store->db_name_;
            std::string table_name = create_txn_store->table_name_;
            std::string snapshot_name = create_txn_store->snapshot_name_;

            std::shared_ptr<DBMeta> db_meta;
            std::shared_ptr<TableMeta> table_meta;
            TxnTimeStamp create_timestamp;
            status = GetTableMeta(db_name, table_name, db_meta, table_meta, create_timestamp);
            if (!status.ok()) {
                return status;
            }

            std::shared_ptr<TableSnapshotInfo> table_snapshot_info;
            std::tie(table_snapshot_info, status) = table_meta->MapMetaToSnapShotInfo(db_name, table_name);
            if (!status.ok()) {
                return status;
            }
            table_snapshot_info->snapshot_name_ = snapshot_name;

            // Create table snapshot files
            status = CreateTableSnapshotFile(table_snapshot_info, option);
            if (!status.ok()) {
                return status;
            }

            // Create JSON file
            nlohmann::json json_res = table_snapshot_info->CreateSnapshotMetadataJSON();
            std::string json_string = json_res.dump();
            status = CreateJSONSnapshotFile(json_string, snapshot_name);
            if (!status.ok()) {
                return status;
            }
            break;
        }
        case SnapshotType::kDatabaseSnapshot: {
            CreateDBSnapshotTxnStore *create_txn_store = static_cast<CreateDBSnapshotTxnStore *>(base_txn_store_.get());
            std::string db_name = create_txn_store->db_name_;
            std::string snapshot_name = create_txn_store->snapshot_name_;

            std::shared_ptr<DatabaseSnapshotInfo> database_snapshot_info;
            std::tie(database_snapshot_info, status) = GetDatabaseSnapshotInfo(db_name);
            if (!status.ok()) {
                RecoverableError(status);
            }
            database_snapshot_info->snapshot_name_ = snapshot_name;

            // Create database snapshot files
            status = CreateDBSnapshotFile(database_snapshot_info, option);
            if (!status.ok()) {
                return status;
            }

            // Create JSON file
            nlohmann::json json_res = database_snapshot_info->CreateSnapshotMetadataJSON();
            std::string json_string = json_res.dump();
            status = CreateJSONSnapshotFile(json_string, snapshot_name);
            if (!status.ok()) {
                return status;
            }
            break;
        }
        case SnapshotType::kSystemSnapshot: {
            CreateSystemSnapshotTxnStore *create_txn_store = static_cast<CreateSystemSnapshotTxnStore *>(base_txn_store_.get());
            std::string snapshot_name = create_txn_store->snapshot_name_;

            std::shared_ptr<SystemSnapshotInfo> system_snapshot_info;
            std::tie(system_snapshot_info, status) = GetSystemSnapshotInfo();
            if (!status.ok()) {
                RecoverableError(status);
            }
            system_snapshot_info->snapshot_name_ = snapshot_name;

            // Create system snapshot files
            status = CreateSystemSnapshotFile(system_snapshot_info, option);
            if (!status.ok()) {
                return status;
            }

            // Create JSON file
            nlohmann::json json_res = system_snapshot_info->CreateSnapshotMetadataJSON();
            std::string json_string = json_res.dump();
            status = CreateJSONSnapshotFile(json_string, snapshot_name);
            if (!status.ok()) {
                return status;
            }
            break;
        }
        case SnapshotType::kUnknown: {
            UnrecoverableError("Invalid SnapshotType.");
        }
    }
    return Status::OK();
}
>>>>>>> 0906a0d3

void NewTxn::AddMetaCache(const std::shared_ptr<MetaBaseCache> &meta_base_cache) {
    std::lock_guard<std::mutex> lock(cache_mtx_);
    meta_cache_items_.emplace_back(meta_base_cache);
}

void NewTxn::AddCacheInfo(const std::shared_ptr<CacheInfo> &cache_info) {
    std::lock_guard<std::mutex> lock(cache_mtx_);
    cache_infos_.emplace_back(cache_info);
}

bool NewTxn::MetaCacheAndCacheInfoEmpty() {
    std::lock_guard<std::mutex> lock(cache_mtx_);
    return meta_cache_items_.empty() && cache_infos_.empty();
}

void NewTxn::ResetMetaCacheAndCacheInfo() {
    std::lock_guard<std::mutex> lock(cache_mtx_);
    meta_cache_items_.clear();
    cache_infos_.clear();
}

void NewTxn::SaveMetaCacheAndCacheInfo() {
    MetaCache *meta_cache_ptr = txn_mgr_->storage()->meta_cache();
    std::lock_guard<std::mutex> lock(cache_mtx_);
    meta_cache_ptr->Put(meta_cache_items_, cache_infos_, BeginTS());
}

} // namespace infinity<|MERGE_RESOLUTION|>--- conflicted
+++ resolved
@@ -18,7 +18,6 @@
 import :new_catalog;
 import :infinity_exception;
 import :new_txn_manager;
-
 import :wal_entry;
 import :logger;
 import :data_block;
@@ -1592,102 +1591,6 @@
     return Status::OK();
 }
 
-<<<<<<< HEAD
-=======
-Status NewTxn::RestoreSystemSnapshot(std::shared_ptr<SystemSnapshotInfo> &system_snapshot_info) {
-    auto RestoreDatabaseSnapshot2 = [&](std::shared_ptr<DatabaseSnapshotInfo> &database_snapshot_info) -> Status {
-        CatalogMeta catalog_meta(this);
-        TxnTimeStamp db_create_ts;
-        std::string db_key;
-        std::string db_id;
-        const std::string &db_name = database_snapshot_info->db_name_;
-        Status status = catalog_meta.GetDBID(db_name, db_key, db_id, db_create_ts);
-        if (status.ok()) {
-            return Status::DuplicateDatabase(db_name);
-        }
-        if (status.code() != ErrorCode::kDBNotExist) {
-            return status;
-        }
-        auto db_meta = std::make_shared<DBMeta>(db_id, db_name, this);
-
-        std::string db_id_str;
-        status = IncrLatestID(db_id_str, NEXT_DATABASE_ID);
-        LOG_TRACE(fmt::format("txn: {}, restore db, apply db_id: {}", txn_context_ptr_->txn_id_, db_id_str));
-        if (!status.ok()) {
-            return status;
-        }
-
-        RestoreSystemTxnStore *system_txn_store = static_cast<RestoreSystemTxnStore *>(base_txn_store_.get());
-        auto database_txn_store = std::make_shared<RestoreDatabaseTxnStore>();
-        database_txn_store->db_name_ = db_name;
-        database_txn_store->snapshot_name_ = database_snapshot_info->snapshot_name_;
-        database_txn_store->db_id_str_ = db_id_str;
-        database_txn_store->db_comment_ = database_snapshot_info->db_comment_;
-
-        for (const auto &table_snapshot_info : database_snapshot_info->table_snapshots_) {
-            const std::string &table_name = table_snapshot_info->table_name_;
-
-            std::string next_table_id_str;
-            std::tie(next_table_id_str, status) = db_meta->GetNextTableID();
-            LOG_TRACE(fmt::format("NewTxn::RestoreTableSnapshot, old_table_id: {}, new_table_id: {}",
-                                  table_snapshot_info->table_id_str_,
-                                  next_table_id_str));
-
-            // copy files from snapshot to data dir
-            std::string snapshot_dir = InfinityContext::instance().config()->SnapshotDir();
-            std::string snapshot_name = table_snapshot_info->snapshot_name_;
-            std::vector<std::string> restored_file_paths;
-
-            status = table_snapshot_info->RestoreSnapshotFiles(snapshot_dir,
-                                                               snapshot_name,
-                                                               table_snapshot_info->GetFiles(),
-                                                               next_table_id_str,
-                                                               db_id_str,
-                                                               restored_file_paths,
-                                                               false);
-
-            if (!status.ok()) {
-                return status;
-            }
-
-            std::shared_ptr<TableDef> table_def = TableDef::Make(std::make_shared<std::string>(db_name),
-                                                                 std::make_shared<std::string>(table_name),
-                                                                 std::make_shared<std::string>(table_snapshot_info->table_comment_),
-                                                                 table_snapshot_info->columns_);
-
-            std::shared_ptr<RestoreTableTxnStore> tmp_txn_store = std::make_shared<RestoreTableTxnStore>();
-
-            status = ProcessSnapshotRestorationData(db_name,
-                                                    db_id_str,
-                                                    table_name,
-                                                    next_table_id_str,
-                                                    table_def,
-                                                    table_snapshot_info,
-                                                    snapshot_name,
-                                                    tmp_txn_store.get());
-            if (!status.ok()) {
-                return status;
-            }
-            database_txn_store->restore_table_txn_stores_.push_back(std::move(tmp_txn_store));
-        }
-        system_txn_store->restore_database_txn_stores_.push_back(std::move(database_txn_store));
-        return Status::OK();
-    };
-
-    base_txn_store_ = std::make_shared<RestoreSystemTxnStore>();
-    RestoreSystemTxnStore *system_txn_store = static_cast<RestoreSystemTxnStore *>(base_txn_store_.get());
-    system_txn_store->snapshot_name_ = system_snapshot_info->snapshot_name_;
-    for (auto &database_snapshot : system_snapshot_info->database_snapshots_) {
-        Status status = RestoreDatabaseSnapshot2(database_snapshot);
-        if (!status.ok()) {
-            return status;
-        }
-    }
-    LOG_TRACE("NewTxn::RestoreSystemSnapshot created database entry is inserted.");
-    return Status::OK();
-}
-
->>>>>>> 0906a0d3
 TxnTimeStamp NewTxn::GetCurrentCkpTS() const {
     TransactionType txn_type = GetTxnType();
     if (txn_type != TransactionType::kNewCheckpoint) {
@@ -2859,24 +2762,12 @@
         case TransactionType::kCreateTableSnapshot: {
             return CheckConflictTxnStore(static_cast<const CreateTableSnapshotTxnStore &>(*base_txn_store_), previous_txn, cause, retry_query);
         }
-<<<<<<< HEAD
         // case TransactionType::kCreateDBSnapshot: {
         //     return CheckConflictTxnStore(static_cast<const CreateDBSnapshotTxnStore &>(*base_txn_store_), previous_txn, cause, retry_query);
         // }
         // case TransactionType::kCleanup: {
         //     return CheckConflictTxnStore(static_cast<const CleanupTxnStore &>(*base_txn_store_), previous_txn, cause, retry_query);
         // }
-=======
-        case TransactionType::kCreateDBSnapshot: {
-            return CheckConflictTxnStore(static_cast<const CreateDBSnapshotTxnStore &>(*base_txn_store_), previous_txn, cause, retry_query);
-        }
-        case TransactionType::kCreateSystemSnapshot: {
-            return CheckConflictTxnStore(static_cast<const CreateSystemSnapshotTxnStore &>(*base_txn_store_), previous_txn, cause, retry_query);
-        }
-        case TransactionType::kCleanup: {
-            return CheckConflictTxnStore(static_cast<const CleanupTxnStore &>(*base_txn_store_), previous_txn, cause, retry_query);
-        }
->>>>>>> 0906a0d3
         case TransactionType::kNewCheckpoint:
         default: {
             return false;
@@ -3073,6 +2964,7 @@
                 retry_query = false;
                 conflict = true;
             }
+            break;
         }
         default: {
         }
@@ -4166,7 +4058,6 @@
     return false;
 }
 
-<<<<<<< HEAD
 // bool NewTxn::CheckConflictTxnStore(const CreateDBSnapshotTxnStore &txn_store, NewTxn *previous_txn, std::string &cause, bool &retry_query) {
 //     // retry_query = true;
 //     bool conflict = false;
@@ -4212,137 +4103,6 @@
 //     }
 //     return false;
 // }
-=======
-bool NewTxn::CheckConflictTxnStore(const CreateDBSnapshotTxnStore &txn_store, NewTxn *previous_txn, std::string &cause, bool &retry_query) {
-    auto CompareCommitTS = [&]() -> bool {
-        TxnTimeStamp commit_ts1 = previous_txn->CommitTS();
-        TxnTimeStamp commit_ts2 = this->CommitTS();
-        return commit_ts1 < commit_ts2;
-    };
-    // retry_query = true;
-    bool conflict = false;
-    switch (previous_txn->base_txn_store_->type_) {
-        case TransactionType::kCreateDBSnapshot: {
-            auto *create_database_snapshot_txn_store = static_cast<CreateDBSnapshotTxnStore *>(previous_txn->base_txn_store_.get());
-            if (create_database_snapshot_txn_store->snapshot_name_ == txn_store.snapshot_name_ && CompareCommitTS()) {
-                retry_query = false;
-                conflict = true;
-            }
-            break;
-        }
-        case TransactionType::kCreateTableSnapshot: {
-            auto *create_table_snapshot_txn_store = static_cast<CreateTableSnapshotTxnStore *>(previous_txn->base_txn_store_.get());
-            if (create_table_snapshot_txn_store->snapshot_name_ == txn_store.snapshot_name_ && CompareCommitTS()) {
-                retry_query = false;
-                conflict = true;
-            }
-            break;
-        }
-        case TransactionType::kCreateSystemSnapshot: {
-            auto *create_system_snapshot_txn_store = static_cast<CreateSystemSnapshotTxnStore *>(previous_txn->base_txn_store_.get());
-            if (create_system_snapshot_txn_store->snapshot_name_ == txn_store.snapshot_name_ && CompareCommitTS()) {
-                retry_query = false;
-                conflict = true;
-            }
-            break;
-        }
-        case TransactionType::kCleanup: {
-            retry_query = true;
-            conflict = true;
-            break;
-        }
-        default: {
-        }
-    }
-
-    if (conflict) {
-        cause = fmt::format("{} vs. {}, {} vs. {}",
-                            previous_txn->base_txn_store_->ToString(),
-                            txn_store.ToString(),
-                            previous_txn->CommitTS(),
-                            this->CommitTS());
-        return true;
-    }
-    return false;
-}
-
-bool NewTxn::CheckConflictTxnStore(const CreateSystemSnapshotTxnStore &txn_store, NewTxn *previous_txn, std::string &cause, bool &retry_query) {
-    auto CompareCommitTS = [&]() -> bool {
-        TxnTimeStamp commit_ts1 = previous_txn->CommitTS();
-        TxnTimeStamp commit_ts2 = this->CommitTS();
-        return commit_ts1 < commit_ts2;
-    };
-    // retry_query = true;
-    bool conflict = false;
-    switch (previous_txn->base_txn_store_->type_) {
-        case TransactionType::kCreateDBSnapshot: {
-            auto *create_database_snapshot_txn_store = static_cast<CreateDBSnapshotTxnStore *>(previous_txn->base_txn_store_.get());
-            if (create_database_snapshot_txn_store->snapshot_name_ == txn_store.snapshot_name_ && CompareCommitTS()) {
-                retry_query = false;
-                conflict = true;
-            }
-            break;
-        }
-        case TransactionType::kCreateTableSnapshot: {
-            auto *create_table_snapshot_txn_store = static_cast<CreateTableSnapshotTxnStore *>(previous_txn->base_txn_store_.get());
-            if (create_table_snapshot_txn_store->snapshot_name_ == txn_store.snapshot_name_ && CompareCommitTS()) {
-                retry_query = false;
-                conflict = true;
-            }
-            break;
-        }
-        case TransactionType::kCreateSystemSnapshot: {
-            auto *create_system_snapshot_txn_store = static_cast<CreateSystemSnapshotTxnStore *>(previous_txn->base_txn_store_.get());
-            if (create_system_snapshot_txn_store->snapshot_name_ == txn_store.snapshot_name_ && CompareCommitTS()) {
-                retry_query = false;
-                conflict = true;
-            }
-            break;
-        }
-        case TransactionType::kCleanup: {
-            retry_query = true;
-            conflict = true;
-            break;
-        }
-        default: {
-        }
-    }
-
-    if (conflict) {
-        cause = fmt::format("{} vs. {}, {} vs. {}",
-                            previous_txn->base_txn_store_->ToString(),
-                            txn_store.ToString(),
-                            previous_txn->CommitTS(),
-                            this->CommitTS());
-        return true;
-    }
-    return false;
-}
-
-bool NewTxn::CheckConflictTxnStore(const CleanupTxnStore &txn_store, NewTxn *previous_txn, std::string &cause, bool &retry_query) {
-    // retry_query = true;
-    bool conflict = false;
-    // switch (previous_txn->base_txn_store_->type_) {
-    //     case TransactionType::kRestoreSystem:
-    //     case TransactionType::kRestoreDatabase:
-    //     case TransactionType::kRestoreTable:
-    //     case TransactionType::kCreateSystemSnapshot:
-    //     case TransactionType::kCreateTableSnapshot:
-    //     case TransactionType::kCreateDBSnapshot: {
-    //         retry_query = true;
-    //         conflict = true;
-    //         break;
-    //     }
-    //     default: {
-    //     }
-    // }
-    if (conflict) {
-        cause = fmt::format("{} vs. {}", previous_txn->base_txn_store_->ToString(), txn_store.ToString());
-        return true;
-    }
-    return false;
-}
->>>>>>> 0906a0d3
 
 bool NewTxn::CheckConflictTxnStores(std::shared_ptr<NewTxn> check_txn, std::string &conflict_reason, bool &retry_query) {
     LOG_TRACE(fmt::format("CheckConflictTxnStores::Txn {} check conflict with txn: {}.", *txn_text_, *check_txn->txn_text_));
@@ -4373,7 +4133,6 @@
                 }
                 break;
             }
-<<<<<<< HEAD
             // case WalCommandType::CREATE_TABLE_SNAPSHOT: {
             //     if (IsReplay()) {
             //         break;
@@ -4385,8 +4144,6 @@
             //     }
             //     break;
             // }
-=======
->>>>>>> 0906a0d3
             default: {
                 break;
             }
@@ -5589,7 +5346,6 @@
     return Status::OK();
 }
 
-<<<<<<< HEAD
 // Status NewTxn::ReplayRestoreTableSnapshot(WalCmdRestoreTableSnapshot *restore_table_cmd, TxnTimeStamp commit_ts, i64 txn_id) {
 //     const std::string &db_name = restore_table_cmd->db_name_;
 //
@@ -5822,396 +5578,6 @@
 //     // }
 //     return Status::OK();
 // }
-=======
-Status NewTxn::ReplayRestoreTableSnapshot(WalCmdRestoreTableSnapshot *restore_table_cmd, TxnTimeStamp commit_ts, i64 txn_id) {
-    // const std::string &db_name = restore_table_cmd->db_name_;
-    //
-    // // Check if the table already exists
-    // std::string table_key = KeyEncode::CatalogTableKey(restore_table_cmd->db_id_, *restore_table_cmd->table_def_->table_name(), commit_ts);
-    // std::string table_id;
-    // Status status = kv_instance_->Get(table_key, table_id);
-    // // bool is_link_files = false;
-    // if (status.ok()) {
-    //     if (table_id == restore_table_cmd->table_id_) {
-    //
-    //         LOG_WARN(fmt::format("Skipping replay restore table: Table {} with id {} already exists, commit ts: {}, txn: {}.",
-    //                              *restore_table_cmd->table_def_->table_name(),
-    //                              restore_table_cmd->table_id_,
-    //                              commit_ts,
-    //                              txn_id));
-    //         // is_link_files = true;
-    //     } else {
-    //         LOG_ERROR(fmt::format("Replay restore table: Table {} with id {} already exists with different id {}, commit ts: {}, txn: {}.",
-    //                               *restore_table_cmd->table_def_->table_name(),
-    //                               restore_table_cmd->table_id_,
-    //                               table_id,
-    //                               commit_ts,
-    //                               txn_id));
-    //         return Status::UnexpectedError("Table ID mismatch during replay of table restore.");
-    //     }
-    // }
-    //
-    // // Check persistence manager state during restore replay
-    // PersistenceManager *persistence_manager = InfinityContext::instance().persistence_manager();
-    // if (persistence_manager != nullptr) {
-    //     std::unordered_map<std::string, ObjAddr> all_files = persistence_manager->GetAllFiles();
-    //     LOG_DEBUG(fmt::format("Persistence manager has {} registered files during restore replay, commit ts: {}, txn: {}",
-    //                           all_files.size(),
-    //                           commit_ts,
-    //                           txn_id));
-    //
-    //     // Check if any files from this table are registered
-    //     std::string table_prefix = "db_" + restore_table_cmd->db_id_ + "/tbl_" + restore_table_cmd->table_id_;
-    //     size_t table_file_count = 0;
-    //     for (const auto &[file_path, obj_addr] : all_files) {
-    //         if (file_path.find(table_prefix) != std::string::npos) {
-    //             table_file_count++;
-    //             LOG_DEBUG(fmt::format("Found registered table file: {} -> obj_addr: ({}, {}, {})",
-    //                                   file_path,
-    //                                   obj_addr.obj_key_,
-    //                                   obj_addr.part_offset_,
-    //                                   obj_addr.part_size_));
-    //         }
-    //     }
-    //     LOG_DEBUG(fmt::format("Table {} has {} files registered in persistence manager", restore_table_cmd->table_id_, table_file_count));
-    // } else { // check if the data still exist in the system
-    //     std::string data_dir = InfinityContext::instance().config()->DataDir();
-    //     std::string table_data_dir = VirtualStore::ConcatenatePath(VirtualStore::ConcatenatePath(data_dir, "db_" + restore_table_cmd->db_id_),
-    //                                                                "tbl_" + restore_table_cmd->table_id_);
-    //     if (!VirtualStore::Exists(table_data_dir)) {
-    //         LOG_ERROR(fmt::format("Table data directory {} does not exist, commit ts: {}, txn: {}.", table_data_dir, commit_ts, txn_id));
-    //         // return Status::OK();
-    //     }
-    // }
-    //
-    // // if exist proceed
-    // std::shared_ptr<DBMeta> db_meta;
-    // TxnTimeStamp db_create_ts;
-    // status = GetDBMeta(db_name, db_meta, db_create_ts);
-    // if (!status.ok()) {
-    //     return status;
-    // }
-    //
-    // // Get next table id of the db
-    // std::string next_table_id_key = KeyEncode::CatalogDbTagKey(restore_table_cmd->db_id_, NEXT_TABLE_ID.data());
-    // std::string next_table_id_str;
-    // status = kv_instance_->Get(next_table_id_key, next_table_id_str);
-    // if (!status.ok()) {
-    //     return status;
-    // }
-    // u64 next_table_id = std::stoull(next_table_id_str);
-    // u64 this_table_id = std::stoull(restore_table_cmd->table_id_);
-    // if (this_table_id + 1 > next_table_id) {
-    //     // Update the next table id
-    //     std::string new_next_table_id_str = std::to_string(this_table_id + 1);
-    //     status = kv_instance_->Put(next_table_id_key, new_next_table_id_str);
-    //     if (!status.ok()) {
-    //         return status;
-    //     }
-    //     LOG_TRACE(fmt::format("Update next table id to {} for database {}.", new_next_table_id_str, restore_table_cmd->db_name_));
-    // }
-
-    // status = PrepareCommitRestoreTableSnapshot(restore_table_cmd, is_link_files);
-    // if (!status.ok()) {
-    //     return status;
-    // }
-
-    // std::string snapshot_dir = InfinityContext::instance().config()->SnapshotDir();
-    // std::string snapshot_name = restore_table_cmd->snapshot_name_;
-    // std::shared_ptr<TableSnapshotInfo> table_snapshot;
-    // std::tie(table_snapshot, status) = TableSnapshotInfo::Deserialize(snapshot_dir, snapshot_name);
-    // if (!status.ok()) {
-    //     return status;
-    // }
-
-    // std::vector<std::string> files_to_restore = table_snapshot->GetFiles();
-    // status = table_snapshot->RestoreSnapshotFiles(snapshot_dir, snapshot_name, files_to_restore, restore_table_cmd->table_id_);
-    // if (!status.ok()) {
-    //     return status;
-    // }
-
-    LOG_TRACE(fmt::format("Replay restore table: {} with id {}.", restore_table_cmd->table_name_, restore_table_cmd->table_id_));
-    std::string snapshot_dir = InfinityContext::instance().config()->SnapshotDir();
-    std::string snapshot_name = restore_table_cmd->snapshot_name_;
-    std::shared_ptr<TableSnapshotInfo> table_snapshot_info;
-    Status status;
-    std::tie(table_snapshot_info, status) = TableSnapshotInfo::Deserialize(snapshot_dir, snapshot_name);
-    if (!status.ok()) {
-        return status;
-    }
-
-    const std::string &table_name = table_snapshot_info->table_name_;
-    const std::string &db_name = table_snapshot_info->db_name_;
-
-    std::shared_ptr<DBMeta> db_meta;
-    TxnTimeStamp db_create_ts;
-    status = GetDBMeta(db_name, db_meta, db_create_ts);
-    if (!status.ok()) {
-        return status;
-    }
-    std::string table_id_str;
-    std::string table_key;
-    TxnTimeStamp table_create_ts;
-    status = db_meta->GetTableID(table_name, table_key, table_id_str, table_create_ts);
-
-    if (status.ok()) {
-        // if (conflict_type == ConflictType::kIgnore) {
-        //     return Status::OK();
-        // }
-        return Status(ErrorCode::kDuplicateTableName, std::make_unique<std::string>(fmt::format("Table: {} already exists", table_name)));
-    } else if (status.code() != ErrorCode::kTableNotExist) {
-        return status;
-    }
-
-    // Get the latest table id
-    std::tie(table_id_str, status) = db_meta->GetNextTableID();
-    if (!status.ok()) {
-        return status;
-    }
-
-    // copy files from snapshot to data dir
-    std::vector<std::string> restored_file_paths;
-
-    status = table_snapshot_info->RestoreSnapshotFiles(snapshot_dir,
-                                                       snapshot_name,
-                                                       table_snapshot_info->GetFiles(),
-                                                       table_id_str,
-                                                       db_meta->db_id_str(),
-                                                       restored_file_paths,
-                                                       false);
-    if (!status.ok()) {
-        return status;
-    }
-    return Status::OK();
-}
-
-Status NewTxn::ReplayRestoreDatabaseSnapshot(WalCmdRestoreDatabaseSnapshot *restore_database_cmd, TxnTimeStamp commit_ts, i64 txn_id) {
-    LOG_TRACE(fmt::format("Replay restore database: {} with id {}.", restore_database_cmd->db_name_, restore_database_cmd->db_id_str_));
-
-    std::string snapshot_dir = InfinityContext::instance().config()->SnapshotDir();
-    std::string snapshot_name = restore_database_cmd->snapshot_name_;
-
-    std::shared_ptr<DatabaseSnapshotInfo> database_snapshot_info;
-    Status status;
-    std::tie(database_snapshot_info, status) = DatabaseSnapshotInfo::Deserialize(snapshot_dir, snapshot_name);
-    if (!status.ok()) {
-        return status;
-    }
-
-    CatalogMeta catalog_meta(this);
-    TxnTimeStamp db_create_ts;
-    std::string db_key;
-    std::string db_id;
-    const std::string &db_name = database_snapshot_info->db_name_;
-    status = catalog_meta.GetDBID(db_name, db_key, db_id, db_create_ts);
-    if (status.ok()) {
-        return Status::DuplicateDatabase(db_name);
-    }
-    if (status.code() != ErrorCode::kDBNotExist) {
-        return status;
-    }
-    auto db_meta = std::make_shared<DBMeta>(db_id, db_name, this);
-
-    std::string db_id_str;
-    status = IncrLatestID(db_id_str, NEXT_DATABASE_ID);
-    if (!status.ok()) {
-        return status;
-    }
-
-    for (const auto &table_snapshot_info : database_snapshot_info->table_snapshots_) {
-        std::string next_table_id_str;
-        std::tie(next_table_id_str, status) = db_meta->GetNextTableID();
-
-        // copy files from snapshot to data dir
-        std::vector<std::string> restored_file_paths;
-
-        status = table_snapshot_info->RestoreSnapshotFiles(snapshot_dir,
-                                                           snapshot_name,
-                                                           table_snapshot_info->GetFiles(),
-                                                           next_table_id_str,
-                                                           db_id_str,
-                                                           restored_file_paths,
-                                                           false);
-
-        if (!status.ok()) {
-            return status;
-        }
-    }
-    return Status::OK();
-}
-
-Status NewTxn::ReplayRestoreSystemSnapshot(WalCmdRestoreSystemSnapshot *restore_system_cmd, TxnTimeStamp commit_ts, i64 txn_id) {
-    LOG_TRACE("Replay restore system");
-
-    std::string snapshot_dir = InfinityContext::instance().config()->SnapshotDir();
-    std::string snapshot_name = restore_system_cmd->snapshot_name_;
-
-    std::shared_ptr<SystemSnapshotInfo> system_snapshot_info;
-    Status status;
-    std::tie(system_snapshot_info, status) = SystemSnapshotInfo::Deserialize(snapshot_dir, snapshot_name);
-    if (!status.ok()) {
-        return status;
-    }
-
-    for (auto &database_snapshot_info : system_snapshot_info->database_snapshots_) {
-        CatalogMeta catalog_meta(this);
-        TxnTimeStamp db_create_ts;
-        std::string db_key;
-        std::string db_id;
-        const std::string &db_name = database_snapshot_info->db_name_;
-        status = catalog_meta.GetDBID(db_name, db_key, db_id, db_create_ts);
-        if (status.ok()) {
-            return Status::DuplicateDatabase(db_name);
-        }
-        if (status.code() != ErrorCode::kDBNotExist) {
-            return status;
-        }
-        auto db_meta = std::make_shared<DBMeta>(db_id, db_name, this);
-
-        std::string db_id_str;
-        status = IncrLatestID(db_id_str, NEXT_DATABASE_ID);
-        if (!status.ok()) {
-            return status;
-        }
-
-        for (const auto &table_snapshot_info : database_snapshot_info->table_snapshots_) {
-            std::string next_table_id_str;
-            std::tie(next_table_id_str, status) = db_meta->GetNextTableID();
-
-            // copy files from snapshot to data dir
-            std::vector<std::string> restored_file_paths;
-
-            status = table_snapshot_info->RestoreSnapshotFiles(snapshot_dir,
-                                                               snapshot_name,
-                                                               table_snapshot_info->GetFiles(),
-                                                               next_table_id_str,
-                                                               db_id_str,
-                                                               restored_file_paths,
-                                                               false);
-
-            if (!status.ok()) {
-                return status;
-            }
-        }
-    }
-    return Status::OK();
-}
-
-Status NewTxn::CheckpointforSnapshot(TxnTimeStamp last_ckp_ts, CheckpointTxnStore *txn_store, SnapshotType snapshot_type) {
-    TransactionType txn_type = GetTxnType();
-    if (txn_type != TransactionType::kCreateTableSnapshot && txn_type != TransactionType::kCreateDBSnapshot &&
-        txn_type != TransactionType::kCreateSystemSnapshot) {
-        UnrecoverableError(fmt::format("Invalid transaction type."));
-    }
-
-    if (last_ckp_ts % 2 == 0 and last_ckp_ts > 0) {
-        UnrecoverableError(fmt::format("last checkpoint ts isn't correct: {}", last_ckp_ts));
-    }
-
-    Status status;
-    TxnTimeStamp checkpoint_ts = txn_context_ptr_->begin_ts_;
-    SnapshotOption option{snapshot_type, checkpoint_ts};
-
-    current_ckp_ts_ = checkpoint_ts;
-    LOG_INFO(fmt::format("checkpoint ts for snapshot: {}", current_ckp_ts_));
-
-    switch (snapshot_type) {
-        case SnapshotType::kTableSnapshot: {
-            CreateTableSnapshotTxnStore *create_txn_store = static_cast<CreateTableSnapshotTxnStore *>(base_txn_store_.get());
-            std::string db_name = create_txn_store->db_name_;
-            std::string table_name = create_txn_store->table_name_;
-            std::string snapshot_name = create_txn_store->snapshot_name_;
-
-            std::shared_ptr<DBMeta> db_meta;
-            std::shared_ptr<TableMeta> table_meta;
-            TxnTimeStamp create_timestamp;
-            status = GetTableMeta(db_name, table_name, db_meta, table_meta, create_timestamp);
-            if (!status.ok()) {
-                return status;
-            }
-
-            std::shared_ptr<TableSnapshotInfo> table_snapshot_info;
-            std::tie(table_snapshot_info, status) = table_meta->MapMetaToSnapShotInfo(db_name, table_name);
-            if (!status.ok()) {
-                return status;
-            }
-            table_snapshot_info->snapshot_name_ = snapshot_name;
-
-            // Create table snapshot files
-            status = CreateTableSnapshotFile(table_snapshot_info, option);
-            if (!status.ok()) {
-                return status;
-            }
-
-            // Create JSON file
-            nlohmann::json json_res = table_snapshot_info->CreateSnapshotMetadataJSON();
-            std::string json_string = json_res.dump();
-            status = CreateJSONSnapshotFile(json_string, snapshot_name);
-            if (!status.ok()) {
-                return status;
-            }
-            break;
-        }
-        case SnapshotType::kDatabaseSnapshot: {
-            CreateDBSnapshotTxnStore *create_txn_store = static_cast<CreateDBSnapshotTxnStore *>(base_txn_store_.get());
-            std::string db_name = create_txn_store->db_name_;
-            std::string snapshot_name = create_txn_store->snapshot_name_;
-
-            std::shared_ptr<DatabaseSnapshotInfo> database_snapshot_info;
-            std::tie(database_snapshot_info, status) = GetDatabaseSnapshotInfo(db_name);
-            if (!status.ok()) {
-                RecoverableError(status);
-            }
-            database_snapshot_info->snapshot_name_ = snapshot_name;
-
-            // Create database snapshot files
-            status = CreateDBSnapshotFile(database_snapshot_info, option);
-            if (!status.ok()) {
-                return status;
-            }
-
-            // Create JSON file
-            nlohmann::json json_res = database_snapshot_info->CreateSnapshotMetadataJSON();
-            std::string json_string = json_res.dump();
-            status = CreateJSONSnapshotFile(json_string, snapshot_name);
-            if (!status.ok()) {
-                return status;
-            }
-            break;
-        }
-        case SnapshotType::kSystemSnapshot: {
-            CreateSystemSnapshotTxnStore *create_txn_store = static_cast<CreateSystemSnapshotTxnStore *>(base_txn_store_.get());
-            std::string snapshot_name = create_txn_store->snapshot_name_;
-
-            std::shared_ptr<SystemSnapshotInfo> system_snapshot_info;
-            std::tie(system_snapshot_info, status) = GetSystemSnapshotInfo();
-            if (!status.ok()) {
-                RecoverableError(status);
-            }
-            system_snapshot_info->snapshot_name_ = snapshot_name;
-
-            // Create system snapshot files
-            status = CreateSystemSnapshotFile(system_snapshot_info, option);
-            if (!status.ok()) {
-                return status;
-            }
-
-            // Create JSON file
-            nlohmann::json json_res = system_snapshot_info->CreateSnapshotMetadataJSON();
-            std::string json_string = json_res.dump();
-            status = CreateJSONSnapshotFile(json_string, snapshot_name);
-            if (!status.ok()) {
-                return status;
-            }
-            break;
-        }
-        case SnapshotType::kUnknown: {
-            UnrecoverableError("Invalid SnapshotType.");
-        }
-    }
-    return Status::OK();
-}
->>>>>>> 0906a0d3
 
 void NewTxn::AddMetaCache(const std::shared_ptr<MetaBaseCache> &meta_base_cache) {
     std::lock_guard<std::mutex> lock(cache_mtx_);
