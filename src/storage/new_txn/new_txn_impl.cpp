--- conflicted
+++ resolved
@@ -6229,7 +6229,6 @@
     return Status::OK();
 }
 
-<<<<<<< HEAD
 Status NewTxn::CommitBottomCreateDatabaseSnapshot(const String &db_name, const String &snapshot_name) {
 
     //create a new snapshot
@@ -6285,10 +6284,7 @@
 }
 
 
-Status NewTxn::CheckpointInner(TxnTimeStamp last_ckp_ts, CheckpointTxnStore *txn_store) {
-=======
 Status NewTxn::CheckpointforSnapshot(TxnTimeStamp last_ckp_ts, CheckpointTxnStore *txn_store) {
->>>>>>> c9a7b438
     TransactionType txn_type = GetTxnType();
     if (txn_type != TransactionType::kNewCheckpoint && txn_type != TransactionType::kCreateSnapshot) {
         UnrecoverableError(fmt::format("Expected transaction type is checkpoint or create table snapshot."));
