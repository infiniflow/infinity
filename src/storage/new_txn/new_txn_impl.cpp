--- conflicted
+++ resolved
@@ -1600,7 +1600,6 @@
 }
 
 Status NewTxn::Checkpoint(TxnTimeStamp last_ckp_ts, bool auto_checkpoint) {
-    [[maybe_unused]] auto &file_worker_map = InfinityContext::instance().storage()->fileworker_manager()->fileworker_map();
     TransactionType txn_type = GetTxnType();
     if (txn_type != TransactionType::kNewCheckpoint && txn_type != TransactionType::kCreateTableSnapshot) {
         UnrecoverableError(fmt::format("Expected transaction type is checkpoint or create table snapshot."));
@@ -1797,12 +1796,6 @@
 //     SetTxnBegin(ts);
 // }
 
-<<<<<<< HEAD
-// void NewTxn::SetBeginTS(TxnTimeStamp begin_ts) {
-//     LOG_TRACE(fmt::format("NewTxn: {} is Begin. begin ts: {}", txn_context_ptr_->txn_id_, begin_ts));
-//     SetTxnBegin(begin_ts);
-// }
-=======
 void NewTxn::SetBeginTS(TxnTimeStamp begin_ts) {
     LOG_TRACE(fmt::format("NewTxn: {} begins processing. Set begin_ts to: {}", txn_context_ptr_->txn_id_, begin_ts));
     txn_context_ptr_->begin_ts_ = begin_ts;
@@ -1812,7 +1805,6 @@
     kv_instance_->Commit();
     kv_instance_ = std::move(kv_instance);
 }
->>>>>>> 334a5033
 
 Status NewTxn::Commit() {
     if (base_txn_store_ == nullptr or readonly()) {
