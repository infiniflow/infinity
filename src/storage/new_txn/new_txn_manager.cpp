--- conflicted
+++ resolved
@@ -708,26 +708,9 @@
     return;
 }
 
-<<<<<<< HEAD
-void NewTxnManager::SubmitForCommit(const SharedPtr<TxnCommitterTask> &txn_committer_task) {
-    // Check if the is_running_ is true
-    if (is_running_.load() == false) {
-        String error_message = "NewTxnManager is not running, cannot put wal entry";
-        UnrecoverableError(error_message);
-    }
-    if (wal_mgr_ == nullptr) {
-        String error_message = "NewTxnManager is null";
-        UnrecoverableError(error_message);
-    }
-
-    txn_committer_->Submit(txn_committer_task);
-}
-
 void NewTxnManager::SetSystemCache() {
     system_cache_ = storage_->new_catalog()->GetSystemCache();
     txn_allocator_->SetSystemCache(system_cache_);
 }
 
-=======
->>>>>>> d9454f48
 } // namespace infinity