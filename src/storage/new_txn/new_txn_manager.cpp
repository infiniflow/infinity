--- conflicted
+++ resolved
@@ -234,7 +234,6 @@
     prepare_commit_ts_ += 2;
     TxnTimeStamp commit_ts = prepare_commit_ts_;
     wait_conflict_ck_.emplace(commit_ts, nullptr);
-    // check_txns_.emplace_back(txn);
     check_txns_.emplace(txn);
     bottom_txns_.emplace(commit_ts, txn);
     if (txn->NeedToAllocate()) {
@@ -335,7 +334,6 @@
 }
 
 Status NewTxnManager::CommitTxn(NewTxn *txn, TxnTimeStamp *commit_ts_ptr) {
-<<<<<<< HEAD
     BaseProfiler profiler;
     profiler.Begin();
     Status status;
@@ -343,9 +341,6 @@
         // std::lock_guard guard(locker1_);
         status = txn->Commit();
     }
-=======
-    Status status = txn->Commit();
->>>>>>> 09fe0f3c
     if (commit_ts_ptr != nullptr) {
         *commit_ts_ptr = txn->CommitTS();
     }
@@ -357,11 +352,7 @@
             ckp_begin_ts_ = UNCOMMIT_TS;
         }
     }
-<<<<<<< HEAD
-
-=======
     CleanupTxn(txn);
->>>>>>> 09fe0f3c
     return status;
 }
 
@@ -475,10 +466,7 @@
         }
         bottom_txns_.erase(iter);
         current_ts_ = it_ts;
-        // if (it_txn->GetTxnState() == TxnState::kCommitting) {
-        // TODO: rollback txn shouldn't be here.
         UpdateCatalogCache(it_txn.get());
-        // }
         it_txn->NotifyTopHalf();
     }
 }
@@ -614,15 +602,9 @@
         return;
     }
 
-<<<<<<< HEAD
-        while (!check_txns_.empty() && (*check_txns_.begin())->CommitTS() < first_begin_ts) {
-            check_txns_.erase(check_txns_.begin());
-        }
-=======
     TxnTimeStamp first_begin_ts = begin_txn_map_.begin()->first;
-    while (!check_txns_.empty() && check_txns_.front()->CommitTS() < first_begin_ts) {
-        check_txns_.pop_front();
->>>>>>> 09fe0f3c
+    while (!check_txns_.empty() && (*check_txns_.begin())->CommitTS() < first_begin_ts) {
+        check_txns_.erase(check_txns_.begin());
     }
 }
 
@@ -678,8 +660,6 @@
         SizeT check_txns_size = check_txns_.size();
         res.reserve(check_txns_size);
         for (auto &check_txn : check_txns_) {
-            // for (SizeT i = 0; i < check_txns_size; ++i) {
-            // SharedPtr<NewTxn> &check_txn = check_txns_[i];
             TxnTimeStamp check_commit_ts = check_txn->CommitTS();
             TxnState check_txn_state = check_txn->GetTxnState();
             bool is_rollback = (check_txn_state == TxnState::kRollbacking) || (check_txn_state == TxnState::kRollbacked);
@@ -758,33 +738,17 @@
 }
 
 void NewTxnManager::RemoveMapElementForRollbackNoLock(TxnTimeStamp commit_ts, const SharedPtr<NewTxn> &txn_ptr) {
-    // std::lock_guard guard(locker_);
-    // prepare_commit_ts_ += 2;
-    // TxnTimeStamp commit_ts = prepare_commit_ts_;
-    // wait_conflict_ck_.emplace(commit_ts, nullptr);
-    // check_txns_.emplace_back(txn);
-    // bottom_txns_.emplace(commit_ts, txn);
-    // if (txn->NeedToAllocate()) {
-    //     allocator_map_.emplace(commit_ts, nullptr);
-    // }
-    // txn->SetTxnWrite();
-    // return commit_ts;
-
-    // std::lock_guard l(locker_);
     if (!wait_conflict_ck_.erase(commit_ts)) {
-        // UnrecoverableError(fmt::format("Key: {} is not exists.", commit_ts));
+        UnrecoverableError(fmt::format("Key: {} is not exists.", commit_ts));
     }
     if (!bottom_txns_.erase(commit_ts)) {
-        // UnrecoverableError(fmt::format("Key: {} is not exists.", commit_ts));
+        UnrecoverableError(fmt::format("Key: {} is not exists.", commit_ts));
     }
     check_txns_.erase(txn_ptr);
 
     if (txn_ptr->NeedToAllocate()) {
         allocator_map_.erase(commit_ts);
     }
-
-    // check_txns_.pop_back();
-    // current_ts_ = commit_ts;
 }
 
 } // namespace infinity