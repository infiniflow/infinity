// Copyright(C) 2024 InfiniFlow, Inc. All rights reserved.
//
// Licensed under the Apache License, Version 2.0 (the "License");
// you may not use this file except in compliance with the License.
// You may obtain a copy of the License at
//
//     https://www.apache.org/licenses/LICENSE-2.0
//
// Unless required by applicable law or agreed to in writing, software
// distributed under the License is distributed on an "AS IS" BASIS,
// WITHOUT WARRANTIES OR CONDITIONS OF ANY KIND, either express or implied.
// See the License for the specific language governing permissions and
// limitations under the License.

module;

#include <cerrno>
#include <cstring>
#include <fcntl.h>
#include <filesystem>
#include <string>
#include <sys/mman.h>
#include <sys/stat.h>
#include <unistd.h>

module virtual_store;

import stl;
import third_party;
import logger;
import infinity_exception;
import default_values;
import stream_reader;
import s3_client_minio;
import infinity_context;
import object_storage_task;

namespace infinity {

StorageType String2StorageType(const String &storage_type) {
    if (storage_type == "local") {
        return StorageType::kLocal;
    }

    if (storage_type == "minio") {
        return StorageType::kMinio;
    }

    if (storage_type == "aws_s3") {
        return StorageType::kLocal;
    }

    if (storage_type == "azure_blob") {
        return StorageType::kLocal;
    }

    if (storage_type == "gcs") {
        return StorageType::kLocal;
    }

    if (storage_type == "oss") {
        return StorageType::kLocal;
    }

    if (storage_type == "cos") {
        return StorageType::kLocal;
    }
    if (storage_type == "obs") {
        return StorageType::kLocal;
    }

    if (storage_type == "hdfs") {
        return StorageType::kLocal;
    }

    if (storage_type == "nfs") {
        return StorageType::kLocal;
    }

    return StorageType::kInvalid;
}

String ToString(StorageType storage_type) {
    switch (storage_type) {
        case StorageType::kLocal: {
            return "local";
        }
        case StorageType::kMinio: {
            return "minio";
        }
        case StorageType::kAwsS3: {
            return "aws s3";
        }
        case StorageType::kAzureBlob: {
            return "azure blob";
        }
        case StorageType::kGCS: {
            return "google cloud storage";
        }
        case StorageType::kOSS: {
            return "aliyun object storage service";
        }
        case StorageType::kCOS: {
            return "tencent cloud object storage";
        }
        case StorageType::kOBS: {
            return "huawei object storage service";
        }
        case StorageType::kHDFS: {
            return "hadoop file system";
        }
        case StorageType::kNFS: {
            return "network file system";
        }
        default: {
            return "invalid";
        }
    }
}

Tuple<UniquePtr<LocalFileHandle>, Status> VirtualStore::Open(const String &path, FileAccessMode access_mode) {
    i32 fd = -1;
    switch (access_mode) {
        case FileAccessMode::kRead: {
            fd = open(path.c_str(), O_RDONLY, 0666);
            break;
        }
        case FileAccessMode::kWrite: {
            fd = open(path.c_str(), O_RDWR | O_CREAT, 0666);
            break;
        }
        case FileAccessMode::kMmapRead: {
            UnrecoverableError("Unsupported now.");
            break;
        }
        case FileAccessMode::kInvalid: {
            break;
        }
    }
    if (fd == -1) {
        String error_message = fmt::format("File open failed: {}", strerror(errno));
        return {nullptr, Status::IOError(error_message)};
    }
    return {MakeUnique<LocalFileHandle>(fd, path, access_mode), Status::OK()};
}

UniquePtr<StreamReader> VirtualStore::OpenStreamReader(const String &path) {
    auto res = MakeUnique<StreamReader>();
    Status status = res->Init(path);
    if (!status.ok()) {
        RecoverableError(status);
    }
    return res;
}

// For local disk filesystem, such as temp file, disk cache and WAL
bool VirtualStore::Exists(const String &path) {
    std::error_code error_code;
    Path p{path};
    bool is_exists = std::filesystem::exists(p, error_code);
    if (error_code.value() == 0) {
        return is_exists;
    } else {
        String error_message = fmt::format("{} exists exception: {}", path, strerror(errno));
        UnrecoverableError(error_message);
    }
    return false;
}

Status VirtualStore::DeleteFile(const String &file_name) {
    if (!std::filesystem::path(file_name).is_absolute()) {
        String error_message = fmt::format("{} isn't absolute path.", file_name);
        UnrecoverableError(error_message);
    }
    std::error_code error_code;
    Path p{file_name};
    bool is_deleted = std::filesystem::remove(p, error_code);
    if (error_code.value() == 0) {
        if (!is_deleted) {
            String error_message = fmt::format("Failed to delete file: {}: {}", file_name, strerror(errno));
            LOG_WARN(error_message);
            Status status = Status::IOError(error_message);
            return status;
        }
    } else {
        String error_message = fmt::format("Delete file {} exception: {}", file_name, strerror(errno));
        UnrecoverableError(error_message);
    }
    return Status::OK();
}

Status VirtualStore::MakeDirectory(const String &path) {
    if (VirtualStore::Exists(path)) {
        if (std::filesystem::is_directory(path)) {
            return Status::OK();
        } else {
            String error_message = fmt::format("Exists file: {}", path);
            LOG_ERROR(error_message);
            Status status = Status::IOError(error_message);
            return status;
        }
    }

    std::error_code error_code;
    Path p{path};
    std::filesystem::create_directories(p, error_code);
    if (error_code.value() != 0) {
        String error_message = fmt::format("{} create exception: {}", path, strerror(errno));
        UnrecoverableError(error_message);
    }
    return Status::OK();
}

Status VirtualStore::RemoveDirectory(const String &path) {
    if (!std::filesystem::path(path).is_absolute()) {
        String error_message = fmt::format("{} isn't absolute path.", path);
        UnrecoverableError(error_message);
    }
    std::error_code error_code;
    Path p{path};
    std::filesystem::remove_all(p, error_code);
    if (error_code.value() != 0) {
        String error_message = fmt::format("Delete directory {} exception: {}", path, error_code.message());
        UnrecoverableError(error_message);
    }
    return Status::OK();
}

Status VirtualStore::CleanupDirectory(const String &path) {
    if (!std::filesystem::path(path).is_absolute()) {
        String error_message = fmt::format("{} isn't absolute path.", path);
        UnrecoverableError(error_message);
    }
    std::error_code error_code;
    Path p{path};
    if (!std::filesystem::exists(p)) {
        std::filesystem::create_directories(p, error_code);
        if (error_code.value() != 0) {
            String error_message = fmt::format("CleanupDirectory create {} exception: {}", path, error_code.message());
            UnrecoverableError(error_message);
        }
        return Status::OK();
    }
    try {
        std::ranges::for_each(std::filesystem::directory_iterator{path}, [&](const auto &dir_entry) { std::filesystem::remove_all(dir_entry); });
    } catch (const std::filesystem::filesystem_error &e) {
        String error_message = fmt::format("CleanupDirectory cleanup {} exception: {}", path, e.what());
        UnrecoverableError(error_message);
    }
    return Status::OK();
}

Status VirtualStore::Rename(const String &old_path, const String &new_path) {
    if (!std::filesystem::path(old_path).is_absolute()) {
        String error_message = fmt::format("{} isn't absolute path.", old_path);
        UnrecoverableError(error_message);
    }
    if (!std::filesystem::path(new_path).is_absolute()) {
        String error_message = fmt::format("{} isn't absolute path.", new_path);
        UnrecoverableError(error_message);
    }
    if (rename(old_path.c_str(), new_path.c_str()) != 0) {
        String error_message = fmt::format("Can't rename file: {}, {}", old_path, strerror(errno));
        UnrecoverableError(error_message);
    }
    return Status::OK();
}

Status VirtualStore::Truncate(const String &file_name, SizeT new_length) {
    if (!std::filesystem::path(file_name).is_absolute()) {
        String error_message = fmt::format("{} isn't absolute path.", file_name);
        UnrecoverableError(error_message);
    }
    std::error_code error_code;
    std::filesystem::resize_file(file_name, new_length, error_code);
    if (error_code.value() != 0) {
        String error_message = fmt::format("Failed to truncate {} to size {}", file_name, strerror(errno));
        UnrecoverableError(error_message);
    }
    return Status::OK();
}

Status VirtualStore::Merge(const String &dst_path, const String &src_path) {
    if (!std::filesystem::path(dst_path).is_absolute()) {
        String error_message = fmt::format("{} isn't absolute path.", dst_path);
        UnrecoverableError(error_message);
    }
    if (!std::filesystem::path(src_path).is_absolute()) {
        String error_message = fmt::format("{} isn't absolute path.", src_path);
        UnrecoverableError(error_message);
    }
    Path dst{dst_path};
    Path src{src_path};
    std::ifstream srcFile(src, std::ios::binary);
    if (!srcFile.is_open()) {
        String error_message = fmt::format("Failed to open source file {}", src_path);
        UnrecoverableError(error_message);
        return Status::OK();
    }
    std::ofstream dstFile(dst, std::ios::binary | std::ios::app);
    if (!dstFile.is_open()) {
        String error_message = fmt::format("Failed to open destination file {}", dst_path);
        UnrecoverableError(error_message);
        return Status::OK();
    }
    char buffer[DEFAULT_READ_BUFFER_SIZE];
    while (srcFile.read(buffer, DEFAULT_READ_BUFFER_SIZE)) {
        dstFile.write(buffer, srcFile.gcount());
    }
    dstFile.write(buffer, srcFile.gcount());
    srcFile.close();
    dstFile.close();
    return Status::OK();
}

Tuple<Vector<SharedPtr<DirEntry>>, Status> VirtualStore::ListDirectory(const String &path) {
    if (!std::filesystem::path(path).is_absolute()) {
        String error_message = fmt::format("{} isn't absolute path.", path);
        UnrecoverableError(error_message);
    }
    Path dir_path(path);
    if (!is_directory(dir_path)) {
        String error_message = fmt::format("{} isn't a directory", path);
        UnrecoverableError(error_message);
    }

    Vector<SharedPtr<DirEntry>> file_array;
    std::ranges::for_each(std::filesystem::directory_iterator{path},
                          [&](const auto &dir_entry) { file_array.emplace_back(MakeShared<DirEntry>(dir_entry)); });
    return {file_array, Status::OK()};
}

SizeT VirtualStore::GetFileSize(const String &path) {
    if (!std::filesystem::path(path).is_absolute()) {
        String error_message = fmt::format("{} isn't absolute path.", path);
        UnrecoverableError(error_message);
    }
    return std::filesystem::file_size(path);
}

String VirtualStore::GetParentPath(const String &path) { return Path(path).parent_path().string(); }

SizeT VirtualStore::GetDirectorySize(const String &path) {
    if (!std::filesystem::path(path).is_absolute()) {
        String error_message = fmt::format("{} isn't absolute path.", path);
        UnrecoverableError(error_message);
    }
    u64 totalSize = 0;

    for (const auto &entry : std::filesystem::recursive_directory_iterator(path)) {
        if (std::filesystem::is_regular_file(entry.status())) {
            totalSize += std::filesystem::file_size(entry);
        }
    }

    return totalSize;
}

String VirtualStore::ConcatenatePath(const String &dir_path, const String &file_path) {
    std::filesystem::path full_path = std::filesystem::path(dir_path) / file_path;
    return full_path.string();
}

std::mutex VirtualStore::mtx_;
HashMap<String, MmapInfo> VirtualStore::mapped_files_;

i32 VirtualStore::MmapFile(const String &file_path, u8 *&data_ptr, SizeT &data_len) {
    if (!std::filesystem::path(file_path).is_absolute()) {
        String error_message = fmt::format("{} isn't absolute path.", file_path);
        UnrecoverableError(error_message);
    }
    data_ptr = nullptr;
    data_len = 0;
    std::lock_guard<std::mutex> lock(mtx_);
    auto it = mapped_files_.find(file_path);
    if (it != mapped_files_.end()) {
        auto &mmap_info = it->second;
        data_ptr = mmap_info.data_ptr_;
        data_len = mmap_info.data_len_;
        mmap_info.rc_++;
        return 0;
    }
    long len_f = std::filesystem::file_size(file_path);
    if (len_f == 0)
        return -1;
    i32 f = open(file_path.c_str(), O_RDONLY);
    void *tmpd = mmap(NULL, len_f, PROT_READ, MAP_SHARED, f, 0);
    if (tmpd == MAP_FAILED)
        return -1;
    close(f);
    i32 rc = madvise(tmpd,
                     len_f,
                     MADV_NORMAL
#if defined(linux) || defined(__linux) || defined(__linux__)
                         | MADV_DONTDUMP
#endif
    );
    if (rc < 0)
        return -1;
    data_ptr = (u8 *)tmpd;
    data_len = len_f;
    mapped_files_.emplace(file_path, MmapInfo{data_ptr, data_len, 1});
    return 0;
}

i32 VirtualStore::MunmapFile(const String &file_path) {
    if (!std::filesystem::path(file_path).is_absolute()) {
        String error_message = fmt::format("{} isn't absolute path.", file_path);
        UnrecoverableError(error_message);
    }
    std::lock_guard<std::mutex> lock(mtx_);
    auto it = mapped_files_.find(file_path);
    if (it == mapped_files_.end()) {
        return -1;
    }
    auto &mmap_info = it->second;
    mmap_info.rc_--;
    if (mmap_info.rc_ == 0) {
        munmap(mmap_info.data_ptr_, mmap_info.data_len_);
        mapped_files_.erase(it);
    }
    return 0;
}

// Remote storage
StorageType VirtualStore::storage_type_ = StorageType::kInvalid;
String VirtualStore::bucket_ = "infinity";
UniquePtr<S3Client> VirtualStore::s3_client_ = nullptr;

Status VirtualStore::InitRemoteStore(StorageType storage_type,
                                   const String &URL,
                                   bool HTTPS,
                                   const String &access_key,
                                   const String &secret_key,
                                   const String &bucket) {
    switch (storage_type) {
        case StorageType::kMinio: {
            storage_type_ = StorageType::kMinio;
            s3_client_ = MakeUnique<S3ClientMinio>(URL, HTTPS, access_key, secret_key);
            break;
        }
        default: {
            return Status::NotSupport("Not support storage type");
        }
    }
    bucket_ = bucket;
    return Status::OK();
}

Status VirtualStore::UnInitRemoteStore() {
    VirtualStore::storage_type_ = StorageType::kInvalid;
    s3_client_.reset();
    return Status::OK();
}

bool VirtualStore::IsInit() {
    return s3_client_.get() != nullptr;
}

Status VirtualStore::DownloadObject(const String &file_path, const String &object_name) {
    if (VirtualStore::storage_type_ == StorageType::kLocal) {
        return Status::OK();
    }
    switch (VirtualStore::storage_type_) {
        case StorageType::kMinio: {
<<<<<<< HEAD
            return s3_client_->DownloadObject(VirtualStore::bucket_, object_name, file_path);
=======
            auto download_task = MakeShared<DownloadTask>(file_path, object_name);
            auto object_storage_processor = infinity::InfinityContext::instance().storage()->object_storage_processor();
            object_storage_processor->Submit(download_task);
            download_task->Wait();
            break;
>>>>>>> 478b2cc1
        }
        default: {
            return Status::NotSupport("Not support storage type");
        }
    }

    return Status::OK();
}

Status VirtualStore::UploadObject(const String &file_path, const String &object_name) {
    if (VirtualStore::storage_type_ == StorageType::kLocal) {
        return Status::OK();
    }
    switch (VirtualStore::storage_type_) {
        case StorageType::kMinio: {
            auto upload_task = MakeShared<UploadTask>(file_path, object_name);
            auto object_storage_processor = infinity::InfinityContext::instance().storage()->object_storage_processor();
            object_storage_processor->Submit(upload_task);
            upload_task->Wait();
            break;
        }
        default: {
            return Status::NotSupport("Not support storage type");
        }
    }

    return Status::OK();
}

Status VirtualStore::RemoveObject(const String &object_name) {
    if (VirtualStore::storage_type_ == StorageType::kLocal) {
        return Status::OK();
    }
    switch (VirtualStore::storage_type_) {
        case StorageType::kMinio: {
            auto remove_task = MakeShared<RemoveTask>(object_name);
            auto object_storage_processor = infinity::InfinityContext::instance().storage()->object_storage_processor();
            object_storage_processor->Submit(remove_task);
            remove_task->Wait();
            break;
        }
        default: {
            return Status::NotSupport("Not support storage type");
        }
    }

    return Status::OK();
}
Status VirtualStore::CopyObject(const String &src_object_name, const String &dst_object_name) {
    if (VirtualStore::storage_type_ == StorageType::kLocal) {
        return Status::OK();
    }
    switch (VirtualStore::storage_type_) {
        case StorageType::kMinio: {
            auto copy_task = MakeShared<CopyTask>(src_object_name, dst_object_name);
            auto object_storage_processor = infinity::InfinityContext::instance().storage()->object_storage_processor();
            object_storage_processor->Submit(copy_task);
            copy_task->Wait();
            break;
        }
        default: {
            return Status::NotSupport("Not support storage type");
        }
    }

    return Status::OK();
}

bool VirtualStore::BucketExists() {
    if (VirtualStore::storage_type_ == StorageType::kLocal) {
        return false;
    }
    switch (VirtualStore::storage_type_) {
        case StorageType::kMinio: {
            return s3_client_->BucketExists(VirtualStore::bucket_);
        }
        default: {
            return false;
        }
    }

    return false;
}

} // namespace infinity<|MERGE_RESOLUTION|>--- conflicted
+++ resolved
@@ -463,15 +463,11 @@
     }
     switch (VirtualStore::storage_type_) {
         case StorageType::kMinio: {
-<<<<<<< HEAD
-            return s3_client_->DownloadObject(VirtualStore::bucket_, object_name, file_path);
-=======
             auto download_task = MakeShared<DownloadTask>(file_path, object_name);
             auto object_storage_processor = infinity::InfinityContext::instance().storage()->object_storage_processor();
             object_storage_processor->Submit(download_task);
             download_task->Wait();
             break;
->>>>>>> 478b2cc1
         }
         default: {
             return Status::NotSupport("Not support storage type");
