--- conflicted
+++ resolved
@@ -275,14 +275,9 @@
         RecursiveCleanupAllEmptyDir(entry.path());
     }
 
-<<<<<<< HEAD
-    if (std::filesystem::is_empty(path)) {
-        std::error_code ec;
-=======
     std::error_code ec;
     if (std::filesystem::is_empty(path, ec)) {
         // std::error_code ec;
->>>>>>> 48dc0474
         std::filesystem::remove(path, ec);
     }
 }
