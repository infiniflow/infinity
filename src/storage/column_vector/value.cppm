// Copyright(C) 2023 InfiniFlow, Inc. All rights reserved.
//
// Licensed under the Apache License, Version 2.0 (the "License");
// you may not use this file except in compliance with the License.
// You may obtain a copy of the License at
//
//     https://www.apache.org/licenses/LICENSE-2.0
//
// Unless required by applicable law or agreed to in writing, software
// distributed under the License is distributed on an "AS IS" BASIS,
// WITHOUT WARRANTIES OR CONDITIONS OF ANY KIND, either express or implied.
// See the License for the specific language governing permissions and
// limitations under the License.
module;

export module value;

import stl;
import type_info;
import logical_type;
import infinity_exception;
import internal_types;
import embedding_info;
import sparse_info;
import data_type;
import knn_expr;
import third_party;
<<<<<<< HEAD
import logger;
=======
import status;
>>>>>>> 10b01a93

namespace infinity {

enum class ExtraValueInfoType : u8 {
    INVALID_TYPE_INFO = 0,
    STRING_VALUE_INFO = 1,
    EMBEDDING_VALUE_INFO = 2,
    TENSORARRAY_VALUE_INFO = 3,
    SPARSE_VALUE_INFO = 4,
};

//===--------------------------------------------------------------------===//
// Extra Value Info
//===--------------------------------------------------------------------===//
struct ExtraValueInfo {
    explicit ExtraValueInfo(ExtraValueInfoType type) : type_(type) {}
    virtual ~ExtraValueInfo() {}

    ExtraValueInfoType type_;

public:
    bool Equals(ExtraValueInfo *other_p) const {
        if (!other_p) {
            return false;
        }
        if (type_ != other_p->type_) {
            return false;
        }
        return EqualsInternal(other_p);
    }

    template <class T>
    T &Get() {
        if (type_ != T::TYPE) {
            String error_message = "ExtraValueInfo type mismatch";
            LOG_CRITICAL(error_message);
            UnrecoverableError(error_message);
        }
        return (T &)*this;
    }

protected:
    virtual bool EqualsInternal(ExtraValueInfo *) const { return true; }
};

//===--------------------------------------------------------------------===//
// String Value Info
//===--------------------------------------------------------------------===//
struct StringValueInfo : public ExtraValueInfo {
    static constexpr ExtraValueInfoType TYPE = ExtraValueInfoType::STRING_VALUE_INFO;

public:
    explicit StringValueInfo(const String &str_p) : ExtraValueInfo(ExtraValueInfoType::STRING_VALUE_INFO), str_(str_p) {}
    explicit StringValueInfo(const std::string_view &str_view) : ExtraValueInfo(ExtraValueInfoType::STRING_VALUE_INFO), str_(str_view) {}
    explicit StringValueInfo(String &&str_p) : ExtraValueInfo(ExtraValueInfoType::STRING_VALUE_INFO), str_(std::move(str_p)) {}

    const String &GetString() { return str_; }

protected:
    bool EqualsInternal(ExtraValueInfo *other_p) const override { return IsEqual(str_, other_p->Get<StringValueInfo>().str_); }

    String str_;
};

//===--------------------------------------------------------------------===//
// Embedding Value Info
//===--------------------------------------------------------------------===//
export struct EmbeddingValueInfo : public ExtraValueInfo {
    static constexpr ExtraValueInfoType TYPE = ExtraValueInfoType::EMBEDDING_VALUE_INFO;

public:
    EmbeddingValueInfo() : ExtraValueInfo(ExtraValueInfoType::EMBEDDING_VALUE_INFO) {}

    EmbeddingValueInfo(const char *data_ptr, SizeT bytes) : ExtraValueInfo(ExtraValueInfoType::EMBEDDING_VALUE_INFO) {
        len_ = bytes;
        data_ = MakeUnique<char[]>(bytes);
        std::memcpy(data_.get(), data_ptr, bytes);
    }

    template <typename T>
    explicit EmbeddingValueInfo(const Vector<T> &values_p) : ExtraValueInfo(ExtraValueInfoType::EMBEDDING_VALUE_INFO) {
        len_ = values_p.size() * sizeof(T);
        data_ = MakeUnique<char[]>(len_);
        std::memcpy(data_.get(), values_p.data(), len_);
    }

    template <>
    explicit EmbeddingValueInfo(const Vector<bool> &values_p) : ExtraValueInfo(ExtraValueInfoType::EMBEDDING_VALUE_INFO) {
        len_ = values_p.size() / 8;
        data_ = MakeUnique<char[]>(len_);
        auto *data_ptr = reinterpret_cast<u8 *>(data_.get());
        for (SizeT i = 0; i < values_p.size(); i++) {
            if (values_p[i]) {
                data_ptr[i / 8] |= (1u << (i % 8));
            }
        }
    }

    EmbeddingValueInfo(UniquePtr<char[]> data, SizeT len)
        : ExtraValueInfo(ExtraValueInfoType::EMBEDDING_VALUE_INFO), data_(std::move(data)), len_(len) {}

    // Also used for tensor info
    static SharedPtr<EmbeddingValueInfo> MakeTensorValueInfo(const_ptr_t ptr, SizeT bytes);

    Span<char> GetData() const { return {data_.get(), len_}; }

private:
    UniquePtr<char[]> data_;
    SizeT len_;
};

//===--------------------------------------------------------------------===//
// TensorArray Value Info
//===--------------------------------------------------------------------===//
export struct TensorArrayValueInfo : public ExtraValueInfo {
    static constexpr ExtraValueInfoType TYPE = ExtraValueInfoType::TENSORARRAY_VALUE_INFO;
    friend struct Value;
    TensorArrayValueInfo() : ExtraValueInfo(ExtraValueInfoType::TENSORARRAY_VALUE_INFO) {}
    void AppendTensor(const_ptr_t ptr, SizeT bytes) { member_tensor_data_.emplace_back(EmbeddingValueInfo::MakeTensorValueInfo(ptr, bytes)); }
    Vector<SharedPtr<EmbeddingValueInfo>> member_tensor_data_;
};

//===--------------------------------------------------------------------===//
// TensorArray Value Info
//===--------------------------------------------------------------------===//

export struct SparseValueInfo : public ExtraValueInfo {
    static constexpr ExtraValueInfoType TYPE = ExtraValueInfoType::SPARSE_VALUE_INFO;
    friend struct Value;

    template <typename Idx, typename T>
    SparseValueInfo(const Vector<Idx> &indices_vec, const Vector<T> data_vec)
        : ExtraValueInfo(ExtraValueInfoType::SPARSE_VALUE_INFO), nnz_(data_vec.size()), indices_(indices_vec), data_(data_vec) {}

    SparseValueInfo(SizeT nnz, const char *raw_indice_ptr, SizeT raw_indice_len, const char *raw_data_ptr, SizeT raw_data_len)
        : ExtraValueInfo(ExtraValueInfoType::SPARSE_VALUE_INFO), nnz_(nnz), indices_(EmbeddingValueInfo(raw_indice_ptr, raw_indice_len)),
          data_(EmbeddingValueInfo(raw_data_ptr, raw_data_len)) {}

    SparseValueInfo(SizeT nnz, UniquePtr<char[]> indice_ptr, SizeT indice_len, UniquePtr<char[]> data_ptr, SizeT data_len)
        : ExtraValueInfo(ExtraValueInfoType::SPARSE_VALUE_INFO), nnz_(nnz), indices_(EmbeddingValueInfo(std::move(indice_ptr), indice_len)),
          data_(EmbeddingValueInfo(std::move(data_ptr), data_len)) {}

    Tuple<SizeT, const_ptr_t, const_ptr_t, SizeT, SizeT> GetData() const {
        Span<char> indice_span = indices_.GetData();
        Span<char> data_span = data_.GetData();
        return {nnz_, indice_span.data(), data_span.data(), indice_span.size(), data_span.size()};
    }

    SizeT nnz_{};
    EmbeddingValueInfo indices_;
    EmbeddingValueInfo data_;
};

export struct Value {
    // class member
public:
    // Value creator from different type of input
    static Value MakeValue(DataType type);

    static Value MakeNull();

    static Value MakeInvalid();

    static Value MakeBool(BooleanT input);

    static Value MakeTinyInt(TinyIntT input);

    static Value MakeSmallInt(SmallIntT input);

    static Value MakeInt(IntegerT input);

    static Value MakeBigInt(BigIntT input);

    static Value MakeHugeInt(HugeIntT input);

    static Value MakeFloat(FloatT input);

    static Value MakeDouble(DoubleT input);

    static Value MakeDecimal(DecimalT input, SharedPtr<TypeInfo> type_info_ptr);

    static Value MakeDate(DateT input);

    static Value MakeTime(TimeT input);

    static Value MakeDateTime(DateTimeT input);

    static Value MakeTimestamp(TimestampT input);

    static Value MakeInterval(IntervalT input);

    static Value MakePoint(PointT input);

    static Value MakeLine(LineT input);

    static Value MakeLineSegment(LineSegT input);

    static Value MakeBox(BoxT input);

    //    static Value MakePath(PathT input);
    //
    //    static Value MakePolygon(PolygonT input);

    static Value MakeCircle(CircleT input);

    //    static Value MakeBitmap(BitmapT input);

    static Value MakeUuid(UuidT input);

    //    static Value MakeBlob(BlobT input);

    static Value MakeRow(RowID input);

    // static Value MakeVarchar(const String &str);

    static Value MakeVarchar(const std::string_view str_view);

    static Value MakeVarchar(const char *ptr, SizeT len);

    static Value MakeVarchar(const VarcharT &input_ref);

    template <class T>
    static Value MakeEmbedding(const Vector<T> &vec) {
        auto embedding_info_ptr = EmbeddingInfo::Make(ToEmbeddingDataType<T>(), vec.size());
        Value value(LogicalType::kEmbedding, embedding_info_ptr);
        value.value_info_ = MakeShared<EmbeddingValueInfo>(vec);
<<<<<<< HEAD
        if constexpr (std::is_same_v<T, bool>) {
            value.type_ = DataType(LogicalType::kEmbedding, EmbeddingInfo::Make(EmbeddingDataType::kElemBit, vec.size()));
        } else if constexpr (std::is_same_v<T, i8>) {
            value.type_ = DataType(LogicalType::kEmbedding, EmbeddingInfo::Make(EmbeddingDataType::kElemInt8, vec.size()));
        } else if constexpr (std::is_same_v<T, i16>) {
            value.type_ = DataType(LogicalType::kEmbedding, EmbeddingInfo::Make(EmbeddingDataType::kElemInt16, vec.size()));
        } else if constexpr (std::is_same_v<T, i32>) {
            value.type_ = DataType(LogicalType::kEmbedding, EmbeddingInfo::Make(EmbeddingDataType::kElemInt32, vec.size()));
        } else if constexpr (std::is_same_v<T, i64>) {
            value.type_ = DataType(LogicalType::kEmbedding, EmbeddingInfo::Make(EmbeddingDataType::kElemInt64, vec.size()));
        } else if constexpr (std::is_same_v<T, float>) {
            value.type_ = DataType(LogicalType::kEmbedding, EmbeddingInfo::Make(EmbeddingDataType::kElemFloat, vec.size()));
        } else if constexpr (std::is_same_v<T, double>) {
            value.type_ = DataType(LogicalType::kEmbedding, EmbeddingInfo::Make(EmbeddingDataType::kElemDouble, vec.size()));
        } else {
            String error_message = "Not supported embedding data type.";
            LOG_CRITICAL(error_message);
            UnrecoverableError(error_message);
        }
=======
>>>>>>> 10b01a93

        return value;
    }

    static Value MakeEmbedding(ptr_t ptr, SharedPtr<TypeInfo> type_info_ptr);

    static Value MakeTensor(const_ptr_t ptr, SizeT bytes, SharedPtr<TypeInfo> type_info_ptr);

    static Value MakeTensorArray(SharedPtr<TypeInfo> type_info_ptr);

    template <typename Idx, typename T>
    static Value MakeSparse(const Pair<Vector<Idx>, Vector<T>> &vec) {
        const auto &[indice_vec, data_vec] = vec;
        {
            HashSet<Idx> indice_set(indice_vec.begin(), indice_vec.end());
            if (indice_set.size() != indice_vec.size()) {
                RecoverableError(Status::InvalidDataType());
            }
        }
        if (indice_vec.size() != data_vec.size()) {
            UnrecoverableError("Sparse data size mismatch.");
        }
        SizeT sparse_dim = 0;
        if (!indice_vec.empty()) {
            sparse_dim = *std::max_element(indice_vec.begin(), indice_vec.end()) + 1;
        }
        auto sparse_info_ptr = SparseInfo::Make(ToEmbeddingDataType<T>(), ToEmbeddingDataType<Idx>(), sparse_dim);
        Value value(LogicalType::kSparse, sparse_info_ptr);
        value.value_info_ = MakeShared<SparseValueInfo>(indice_vec, data_vec);

        return value;
    }

    static Value MakeSparse(const char *raw_ptr, SizeT nnz, const SharedPtr<TypeInfo> type_info) {
        const auto *sparse_info = static_cast<const SparseInfo *>(type_info.get());

        const char *raw_indice_ptr = raw_ptr;
        SizeT raw_indice_len = sparse_info->IndiceSize(nnz);
        const char *raw_data_ptr = raw_ptr + raw_indice_len;
        SizeT raw_data_len = sparse_info->DataSize(nnz);
        Value value(LogicalType::kSparse, type_info);
        value.value_info_ = MakeShared<SparseValueInfo>(nnz, raw_indice_ptr, raw_indice_len, raw_data_ptr, raw_data_len);
        return value;
    }

    static Value MakeSparse(SizeT nnz,
                            UniquePtr<char[]> indice_ptr,
                            SizeT indice_len,
                            UniquePtr<char[]> data_ptr,
                            SizeT data_len,
                            const SharedPtr<TypeInfo> type_info) {
        Value value(LogicalType::kSparse, type_info);
        value.value_info_ = MakeShared<SparseValueInfo>(nnz, std::move(indice_ptr), indice_len, std::move(data_ptr), data_len);
        return value;
    }

    void AppendToTensorArray(const_ptr_t ptr, SizeT bytes);

    // Object member
public:
    // Value getter template for all types in union
    template <class T>
    T GetValue() const {
        String error_message = "Not implemented value getter.";
        LOG_CRITICAL(error_message);
        UnrecoverableError(error_message);
        return T();
    }

    // Value getter for each type outside union
    const String &GetVarchar() const { return this->value_info_->Get<StringValueInfo>().GetString(); }

    Span<char> GetEmbedding() const { return this->value_info_->Get<EmbeddingValueInfo>().GetData(); }

    const Vector<SharedPtr<EmbeddingValueInfo>> &GetTensorArray() const { return this->value_info_->Get<TensorArrayValueInfo>().member_tensor_data_; }

    Tuple<SizeT, const_ptr_t, const_ptr_t, SizeT, SizeT> GetSparse() const { return this->value_info_->Get<SparseValueInfo>().GetData(); }

    [[nodiscard]] const DataType &type() const { return type_; }

    [[nodiscard]] String ToString() const;

    void Reset();

    void AppendToJson(const String& name, nlohmann::json& json);

    // Member method
public:
    explicit Value(const DataType &type);
    explicit Value(LogicalType type, SharedPtr<TypeInfo> typeinfo_ptr = nullptr);
    Value(const Value &other);
    Value(Value &&other) noexcept;
    ~Value();

    Value &operator=(const Value &other);
    Value &operator=(Value &&other) noexcept;
    bool operator==(const Value &other) const;
    bool operator!=(const Value &other) const { return (*this) == other; }

private:
    void CopyUnionValue(const Value &other);
    void MoveUnionValue(Value &&other) noexcept;

public:
    DataType type_;
    union UnionValue {
        BooleanT boolean;
        TinyIntT tiny_int;
        SmallIntT small_int;
        IntegerT integer;
        BigIntT big_int;
        HugeIntT huge_int;
        FloatT float32;
        DoubleT float64;
        DecimalT decimal;
        DateT date;
        TimeT time;
        DateTimeT datetime;
        TimestampT timestamp;
        IntervalT interval;
        PointT point;
        LineT line;
        LineSegT line_segment;
        BoxT box;
        CircleT circle;
        UuidT uuid;
        RowID row;
    } value_ = {};
    SharedPtr<ExtraValueInfo> value_info_ = {}; // NOLINT
};

// Value getter
template <>
BooleanT Value::GetValue() const;

template <>
TinyIntT Value::GetValue() const;

template <>
SmallIntT Value::GetValue() const;

template <>
IntegerT Value::GetValue() const;

template <>
BigIntT Value::GetValue() const;

template <>
HugeIntT Value::GetValue() const;

template <>
FloatT Value::GetValue() const;

template <>
DoubleT Value::GetValue() const;

template <>
DecimalT Value::GetValue() const;

template <>
DateT Value::GetValue() const;

template <>
TimeT Value::GetValue() const;

template <>
DateTimeT Value::GetValue() const;

template <>
TimestampT Value::GetValue() const;

template <>
IntervalT Value::GetValue() const;

template <>
PointT Value::GetValue() const;

template <>
LineT Value::GetValue() const;

template <>
LineSegT Value::GetValue() const;

template <>
BoxT Value::GetValue() const;

// template <>
// PathT Value::GetValue() const;
//
// template <>
// PolygonT Value::GetValue() const;

template <>
CircleT Value::GetValue() const;

// template <>
// BitmapT Value::GetValue() const;

template <>
UuidT Value::GetValue() const;

// template <>
// BlobT Value::GetValue() const;

template <>
RowID Value::GetValue() const;

} // namespace infinity<|MERGE_RESOLUTION|>--- conflicted
+++ resolved
@@ -25,11 +25,8 @@
 import data_type;
 import knn_expr;
 import third_party;
-<<<<<<< HEAD
 import logger;
-=======
 import status;
->>>>>>> 10b01a93
 
 namespace infinity {
 
@@ -256,29 +253,6 @@
         auto embedding_info_ptr = EmbeddingInfo::Make(ToEmbeddingDataType<T>(), vec.size());
         Value value(LogicalType::kEmbedding, embedding_info_ptr);
         value.value_info_ = MakeShared<EmbeddingValueInfo>(vec);
-<<<<<<< HEAD
-        if constexpr (std::is_same_v<T, bool>) {
-            value.type_ = DataType(LogicalType::kEmbedding, EmbeddingInfo::Make(EmbeddingDataType::kElemBit, vec.size()));
-        } else if constexpr (std::is_same_v<T, i8>) {
-            value.type_ = DataType(LogicalType::kEmbedding, EmbeddingInfo::Make(EmbeddingDataType::kElemInt8, vec.size()));
-        } else if constexpr (std::is_same_v<T, i16>) {
-            value.type_ = DataType(LogicalType::kEmbedding, EmbeddingInfo::Make(EmbeddingDataType::kElemInt16, vec.size()));
-        } else if constexpr (std::is_same_v<T, i32>) {
-            value.type_ = DataType(LogicalType::kEmbedding, EmbeddingInfo::Make(EmbeddingDataType::kElemInt32, vec.size()));
-        } else if constexpr (std::is_same_v<T, i64>) {
-            value.type_ = DataType(LogicalType::kEmbedding, EmbeddingInfo::Make(EmbeddingDataType::kElemInt64, vec.size()));
-        } else if constexpr (std::is_same_v<T, float>) {
-            value.type_ = DataType(LogicalType::kEmbedding, EmbeddingInfo::Make(EmbeddingDataType::kElemFloat, vec.size()));
-        } else if constexpr (std::is_same_v<T, double>) {
-            value.type_ = DataType(LogicalType::kEmbedding, EmbeddingInfo::Make(EmbeddingDataType::kElemDouble, vec.size()));
-        } else {
-            String error_message = "Not supported embedding data type.";
-            LOG_CRITICAL(error_message);
-            UnrecoverableError(error_message);
-        }
-=======
->>>>>>> 10b01a93
-
         return value;
     }
 
