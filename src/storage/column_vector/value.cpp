--- conflicted
+++ resolved
@@ -914,17 +914,11 @@
         }
         case LogicalType::kEmbedding: {
             EmbeddingInfo *embedding_info = static_cast<EmbeddingInfo *>(type_.type_info().get());
-<<<<<<< HEAD
-            const auto [data_ptr, data_bytes] = value_info_->Get<EmbeddingValueInfo>().GetData();
-            if (data_bytes != embedding_info->Size()) {
+            Span<char> data_span = this->GetEmbedding();
+            if (data_span.size() != embedding_info->Size()) {
                 String error_message = "Embedding data size mismatch.";
                 LOG_CRITICAL(error_message);
                 UnrecoverableError(error_message);
-=======
-            Span<char> data_span = this->GetEmbedding();
-            if (data_span.size() != embedding_info->Size()) {
-                UnrecoverableError("Embedding data size mismatch.");
->>>>>>> 10b01a93
             }
             const EmbeddingT embedding(const_cast<char *>(data_span.data()), false);
             return EmbeddingT::Embedding2String(embedding, embedding_info->Type(), embedding_info->Dimension());
@@ -1036,17 +1030,11 @@
         }
         case LogicalType::kEmbedding: {
             EmbeddingInfo *embedding_info = static_cast<EmbeddingInfo *>(type_.type_info().get());
-<<<<<<< HEAD
-            const auto [data_ptr, data_bytes] = value_info_->Get<EmbeddingValueInfo>().GetData();
-            if (data_bytes != embedding_info->Size()) {
+            Span<char> data_span = this->GetEmbedding();
+            if (data_span.size() != embedding_info->Size()) {
                 String error_message = "Embedding data size mismatch.";
                 LOG_CRITICAL(error_message);
                 UnrecoverableError(error_message);
-=======
-            Span<char> data_span = this->GetEmbedding();
-            if (data_span.size() != embedding_info->Size()) {
-                UnrecoverableError("Embedding data size mismatch.");
->>>>>>> 10b01a93
             }
             const EmbeddingT embedding(const_cast<char *>(data_span.data()), false);
             json[name] = EmbeddingT::Embedding2String(embedding, embedding_info->Type(), embedding_info->Dimension());
@@ -1073,28 +1061,10 @@
             LOG_CRITICAL(error_message);
             UnrecoverableError(error_message);
         }
-<<<<<<< HEAD
-        case LogicalType::kHugeInt:
-        case LogicalType::kDecimal:
-        case LogicalType::kArray:
-        case LogicalType::kTuple:
-        case LogicalType::kPoint:
-        case LogicalType::kLine:
-        case LogicalType::kLineSeg:
-        case LogicalType::kBox:
-        case LogicalType::kCircle:
-        case LogicalType::kUuid:
-        case LogicalType::kMixed:
-        case LogicalType::kNull:
-        case LogicalType::kMissing:
-        case LogicalType::kInvalid: {
+        default: {
             String error_message = fmt::format("Value::AppendToJson() not implemented for type {}", type_.ToString());
             LOG_ERROR(error_message);
             UnrecoverableError(error_message);
-=======
-        default: {
-            UnrecoverableError(fmt::format("Value::AppendToJson() not implemented for type {}", type_.ToString()));
->>>>>>> 10b01a93
         }
     }
 }
