// Copyright(C) 2023 InfiniFlow, Inc. All rights reserved.
//
// Licensed under the Apache License, Version 2.0 (the "License");
// you may not use this file except in compliance with the License.
// You may obtain a copy of the License at
//
//     https://www.apache.org/licenses/LICENSE-2.0
//
// Unless required by applicable law or agreed to in writing, software
// distributed under the License is distributed on an "AS IS" BASIS,
// WITHOUT WARRANTIES OR CONDITIONS OF ANY KIND, either express or implied.
// See the License for the specific language governing permissions and
// limitations under the License.

module;

export module catalog;
export import :db_meta;
export import :db_entry;
export import :table_meta;
export import :table_entry;
export import :view_meta;
export import :view_entry;
export import :segment_entry;
export import :block_entry;
export import :block_column_entry;
export import :table_index_meta;
export import :table_index_entry;
export import :column_index_entry;
export import :segment_column_index_entry;
export import :irs_index_entry;
export import :base_entry;

import stl;
import parser;

import table_def;
import function;
import function_set;
import table_function;
import special_function;
import third_party;
import buffer_manager;
import profiler;
import status;
import default_values;
import table_detail;
import index_def;
import txn_store;
import data_access_state;

namespace infinity {

class ProfileHistory {
private:
    std::mutex lock_{};
    Vector<SharedPtr<QueryProfiler>> queue{};
    SizeT front{};
    SizeT rear{};
    SizeT max_size{};

public:
    explicit ProfileHistory(SizeT size) {
        max_size = size + 1;
        queue.resize(max_size);
        front = 0;
        rear = 0;
    }

    void Enqueue(SharedPtr<QueryProfiler> &&profiler) {
        std::unique_lock<std::mutex> lk(lock_);
        if ((rear + 1) % max_size == front) {
            return;
        }
        queue[rear] = profiler;
        rear = (rear + 1) % max_size;
    }

    QueryProfiler *GetElement(SizeT index) {
        std::unique_lock<std::mutex> lk(lock_);

        // FIXME: Bug, unsigned integer: index will always >= 0
        if (index < 0 || index >= (rear - front + max_size) % max_size) {
            return nullptr;
        }
        SizeT actualIndex = (front + index) % max_size;
        return queue[actualIndex].get();
    }

    Vector<SharedPtr<QueryProfiler>> GetElements() {
        Vector<SharedPtr<QueryProfiler>> elements;
        elements.reserve(max_size);

        std::unique_lock<std::mutex> lk(lock_);
        for (SizeT i = 0; i < queue.size(); ++i) {
            if (queue[i].get() != nullptr) {
                elements.push_back(queue[i]);
            }
        }
        return elements;
    }
};

class CatalogDeltaOperation;
export struct NewCatalog {
public:
    explicit NewCatalog(SharedPtr<String> dir, bool create_default_db = false);

public:
    // Database related functions
    Tuple<DBEntry *, Status> CreateDatabase(const String &db_name,
                                            TransactionID txn_id,
                                            TxnTimeStamp begin_ts,
                                            TxnManager *txn_mgr,
                                            ConflictType conflict_type = ConflictType::kError);

    Tuple<DBEntry *, Status> DropDatabase(const String &db_name, TransactionID txn_id, TxnTimeStamp begin_ts, TxnManager *txn_mgr);

    Tuple<DBEntry *, Status> GetDatabase(const String &db_name, TransactionID txn_id, TxnTimeStamp begin_ts);

    void RemoveDBEntry(const String &db_name, TransactionID txn_id, TxnManager *txn_mgr);

    // List databases
    Vector<DBEntry *> Databases(TransactionID txn_id, TxnTimeStamp begin_ts);

    // Table related functions
    Tuple<TableEntry *, Status> CreateTable(const String &db_name,
                                            TransactionID txn_id,
                                            TxnTimeStamp begin_ts,
                                            const SharedPtr<TableDef> &table_def,
                                            ConflictType conflict_type,
                                            TxnManager *txn_mgr);

    Tuple<TableEntry *, Status> DropTableByName(const String &db_name,
                                                const String &table_name,
                                                ConflictType conflict_type,
                                                TransactionID txn_id,
                                                TxnTimeStamp begin_ts,
                                                TxnManager *txn_mgr);

    Status GetTables(const String &db_name, Vector<TableDetail> &output_table_array, TransactionID txn_id, TxnTimeStamp begin_ts);

    Tuple<TableEntry *, Status> GetTableByName(const String &db_name, const String &table_name, TransactionID txn_id, TxnTimeStamp begin_ts);

    static Status RemoveTableEntry(TableEntry *table_entry, TransactionID txn_id, TxnManager *txn_mgr);

    // Index Related methods
    Tuple<TableIndexEntry *, Status> CreateIndex(TableEntry *table_entry,
                                                 const SharedPtr<IndexDef> &index_def,
                                                 ConflictType conflict_type,
<<<<<<< HEAD
                                                 u64 txn_id,
=======
                                                 TransactionID txn_id,
>>>>>>> e008dd6a
                                                 TxnTimeStamp begin_ts,
                                                 TxnManager *txn_mgr,
                                                 bool is_replay = false,
                                                 String replay_table_index_dir = "");

    Tuple<TableIndexEntry *, Status> DropIndex(const String &db_name,
                                               const String &table_name,
                                               const String &index_name,
                                               ConflictType conflict_type,
                                               TransactionID txn_id,
                                               TxnTimeStamp begin_ts,
                                               TxnManager *txn_mgr);

    static void CreateIndexFile(TableEntry *table_entry,
                                void *txn_store,
                                TableIndexEntry *table_index_entry,
                                TxnTimeStamp begin_ts,
                                BufferManager *buffer_mgr,
                                bool prepare,
                                bool is_replay = false);

    static Status RemoveIndexEntry(const String &index_name, TableIndexEntry *table_index_entry, TransactionID txn_id, TxnManager *txn_mgr);

    static void CommitCreateIndex(HashMap<String, TxnIndexStore> &txn_indexes_store_, bool is_replay = false);

    // Append related functions
    static void Append(TableEntry *table_entry, TransactionID txn_id, void *txn_store, BufferManager *buffer_mgr);

    static void CommitAppend(TableEntry *table_entry, TransactionID txn_id, TxnTimeStamp commit_ts, const AppendState *append_state_ptr);

    static void RollbackAppend(TableEntry *table_entry, TransactionID txn_id, TxnTimeStamp commit_ts, void *txn_store);

    static Status Delete(TableEntry *table_entry, TransactionID txn_id, TxnTimeStamp commit_ts, DeleteState &delete_state);

    static void CommitDelete(TableEntry *table_entry, TransactionID txn_id, TxnTimeStamp commit_ts, const DeleteState &append_state);

    static Status RollbackDelete(TableEntry *table_entry, TransactionID txn_id, DeleteState &append_state, BufferManager *buffer_mgr);

    static Status ImportSegment(TableEntry *table_entry, TxnTimeStamp commit_ts, SharedPtr<SegmentEntry> segment);

    static u32 GetNextSegmentID(TableEntry *table_entry);

    static u32 GetMaxSegmentID(const TableEntry *table_entry);

    static void ImportSegment(TableEntry *table_entry, u32 segment_id, SharedPtr<SegmentEntry> &segment_entry);

    static void IncreaseTableRowCount(TableEntry *table_entry, u64 increased_row_count);

public:
    // Function related methods
    static SharedPtr<FunctionSet> GetFunctionSetByName(NewCatalog *catalog, String function_name);

    static void AddFunctionSet(NewCatalog *catalog, const SharedPtr<FunctionSet> &function_set);

    // Table Function related methods
    static SharedPtr<TableFunction> GetTableFunctionByName(NewCatalog *catalog, String function_name);

    static void AddTableFunction(NewCatalog *catalog, const SharedPtr<TableFunction> &table_function);

    static void AddSpecialFunction(NewCatalog *catalog, const SharedPtr<SpecialFunction> &special_function);

    static Tuple<SpecialFunction *, Status> GetSpecialFunctionByNameNoExcept(NewCatalog *catalog, String function_name);

public:
    // Serialization and Deserialization
    nlohmann::json Serialize(TxnTimeStamp max_commit_ts, bool is_full_checkpoint);

    String SaveAsFile(const String &dir, TxnTimeStamp max_commit_ts, bool is_full_checkpoint);

    void MergeFrom(NewCatalog &other);

    static void Deserialize(const nlohmann::json &catalog_json, BufferManager *buffer_mgr, UniquePtr<NewCatalog> &catalog);

    static UniquePtr<NewCatalog> LoadFromFiles(const Vector<String> &catalog_paths, BufferManager *buffer_mgr);

    static UniquePtr<NewCatalog> LoadFromFile(const String &catalog_path, BufferManager *buffer_mgr);

public:
    // Profile related methods

    void AppendProfilerRecord(SharedPtr<QueryProfiler> profiler) { history.Enqueue(std::move(profiler)); }

    const QueryProfiler *GetProfilerRecord(SizeT index) { return history.GetElement(index); }

    const Vector<SharedPtr<QueryProfiler>> GetProfilerRecords() { return history.GetElements(); }

public:
    SharedPtr<String> current_dir_{nullptr};
    HashMap<String, UniquePtr<DBMeta>> databases_{};
    u64 next_txn_id_{};
    u64 catalog_version_{};
    std::shared_mutex rw_locker_{};

    // Currently, these function or function set can't be changed and also will not be persistent.
    HashMap<String, SharedPtr<FunctionSet>> function_sets_{};
    HashMap<String, SharedPtr<TableFunction>> table_functions_{};
    HashMap<String, SharedPtr<SpecialFunction>> special_functions_{};

    ProfileHistory history{DEFAULT_PROFILER_HISTORY_SIZE};

    // Global physical wal log
    SharedPtr<Vector<SharedPtr<CatalogDeltaOperation>>> global_catalog_delta_ops_{};
};

} // namespace infinity<|MERGE_RESOLUTION|>--- conflicted
+++ resolved
@@ -148,11 +148,7 @@
     Tuple<TableIndexEntry *, Status> CreateIndex(TableEntry *table_entry,
                                                  const SharedPtr<IndexDef> &index_def,
                                                  ConflictType conflict_type,
-<<<<<<< HEAD
-                                                 u64 txn_id,
-=======
                                                  TransactionID txn_id,
->>>>>>> e008dd6a
                                                  TxnTimeStamp begin_ts,
                                                  TxnManager *txn_mgr,
                                                  bool is_replay = false,
