--- conflicted
+++ resolved
@@ -163,28 +163,8 @@
 nlohmann::json TableIndexMeta::Serialize(TxnTimeStamp max_commit_ts) {
     nlohmann::json json_res;
 
-<<<<<<< HEAD
-    Vector<TableIndexEntry *> table_index_entry_candidates;
-    {
-        std::shared_lock<std::shared_mutex> lck(this->rw_locker());
-        json_res["index_name"] = *this->index_name_;
-
-        table_index_entry_candidates.reserve(this->index_entry_list().size());
-        for (const auto &base_entry : this->index_entry_list()) {
-            if (base_entry->entry_type_ != EntryType::kTableIndex) {
-                String error_message = "Unexpected entry type during serialize table index meta";
-                UnrecoverableError(error_message);
-            }
-            if (base_entry->commit_ts_ <= max_commit_ts) {
-                // Put it to candidate list
-                table_index_entry_candidates.push_back((TableIndexEntry *)base_entry.get());
-            }
-        }
-    }
-=======
     json_res["index_name"] = *this->index_name_;
     Vector<BaseEntry *> entry_candidates = index_entry_list_.GetCandidateEntry(max_commit_ts, EntryType::kTableIndex);
->>>>>>> 3dc552a6
 
     for (const auto &entry : entry_candidates) {
         TableIndexEntry* table_index_entry = static_cast<TableIndexEntry*>(entry);
