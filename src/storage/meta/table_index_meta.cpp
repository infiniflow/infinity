--- conflicted
+++ resolved
@@ -37,14 +37,11 @@
 
 TableIndexMeta::TableIndexMeta(TableEntry *table_entry, SharedPtr<String> index_name)
     : index_name_(std::move(index_name)), table_entry_(table_entry) {}
-<<<<<<< HEAD
-=======
 
 UniquePtr<TableIndexMeta> TableIndexMeta::NewTableIndexMeta(TableEntry *table_entry, SharedPtr<String> index_name) {
     auto table_index_meta = MakeUnique<TableIndexMeta>(table_entry, index_name);
     return table_index_meta;
 }
->>>>>>> e008dd6a
 
 Tuple<TableIndexEntry *, Status> TableIndexMeta::CreateTableIndexEntry(const SharedPtr<IndexDef> &index_def,
                                                                        ConflictType conflict_type,
