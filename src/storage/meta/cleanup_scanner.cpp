--- conflicted
+++ resolved
@@ -50,15 +50,9 @@
     catalog_->PickCleanup(this);
 }
 
-<<<<<<< HEAD
-void CleanupScanner::Cleanup() && {
+void CleanupScanner::Cleanup(CleanupInfoTracer *info_tracer) && {
     for (auto &[entry, dropped] : entries_) {
-        std::move(*entry).Cleanup(dropped);
-=======
-void CleanupScanner::Cleanup(CleanupInfoTracer *info_tracer) && {
-    for (auto &entry : entries_) {
-        std::move(*entry).Cleanup(info_tracer);
->>>>>>> 5c2a1ffd
+        std::move(*entry).Cleanup(info_tracer, dropped);
     }
     buffer_mgr_->RemoveClean();
 }
