// Copyright(C) 2023 InfiniFlow, Inc. All rights reserved.
//
// Licensed under the Apache License, Version 2.0 (the "License");
// you may not use this file except in compliance with the License.
// You may obtain a copy of the License at
//
//     https://www.apache.org/licenses/LICENSE-2.0
//
// Unless required by applicable law or agreed to in writing, software
// distributed under the License is distributed on an "AS IS" BASIS,
// WITHOUT WARRANTIES OR CONDITIONS OF ANY KIND, either express or implied.
// See the License for the specific language governing permissions and
// limitations under the License.

module;

export module db_meta;

import stl;

import buffer_manager;
import third_party;
import status;
import extra_ddl_info;
import db_entry;
import base_entry;
import txn_manager;
import meta_info;
import entry_list;

import meta_entry_interface;
import cleanup_scanner;

namespace infinity {

struct Catalog;

export struct DBMeta : public MetaInterface {
    using EntryT = DBEntry;

    friend struct Catalog;

public:
    explicit DBMeta(SharedPtr<String> db_name) : db_name_(std::move(db_name)) {}

    static UniquePtr<DBMeta> NewDBMeta(const SharedPtr<String> &db_name);

    SharedPtr<String> ToString();

    nlohmann::json Serialize(TxnTimeStamp max_commit_ts);

    static UniquePtr<DBMeta> Deserialize(const nlohmann::json &db_meta_json, BufferManager *buffer_mgr);

    SharedPtr<String> db_name() const { return db_name_; }

    List<SharedPtr<DBEntry>> GetAllEntries() const {
        return db_entry_list_.GetAllEntries();
    }
private:
    Tuple<DBEntry *, Status> CreateNewEntry(std::shared_lock<std::shared_mutex> &&r_lock,
                                            TransactionID txn_id,
                                            TxnTimeStamp begin_ts,
                                            TxnManager *txn_mgr,
                                            ConflictType conflict_type = ConflictType::kError);

    Tuple<SharedPtr<DBEntry>, Status> DropNewEntry(std::shared_lock<std::shared_mutex> &&r_lock,
                                                   TransactionID txn_id,
                                                   TxnTimeStamp begin_ts,
                                                   TxnManager *txn_mgr,
                                                   ConflictType conflict_type = ConflictType::kError);

    void DeleteNewEntry(TransactionID txn_id);

    Tuple<DBEntry *, Status> GetEntry(std::shared_lock<std::shared_mutex> &&r_lock, TransactionID txn_id, TxnTimeStamp begin_ts) {
        return db_entry_list_.GetEntry(std::move(r_lock), txn_id, begin_ts);
    }

    Tuple<SharedPtr<DatabaseInfo>, Status> GetDatabaseInfo(std::shared_lock<std::shared_mutex> &&r_lock, TransactionID txn_id, TxnTimeStamp begin_ts);

    Tuple<DBEntry *, Status> GetEntryNolock(TransactionID txn_id, TxnTimeStamp begin_ts) { return db_entry_list_.GetEntryNolock(txn_id, begin_ts); }

    // replay
    void CreateEntryReplay(std::function<SharedPtr<DBEntry>(TransactionID, TxnTimeStamp)> &&init_entry, TransactionID txn_id, TxnTimeStamp begin_ts);

    void DropEntryReplay(std::function<SharedPtr<DBEntry>(TransactionID, TxnTimeStamp)> &&init_entry, TransactionID txn_id, TxnTimeStamp begin_ts);

    DBEntry *GetEntryReplay(TransactionID txn_id, TxnTimeStamp begin_ts);

    void PushBackEntry(const SharedPtr<DBEntry>& new_db_entry);

    void PushFrontEntry(const SharedPtr<DBEntry>& new_db_entry);

    void Sort();

private:
    SharedPtr<String> db_name_{};

public:
<<<<<<< HEAD
    void Cleanup(bool dropped = true) override;
=======
    void Cleanup(CleanupInfoTracer *info_tracer = nullptr) override;
>>>>>>> 5c2a1ffd

    bool PickCleanup(CleanupScanner *scanner) override;

    bool Empty() override { return db_entry_list_.Empty(); }

private:
    EntryList<DBEntry> db_entry_list_{};
};

} // namespace infinity<|MERGE_RESOLUTION|>--- conflicted
+++ resolved
@@ -96,11 +96,7 @@
     SharedPtr<String> db_name_{};
 
 public:
-<<<<<<< HEAD
-    void Cleanup(bool dropped = true) override;
-=======
-    void Cleanup(CleanupInfoTracer *info_tracer = nullptr) override;
->>>>>>> 5c2a1ffd
+    void Cleanup(CleanupInfoTracer *info_tracer = nullptr, bool dropped = true) override;
 
     bool PickCleanup(CleanupScanner *scanner) override;
 
