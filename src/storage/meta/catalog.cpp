--- conflicted
+++ resolved
@@ -705,17 +705,10 @@
                 table_index_entry->index_by_segment().insert({segment_id, std::move(segment_index_entry)});
                 break;
             }
-<<<<<<< HEAD
 
             // -----------------------------
             // Segment Status
             // -----------------------------
-            case CatalogDeltaOpType::SET_SEGMENT_STATUS_SEALING: {
-                auto *set_segment_status_sealing_op = static_cast<SetSegmentStatusSealingOp *>(op.get());
-                auto &db_name = set_segment_status_sealing_op->db_name();
-                auto &table_name = set_segment_status_sealing_op->table_name();
-                auto &set_sealing_segments = set_segment_status_sealing_op->set_sealing_segments();
-=======
             case CatalogDeltaOpType::SET_SEGMENT_STATUS_SEALED: {
                 // case: unsealed segment become full in append operation
                 auto set_segment_status_sealed_op = static_cast<SetSegmentStatusSealedOp *>(op.get());
@@ -724,7 +717,6 @@
                 auto segment_id = set_segment_status_sealed_op->segment_id();
                 auto const &segment_filter_binary = set_segment_status_sealed_op->segment_filter_binary_data();
                 auto const &block_filter_binary = set_segment_status_sealed_op->block_filter_binary_data();
->>>>>>> 86feb414
 
                 auto *db_meta = catalog->db_meta_map().at(db_name).get();
                 auto [db_entry, db_status] = db_meta->GetEntryReplay(txn_id, begin_ts);
