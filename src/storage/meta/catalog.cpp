// Copyright(C) 2023 InfiniFlow, Inc. All rights reserved.
//
// Licensed under the Apache License, Version 2.0 (the "License");
// you may not use this file except in compliance with the License.
// You may obtain a copy of the License at
//
//     https://www.apache.org/licenses/LICENSE-2.0
//
// Unless required by applicable law or agreed to in writing, software
// distributed under the License is distributed on an "AS IS" BASIS,
// WITHOUT WARRANTIES OR CONDITIONS OF ANY KIND, either express or implied.
// See the License for the specific language governing permissions and
// limitations under the License.

module;

#include <fstream>
#include <vector>

module catalog;

import stl;

import txn_manager;
import logger;
import third_party;
import status;
import infinity_exception;
import function_set;
import table_function;
import special_function;
import buffer_manager;

import local_file_system;
import file_system_type;
import file_system;
import table_def;
import table_entry_type;
import table_detail;
import index_base;
import txn_store;
import data_access_state;
import catalog_delta_entry;
import file_writer;
import extra_ddl_info;

import table_meta;
import table_index_meta;
import base_entry;
import block_entry;
import block_column_entry;
import fulltext_index_entry;
import segment_index_entry;

namespace infinity {

// TODO Consider letting it commit as a transaction.
Catalog::Catalog(SharedPtr<String> dir) : current_dir_(std::move(dir)) {}

// do not only use this method to create database
// it will not record database in transaction, so when you commit transaction
// it will lose operation
// use Txn::CreateDatabase instead
Tuple<DBEntry *, Status>
Catalog::CreateDatabase(const String &db_name, TransactionID txn_id, TxnTimeStamp begin_ts, TxnManager *txn_mgr, ConflictType conflict_type) {
    auto init_db_meta = [&]() {
        // Not find the db and create new db meta
        Path catalog_path(*this->current_dir_);
        Path parent_path = catalog_path.parent_path();
        auto db_dir = MakeShared<String>(parent_path.string());
        // Physical wal log
        return DBMeta::NewDBMeta(db_dir, MakeShared<String>(db_name));
    };
    LOG_TRACE(fmt::format("Adding new database entry: {}", db_name));
    auto [db_meta, r_lock] = this->db_meta_map_.GetMeta(db_name, std::move(init_db_meta), txn_id, begin_ts, txn_mgr);
    return db_meta->CreateNewEntry(std::move(r_lock), txn_id, begin_ts, txn_mgr, conflict_type);
}

// do not only use this method to drop database
// it will not record database in transaction, so when you commit transaction
// it will lose operation
// use Txn::DropDatabase instead
Tuple<DBEntry *, Status>
Catalog::DropDatabase(const String &db_name, TransactionID txn_id, TxnTimeStamp begin_ts, TxnManager *txn_mgr, ConflictType conflict_type) {
    auto [db_meta, status, r_lock] = db_meta_map_.GetExistMeta(db_name, conflict_type);
    if (db_meta == nullptr) {
        return {nullptr, status};
    }
    return db_meta->DropNewEntry(std::move(r_lock), txn_id, begin_ts, txn_mgr, conflict_type);
}

Tuple<DBEntry *, Status> Catalog::GetDatabase(const String &db_name, TransactionID txn_id, TxnTimeStamp begin_ts) {
    auto [db_meta, status, r_lock] = db_meta_map_.GetExistMeta(db_name, ConflictType::kError);
    if (db_meta == nullptr) {
        return {nullptr, status};
    }
    return db_meta->GetEntry(std::move(r_lock), txn_id, begin_ts);
}

void Catalog::RemoveDBEntry(DBEntry *db_entry, TransactionID txn_id) {
    const auto &db_name = *db_entry->db_meta_->db_name();
    LOG_TRACE(fmt::format("Remove a database entry {}", db_name));
    db_entry->db_meta_->DeleteNewEntry(txn_id);
}

Vector<DBEntry *> Catalog::Databases(TransactionID txn_id, TxnTimeStamp begin_ts) {
    this->rw_locker().lock_shared();

    Vector<DBEntry *> res;
    res.reserve(this->db_meta_map().size());
    for (const auto &db_meta_pair : this->db_meta_map()) {
        DBMeta *db_meta = db_meta_pair.second.get();
        auto [db_entry, status] = db_meta->GetEntryNolock(txn_id, begin_ts);
        if (status.ok()) {
            res.emplace_back(db_entry);
        }
    }
    this->rw_locker().unlock_shared();
    return res;
}

Tuple<TableEntry *, Status> Catalog::CreateTable(const String &db_name,
                                                 TransactionID txn_id,
                                                 TxnTimeStamp begin_ts,
                                                 const SharedPtr<TableDef> &table_def,
                                                 ConflictType conflict_type,
                                                 TxnManager *txn_mgr) {
    auto [db_entry, status] = this->GetDatabase(db_name, txn_id, begin_ts);
    if (!status.ok()) {
        // Error
        LOG_ERROR(fmt::format("Database: {} is invalid.", db_name));
        return {nullptr, status};
    }

    return db_entry
        ->CreateTable(TableEntryType::kTableEntry, table_def->table_name(), table_def->columns(), txn_id, begin_ts, txn_mgr, conflict_type);
}

Tuple<TableEntry *, Status> Catalog::DropTableByName(const String &db_name,
                                                     const String &table_name,
                                                     ConflictType conflict_type,
                                                     TransactionID txn_id,
                                                     TxnTimeStamp begin_ts,
                                                     TxnManager *txn_mgr) {
    auto [db_entry, status] = this->GetDatabase(db_name, txn_id, begin_ts);
    if (!status.ok()) {
        // Error
        LOG_ERROR(fmt::format("Database: {} is invalid.", db_name));
        return {nullptr, status};
    }
    return db_entry->DropTable(table_name, conflict_type, txn_id, begin_ts, txn_mgr);
}

Status Catalog::GetTables(const String &db_name, Vector<TableDetail> &output_table_array, TransactionID txn_id, TxnTimeStamp begin_ts) {
    // Check the db entries
    auto [db_entry, status] = this->GetDatabase(db_name, txn_id, begin_ts);
    if (!status.ok()) {
        // Error
        LOG_ERROR(fmt::format("Database: {} is invalid.", db_name));
        return status;
    }
    return db_entry->GetTablesDetail(txn_id, begin_ts, output_table_array);
}

Tuple<TableEntry *, Status> Catalog::GetTableByName(const String &db_name, const String &table_name, TransactionID txn_id, TxnTimeStamp begin_ts) {
    // Check the db entries
    auto [db_entry, status] = this->GetDatabase(db_name, txn_id, begin_ts);
    if (!status.ok()) {
        // Error
        LOG_ERROR(fmt::format("Database: {} is invalid.", db_name));
        return {nullptr, status};
    }

    return db_entry->GetTableCollection(table_name, txn_id, begin_ts);
}

Status Catalog::RemoveTableEntry(TableEntry *table_entry, TransactionID txn_id) {
    TableMeta *table_meta = table_entry->GetTableMeta();
    LOG_TRACE(fmt::format("Remove a table/collection entry: {}", *table_entry->GetTableName()));
    table_meta->DeleteNewEntry(txn_id);

    return Status::OK();
}

Tuple<TableIndexEntry *, Status> Catalog::CreateIndex(TableEntry *table_entry,
                                                      const SharedPtr<IndexBase> &index_base,
                                                      ConflictType conflict_type,
                                                      TransactionID txn_id,
                                                      TxnTimeStamp begin_ts,
                                                      TxnManager *txn_mgr,
                                                      bool is_replay,
                                                      String replay_table_index_dir) {

    return table_entry->CreateIndex(index_base, conflict_type, txn_id, begin_ts, txn_mgr, is_replay, replay_table_index_dir);
}

Tuple<TableIndexEntry *, Status> Catalog::DropIndex(const String &db_name,
                                                    const String &table_name,
                                                    const String &index_name,
                                                    ConflictType conflict_type,
                                                    TransactionID txn_id,
                                                    TxnTimeStamp begin_ts,
                                                    TxnManager *txn_mgr) {
    auto [table_entry, table_status] = GetTableByName(db_name, table_name, txn_id, begin_ts);
    if (!table_status.ok()) {
        LOG_ERROR(fmt::format("Database: {}, Table: {} is invalid", db_name, table_name));
        return {nullptr, table_status};
    }

    return table_entry->DropIndex(index_name, conflict_type, txn_id, begin_ts, txn_mgr);
}

Status Catalog::RemoveIndexEntry(const String &index_name, TableIndexEntry *table_index_entry, TransactionID txn_id) {
    const TableIndexMeta *table_index_meta = table_index_entry->table_index_meta();
    TableEntry *table_entry = table_index_meta->GetTableEntry();
    table_entry->RemoveIndexEntry(index_name, txn_id);
    return Status::OK();
}

void Catalog::CommitCreateIndex(HashMap<String, TxnIndexStore> &txn_indexes_store_, bool is_replay) {
    return TableEntry::CommitCreateIndex(txn_indexes_store_, is_replay);
}

void Catalog::Append(TableEntry *table_entry, TransactionID txn_id, void *txn_store, BufferManager *buffer_mgr) {
    return table_entry->Append(txn_id, txn_store, buffer_mgr);
}

void Catalog::CommitAppend(TableEntry *table_entry, TransactionID txn_id, TxnTimeStamp commit_ts, const AppendState *append_state_ptr) {
    return table_entry->CommitAppend(txn_id, commit_ts, append_state_ptr);
}

void Catalog::RollbackAppend(TableEntry *table_entry, TransactionID txn_id, TxnTimeStamp commit_ts, void *txn_store) {
    return table_entry->RollbackAppend(txn_id, commit_ts, txn_store);
}

Status Catalog::Delete(TableEntry *table_entry, TransactionID txn_id, void *txn_store, TxnTimeStamp commit_ts, DeleteState &delete_state) {
    return table_entry->Delete(txn_id, txn_store, commit_ts, delete_state);
}

void Catalog::CommitDelete(TableEntry *table_entry, TransactionID txn_id, TxnTimeStamp commit_ts, const DeleteState &append_state) {
    return table_entry->CommitDelete(txn_id, commit_ts, append_state);
}

Status Catalog::RollbackDelete(TableEntry *table_entry, TransactionID txn_id, DeleteState &append_state, BufferManager *buffer_mgr) {
    return table_entry->RollbackDelete(txn_id, append_state, buffer_mgr);
}

Status Catalog::CommitCompact(TableEntry *table_entry, TransactionID txn_id, TxnTimeStamp commit_ts, TxnCompactStore &compact_store) {
    return table_entry->CommitCompact(txn_id, commit_ts, compact_store);
}

Status Catalog::RollbackCompact(TableEntry *table_entry, TransactionID txn_id, TxnTimeStamp commit_ts, const TxnCompactStore &compact_store) {
    return table_entry->RollbackCompact(txn_id, commit_ts, compact_store);
}

Status Catalog::CommitImport(TableEntry *table_entry, TxnTimeStamp commit_ts, SharedPtr<SegmentEntry> segment) {
    return table_entry->CommitImport(commit_ts, segment);
}

SegmentID Catalog::GetNextSegmentID(TableEntry *table_entry) { return table_entry->GetNextSegmentID(); }

void Catalog::AddSegment(TableEntry *table_entry, SharedPtr<SegmentEntry> &segment_entry) {
    table_entry->segment_map_.emplace(segment_entry->segment_id(), std::move(segment_entry));
    // ATTENTION: focusing on the segment id
    table_entry->next_segment_id_++;
}

bool Catalog::CheckAllowCleanup(TableEntry *dropped_table_entry) {
    std::shared_lock<std::shared_mutex> lock(rw_locker());
    for (auto &operation : global_catalog_delta_entry_->operations()) {
        AddSegmentEntryOp *add_segment_entry_op = dynamic_cast<AddSegmentEntryOp *>(operation.get());
        if (add_segment_entry_op != nullptr && add_segment_entry_op->segment_entry_->GetTableEntry() == dropped_table_entry) {
            return false;
        }
    }
    return true;
}

SharedPtr<FunctionSet> Catalog::GetFunctionSetByName(Catalog *catalog, String function_name) {
    // Transfer the function to upper case.
    StringToLower(function_name);

    if (!catalog->function_sets_.contains(function_name)) {
        RecoverableError(Status::FunctionNotFound(function_name));
    }
    return catalog->function_sets_[function_name];
}

void Catalog::AddFunctionSet(Catalog *catalog, const SharedPtr<FunctionSet> &function_set) {
    String name = function_set->name();
    StringToLower(name);
    if (catalog->function_sets_.contains(name)) {
        UnrecoverableError(fmt::format("Trying to add duplicated function table_name into catalog: {}", name));
    }
    catalog->function_sets_.emplace(name, function_set);
}

void Catalog::AddSpecialFunction(Catalog *catalog, const SharedPtr<SpecialFunction> &special_function) {
    String name = special_function->name();
    StringToLower(name);
    if (catalog->special_functions_.contains(name)) {
        UnrecoverableError(fmt::format("Trying to add duplicated special function into catalog: {}", name));
    }
    catalog->special_functions_.emplace(name, special_function);
}

Tuple<SpecialFunction *, Status> Catalog::GetSpecialFunctionByNameNoExcept(Catalog *catalog, String function_name) {
    StringToLower(function_name);
    if (!catalog->special_functions_.contains(function_name)) {
        return {nullptr, Status::SpecialFunctionNotFound()};
    }
    return {catalog->special_functions_[function_name].get(), Status::OK()};
}

nlohmann::json Catalog::Serialize(TxnTimeStamp max_commit_ts, bool is_full_checkpoint) {
    nlohmann::json json_res;
    Vector<DBMeta *> databases;
    {
        std::shared_lock<std::shared_mutex> lck(this->rw_locker());
        json_res["current_dir"] = *this->current_dir_;
        json_res["next_txn_id"] = this->next_txn_id_;
        json_res["catalog_version"] = this->catalog_version_;
        databases.reserve(this->db_meta_map().size());
        for (auto &db_meta : this->db_meta_map()) {
            databases.push_back(db_meta.second.get());
        }
    }

    for (auto &db_meta : databases) {
        json_res["databases"].emplace_back(db_meta->Serialize(max_commit_ts, is_full_checkpoint));
    }
    return json_res;
}

UniquePtr<Catalog> Catalog::NewCatalog(SharedPtr<String> dir, bool create_default_db) {
    auto catalog = MakeUnique<Catalog>(dir);
    if (create_default_db) {
        // db current dir is same level as catalog
        Path catalog_path(*catalog->current_dir_);
        Path parent_path = catalog_path.parent_path();
        auto data_dir = MakeShared<String>(parent_path.string());
        UniquePtr<DBMeta> db_meta = MakeUnique<DBMeta>(data_dir, MakeShared<String>("default"));
        UniquePtr<DBEntry> db_entry = MakeUnique<DBEntry>(db_meta.get(), false, db_meta->data_dir(), db_meta->db_name(), 0, 0);
        // TODO commit ts == 0 is true??
        db_entry->commit_ts_ = 0;
        db_meta->db_entry_list().emplace_front(std::move(db_entry));

        catalog->db_meta_map()["default"] = std::move(db_meta);
    }
    return catalog;
}

UniquePtr<Catalog> Catalog::LoadFromFiles(const Vector<String> &catalog_paths, BufferManager *buffer_mgr) {
    auto catalog = MakeUnique<Catalog>(nullptr);
    if (catalog_paths.empty()) {
        UnrecoverableError(fmt::format("Catalog path is empty"));
    }
    // 1. load json
    // 2. load entries
    LOG_INFO(fmt::format("Load base FULL catalog json from: {}", catalog_paths[0]));
    catalog = Catalog::LoadFromFile(catalog_paths[0], buffer_mgr);

    // Load catalogs delta checkpoints and merge.
    for (SizeT i = 1; i < catalog_paths.size(); i++) {
        LOG_INFO(fmt::format("Load catalog DELTA entry binary from: {}", catalog_paths[i]));
        Catalog::LoadFromEntry(catalog.get(), catalog_paths[i], buffer_mgr);
    }

    LOG_TRACE(fmt::format("Catalog Delta Op is done"));

    return catalog;
}

// called by Replay
void Catalog::LoadFromEntry(Catalog *catalog, const String &catalog_path, BufferManager *buffer_mgr) {
    LocalFileSystem fs;
    UniquePtr<FileHandler> catalog_file_handler = fs.OpenFile(catalog_path, FileFlags::READ_FLAG, FileLockType::kReadLock);
    i32 file_size = fs.GetFileSize(*catalog_file_handler);
    Vector<char> buf(file_size);
    fs.Read(*catalog_file_handler, buf.data(), file_size);
    fs.Close(*catalog_file_handler);
    char *ptr = buf.data();
    auto catalog_delta_entry = CatalogDeltaEntry::ReadAdv(ptr, file_size);
    i32 n_bytes = catalog_delta_entry->GetSizeInBytes();
    if (file_size != n_bytes) {
        RecoverableError(Status::CatalogCorrupted(catalog_path));
    }

    //    auto global_commit_ts = catalog_delta_entry->commit_ts();
    //    auto global_txn_id = catalog_delta_entry->txn_id();
    auto &operations = catalog_delta_entry->operations();
    for (auto &op : operations) {
        auto type = op->GetType();
        LOG_TRACE(fmt::format("Catalog Delta Op is {}", op->ToString()));
        auto commit_ts = op->commit_ts();
        auto txn_id = op->txn_id();
        auto begin_ts = op->begin_ts();
        auto is_delete = op->is_delete();
        if (txn_id < catalog->next_txn_id_) {
            // Ignore the old txn
            continue;
        }
        switch (type) {
            // -----------------------------
            // Meta
            // -----------------------------
            case CatalogDeltaOpType::ADD_DATABASE_META: {
                auto add_db_meta_op = static_cast<AddDBMetaOp *>(op.get());
                auto db_dir = add_db_meta_op->data_dir();
                auto db_name = add_db_meta_op->db_name();
                UniquePtr<DBMeta> new_db_meta = DBMeta::NewDBMeta(MakeShared<String>(db_dir), MakeShared<String>(db_name));

                catalog->db_meta_map().insert({db_name, std::move(new_db_meta)});
                break;
            }
            case CatalogDeltaOpType::ADD_TABLE_META: {
                auto add_table_meta_op = static_cast<AddTableMetaOp *>(op.get());
                auto db_name = add_table_meta_op->db_name();
                auto table_name = add_table_meta_op->table_name();

                auto *db_meta = catalog->db_meta_map().at(db_name).get();
                auto [db_entry, db_status] = db_meta->GetEntryReplay(txn_id, begin_ts);
                if (!db_status.ok()) {
                    UnrecoverableError(db_status.message());
                }
                auto table_meta = TableMeta::NewTableMeta(db_entry->db_entry_dir(), MakeShared<String>(table_name), db_entry);
                db_entry->table_meta_map().insert({table_name, std::move(table_meta)});
                break;
            }
            case CatalogDeltaOpType::ADD_INDEX_META: {
                auto add_index_meta_op = static_cast<AddIndexMetaOp *>(op.get());
                String db_name = add_index_meta_op->db_name();
                auto table_name = add_index_meta_op->table_name();
                auto index_name = add_index_meta_op->index_name();

                auto *db_meta = catalog->db_meta_map().at(db_name).get();
                auto [db_entry, db_status] = db_meta->GetEntryReplay(txn_id, begin_ts);
                if (!db_status.ok()) {
                    UnrecoverableError(db_status.message());
                }
                auto table_meta = db_entry->table_meta_map().at(table_name).get();
                auto [table_entry, tb_status] = table_meta->GetEntryReplay(txn_id, begin_ts);
                if (!tb_status.ok()) {
                    UnrecoverableError(tb_status.message());
                }
                auto index_meta = TableIndexMeta::NewTableIndexMeta(table_entry, MakeShared<String>(index_name));
                table_entry->index_meta_map().insert({index_name, std::move(index_meta)});
                break;
            }

            // -----------------------------
            // Entry
            // -----------------------------
            case CatalogDeltaOpType::ADD_DATABASE_ENTRY: {
                auto add_db_entry_op = static_cast<AddDBEntryOp *>(op.get());
                auto db_name = add_db_entry_op->db_name();

                auto db_meta = catalog->db_meta_map().at(db_name).get();
                auto db_entry = DBEntry::NewReplayDBEntry(db_meta, db_meta->data_dir_, db_meta->db_name_, txn_id, begin_ts, commit_ts, is_delete);
                db_meta->db_entry_list().emplace_front(std::move(db_entry));
                break;
            }
            case CatalogDeltaOpType::ADD_TABLE_ENTRY: {
                auto add_table_entry_op = static_cast<AddTableEntryOp *>(op.get());
                auto db_name = add_table_entry_op->db_name();
                auto table_name = add_table_entry_op->table_name();
                auto table_entry_dir = add_table_entry_op->table_entry_dir();
                auto column_defs = add_table_entry_op->column_defs();
                auto entry_type = add_table_entry_op->table_entry_type();
                auto row_count = add_table_entry_op->row_count();

                auto *db_meta = catalog->db_meta_map().at(db_name).get();
                auto [db_entry, db_status] = db_meta->GetEntryReplay(txn_id, begin_ts);
                if (!db_status.ok()) {
                    UnrecoverableError(db_status.message());
                }
                auto table_meta = db_entry->table_meta_map().at(table_name).get();
                auto table_entry = TableEntry::NewReplayTableEntry(table_meta,
                                                                   MakeUnique<String>(table_entry_dir),
                                                                   MakeUnique<String>(table_name),
                                                                   column_defs,
                                                                   entry_type,
                                                                   txn_id,
                                                                   begin_ts,
                                                                   commit_ts,
                                                                   is_delete,
                                                                   row_count);
                table_meta->table_entry_list().emplace_front(std::move(table_entry));
                break;
            }
            case CatalogDeltaOpType::ADD_SEGMENT_ENTRY: {
                auto add_segment_entry_op = static_cast<AddSegmentEntryOp *>(op.get());
                auto db_name = add_segment_entry_op->db_name();
                auto table_name = add_segment_entry_op->table_name();
                auto segment_id = add_segment_entry_op->segment_id();
                auto segment_dir = add_segment_entry_op->segment_dir();
                auto segment_status = add_segment_entry_op->status();
                auto column_count = add_segment_entry_op->column_count();
                auto row_count = add_segment_entry_op->row_count();
                auto actual_row_count = add_segment_entry_op->actual_row_count();
                auto row_capacity = add_segment_entry_op->row_capacity();
                auto min_row_ts = add_segment_entry_op->min_row_ts();
                auto max_row_ts = add_segment_entry_op->max_row_ts();

                auto *db_meta = catalog->db_meta_map().at(db_name).get();
                auto [db_entry, db_status] = db_meta->GetEntryReplay(txn_id, begin_ts);
                if (!db_status.ok()) {
                    UnrecoverableError(db_status.message());
                }
                auto table_meta = db_entry->table_meta_map().at(table_name).get();
                auto [table_entry, tb_status] = table_meta->GetEntryReplay(txn_id, begin_ts);
                if (!tb_status.ok()) {
                    UnrecoverableError(tb_status.message());
                }
                auto segment_entry = SegmentEntry::NewReplayCatalogSegmentEntry(table_entry,
                                                                                segment_id,
                                                                                MakeUnique<String>(segment_dir),
                                                                                segment_status,
                                                                                column_count,
                                                                                row_count,
                                                                                actual_row_count,
                                                                                row_capacity,
                                                                                min_row_ts,
                                                                                max_row_ts,
                                                                                commit_ts,
                                                                                begin_ts,
                                                                                txn_id);

                table_entry->segment_map_.insert({segment_id, std::move(segment_entry)});
                break;
            }
            case CatalogDeltaOpType::ADD_BLOCK_ENTRY: {
                auto add_block_entry_op = static_cast<AddBlockEntryOp *>(op.get());
                auto db_name = add_block_entry_op->db_name();
                auto table_name = add_block_entry_op->table_name();
                auto segment_id = add_block_entry_op->segment_id();
                auto block_id = add_block_entry_op->block_id();
                auto block_dir = add_block_entry_op->block_dir();
                auto row_count = add_block_entry_op->row_count();
                auto row_capacity = add_block_entry_op->row_capacity();
                auto min_row_ts = add_block_entry_op->min_row_ts();
                auto max_row_ts = add_block_entry_op->max_row_ts();
                auto check_point_ts = add_block_entry_op->checkpoint_ts();
                auto check_point_row_count = add_block_entry_op->checkpoint_row_count();

                auto *db_meta = catalog->db_meta_map().at(db_name).get();
                auto [db_entry, db_status] = db_meta->GetEntryReplay(txn_id, begin_ts);
                if (!db_status.ok()) {
                    UnrecoverableError(db_status.message());
                }
                auto table_meta = db_entry->table_meta_map().at(table_name).get();
                auto [table_entry, tb_status] = table_meta->GetEntryReplay(txn_id, begin_ts);
                if (!tb_status.ok()) {
                    UnrecoverableError(tb_status.message());
                }
                auto segment_entry = table_entry->segment_map_.at(segment_id).get();
                auto block_entry = BlockEntry::NewReplayCatalogBlockEntry(segment_entry,
                                                                          block_id,
                                                                          row_count,
                                                                          row_capacity,
                                                                          min_row_ts,
                                                                          max_row_ts,
                                                                          check_point_ts,
                                                                          check_point_row_count,
                                                                          buffer_mgr);
                segment_entry->SetBlockEntryAt(block_id, std::move(block_entry));
                break;
            }
            case CatalogDeltaOpType::ADD_COLUMN_ENTRY: {
                auto add_column_entry_op = static_cast<AddColumnEntryOp *>(op.get());
                auto db_name = add_column_entry_op->db_name();
                auto table_name = add_column_entry_op->table_name();
                auto segment_id = add_column_entry_op->segment_id();
                auto block_id = add_column_entry_op->block_id();
                auto column_id = add_column_entry_op->column_id();

                auto *db_meta = catalog->db_meta_map().at(db_name).get();
                auto [db_entry, db_status] = db_meta->GetEntryReplay(txn_id, begin_ts);
                if (!db_status.ok()) {
                    UnrecoverableError(db_status.message());
                }
                auto table_meta = db_entry->table_meta_map().at(table_name).get();
                auto [table_entry, tb_status] = table_meta->GetEntryReplay(txn_id, begin_ts);
                if (!tb_status.ok()) {
                    UnrecoverableError(tb_status.message());
                }
                auto segment_entry = table_entry->segment_map_.at(segment_id).get();
                auto block_entry = segment_entry->GetBlockEntryByID(block_id);
                auto column_entry = BlockColumnEntry::NewReplayBlockColumnEntry(block_entry, column_id, buffer_mgr);
                block_entry->columns().push_back(std::move(column_entry));
                break;
            }

            // -----------------------------
            // Index
            // -----------------------------
            case CatalogDeltaOpType::ADD_TABLE_INDEX_ENTRY: {
                auto add_table_index_entry_op = static_cast<AddTableIndexEntryOp *>(op.get());
                auto db_name = add_table_index_entry_op->db_name();
                auto table_name = add_table_index_entry_op->table_name();
                auto index_name = add_table_index_entry_op->index_name();
                auto index_dir = add_table_index_entry_op->index_dir();
                auto index_base = add_table_index_entry_op->index_base();

                auto *db_meta = catalog->db_meta_map().at(db_name).get();
                auto [db_entry, db_status] = db_meta->GetEntryReplay(txn_id, begin_ts);
                if (!db_status.ok()) {
                    UnrecoverableError(db_status.message());
                }
                auto table_meta = db_entry->table_meta_map().at(table_name).get();
                auto [table_entry, tb_status] = table_meta->GetEntryReplay(txn_id, begin_ts);
                if (!tb_status.ok()) {
                    UnrecoverableError(tb_status.message());
                }
                auto index_meta = table_entry->index_meta_map().at(index_name).get();
                auto table_index_entry = TableIndexEntry::NewReplayTableIndexEntry(index_meta,
                                                                                   index_base,
                                                                                   MakeUnique<String>(index_dir),
                                                                                   txn_id,
                                                                                   begin_ts,
                                                                                   commit_ts,
                                                                                   is_delete);
                index_meta->index_entry_list().emplace_front(std::move(table_index_entry));
                break;
            }
            case CatalogDeltaOpType::ADD_FULLTEXT_INDEX_ENTRY: {
                auto add_fulltext_index_entry_op = static_cast<AddFulltextIndexEntryOp *>(op.get());
                auto db_name = add_fulltext_index_entry_op->db_name();
                auto table_name = add_fulltext_index_entry_op->table_name();
                auto index_name = add_fulltext_index_entry_op->index_name();
                auto index_dir = add_fulltext_index_entry_op->index_dir();

                auto *db_meta = catalog->db_meta_map().at(db_name).get();
                auto [db_entry, db_status] = db_meta->GetEntryReplay(txn_id, begin_ts);
                if (!db_status.ok()) {
                    UnrecoverableError(db_status.message());
                }
                auto table_meta = db_entry->table_meta_map().at(table_name).get();
                auto [table_entry, tb_status] = table_meta->GetEntryReplay(txn_id, begin_ts);
                if (!tb_status.ok()) {
                    UnrecoverableError(tb_status.message());
                }
                auto *index_meta = table_entry->index_meta_map().at(index_name).get();
                auto [table_index_entry, index_status] = index_meta->GetEntryReplay(txn_id, begin_ts);
                if (!index_status.ok()) {
                    UnrecoverableError(index_status.message());
                }
                auto fulltext_index_entry = FulltextIndexEntry::NewReplayIrsIndexEntry(table_index_entry,
                                                                                       MakeUnique<String>(index_dir),
                                                                                       txn_id,
                                                                                       begin_ts,
                                                                                       commit_ts,
                                                                                       is_delete);
                table_index_entry->fulltext_index_entry() = std::move(fulltext_index_entry);
                break;
            }
            case CatalogDeltaOpType::ADD_SEGMENT_INDEX_ENTRY: {
                auto add_segment_index_entry_op = static_cast<AddSegmentIndexEntryOp *>(op.get());
                auto db_name = add_segment_index_entry_op->db_name();
                auto table_name = add_segment_index_entry_op->table_name();
                auto index_name = add_segment_index_entry_op->index_name();
                auto segment_id = add_segment_index_entry_op->segment_id();
                auto min_ts = add_segment_index_entry_op->min_ts();
                auto max_ts = add_segment_index_entry_op->max_ts();

                auto *db_meta = catalog->db_meta_map().at(db_name).get();
                LOG_TRACE(fmt::format("at db {}", db_name));
                auto [db_entry, db_status] = db_meta->GetEntryReplay(txn_id, begin_ts);
                if (!db_status.ok()) {
                    UnrecoverableError(db_status.message());
                }
                auto table_meta = db_entry->table_meta_map().at(table_name).get();
                auto [table_entry, tb_status] = table_meta->GetEntryReplay(txn_id, begin_ts);
                if (!tb_status.ok()) {
                    UnrecoverableError(tb_status.message());
                }
                auto *index_meta = table_entry->index_meta_map().at(index_name).get();
                auto [table_index_entry, index_status] = index_meta->GetEntryReplay(txn_id, begin_ts);
                if (!index_status.ok()) {
                    UnrecoverableError(index_status.message());
                }
                auto segment_index_entry = SegmentIndexEntry::NewReplaySegmentIndexEntry(table_index_entry,
                                                                                         table_entry,
                                                                                         segment_id,
                                                                                         buffer_mgr,
                                                                                         min_ts,
                                                                                         max_ts,
                                                                                         txn_id,
                                                                                         begin_ts,
                                                                                         commit_ts,
                                                                                         is_delete);
                table_index_entry->index_by_segment().insert({segment_id, std::move(segment_index_entry)});
                break;
            }
<<<<<<< HEAD
            case CatalogDeltaOpType::ADD_SEGMENT_COLUMN_INDEX_ENTRY: {
                auto add_segment_column_index_entry_op = static_cast<AddSegmentColumnIndexEntryOp *>(op.get());
                auto db_name = add_segment_column_index_entry_op->db_name();
                auto table_name = add_segment_column_index_entry_op->table_name();
                auto index_name = add_segment_column_index_entry_op->index_name();
                auto segment_id = add_segment_column_index_entry_op->segment_id();
                auto min_ts = add_segment_column_index_entry_op->min_ts();
                auto max_ts = add_segment_column_index_entry_op->max_ts();
                auto column_id = add_segment_column_index_entry_op->column_id();
=======
            case CatalogDeltaOpType::SET_SEGMENT_STATUS_SEALING: {
                auto *set_segment_status_sealing_op = static_cast<SetSegmentStatusSealingOp *>(op.get());
                auto &db_name = set_segment_status_sealing_op->db_name();
                auto &table_name = set_segment_status_sealing_op->table_name();
                auto &set_sealing_segments = set_segment_status_sealing_op->set_sealing_segments();
>>>>>>> 6d9f9a78

                auto *db_meta = catalog->db_meta_map().at(db_name).get();
                auto [db_entry, db_status] = db_meta->GetEntryReplay(txn_id, begin_ts);
                if (!db_status.ok()) {
                    UnrecoverableError(db_status.message());
                }
                auto table_meta = db_entry->table_meta_map().at(table_name).get();
                auto [table_entry, tb_status] = table_meta->GetEntryReplay(txn_id, begin_ts);
                if (!tb_status.ok()) {
                    UnrecoverableError(tb_status.message());
                }
                table_entry->SetSegmentSealingForAppend(set_sealing_segments);
                break;
            }
            case CatalogDeltaOpType::SET_SEGMENT_STATUS_SEALED: {
                auto set_segment_status_sealed_op = static_cast<SetSegmentStatusSealedOp *>(op.get());
                auto db_name = set_segment_status_sealed_op->db_name();
                auto table_name = set_segment_status_sealed_op->table_name();
                auto segment_id = set_segment_status_sealed_op->segment_id();
                auto const &segment_filter_binary = set_segment_status_sealed_op->segment_filter_binary_data();
                auto const &block_filter_binary = set_segment_status_sealed_op->block_filter_binary_data();
                auto const prev_status = set_segment_status_sealed_op->prev_status();

                auto *db_meta = catalog->db_meta_map().at(db_name).get();
                auto [db_entry, db_status] = db_meta->GetEntryReplay(txn_id, begin_ts);
                if (!db_status.ok()) {
                    UnrecoverableError(db_status.message());
                }
                auto table_meta = db_entry->table_meta_map().at(table_name).get();
                auto [table_entry, tb_status] = table_meta->GetEntryReplay(txn_id, begin_ts);
                if (!tb_status.ok()) {
                    UnrecoverableError(tb_status.message());
                }
                auto segment_entry = table_entry->segment_map_.at(segment_id).get();
                segment_entry->FinishTaskSetSegmentStatusSealed(prev_status);
                segment_entry->WalLoadFilterBinaryData(segment_filter_binary, block_filter_binary);
                break;
            }

            default:
                UnrecoverableError(fmt::format("Unknown catalog delta op type: {}", op->GetTypeStr()));
        }
    }
}

void Catalog::MergeFrom(Catalog &other) {
    // Merge databases.
    for (auto &[db_name, db_meta2] : other.db_meta_map()) {
        auto it = this->db_meta_map().find(db_name);
        if (it == this->db_meta_map().end()) {
            this->db_meta_map().emplace(db_name, std::move(db_meta2));
        } else {
            it->second->MergeFrom(*db_meta2.get());
        }
    }
}

UniquePtr<Catalog> Catalog::LoadFromFile(const String &catalog_path, BufferManager *buffer_mgr) {
    UniquePtr<Catalog> catalog = nullptr;
    LocalFileSystem fs;
    UniquePtr<FileHandler> catalog_file_handler = fs.OpenFile(catalog_path, FileFlags::READ_FLAG, FileLockType::kReadLock);
    SizeT file_size = fs.GetFileSize(*catalog_file_handler);
    String json_str(file_size, 0);
    SizeT n_bytes = catalog_file_handler->Read(json_str.data(), file_size);
    if (file_size != n_bytes) {
        RecoverableError(Status::CatalogCorrupted(catalog_path));
    }

    nlohmann::json catalog_json = nlohmann::json::parse(json_str);
    Deserialize(catalog_json, buffer_mgr, catalog);
    return catalog;
}

void Catalog::Deserialize(const nlohmann::json &catalog_json, BufferManager *buffer_mgr, UniquePtr<Catalog> &catalog) {
    SharedPtr<String> current_dir = MakeShared<String>(catalog_json["current_dir"]);

    // FIXME: new catalog need a scheduler, current we use nullptr to represent it.
    catalog = MakeUnique<Catalog>(current_dir);
    catalog->next_txn_id_ = catalog_json["next_txn_id"];
    catalog->catalog_version_ = catalog_json["catalog_version"];
    if (catalog_json.contains("databases")) {
        for (const auto &db_json : catalog_json["databases"]) {
            UniquePtr<DBMeta> db_meta = DBMeta::Deserialize(db_json, buffer_mgr);
            catalog->db_meta_map().emplace(*db_meta->db_name(), std::move(db_meta));
        }
    }
}

void Catalog::SaveAsFile(const String &catalog_path, TxnTimeStamp max_commit_ts) {
    nlohmann::json catalog_json = Serialize(max_commit_ts, true);
    String catalog_str = catalog_json.dump();

    // FIXME: Temp implementation, will be replaced by async task.
    LocalFileSystem fs;

    u8 fileflags = FileFlags::WRITE_FLAG;
    if (!fs.Exists(catalog_path)) {
        fileflags |= FileFlags::CREATE_FLAG;
    }

    UniquePtr<FileHandler> catalog_file_handler = fs.OpenFile(catalog_path, fileflags, FileLockType::kWriteLock);

    // TODO: Save as a temp filename, then rename it to the real filename.
    SizeT n_bytes = catalog_file_handler->Write(catalog_str.data(), catalog_str.size());
    if (n_bytes != catalog_str.size()) {
        LOG_ERROR(fmt::format("Saving catalog file failed: {}", catalog_path));
        RecoverableError(Status::CatalogCorrupted(catalog_path));
    }
    catalog_file_handler->Sync();
    catalog_file_handler->Close();

    LOG_INFO(fmt::format("Saved catalog to: {}", catalog_path));
}

// called by bg_task
bool Catalog::FlushGlobalCatalogDeltaEntry(const String &delta_catalog_path, TxnTimeStamp max_commit_ts, bool is_full_checkpoint) {
    LOG_INFO("FLUSH GLOBAL DELTA CATALOG ENTRY");
    LOG_INFO(fmt::format("Global catalog delta entry commit ts:{}, checkpoint max commit ts:{}.",
                         global_catalog_delta_entry_->commit_ts(),
                         max_commit_ts));

    // Check the SegmentEntry's for flush the data to disk.
    UniquePtr<CatalogDeltaEntry> flush_delta_entry = global_catalog_delta_entry_->PickFlushEntry(max_commit_ts);

    if (flush_delta_entry->operations().empty()) {
        LOG_INFO("Global catalog delta entry ops is empty. Skip flush.");
        return true;
    }
    for (auto &op : flush_delta_entry->operations()) {
        switch (op->GetType()) {
            case CatalogDeltaOpType::ADD_TABLE_ENTRY: {
                auto add_table_entry_op = static_cast<AddTableEntryOp *>(op.get());
                add_table_entry_op->SaveState();
                break;
            }
            case CatalogDeltaOpType::ADD_SEGMENT_ENTRY: {
                auto add_segment_entry_op = static_cast<AddSegmentEntryOp *>(op.get());
                LOG_TRACE(fmt::format("Flush segment entry: {}", add_segment_entry_op->ToString()));
                add_segment_entry_op->FlushDataToDisk(max_commit_ts, is_full_checkpoint);
                break;
            }
            case CatalogDeltaOpType::ADD_SEGMENT_INDEX_ENTRY: {
                auto add_segment_index_entry_op = static_cast<AddSegmentIndexEntryOp *>(op.get());
                LOG_TRACE(fmt::format("Flush segment index entry: {}", add_segment_index_entry_op->ToString()));
                add_segment_index_entry_op->Flush(max_commit_ts);
                break;
            }
            default:
                break;
        }
    }

    // Save the global catalog delta entry to disk.
    auto exp_size = flush_delta_entry->GetSizeInBytes();
    Vector<char> buf(exp_size);
    char *ptr = buf.data();
    flush_delta_entry->WriteAdv(ptr);
    i32 act_size = ptr - buf.data();
    if (exp_size != act_size) {
        UnrecoverableError(fmt::format("Flush global catalog delta entry failed, exp_size: {}, act_size: {}", exp_size, act_size));
    }

    std::ofstream outfile;
    outfile.open(delta_catalog_path, std::ios::binary);
    outfile.write((reinterpret_cast<const char *>(buf.data())), act_size);
    outfile.close();

    this->global_catalog_delta_entry_ = MakeUnique<GlobalCatalogDeltaEntry>();

    LOG_INFO(fmt::format("Flush global catalog delta entry to: {}, size: {}.", delta_catalog_path, act_size));
    return false;
}

void Catalog::PickCleanup(CleanupScanner *scanner) { db_meta_map_.PickCleanup(scanner); }
} // namespace infinity<|MERGE_RESOLUTION|>--- conflicted
+++ resolved
@@ -692,23 +692,15 @@
                 table_index_entry->index_by_segment().insert({segment_id, std::move(segment_index_entry)});
                 break;
             }
-<<<<<<< HEAD
-            case CatalogDeltaOpType::ADD_SEGMENT_COLUMN_INDEX_ENTRY: {
-                auto add_segment_column_index_entry_op = static_cast<AddSegmentColumnIndexEntryOp *>(op.get());
-                auto db_name = add_segment_column_index_entry_op->db_name();
-                auto table_name = add_segment_column_index_entry_op->table_name();
-                auto index_name = add_segment_column_index_entry_op->index_name();
-                auto segment_id = add_segment_column_index_entry_op->segment_id();
-                auto min_ts = add_segment_column_index_entry_op->min_ts();
-                auto max_ts = add_segment_column_index_entry_op->max_ts();
-                auto column_id = add_segment_column_index_entry_op->column_id();
-=======
+            
+            // -----------------------------
+            // Segment Status
+            // -----------------------------
             case CatalogDeltaOpType::SET_SEGMENT_STATUS_SEALING: {
                 auto *set_segment_status_sealing_op = static_cast<SetSegmentStatusSealingOp *>(op.get());
                 auto &db_name = set_segment_status_sealing_op->db_name();
                 auto &table_name = set_segment_status_sealing_op->table_name();
                 auto &set_sealing_segments = set_segment_status_sealing_op->set_sealing_segments();
->>>>>>> 6d9f9a78
 
                 auto *db_meta = catalog->db_meta_map().at(db_name).get();
                 auto [db_entry, db_status] = db_meta->GetEntryReplay(txn_id, begin_ts);
