--- conflicted
+++ resolved
@@ -68,15 +68,8 @@
             }
         }
         case BaseMeta::kNotExisted: {
-            String &table_dir = *index_def_meta->table_collection_entry_->table_entry_dir_;
-<<<<<<< HEAD
-            SharedPtr<String> index_dir = index_def_meta->IndexDirName(table_dir, *index_def->index_name_);
-            auto index_def_entry = MakeUnique<IndexDefEntry>(index_def, index_def_meta, txn_id, begin_ts, index_dir);
+            auto index_def_entry = IndexDefEntry::NewIndexDefEntry(index_def, index_def_meta, txn_id, begin_ts);
             new_index_entry = index_def_entry.get();
-=======
-            auto index_def_entry = IndexDefEntry::NewIndexDefEntry(index_def, index_def_meta, txn_id, begin_ts);
-            IndexDefEntry *res = index_def_entry.get();
->>>>>>> e78bbbe6
             index_def_meta->entry_list_.emplace_front(Move(index_def_entry));
             return Status::OK();
         }
