// Copyright(C) 2023 InfiniFlow, Inc. All rights reserved.
//
// Licensed under the Apache License, Version 2.0 (the "License");
// you may not use this file except in compliance with the License.
// You may obtain a copy of the License at
//
//     https://www.apache.org/licenses/LICENSE-2.0
//
// Unless required by applicable law or agreed to in writing, software
// distributed under the License is distributed on an "AS IS" BASIS,
// WITHOUT WARRANTIES OR CONDITIONS OF ANY KIND, either express or implied.
// See the License for the specific language governing permissions and
// limitations under the License.

module;

#include <concepts>

export module meta_entry_interface;

import stl;

namespace infinity {

class CleanupScanner;
class CleanupInfoTracer;

export class MetaInterface {
public:
    virtual ~MetaInterface() = default;

    virtual bool PickCleanup(CleanupScanner *scanner) = 0;

<<<<<<< HEAD
    virtual void Cleanup(bool dropped = true) = 0;
=======
    virtual void Cleanup(CleanupInfoTracer *info_tracer = nullptr) = 0;
>>>>>>> 5c2a1ffd

    virtual bool Empty() = 0;
};

export template <typename Meta>
concept MetaConcept = std::derived_from<Meta, MetaInterface>;

export class EntryInterface {
public:
    virtual ~EntryInterface() = default;

<<<<<<< HEAD
    virtual void Cleanup(bool dropped = true) = 0;
=======
    virtual void Cleanup(CleanupInfoTracer *info_tracer = nullptr) = 0;
>>>>>>> 5c2a1ffd

    virtual void PickCleanup(CleanupScanner *scanner) = 0;
};

export template <typename Entry>
concept EntryConcept = std::derived_from<Entry, EntryInterface>;

} // namespace infinity<|MERGE_RESOLUTION|>--- conflicted
+++ resolved
@@ -31,11 +31,7 @@
 
     virtual bool PickCleanup(CleanupScanner *scanner) = 0;
 
-<<<<<<< HEAD
-    virtual void Cleanup(bool dropped = true) = 0;
-=======
-    virtual void Cleanup(CleanupInfoTracer *info_tracer = nullptr) = 0;
->>>>>>> 5c2a1ffd
+    virtual void Cleanup(CleanupInfoTracer *info_tracer = nullptr, bool dropped = true) = 0;
 
     virtual bool Empty() = 0;
 };
@@ -47,11 +43,7 @@
 public:
     virtual ~EntryInterface() = default;
 
-<<<<<<< HEAD
-    virtual void Cleanup(bool dropped = true) = 0;
-=======
-    virtual void Cleanup(CleanupInfoTracer *info_tracer = nullptr) = 0;
->>>>>>> 5c2a1ffd
+    virtual void Cleanup(CleanupInfoTracer *info_tracer = nullptr, bool dropped = true) = 0;
 
     virtual void PickCleanup(CleanupScanner *scanner) = 0;
 };
