--- conflicted
+++ resolved
@@ -170,11 +170,7 @@
     SharedPtr<SegmentIndexEntry> last_segment_{};
 
 public:
-<<<<<<< HEAD
-    void Cleanup(bool dropped = true) override;
-=======
-    void Cleanup(CleanupInfoTracer *info_tracer = nullptr) override;
->>>>>>> 5c2a1ffd
+    void Cleanup(CleanupInfoTracer *info_tracer = nullptr, bool dropped = true) override;
 
     void PickCleanup(CleanupScanner *scanner) override;
 
