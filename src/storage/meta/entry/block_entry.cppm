--- conflicted
+++ resolved
@@ -95,11 +95,7 @@
 
     void AppendBlock(const Vector<ColumnVector> &column_vectors, SizeT row_begin, SizeT read_size, BufferManager *buffer_mgr);
 
-<<<<<<< HEAD
-    void Cleanup(bool dropped = true);
-=======
-    void Cleanup(CleanupInfoTracer *info_tracer = nullptr);
->>>>>>> 5c2a1ffd
+    void Cleanup(CleanupInfoTracer *info_tracer = nullptr, bool dropped = true);
 
     void Flush(TxnTimeStamp checkpoint_ts);
 
