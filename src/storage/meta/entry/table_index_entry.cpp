--- conflicted
+++ resolved
@@ -124,13 +124,10 @@
     return table_index_entry;
 }
 
-<<<<<<< HEAD
-SharedPtr<TableIndexEntry> TableIndexEntry::NewDropTableIndexEntry(TableIndexMeta *table_index_meta, TransactionID txn_id, TxnTimeStamp begin_ts) {
-    return MakeShared<TableIndexEntry>(nullptr, table_index_meta, nullptr, txn_id, begin_ts);
-=======
+
 SharedPtr<TableIndexEntry>
 TableIndexEntry::NewDropTableIndexEntry(TableIndexMeta *table_index_meta, TransactionID txn_id, TxnTimeStamp begin_ts, TxnManager *txn_mgr) {
-    auto dropped_index_entry = MakeShared<TableIndexEntry>(table_index_meta, txn_id, begin_ts);
+    auto dropped_index_entry = MakeShared<TableIndexEntry>(nullptr, table_index_meta, nullptr, txn_id, begin_ts);
     if (txn_mgr) {
         auto *txn = txn_mgr->GetTxn(txn_id);
         auto &index_name = *table_index_meta->index_name();
@@ -141,8 +138,7 @@
 
 SharedPtr<TableIndexEntry>
 TableIndexEntry::NewDropReplayTableIndexEntry(TableIndexMeta *table_index_meta, TransactionID txn_id, TxnTimeStamp begin_ts) {
-    return MakeShared<TableIndexEntry>(table_index_meta, txn_id, begin_ts);
->>>>>>> 6aaa8ce9
+    return MakeShared<TableIndexEntry>(nullptr, table_index_meta, nullptr, txn_id, begin_ts);
 }
 
 // For segment_column_index_entry
