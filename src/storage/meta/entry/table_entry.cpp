--- conflicted
+++ resolved
@@ -331,13 +331,8 @@
     this->row_count_ -= row_count;
 }
 
-<<<<<<< HEAD
-Status TableEntry::RollbackDelete(u64 txn_id, DeleteState &, BufferManager *) {
+Status TableEntry::RollbackDelete(TransactionID txn_id, DeleteState &, BufferManager *) {
     UnrecoverableError("TableEntry::RollbackDelete");
-=======
-Status TableEntry::RollbackDelete(TransactionID txn_id, DeleteState &, BufferManager *) {
-    Error<NotImplementException>("TableEntry::RollbackDelete");
->>>>>>> e008dd6a
     return Status::OK();
 }
 
