// Copyright(C) 2023 InfiniFlow, Inc. All rights reserved.
//
// Licensed under the Apache License, Version 2.0 (the "License");
// you may not use this file except in compliance with the License.
// You may obtain a copy of the License at
//
//     https://www.apache.org/licenses/LICENSE-2.0
//
// Unless required by applicable law or agreed to in writing, software
// distributed under the License is distributed on an "AS IS" BASIS,
// WITHOUT WARRANTIES OR CONDITIONS OF ANY KIND, either express or implied.
// See the License for the specific language governing permissions and
// limitations under the License.

module;

#include <stdexcept>
#include <string>

module table_entry;

import stl;

import table_entry_type;
import third_party;
import txn;
import buffer_manager;
import block_index;
import data_access_state;
import internal_types;
import logger;
import txn_store;
import status;
import infinity_exception;
import index_ivfflat;
import txn_manager;
import iresearch_datastore;
import index_base;
import index_full_text;
import catalog_delta_entry;
import extra_ddl_info;
import create_index_info;
import column_def;
import data_type;
import default_values;
import DBT_compaction_alg;
import compact_segments_task;
import local_file_system;
import compact_segments_task;

namespace infinity {

TableEntry::TableEntry(bool is_delete,
                       const SharedPtr<String> &db_entry_dir,
                       SharedPtr<String> table_collection_name,
                       const Vector<SharedPtr<ColumnDef>> &columns,
                       TableEntryType table_entry_type,
                       TableMeta *table_meta,
                       TransactionID txn_id,
                       TxnTimeStamp begin_ts)
    : BaseEntry(EntryType::kTable, is_delete), table_meta_(table_meta),
      table_entry_dir_(is_delete ? nullptr : TableEntry::DetermineTableDir(*db_entry_dir, *table_collection_name)),
      table_name_(std::move(table_collection_name)), columns_(columns), table_entry_type_(table_entry_type) {
    SizeT column_count = columns.size();
    for (SizeT idx = 0; idx < column_count; ++idx) {
        column_name2column_id_[columns[idx]->name()] = idx;
    }

    begin_ts_ = begin_ts;
    txn_id_ = txn_id;

    // SetCompactionAlg(nullptr);
    if (!is_delete) {
        this->SetCompactionAlg(MakeUnique<DBTCompactionAlg>(DBT_COMPACTION_M, DBT_COMPACTION_C, DBT_COMPACTION_S, DEFAULT_SEGMENT_CAPACITY, this));
        compaction_alg_->Enable({});
    }
}

SharedPtr<TableEntry> TableEntry::NewTableEntry(bool is_delete,
                                                const SharedPtr<String> &db_entry_dir,
                                                SharedPtr<String> table_collection_name,
                                                const Vector<SharedPtr<ColumnDef>> &columns,
                                                TableEntryType table_entry_type,
                                                TableMeta *table_meta,
                                                TransactionID txn_id,
                                                TxnTimeStamp begin_ts,
                                                TxnManager *txn_mgr) {

    auto table_entry =
        MakeShared<TableEntry>(is_delete, db_entry_dir, table_collection_name, columns, table_entry_type, table_meta, txn_id, begin_ts);
    if (txn_mgr) {
        auto *txn = txn_mgr->GetTxn(txn_id);
        if (is_delete) {
            txn->DropTableStore(table_entry.get());
        } else {
            txn->AddTableStore(table_entry.get());
        }
    }
    return table_entry;
}

SharedPtr<TableEntry> TableEntry::NewReplayTableEntry(TableMeta *table_meta,
                                                      SharedPtr<String> db_entry_dir,
                                                      SharedPtr<String> table_name,
                                                      Vector<SharedPtr<ColumnDef>> &column_defs,
                                                      TableEntryType table_entry_type,
                                                      TransactionID txn_id,
                                                      TxnTimeStamp begin_ts,
                                                      TxnTimeStamp commit_ts,
                                                      bool is_delete,
                                                      SizeT row_count) noexcept {
    auto table_entry = MakeShared<TableEntry>(is_delete, db_entry_dir, table_name, column_defs, table_entry_type, table_meta, txn_id, begin_ts);
    // TODO need to check if commit_ts influence replay catalog delta entry
    table_entry->commit_ts_.store(commit_ts);
    table_entry->row_count_.store(row_count);

    return table_entry;
}

Tuple<TableIndexEntry *, Status> TableEntry::CreateIndex(const SharedPtr<IndexBase> &index_base,
                                                         ConflictType conflict_type,
                                                         TransactionID txn_id,
                                                         TxnTimeStamp begin_ts,
                                                         TxnManager *txn_mgr,
                                                         bool is_replay,
                                                         String replay_table_index_dir) {
    if (index_base->index_name_->empty()) {
        // Index name shouldn't be empty
        UnrecoverableError("Attempt to create no name index.");
    }
    LOG_TRACE(fmt::format("Creating new index: {}", *index_base->index_name_));
    auto init_index_meta = [&]() { return TableIndexMeta::NewTableIndexMeta(this, index_base->index_name_); };

    auto [table_index_meta, r_lock] = index_meta_map_.GetMeta(*index_base->index_name_, std::move(init_index_meta), txn_id, begin_ts, txn_mgr);

    LOG_TRACE(fmt::format("Creating new index: {}", *index_base->index_name_));
    return table_index_meta
        ->CreateTableIndexEntry(std::move(r_lock), index_base, conflict_type, txn_id, begin_ts, txn_mgr, is_replay, replay_table_index_dir);
}

Tuple<TableIndexEntry *, Status>
TableEntry::DropIndex(const String &index_name, ConflictType conflict_type, TransactionID txn_id, TxnTimeStamp begin_ts, TxnManager *txn_mgr) {
    auto [index_meta, status, r_lock] = index_meta_map_.GetExistMeta(index_name, conflict_type);
    if (index_meta == nullptr) {
        return {nullptr, status};
    }
    return index_meta->DropTableIndexEntry(std::move(r_lock), conflict_type, txn_id, begin_ts, txn_mgr);
}

Tuple<TableIndexEntry *, Status> TableEntry::GetIndex(const String &index_name, TransactionID txn_id, TxnTimeStamp begin_ts) {
    auto [index_meta, status, r_lock] = index_meta_map_.GetExistMeta(index_name, ConflictType::kError);
    if (index_meta == nullptr) {
        return {nullptr, status};
    }
    return index_meta->GetEntry(std::move(r_lock), txn_id, begin_ts);
}

void TableEntry::RemoveIndexEntry(const String &index_name, TransactionID txn_id) {
    auto [index_meta, _, r_lock] = index_meta_map_.GetExistMeta(index_name, ConflictType::kError);
    r_lock.unlock();
    LOG_TRACE(fmt::format("Remove index entry: {}", index_name));
    return index_meta->DeleteNewEntry(txn_id);
}

void TableEntry::GetFullTextAnalyzers(TransactionID txn_id,
                                      TxnTimeStamp begin_ts,
                                      SharedPtr<FulltextIndexEntry> &fulltext_index_entry,
                                      Map<String, String> &column2analyzer) {
    column2analyzer.clear();
    {
        auto index_meta_map_guard = index_meta_map_.GetMetaMap();
        for (auto &[_, table_index_meta] : *index_meta_map_guard) {
            auto [table_index_entry, status] = table_index_meta->GetEntryNolock(txn_id, begin_ts);
            if (status.ok()) {
                fulltext_index_entry = table_index_entry->fulltext_index_entry();
                const IndexBase *index_base = table_index_entry->index_base();
                if (index_base->index_type_ != IndexType::kFullText)
                    continue;
                auto index_full_text = static_cast<const IndexFullText *>(index_base);
                for (auto &column_name : index_full_text->column_names_) {
                    column2analyzer[column_name] = index_full_text->analyzer_;
                }
                if (!column2analyzer.empty()) {
                    // iresearch requires there is exactly one full index per table.
                    break;
                }
            }
        }
    }
}

void TableEntry::Append(TransactionID txn_id, void *txn_store, BufferManager *buffer_mgr) {
    if (this->deleted_) {
        UnrecoverableError("table is deleted");
        return;
    }
    TxnTableStore *txn_store_ptr = (TxnTableStore *)txn_store;
    AppendState *append_state_ptr = txn_store_ptr->append_state_.get();
    Txn *txn = txn_store_ptr->txn_;
    if (append_state_ptr->Finished()) {
        LOG_TRACE("No append is done.");
        return;
    }

    while (!append_state_ptr->Finished()) {
        {
            std::unique_lock<std::shared_mutex> rw_locker(this->rw_locker()); // prevent another read conflict with this append operation
            if (!this->unsealed_segment_ || unsealed_segment_->Room() <= 0) {
                // unsealed_segment_ is unpopulated or full
                if (unsealed_segment_) {
                    // in wal replay, txn->txn_mgr() will return nullptr, and the sealing task will be skipped
                    // after wal replay, the missing sealing tasks will be created
                    // this function will not change unsealed to sealed (will be changed in CommitAppend)
                    // the background task will skip and put itself into the task queue again if the segment has not been changed to sealing yet
                    unsealed_segment_->CreateTaskSetSegmentStatusSealed(this, txn->txn_mgr());
                    append_state_ptr->set_sealing_segments_.push_back(unsealed_segment_->segment_id());
                }

                SegmentID new_segment_id = this->next_segment_id_++;

                this->unsealed_segment_ = SegmentEntry::NewAppendSegmentEntry(this, new_segment_id, txn);
                this->segment_map_.emplace(new_segment_id, this->unsealed_segment_);
                LOG_TRACE(fmt::format("Created a new segment {}", new_segment_id));
            }
        }
        // Append data from app_state_ptr to the buffer in segment. If append all data, then set finish.
        auto operation = MakeUnique<AddSegmentEntryOp>(this->unsealed_segment_.get(), this->unsealed_segment_->status());
        txn->AddCatalogDeltaOperation(std::move(operation));
        u64 actual_appended = unsealed_segment_->AppendData(txn_id, append_state_ptr, buffer_mgr, txn);
        LOG_TRACE(fmt::format("Segment {} is appended with {} rows", this->unsealed_segment_->segment_id(), actual_appended));
    }
    if (!append_state_ptr->set_sealing_segments_.empty()) {
        // Add a catalog delta operation to set the segment to sealing
        auto operation = MakeUnique<SetSegmentStatusSealingOp>(this, append_state_ptr->set_sealing_segments_);
        txn->AddCatalogDeltaOperation(std::move(operation));
    }
}

void TableEntry::SetSegmentSealingForAppend(const Vector<SegmentID> &set_sealing_segments) {
    for (SegmentID segment_id : set_sealing_segments) {
        SegmentEntry *segment_entry = this->segment_map_[segment_id].get();
        segment_entry->SetSealing();
    }
}

void TableEntry::CommitCreateIndex(HashMap<String, TxnIndexStore> &txn_indexes_store_, bool is_replay) {
    for (auto &[index_name, txn_index_store] : txn_indexes_store_) {
        TableIndexEntry *table_index_entry = txn_index_store.table_index_entry_;
        for (auto &[segment_id, segment_index] : txn_index_store.index_entry_map_) {
            table_index_entry->CommitCreateIndex(segment_id, segment_index, is_replay);
        }
        if (table_index_entry->fulltext_index_entry().get() != nullptr) {
            table_index_entry->CommitCreateIndex(table_index_entry->fulltext_index_entry());
        }
    }
}

Status TableEntry::Delete(TransactionID txn_id, void *txn_store, TxnTimeStamp commit_ts, DeleteState &delete_state) {
    TxnTableStore *txn_store_ptr = (TxnTableStore *)txn_store;
    Txn *txn = txn_store_ptr->txn_;
    for (const auto &to_delete_seg_rows : delete_state.rows_) {
        SegmentID segment_id = to_delete_seg_rows.first;
        SharedPtr<SegmentEntry> segment_entry = GetSegmentByID(segment_id, commit_ts);
        if (!segment_entry) {
            UniquePtr<String> err_msg = MakeUnique<String>(fmt::format("Going to delete data in non-exist segment: {}", segment_id));
            return Status(ErrorCode::kTableNotExist, std::move(err_msg));
        }
        const HashMap<BlockID, Vector<BlockOffset>> &block_row_hashmap = to_delete_seg_rows.second;
        auto operation = MakeUnique<AddSegmentEntryOp>(segment_entry.get(), segment_entry->status());
        txn->AddCatalogDeltaOperation(std::move(operation));
        segment_entry->DeleteData(txn_id, commit_ts, block_row_hashmap, txn);
    }
    return Status::OK();
}

void TableEntry::CommitAppend(TransactionID txn_id, TxnTimeStamp commit_ts, const AppendState *append_state_ptr) {
    SizeT row_count = 0;
    for (const auto &range : append_state_ptr->append_ranges_) {
        LOG_TRACE(fmt::format("Commit, segment: {}, block: {} start offset: {}, count: {}",
                              range.segment_id_,
                              range.block_id_,
                              range.start_offset_,
                              range.row_count_));
        SegmentEntry *segment_ptr = this->segment_map_[range.segment_id_].get();
        segment_ptr->CommitAppend(txn_id, commit_ts, range.block_id_, range.start_offset_, range.row_count_);
        row_count += range.row_count_;
    }
    this->row_count_ += row_count;
    // finally, set the full unsealed segment to sealing
    SetSegmentSealingForAppend(append_state_ptr->set_sealing_segments_);
}

void TableEntry::RollbackAppend(TransactionID txn_id, TxnTimeStamp commit_ts, void *txn_store) {
    //    auto *txn_store_ptr = (TxnTableStore *)txn_store;
    //    AppendState *append_state_ptr = txn_store_ptr->append_state_.get();
    UnrecoverableError("TableEntry::RollbackAppend");
}

void TableEntry::CommitDelete(TransactionID txn_id, TxnTimeStamp commit_ts, const DeleteState &delete_state) {
    SizeT row_count = 0;
    for (const auto &to_delete_seg_rows : delete_state.rows_) {
        u32 segment_id = to_delete_seg_rows.first;
        SharedPtr<SegmentEntry> segment = GetSegmentByID(segment_id, commit_ts);
        if (!segment) {
            UnrecoverableError(fmt::format("Going to commit delete data in non-exist segment: {}", segment_id));
        }
        const HashMap<u16, Vector<BlockOffset>> &block_row_hashmap = to_delete_seg_rows.second;
        segment->CommitDelete(txn_id, commit_ts, block_row_hashmap);
        row_count += block_row_hashmap.size();
    }
    this->row_count_ -= row_count;
}

Status TableEntry::RollbackDelete(TransactionID txn_id, DeleteState &, BufferManager *) {
    UnrecoverableError("TableEntry::RollbackDelete");
    return Status::OK();
}

Status TableEntry::CommitCompact(TransactionID txn_id, void *txn_store, TxnTimeStamp commit_ts, TxnCompactStore &compact_store) {
    if (compact_store.segment_data_.empty()) {
        return Status::OK();
    }
    for (auto &[new_segment, old_segments] : compact_store.segment_data_) {
        auto status = CommitSegment(commit_ts, new_segment);
        if (!status.ok()) {
            UnrecoverableError(fmt::format("Commit new segment {} failed.", new_segment->segment_id()));
        }
    }
    {
<<<<<<< HEAD
        TxnTableStore *txn_store_ptr = (TxnTableStore *)txn_store;
        Txn *txn = txn_store_ptr->txn_;

=======
        {
            String ss = "Compact commit: " + *this->GetTableName();
            for (const auto &[new_segment, old_segments] : compact_store.segment_data_) {
                ss += ", new segment: " + std::to_string(new_segment->segment_id_) + ", old segment: ";
                for (const auto *old_segment : old_segments) {
                    ss += std::to_string(old_segment->segment_id_) + " ";
                }
            }
            LOG_INFO(ss);
        }
>>>>>>> f3f9a24b
        std::unique_lock lock(this->rw_locker());
        for (const auto &[new_segment, old_segments] : compact_store.segment_data_) {
            auto [_, insert_ok] = this->segment_map_.emplace(new_segment->segment_id_, new_segment);
            if (!insert_ok) {
                UnrecoverableError(fmt::format("Insert new segment {} failed.", new_segment->segment_id()));
            }
            for (const auto &old_segment : old_segments) {
                // old_segment->TrySetDeprecated(commit_ts);
                old_segment->SetForbidCleanup(commit_ts);
                LOG_INFO(fmt::format("Set ForbidCleanup: {}", old_segment->segment_id_));
                auto operation = MakeUnique<AddSegmentEntryOp>(old_segment, old_segment->status());
                txn->AddCatalogDeltaOperation(std::move(operation));
            }
        }
    }

    if (compaction_alg_.get() == nullptr) {
        return Status::OK();
    }

    Vector<SegmentEntry *> new_segments;
    std::transform(compact_store.segment_data_.begin(), compact_store.segment_data_.end(), std::back_inserter(new_segments), [](const auto &pair) {
        return pair.first.get();
    });
    switch (compact_store.task_type_) {
        case CompactSegmentsTaskType::kCompactPickedSegments: {
            compaction_alg_->CommitCompact(new_segments, txn_id);
            LOG_INFO(fmt::format("Compact commit picked, tablename: {}", *this->GetTableName()));
            break;
        }
        case CompactSegmentsTaskType::kCompactTable: {
            //  reinitialize compaction_alg_ with new segments and enable it
            LOG_INFO(fmt::format("Compact commit whole, tablename: {}", *this->GetTableName()));
            compaction_alg_->Enable(new_segments);
            break;
        }
        default: {
            UnrecoverableError("Invalid compact task type");
        }
    }
    return Status::OK();
}

Status TableEntry::RollbackCompact(TransactionID txn_id, TxnTimeStamp commit_ts, const TxnCompactStore &compact_store) {
    if (compact_store.segment_data_.empty()) {
        return Status::OK();
    }
    for (const auto &[new_segment, old_segments] : compact_store.segment_data_) {
        std::unique_lock lock(this->rw_locker());
        for (const auto &old_segment : old_segments) {
            old_segment->RollbackCompact();
        }
    }
    if (compaction_alg_.get() == nullptr) {
        return Status::OK();
    }

    switch (compact_store.task_type_) {
        case CompactSegmentsTaskType::kCompactPickedSegments: {
            compaction_alg_->RollbackCompact(txn_id);
            break;
        }
        case CompactSegmentsTaskType::kCompactTable: {
            Vector<SegmentEntry *> new_segments;
            std::transform(compact_store.segment_data_.begin(),
                           compact_store.segment_data_.end(),
                           std::back_inserter(new_segments),
                           [](const auto &pair) { return pair.first.get(); });
            compaction_alg_->Enable(new_segments);
            break;
        }
        default: {
            UnrecoverableError("Invalid compact task type");
        }
    }
    return Status::OK();
}

Status TableEntry::CommitImport(TxnTimeStamp commit_ts, SharedPtr<SegmentEntry> segment) {
    auto status = CommitSegment(commit_ts, segment);
    if (!status.ok()) {
        return status;
    }
    std::unique_lock lock(this->rw_locker());
    row_count_ += segment->row_count();
    this->segment_map_.emplace(segment->segment_id_, std::move(segment));
    return Status::OK();
}

Status TableEntry::CommitSegment(TxnTimeStamp commit_ts, SharedPtr<SegmentEntry> &segment) {
    if (this->deleted_) {
        UniquePtr<String> err_msg = MakeUnique<String>(fmt::format("Table {} is deleted.", *this->GetTableName()));
        return Status(ErrorCode::kTableNotExist, std::move(err_msg));
    }

    segment->min_row_ts_ = commit_ts;
    // FIXME: max_row_ts is set when the segment is deprecated

    for (auto &block_entry : segment->block_entries_) {
        block_entry->min_row_ts_ = commit_ts;
        block_entry->max_row_ts_ = commit_ts;
        // ATTENTION: Do not modify the block_entry checkpoint_ts_
        block_entry->block_version_->created_.emplace_back(commit_ts, block_entry->row_count());
    }

    return Status::OK();
}

SharedPtr<SegmentEntry> TableEntry::GetSegmentByID(SegmentID segment_id, TxnTimeStamp ts) const {
    try {
        std::shared_lock lock(this->rw_locker());
        auto segment = segment_map_.at(segment_id);
        if ( // TODO: read deprecate segment is allowed
             // segment->deprecate_ts() < ts ||
            segment->min_row_ts() > ts) {
            return nullptr;
        }
        return segment;
    } catch (const std::out_of_range &e) {
        return nullptr;
    }
}

Pair<SizeT, Status> TableEntry::GetSegmentRowCountBySegmentID(u32 seg_id) {
    auto iter = this->segment_map_.find(seg_id);
    if (iter != this->segment_map_.end()) {
        return {iter->second->row_count(), Status::OK()};
    } else {
        UniquePtr<String> err_msg = MakeUnique<String>(fmt::format("No segment id: {}.", seg_id));
        LOG_ERROR(*err_msg);
        UnrecoverableError(*err_msg);
        return {0, Status(ErrorCode::kUnexpectedError, std::move(err_msg))};
    }
}

const SharedPtr<String> &TableEntry::GetDBName() const { return table_meta_->db_name_ptr(); }

SharedPtr<BlockIndex> TableEntry::GetBlockIndex(TxnTimeStamp begin_ts) {
    //    SharedPtr<MultiIndex<u64, u64, SegmentEntry*>> result = MakeShared<MultiIndex<u64, u64, SegmentEntry*>>();
    SharedPtr<BlockIndex> result = MakeShared<BlockIndex>();
    std::shared_lock<std::shared_mutex> rw_locker(this->rw_locker());
    result->Reserve(this->segment_map_.size());

    // Add segment that is not deprecated
    for (const auto &segment_pair : this->segment_map_) {
        result->Insert(segment_pair.second.get(), begin_ts);
    }

    return result;
}

nlohmann::json TableEntry::Serialize(TxnTimeStamp max_commit_ts, bool is_full_checkpoint) {
    nlohmann::json json_res;

    Vector<SegmentEntry *> segment_candidates;
    Vector<TableIndexMeta *> table_index_meta_candidates;
    Vector<String> table_index_name_candidates;
    {
        std::shared_lock<std::shared_mutex> lck(this->rw_locker());
        json_res["table_name"] = *this->GetTableName();
        json_res["table_entry_type"] = this->table_entry_type_;
        json_res["row_count"] = this->row_count_.load();
        json_res["begin_ts"] = this->begin_ts_;
        json_res["commit_ts"] = this->commit_ts_.load();
        json_res["txn_id"] = this->txn_id_.load();
        json_res["deleted"] = this->deleted_;
        if (!this->deleted_) {
            json_res["table_entry_dir"] = *this->table_entry_dir_;
            for (const auto &column_def : this->columns_) {
                nlohmann::json column_def_json;
                column_def_json["column_type"] = column_def->type()->Serialize();
                column_def_json["column_id"] = column_def->id();
                column_def_json["column_name"] = column_def->name();

                for (const auto &column_constraint : column_def->constraints_) {
                    column_def_json["constraints"].emplace_back(column_constraint);
                }

                json_res["column_definition"].emplace_back(column_def_json);
            }
        }
        u32 next_segment_id = this->next_segment_id_;
        json_res["next_segment_id"] = next_segment_id;

        segment_candidates.reserve(this->segment_map_.size());
        for (const auto &[segment_id, segment_entry] : this->segment_map_) {
            segment_candidates.emplace_back(segment_entry.get());
        }

        table_index_meta_candidates.reserve(this->index_meta_map().size());
        table_index_name_candidates.reserve(this->index_meta_map().size());
        for (const auto &[index_name, table_index_meta] : this->index_meta_map()) {
            table_index_meta_candidates.emplace_back(table_index_meta.get());
            table_index_name_candidates.emplace_back(index_name);
        }
    }

    // Serialize segments
    for (const auto &segment_entry : segment_candidates) {
        json_res["segments"].emplace_back(segment_entry->Serialize(max_commit_ts, is_full_checkpoint));
    }

    // Serialize indexes
    SizeT table_index_count = table_index_meta_candidates.size();
    for (SizeT idx = 0; idx < table_index_count; ++idx) {
        TableIndexMeta *table_index_meta = table_index_meta_candidates[idx];
        nlohmann::json index_def_meta_json = table_index_meta->Serialize(max_commit_ts);
        index_def_meta_json["index_name"] = table_index_name_candidates[idx];
        json_res["table_indexes"].emplace_back(index_def_meta_json);
    }

    return json_res;
}

UniquePtr<TableEntry> TableEntry::Deserialize(const nlohmann::json &table_entry_json, TableMeta *table_meta, BufferManager *buffer_mgr) {
    SharedPtr<String> table_name = MakeShared<String>(table_entry_json["table_name"]);
    TableEntryType table_entry_type = table_entry_json["table_entry_type"];

    bool deleted = table_entry_json["deleted"];

    Vector<SharedPtr<ColumnDef>> columns;
    u64 row_count = 0;
    SharedPtr<String> table_entry_dir;
    if (!deleted) {
        table_entry_dir = MakeShared<String>(table_entry_json["table_entry_dir"]);
        for (const auto &column_def_json : table_entry_json["column_definition"]) {
            SharedPtr<DataType> data_type = DataType::Deserialize(column_def_json["column_type"]);
            i64 column_id = column_def_json["column_id"];
            String column_name = column_def_json["column_name"];

            HashSet<ConstraintType> constraints;
            if (column_def_json.contains("constraints")) {
                for (const auto &column_constraint : column_def_json["constraints"]) {
                    ConstraintType constraint = column_constraint;
                    constraints.emplace(constraint);
                }
            }

            SharedPtr<ColumnDef> column_def = MakeShared<ColumnDef>(column_id, data_type, column_name, constraints);
            columns.emplace_back(column_def);
        }
        row_count = table_entry_json["row_count"];
    }

    TransactionID txn_id = table_entry_json["txn_id"];
    TxnTimeStamp begin_ts = table_entry_json["begin_ts"];

    UniquePtr<TableEntry> table_entry =
        MakeUnique<TableEntry>(deleted, table_entry_dir, table_name, columns, table_entry_type, table_meta, txn_id, begin_ts);
    table_entry->row_count_ = row_count;
    table_entry->next_segment_id_ = table_entry_json["next_segment_id"];

    if (table_entry_json.contains("segments")) {
        for (const auto &segment_json : table_entry_json["segments"]) {
            SharedPtr<SegmentEntry> segment_entry = SegmentEntry::Deserialize(segment_json, table_entry.get(), buffer_mgr);
            table_entry->segment_map_.emplace(segment_entry->segment_id(), segment_entry);
        }
    }

    table_entry->commit_ts_ = table_entry_json["commit_ts"];
    table_entry->deleted_ = deleted;

    if (table_entry->deleted_) {
        if (!table_entry->segment_map_.empty()) {
            UnrecoverableError("deleted table should have no segment");
        }
    }

    if (table_entry_json.contains("table_indexes")) {
        for (const auto &index_def_meta_json : table_entry_json["table_indexes"]) {

            UniquePtr<TableIndexMeta> table_index_meta = TableIndexMeta::Deserialize(index_def_meta_json, table_entry.get(), buffer_mgr);
            String index_name = index_def_meta_json["index_name"];
            table_entry->index_meta_map().emplace(std::move(index_name), std::move(table_index_meta));
        }
    }

    return table_entry;
}

u64 TableEntry::GetColumnIdByName(const String &column_name) const {
    auto it = column_name2column_id_.find(column_name);
    if (it == column_name2column_id_.end()) {
        RecoverableError(Status::ColumnNotExist(column_name));
    }
    return it->second;
}

bool TableEntry::CheckDeleteConflict(const Vector<RowID> &delete_row_ids, TransactionID txn_id) {
    HashMap<SegmentID, Vector<SegmentOffset>> delete_row_map;
    for (const auto row_id : delete_row_ids) {
        delete_row_map[row_id.segment_id_].emplace_back(row_id.segment_offset_);
    }
    Vector<Pair<SegmentEntry *, Vector<SegmentOffset>>> check_segments;
    std::shared_lock lock(this->rw_locker());
    for (const auto &[segment_id, segment_offsets] : delete_row_map) {
        check_segments.emplace_back(this->segment_map_.at(segment_id).get(), std::move(segment_offsets));
    }

    return SegmentEntry::CheckDeleteConflict(std::move(check_segments), txn_id);
}

void TableEntry::WalReplaySegment(SharedPtr<SegmentEntry> segment_entry) {
    this->DeltaReplaySegment(std::move(segment_entry));
    // ATTENTION: focusing on the segment id
    next_segment_id_++;
}

void TableEntry::DeltaReplaySegment(SharedPtr<SegmentEntry> segment_entry) {
    if (compaction_alg_.get() != nullptr) {
        compaction_alg_->AddSegmentNoCheck(segment_entry.get());
    }
    segment_map_.emplace(segment_entry->segment_id(), std::move(segment_entry));
}

Optional<Pair<Vector<SegmentEntry *>, Txn *>> TableEntry::TryCompactAddSegment(SegmentEntry *new_segment, std::function<Txn *()> generate_txn) {
    if (compaction_alg_.get() == nullptr) {
        return None;
    }
    return compaction_alg_->AddSegment(new_segment, generate_txn);
}

Optional<Pair<Vector<SegmentEntry *>, Txn *>> TableEntry::TryCompactDeleteRow(SegmentID segment_id, std::function<Txn *()> generate_txn) {
    if (compaction_alg_.get() == nullptr) {
        return None;
    }
    return compaction_alg_->DeleteInSegment(segment_id, generate_txn);
}

Vector<SegmentEntry *> TableEntry::PickCompactSegments() const {
    if (compaction_alg_.get() != nullptr) {
        compaction_alg_->Disable(); // wait for current compaction to finish
    }
    Vector<SegmentEntry *> result;
    std::shared_lock lock(this->rw_locker());
    for (const auto &[segment_id, segment] : this->segment_map_) {
        auto status = segment->status();
        if (status == SegmentStatus::kSealed) {
            result.emplace_back(segment.get());
        } else if (status == SegmentStatus::kCompacting || status == SegmentStatus::kNoDelete) {
            UnrecoverableError("Segment should not be compacting or no delete when picking manually");
        }
    }
    return result;
}

void TableEntry::PickCleanup(CleanupScanner *scanner) {
    index_meta_map_.PickCleanup(scanner);
    Vector<SegmentID> cleanup_segment_ids;
    {
        std::unique_lock lock(this->rw_locker());
        TxnTimeStamp visible_ts = scanner->visible_ts();
        for (auto iter = segment_map_.begin(); iter != segment_map_.end();) {
            SegmentEntry *segment = iter->second.get();
            // If segment is visible by txn, txn.begin_ts < segment.deprecate_ts
            // If segment can be cleaned up, segment.deprecate_ts > visible_ts, and visible_ts must > txn.begin_ts
            // So the used segment will not be cleaned up.
            if (segment->CheckDeprecate(visible_ts)) {
                cleanup_segment_ids.push_back(iter->first);
                scanner->AddEntry(std::move(iter->second));
                iter = segment_map_.erase(iter);
            } else {
                ++iter;
            }
        }
    }
    std::sort(cleanup_segment_ids.begin(), cleanup_segment_ids.end());
    {
        auto map_guard = index_meta_map_.GetMetaMap();
        for (auto &[_, table_index_meta] : *map_guard) {
            table_index_meta->PickCleanupBySegments(cleanup_segment_ids, scanner);
        }
    }
}

void TableEntry::Cleanup() {
    if (this->deleted_) {
        return;
    }
    for (auto &[segment_id, segment] : segment_map_) {
        segment->Cleanup();
    }
    index_meta_map_.Cleanup();

    LOG_INFO(fmt::format("Cleanup dir: {}", *table_entry_dir_));
    LocalFileSystem fs;
    fs.DeleteEmptyDirectory(*table_entry_dir_);
}

} // namespace infinity<|MERGE_RESOLUTION|>--- conflicted
+++ resolved
@@ -327,11 +327,9 @@
         }
     }
     {
-<<<<<<< HEAD
         TxnTableStore *txn_store_ptr = (TxnTableStore *)txn_store;
         Txn *txn = txn_store_ptr->txn_;
 
-=======
         {
             String ss = "Compact commit: " + *this->GetTableName();
             for (const auto &[new_segment, old_segments] : compact_store.segment_data_) {
@@ -342,7 +340,6 @@
             }
             LOG_INFO(ss);
         }
->>>>>>> f3f9a24b
         std::unique_lock lock(this->rw_locker());
         for (const auto &[new_segment, old_segments] : compact_store.segment_data_) {
             auto [_, insert_ok] = this->segment_map_.emplace(new_segment->segment_id_, new_segment);
