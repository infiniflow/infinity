--- conflicted
+++ resolved
@@ -206,13 +206,6 @@
             std::unique_lock<std::shared_mutex> rw_locker(this->rw_locker()); // prevent another read conflict with this append operation
             if (!this->unsealed_segment_ || unsealed_segment_->Room() <= 0) {
                 // unsealed_segment_ is unpopulated or full
-<<<<<<< HEAD
-                if (unsealed_segment_) {
-                    unsealed_segment_->SetSealed();
-                }
-
-                SegmentID new_segment_id = this->next_segment_id_++;
-=======
                 if (unsealed_segment_ != nullptr) {
                     // in wal replay, txn->txn_mgr() will return nullptr, and the sealing task will be skipped
                     // after wal replay, the missing sealing tasks will be created
@@ -224,7 +217,6 @@
 
                 SegmentID new_segment_id = this->next_segment_id_++;
                 SharedPtr<SegmentEntry> new_segment = SegmentEntry::NewAppendSegmentEntry(this, new_segment_id, txn);
->>>>>>> 6d9f9a78
 
                 // FIXME: here sharedptr will be freed
                 this->unsealed_segment_ = SegmentEntry::NewSegmentEntry(this, new_segment_id, txn, false);
