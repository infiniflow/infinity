--- conflicted
+++ resolved
@@ -207,16 +207,7 @@
             std::unique_lock<std::shared_mutex> rw_locker(this->rw_locker()); // prevent another read conflict with this append operation
             if (!this->unsealed_segment_ || unsealed_segment_->Room() <= 0) {
                 // unsealed_segment_ is unpopulated or full
-<<<<<<< HEAD
                 if (unsealed_segment_) {
-                    // in wal replay, txn->txn_mgr() will return nullptr, and the sealing task will be skipped
-                    // after wal replay, the missing sealing tasks will be created
-                    // this function will not change unsealed to sealed (will be changed in CommitAppend)
-                    // the background task will skip and put itself into the task queue again if the segment has not been changed to sealing yet
-                    unsealed_segment_->CreateTaskSetSegmentStatusSealed(this, txn->txn_mgr());
-                    append_state_ptr->set_sealing_segments_.push_back(unsealed_segment_->segment_id());
-=======
-                if (unsealed_segment_ != nullptr) {
                     append_state_ptr->set_sealed_segments_.push_back(unsealed_segment_->segment_id());
                     // Add a catalog delta operation to set the unsealed_segment to sealed
                     // build minmax filter and optional bloom filter
@@ -231,7 +222,6 @@
                                                                               std::move(block_filter_binary_data));
                         txn->AddCatalogDeltaOperation(std::move(operation));
                     }
->>>>>>> 86feb414
                 }
 
                 SegmentID new_segment_id = this->next_segment_id_++;
