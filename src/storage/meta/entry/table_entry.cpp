// Copyright(C) 2023 InfiniFlow, Inc. All rights reserved.
//
// Licensed under the Apache License, Version 2.0 (the "License");
// you may not use this file except in compliance with the License.
// You may obtain a copy of the License at
//
//     https://www.apache.org/licenses/LICENSE-2.0
//
// Unless required by applicable law or agreed to in writing, software
// distributed under the License is distributed on an "AS IS" BASIS,
// WITHOUT WARRANTIES OR CONDITIONS OF ANY KIND, either express or implied.
// See the License for the specific language governing permissions and
// limitations under the License.

module;

#include <stdexcept>
#include <string>

module table_entry;

import stl;

import table_entry_type;
import third_party;
import txn;
import buffer_manager;
import block_index;
import data_access_state;
import internal_types;
import logger;
import txn_store;
import status;
import infinity_exception;
import index_ivfflat;
import txn_manager;
import iresearch_datastore;
import index_base;
import index_full_text;
import catalog_delta_entry;
import extra_ddl_info;
import create_index_info;
import column_def;
import data_type;
import default_values;
import DBT_compaction_alg;
import compact_segments_task;
import local_file_system;
import compact_segments_task;

namespace infinity {

TableEntry::TableEntry(bool is_delete,
                       const SharedPtr<String> &db_entry_dir,
                       SharedPtr<String> table_collection_name,
                       const Vector<SharedPtr<ColumnDef>> &columns,
                       TableEntryType table_entry_type,
                       TableMeta *table_meta,
                       TransactionID txn_id,
                       TxnTimeStamp begin_ts)
    : BaseEntry(EntryType::kTable, is_delete), table_meta_(table_meta),
      table_entry_dir_(is_delete ? nullptr : TableEntry::DetermineTableDir(*db_entry_dir, *table_collection_name)),
      table_name_(std::move(table_collection_name)), columns_(columns), table_entry_type_(table_entry_type) {
    SizeT column_count = columns.size();
    for (SizeT idx = 0; idx < column_count; ++idx) {
        column_name2column_id_[columns[idx]->name()] = idx;
    }

    begin_ts_ = begin_ts;
    txn_id_ = txn_id;

    // SetCompactionAlg(nullptr);
<<<<<<< HEAD
    this->SetCompactionAlg(MakeUnique<DBTCompactionAlg>(DBT_COMPACTION_M, DBT_COMPACTION_C, DBT_COMPACTION_S, DEFAULT_SEGMENT_CAPACITY, this));
    LOG_INFO(fmt::format("Reach here2, {}", *this->GetTableName()));
=======
    this->SetCompactionAlg(MakeUnique<DBTCompactionAlg>(DBT_COMPACTION_M, DBT_COMPACTION_C, DBT_COMPACTION_S, DEFAULT_SEGMENT_CAPACITY));
>>>>>>> 9ca28b15
    compaction_alg_->Enable({});
}

SharedPtr<TableEntry> TableEntry::NewTableEntry(bool is_delete,
                                                const SharedPtr<String> &db_entry_dir,
                                                SharedPtr<String> table_collection_name,
                                                const Vector<SharedPtr<ColumnDef>> &columns,
                                                TableEntryType table_entry_type,
                                                TableMeta *table_meta,
                                                TransactionID txn_id,
                                                TxnTimeStamp begin_ts,
                                                TxnManager *txn_mgr) {

    auto table_entry =
        MakeShared<TableEntry>(is_delete, db_entry_dir, table_collection_name, columns, table_entry_type, table_meta, txn_id, begin_ts);
    if (txn_mgr) {
        auto *txn = txn_mgr->GetTxn(txn_id);
        if (is_delete) {
            txn->DropTableStore(table_entry.get());
        } else {
            txn->AddTableStore(table_entry.get());
        }
    }
    return table_entry;
}

SharedPtr<TableEntry> TableEntry::NewReplayTableEntry(TableMeta *table_meta,
                                                      SharedPtr<String> db_entry_dir,
                                                      SharedPtr<String> table_name,
                                                      Vector<SharedPtr<ColumnDef>> &column_defs,
                                                      TableEntryType table_entry_type,
                                                      TransactionID txn_id,
                                                      TxnTimeStamp begin_ts,
                                                      TxnTimeStamp commit_ts,
                                                      bool is_delete,
                                                      SizeT row_count) noexcept {
    auto table_entry = MakeShared<TableEntry>(is_delete, db_entry_dir, table_name, column_defs, table_entry_type, table_meta, txn_id, begin_ts);
    // TODO need to check if commit_ts influence replay catalog delta entry
    table_entry->commit_ts_.store(commit_ts);
    table_entry->row_count_.store(row_count);

    return table_entry;
}

Tuple<TableIndexEntry *, Status> TableEntry::CreateIndex(const SharedPtr<IndexBase> &index_base,
                                                         ConflictType conflict_type,
                                                         TransactionID txn_id,
                                                         TxnTimeStamp begin_ts,
                                                         TxnManager *txn_mgr,
                                                         bool is_replay,
                                                         String replay_table_index_dir) {
    if (index_base->index_name_->empty()) {
        // Index name shouldn't be empty
        UnrecoverableError("Attempt to create no name index.");
    }
    LOG_TRACE(fmt::format("Creating new index: {}", *index_base->index_name_));
    auto init_index_meta = [&]() { return TableIndexMeta::NewTableIndexMeta(this, index_base->index_name_); };

    auto [table_index_meta, r_lock] = index_meta_map_.GetMeta(*index_base->index_name_, std::move(init_index_meta), txn_id, begin_ts, txn_mgr);

    LOG_TRACE(fmt::format("Creating new index: {}", *index_base->index_name_));
    return table_index_meta
        ->CreateTableIndexEntry(std::move(r_lock), index_base, conflict_type, txn_id, begin_ts, txn_mgr, is_replay, replay_table_index_dir);
}

Tuple<TableIndexEntry *, Status>
TableEntry::DropIndex(const String &index_name, ConflictType conflict_type, TransactionID txn_id, TxnTimeStamp begin_ts, TxnManager *txn_mgr) {
    auto [index_meta, status, r_lock] = index_meta_map_.GetExistMeta(index_name, conflict_type);
    if (index_meta == nullptr) {
        return {nullptr, status};
    }
    return index_meta->DropTableIndexEntry(std::move(r_lock), conflict_type, txn_id, begin_ts, txn_mgr);
}

Tuple<TableIndexEntry *, Status> TableEntry::GetIndex(const String &index_name, TransactionID txn_id, TxnTimeStamp begin_ts) {
    auto [index_meta, status, r_lock] = index_meta_map_.GetExistMeta(index_name, ConflictType::kError);
    if (index_meta == nullptr) {
        return {nullptr, status};
    }
    return index_meta->GetEntry(std::move(r_lock), txn_id, begin_ts);
}

void TableEntry::RemoveIndexEntry(const String &index_name, TransactionID txn_id) {
    auto [index_meta, _, r_lock] = index_meta_map_.GetExistMeta(index_name, ConflictType::kError);
    r_lock.unlock();
    LOG_TRACE(fmt::format("Remove index entry: {}", index_name));
    return index_meta->DeleteNewEntry(txn_id);
}

void TableEntry::GetFullTextAnalyzers(TransactionID txn_id,
                                      TxnTimeStamp begin_ts,
                                      SharedPtr<FulltextIndexEntry> &fulltext_index_entry,
                                      Map<String, String> &column2analyzer) {
    column2analyzer.clear();
    {
        auto index_meta_map_guard = index_meta_map_.GetMetaMap();
        for (auto &[_, table_index_meta] : *index_meta_map_guard) {
            auto [table_index_entry, status] = table_index_meta->GetEntryNolock(txn_id, begin_ts);
            if (status.ok()) {
                fulltext_index_entry = table_index_entry->fulltext_index_entry();
                const IndexBase *index_base = table_index_entry->index_base();
                if (index_base->index_type_ != IndexType::kFullText)
                    continue;
                auto index_full_text = static_cast<const IndexFullText *>(index_base);
                for (auto &column_name : index_full_text->column_names_) {
                    column2analyzer[column_name] = index_full_text->analyzer_;
                }
                if (!column2analyzer.empty()) {
                    // iresearch requires there is exactly one full index per table.
                    break;
                }
            }
        }
    }
}

void TableEntry::Append(TransactionID txn_id, void *txn_store, BufferManager *buffer_mgr) {
    if (this->deleted_) {
        UnrecoverableError("table is deleted");
        return;
    }
    TxnTableStore *txn_store_ptr = (TxnTableStore *)txn_store;
    AppendState *append_state_ptr = txn_store_ptr->append_state_.get();
    Txn *txn = txn_store_ptr->txn_;
    if (append_state_ptr->Finished()) {
        LOG_TRACE("No append is done.");
        return;
    }

    while (!append_state_ptr->Finished()) {
        {
            std::unique_lock<std::shared_mutex> rw_locker(this->rw_locker()); // prevent another read conflict with this append operation
            if (this->unsealed_segment_ == nullptr || unsealed_segment_->Room() <= 0) {
                // unsealed_segment_ is unpopulated or full
                if (unsealed_segment_ != nullptr) {
                    // in wal replay, txn->txn_mgr() will return nullptr, and the sealing task will be skipped
                    // after wal replay, the missing sealing tasks will be created
                    // this function will not change unsealed to sealed (will be changed in CommitAppend)
                    // the background task will skip and put itself into the task queue again if the segment has not been changed to sealing yet
                    unsealed_segment_->CreateTaskSetSegmentStatusSealed(this, txn->txn_mgr());
                    append_state_ptr->set_sealing_segments_.push_back(unsealed_segment_->segment_id());
                }

                SegmentID new_segment_id = this->next_segment_id_++;
                SharedPtr<SegmentEntry> new_segment = SegmentEntry::NewAppendSegmentEntry(this, new_segment_id, txn);

                this->segment_map_.emplace(new_segment_id, new_segment);
                this->unsealed_segment_ = new_segment.get();
                LOG_TRACE(fmt::format("Created a new segment {}", new_segment_id));
            }
        }
        // Append data from app_state_ptr to the buffer in segment. If append all data, then set finish.
        u64 actual_appended = unsealed_segment_->AppendData(txn_id, append_state_ptr, buffer_mgr, txn);
        LOG_TRACE(fmt::format("Segment {} is appended with {} rows", this->unsealed_segment_->segment_id(), actual_appended));
    }
    if (!append_state_ptr->set_sealing_segments_.empty()) {
        // Add a catalog delta operation to set the segment to sealing
        auto operation = MakeUnique<SetSegmentStatusSealingOp>(this, append_state_ptr->set_sealing_segments_);
        txn->AddCatalogDeltaOperation(std::move(operation));
    }
}

void TableEntry::SetSegmentSealingForAppend(const Vector<SegmentID> &set_sealing_segments) {
    for (SegmentID segment_id : set_sealing_segments) {
        SegmentEntry *segment_entry = this->segment_map_[segment_id].get();
        segment_entry->SetSealing();
    }
}

void TableEntry::CommitCreateIndex(HashMap<String, TxnIndexStore> &txn_indexes_store_, bool is_replay) {
    for (auto &[index_name, txn_index_store] : txn_indexes_store_) {
        TableIndexEntry *table_index_entry = txn_index_store.table_index_entry_;
        for (auto &[segment_id, segment_index] : txn_index_store.index_entry_map_) {
            table_index_entry->CommitCreateIndex(segment_id, segment_index, is_replay);
        }
        if (table_index_entry->fulltext_index_entry().get() != nullptr) {
            table_index_entry->CommitCreateIndex(table_index_entry->fulltext_index_entry());
        }
    }
}

Status TableEntry::Delete(TransactionID txn_id, TxnTimeStamp commit_ts, DeleteState &delete_state) {
    for (const auto &to_delete_seg_rows : delete_state.rows_) {
        SegmentID segment_id = to_delete_seg_rows.first;
        SegmentEntry *segment_entry = GetSegmentByID(segment_id, commit_ts);
        if (segment_entry == nullptr) {
            UniquePtr<String> err_msg = MakeUnique<String>(fmt::format("Going to delete data in non-exist segment: {}", segment_id));
            return Status(ErrorCode::kTableNotExist, std::move(err_msg));
        }
        const HashMap<BlockID, Vector<BlockOffset>> &block_row_hashmap = to_delete_seg_rows.second;
        segment_entry->DeleteData(txn_id, commit_ts, block_row_hashmap);
    }
    return Status::OK();
}

void TableEntry::CommitAppend(TransactionID txn_id, TxnTimeStamp commit_ts, const AppendState *append_state_ptr) {
    SizeT row_count = 0;
    for (const auto &range : append_state_ptr->append_ranges_) {
        LOG_TRACE(fmt::format("Commit, segment: {}, block: {} start offset: {}, count: {}",
                              range.segment_id_,
                              range.block_id_,
                              range.start_offset_,
                              range.row_count_));
        SegmentEntry *segment_ptr = this->segment_map_[range.segment_id_].get();
        segment_ptr->CommitAppend(txn_id, commit_ts, range.block_id_, range.start_offset_, range.row_count_);
        row_count += range.row_count_;
    }
    this->row_count_ += row_count;
    // finally, set the full unsealed segment to sealing
    SetSegmentSealingForAppend(append_state_ptr->set_sealing_segments_);
}

void TableEntry::RollbackAppend(TransactionID txn_id, TxnTimeStamp commit_ts, void *txn_store) {
    //    auto *txn_store_ptr = (TxnTableStore *)txn_store;
    //    AppendState *append_state_ptr = txn_store_ptr->append_state_.get();
    UnrecoverableError("TableEntry::RollbackAppend");
}

void TableEntry::CommitDelete(TransactionID txn_id, TxnTimeStamp commit_ts, const DeleteState &delete_state) {
    SizeT row_count = 0;
    for (const auto &to_delete_seg_rows : delete_state.rows_) {
        u32 segment_id = to_delete_seg_rows.first;
        SegmentEntry *segment = GetSegmentByID(segment_id, commit_ts);
        if (segment == nullptr) {
            UnrecoverableError(fmt::format("Going to commit delete data in non-exist segment: {}", segment_id));
        }
        const HashMap<u16, Vector<BlockOffset>> &block_row_hashmap = to_delete_seg_rows.second;
        segment->CommitDelete(txn_id, commit_ts, block_row_hashmap);
        row_count += block_row_hashmap.size();
    }
    this->row_count_ -= row_count;
}

Status TableEntry::RollbackDelete(TransactionID txn_id, DeleteState &, BufferManager *) {
    UnrecoverableError("TableEntry::RollbackDelete");
    return Status::OK();
}

Status TableEntry::CommitCompact(TransactionID txn_id, TxnTimeStamp commit_ts, TxnCompactStore &compact_store) {
    if (compact_store.segment_data_.empty()) {
        return Status::OK();
    }
    for (auto &[new_segment, old_segments] : compact_store.segment_data_) {
        auto status = CommitSegment(commit_ts, new_segment);
        if (!status.ok()) {
            UnrecoverableError(fmt::format("Commit new segment {} failed.", new_segment->segment_id()));
        }
    }
    {
        {
            String ss = "Compact commit: " + *this->GetTableName();
            for (const auto &[new_segment, old_segments] : compact_store.segment_data_) {
                ss += ", new segment: " + std::to_string(new_segment->segment_id_) + ", old segment: ";
                for (const auto *old_segment : old_segments) {
                    ss += std::to_string(old_segment->segment_id_) + " ";
                }
            }
            LOG_INFO(ss);
        }
        std::unique_lock lock(this->rw_locker());
        for (const auto &[new_segment, old_segments] : compact_store.segment_data_) {
            auto [_, insert_ok] = this->segment_map_.emplace(new_segment->segment_id_, new_segment);
            if (!insert_ok) {
                UnrecoverableError(fmt::format("Insert new segment {} failed.", new_segment->segment_id()));
            }
            for (const auto &old_segment : old_segments) {
                old_segment->SetDeprecated(commit_ts);
            }
        }
    }

    if (compaction_alg_.get() == nullptr) {
        return Status::OK();
    }

    Vector<SegmentEntry *> new_segments;
    std::transform(compact_store.segment_data_.begin(), compact_store.segment_data_.end(), std::back_inserter(new_segments), [](const auto &pair) {
        return pair.first.get();
    });
    switch (compact_store.task_type_) {
        case CompactSegmentsTaskType::kCompactPickedSegments: {
            compaction_alg_->CommitCompact(new_segments, txn_id);
            LOG_INFO(fmt::format("Compact commit picked, tablename: {}", *this->GetTableName()));
            break;
        }
        case CompactSegmentsTaskType::kCompactTable: {
            //  reinitialize compaction_alg_ with new segments and enable it
            LOG_INFO(fmt::format("Compact commit whole, tablename: {}", *this->GetTableName()));
            compaction_alg_->Enable(new_segments);
            break;
        }
        default: {
            UnrecoverableError("Invalid compact task type");
        }
    }
    return Status::OK();
}

Status TableEntry::RollbackCompact(TransactionID txn_id, TxnTimeStamp commit_ts, const TxnCompactStore &compact_store) {
    if (compact_store.segment_data_.empty()) {
        return Status::OK();
    }
    for (const auto &[new_segment, old_segments] : compact_store.segment_data_) {
        std::unique_lock lock(this->rw_locker());
        for (const auto &old_segment : old_segments) {
            old_segment->RollbackCompact();
        }
    }
    if (compaction_alg_.get() == nullptr) {
        return Status::OK();
    }

    switch (compact_store.task_type_) {
        case CompactSegmentsTaskType::kCompactPickedSegments: {
            compaction_alg_->RollbackCompact(txn_id);
            break;
        }
        case CompactSegmentsTaskType::kCompactTable: {
            Vector<SegmentEntry *> new_segments;
            std::transform(compact_store.segment_data_.begin(),
                           compact_store.segment_data_.end(),
                           std::back_inserter(new_segments),
                           [](const auto &pair) { return pair.first.get(); });
            LOG_INFO("Reach here1");
            compaction_alg_->Enable(new_segments);
            break;
        }
        default: {
            UnrecoverableError("Invalid compact task type");
        }
    }
    return Status::OK();
}

Status TableEntry::CommitImport(TxnTimeStamp commit_ts, SharedPtr<SegmentEntry> segment) {
    auto status = CommitSegment(commit_ts, segment);
    if (!status.ok()) {
        return status;
    }
    std::unique_lock lock(this->rw_locker());
    row_count_ += segment->row_count();
    this->segment_map_.emplace(segment->segment_id_, std::move(segment));
    return Status::OK();
}

Status TableEntry::CommitSegment(TxnTimeStamp commit_ts, SharedPtr<SegmentEntry> &segment) {
    if (this->deleted_) {
        UniquePtr<String> err_msg = MakeUnique<String>(fmt::format("Table {} is deleted.", *this->GetTableName()));
        return Status(ErrorCode::kTableNotExist, std::move(err_msg));
    }

    segment->min_row_ts_ = commit_ts;
    // FIXME: max_row_ts is set when the segment is deprecated

    for (auto &block_entry : segment->block_entries_) {
        block_entry->min_row_ts_ = commit_ts;
        block_entry->max_row_ts_ = commit_ts;
        // ATTENTION: Do not modify the block_entry checkpoint_ts_
        block_entry->block_version_->created_.emplace_back(commit_ts, block_entry->row_count());
    }

    return Status::OK();
}

SegmentEntry *TableEntry::GetSegmentByID(SegmentID segment_id, TxnTimeStamp ts) const {
    try {
        std::shared_lock lock(this->rw_locker());
        auto *segment = segment_map_.at(segment_id).get();
        if ( // TODO: read deprecate segment is allowed
             // segment->deprecate_ts() < ts ||
            segment->min_row_ts() > ts) {
            return nullptr;
        }
        return segment;
    } catch (const std::out_of_range &e) {
        return nullptr;
    }
}

Pair<SizeT, Status> TableEntry::GetSegmentRowCountBySegmentID(u32 seg_id) {
    auto iter = this->segment_map_.find(seg_id);
    if (iter != this->segment_map_.end()) {
        return {iter->second->row_count(), Status::OK()};
    } else {
        UniquePtr<String> err_msg = MakeUnique<String>(fmt::format("No segment id: {}.", seg_id));
        LOG_ERROR(*err_msg);
        UnrecoverableError(*err_msg);
        return {0, Status(ErrorCode::kUnexpectedError, std::move(err_msg))};
    }
}

const SharedPtr<String> &TableEntry::GetDBName() const { return table_meta_->db_name_ptr(); }

SharedPtr<BlockIndex> TableEntry::GetBlockIndex(TxnTimeStamp begin_ts) {
    //    SharedPtr<MultiIndex<u64, u64, SegmentEntry*>> result = MakeShared<MultiIndex<u64, u64, SegmentEntry*>>();
    SharedPtr<BlockIndex> result = MakeShared<BlockIndex>();
    std::shared_lock<std::shared_mutex> rw_locker(this->rw_locker());
    result->Reserve(this->segment_map_.size());

    // Add segment that is not deprecated
    for (const auto &segment_pair : this->segment_map_) {
        result->Insert(segment_pair.second.get(), begin_ts);
    }

    return result;
}

nlohmann::json TableEntry::Serialize(TxnTimeStamp max_commit_ts, bool is_full_checkpoint) {
    nlohmann::json json_res;

    Vector<SegmentEntry *> segment_candidates;
    Vector<TableIndexMeta *> table_index_meta_candidates;
    Vector<String> table_index_name_candidates;
    {
        std::shared_lock<std::shared_mutex> lck(this->rw_locker());
        json_res["table_name"] = *this->GetTableName();
        json_res["table_entry_type"] = this->table_entry_type_;
        json_res["row_count"] = this->row_count_.load();
        json_res["begin_ts"] = this->begin_ts_;
        json_res["commit_ts"] = this->commit_ts_.load();
        json_res["txn_id"] = this->txn_id_.load();
        json_res["deleted"] = this->deleted_;
        if (!this->deleted_) {
            json_res["table_entry_dir"] = *this->table_entry_dir_;
            for (const auto &column_def : this->columns_) {
                nlohmann::json column_def_json;
                column_def_json["column_type"] = column_def->type()->Serialize();
                column_def_json["column_id"] = column_def->id();
                column_def_json["column_name"] = column_def->name();

                for (const auto &column_constraint : column_def->constraints_) {
                    column_def_json["constraints"].emplace_back(column_constraint);
                }

                json_res["column_definition"].emplace_back(column_def_json);
            }
        }
        u32 next_segment_id = this->next_segment_id_;
        json_res["next_segment_id"] = next_segment_id;

        segment_candidates.reserve(this->segment_map_.size());
        for (const auto &[segment_id, segment_entry] : this->segment_map_) {
            segment_candidates.emplace_back(segment_entry.get());
        }

        table_index_meta_candidates.reserve(this->index_meta_map().size());
        table_index_name_candidates.reserve(this->index_meta_map().size());
        for (const auto &[index_name, table_index_meta] : this->index_meta_map()) {
            table_index_meta_candidates.emplace_back(table_index_meta.get());
            table_index_name_candidates.emplace_back(index_name);
        }
    }

    // Serialize segments
    for (const auto &segment_entry : segment_candidates) {
        json_res["segments"].emplace_back(segment_entry->Serialize(max_commit_ts, is_full_checkpoint));
    }

    // Serialize indexes
    SizeT table_index_count = table_index_meta_candidates.size();
    for (SizeT idx = 0; idx < table_index_count; ++idx) {
        TableIndexMeta *table_index_meta = table_index_meta_candidates[idx];
        nlohmann::json index_def_meta_json = table_index_meta->Serialize(max_commit_ts);
        index_def_meta_json["index_name"] = table_index_name_candidates[idx];
        json_res["table_indexes"].emplace_back(index_def_meta_json);
    }

    return json_res;
}

UniquePtr<TableEntry> TableEntry::Deserialize(const nlohmann::json &table_entry_json, TableMeta *table_meta, BufferManager *buffer_mgr) {
    SharedPtr<String> table_name = MakeShared<String>(table_entry_json["table_name"]);
    TableEntryType table_entry_type = table_entry_json["table_entry_type"];

    bool deleted = table_entry_json["deleted"];

    Vector<SharedPtr<ColumnDef>> columns;
    u64 row_count = 0;
    SharedPtr<String> table_entry_dir;
    if (!deleted) {
        table_entry_dir = MakeShared<String>(table_entry_json["table_entry_dir"]);
        for (const auto &column_def_json : table_entry_json["column_definition"]) {
            SharedPtr<DataType> data_type = DataType::Deserialize(column_def_json["column_type"]);
            i64 column_id = column_def_json["column_id"];
            String column_name = column_def_json["column_name"];

            HashSet<ConstraintType> constraints;
            if (column_def_json.contains("constraints")) {
                for (const auto &column_constraint : column_def_json["constraints"]) {
                    ConstraintType constraint = column_constraint;
                    constraints.emplace(constraint);
                }
            }

            SharedPtr<ColumnDef> column_def = MakeShared<ColumnDef>(column_id, data_type, column_name, constraints);
            columns.emplace_back(column_def);
        }
        row_count = table_entry_json["row_count"];
    }

    TransactionID txn_id = table_entry_json["txn_id"];
    TxnTimeStamp begin_ts = table_entry_json["begin_ts"];

    UniquePtr<TableEntry> table_entry =
        MakeUnique<TableEntry>(deleted, table_entry_dir, table_name, columns, table_entry_type, table_meta, txn_id, begin_ts);
    table_entry->row_count_ = row_count;
    table_entry->next_segment_id_ = table_entry_json["next_segment_id"];

    if (table_entry_json.contains("segments")) {
        for (const auto &segment_json : table_entry_json["segments"]) {
            SharedPtr<SegmentEntry> segment_entry = SegmentEntry::Deserialize(segment_json, table_entry.get(), buffer_mgr);
            table_entry->segment_map_.emplace(segment_entry->segment_id(), segment_entry);
        }
    }

    table_entry->commit_ts_ = table_entry_json["commit_ts"];
    table_entry->deleted_ = deleted;

    if (table_entry->deleted_) {
        if (!table_entry->segment_map_.empty()) {
            UnrecoverableError("deleted table should have no segment");
        }
    }

    if (table_entry_json.contains("table_indexes")) {
        for (const auto &index_def_meta_json : table_entry_json["table_indexes"]) {

            UniquePtr<TableIndexMeta> table_index_meta = TableIndexMeta::Deserialize(index_def_meta_json, table_entry.get(), buffer_mgr);
            String index_name = index_def_meta_json["index_name"];
            table_entry->index_meta_map().emplace(std::move(index_name), std::move(table_index_meta));
        }
    }

    return table_entry;
}

u64 TableEntry::GetColumnIdByName(const String &column_name) const {
    auto it = column_name2column_id_.find(column_name);
    if (it == column_name2column_id_.end()) {
        RecoverableError(Status::ColumnNotExist(column_name));
    }
    return it->second;
}

bool TableEntry::CheckDeleteConflict(const Vector<RowID> &delete_row_ids, TransactionID txn_id) {
    HashMap<SegmentID, Vector<SegmentOffset>> delete_row_map;
    for (const auto row_id : delete_row_ids) {
        delete_row_map[row_id.segment_id_].emplace_back(row_id.segment_offset_);
    }
    Vector<Pair<SegmentEntry *, Vector<SegmentOffset>>> check_segments;
    std::shared_lock lock(this->rw_locker());
    for (const auto &[segment_id, segment_offsets] : delete_row_map) {
        check_segments.emplace_back(this->segment_map_.at(segment_id).get(), std::move(segment_offsets));
    }

    return SegmentEntry::CheckDeleteConflict(std::move(check_segments), txn_id);
}

void TableEntry::WalReplaySegment(SharedPtr<SegmentEntry> segment_entry) {
    this->DeltaReplaySegment(std::move(segment_entry));
    // ATTENTION: focusing on the segment id
    next_segment_id_++;
}

void TableEntry::DeltaReplaySegment(SharedPtr<SegmentEntry> segment_entry) {
    if (compaction_alg_.get() != nullptr) {
        compaction_alg_->AddSegmentNoCheck(segment_entry.get());
    }
    segment_map_.emplace(segment_entry->segment_id(), std::move(segment_entry));
}

Optional<Pair<Vector<SegmentEntry *>, Txn *>> TableEntry::TryCompactAddSegment(SegmentEntry *new_segment, std::function<Txn *()> generate_txn) {
    if (compaction_alg_.get() == nullptr) {
        return None;
    }
    return compaction_alg_->AddSegment(new_segment, generate_txn);
}

Optional<Pair<Vector<SegmentEntry *>, Txn *>> TableEntry::TryCompactDeleteRow(SegmentID segment_id, std::function<Txn *()> generate_txn) {
    if (compaction_alg_.get() == nullptr) {
        return None;
    }
    return compaction_alg_->DeleteInSegment(segment_id, generate_txn);
}

Vector<SegmentEntry *> TableEntry::PickCompactSegments() const {
    if (compaction_alg_.get() != nullptr) {
        compaction_alg_->Disable(); // wait for current compaction to finish
    }
    Vector<SegmentEntry *> result;
    std::shared_lock lock(this->rw_locker());
    for (const auto &[segment_id, segment] : this->segment_map_) {
        auto status = segment->status();
        if (status == SegmentStatus::kSealed) {
            result.emplace_back(segment.get());
        } else if (status == SegmentStatus::kCompacting || status == SegmentStatus::kNoDelete) {
            UnrecoverableError("Segment should not be compacting or no delete when picking manually");
        }
    }
    return result;
}

void TableEntry::CheckCompaction(CompactionStatus expect) const {
    if (compaction_alg_.get() != nullptr && compaction_alg_->status() != expect) {
        UnrecoverableError(fmt::format("CompactionAlg status is not expected: {}, {}", (u8)expect, (u8)compaction_alg_->status()));
    }
}

void TableEntry::PickCleanup(CleanupScanner *scanner) {
    index_meta_map_.PickCleanup(scanner);
    Vector<SegmentID> cleanup_segment_ids;
    {
        std::unique_lock lock(this->rw_locker());
        TxnTimeStamp visible_ts = scanner->visible_ts();
        for (auto iter = segment_map_.begin(); iter != segment_map_.end();) {
            SharedPtr<SegmentEntry> &segment = iter->second;
            // If segment is visible by txn, txn.begin_ts < segment.deprecate_ts
            // If segment can be cleaned up, segment.deprecate_ts > visible_ts, and visible_ts must > txn.begin_ts
            // So the used segment will not be cleaned up.
            if (segment->CheckDeprecate(visible_ts)) {
                cleanup_segment_ids.push_back(iter->first);
                scanner->AddEntry(std::move(segment));
                iter = segment_map_.erase(iter);
            } else {
                ++iter;
            }
        }
    }
    std::sort(cleanup_segment_ids.begin(), cleanup_segment_ids.end());
    {
        auto map_guard = index_meta_map_.GetMetaMap();
        for (auto &[_, table_index_meta] : *map_guard) {
            table_index_meta->PickCleanupBySegments(cleanup_segment_ids, scanner);
        }
    }
}

void TableEntry::Cleanup() {
    if (this->deleted_) {
        return;
    }
    for (auto &[segment_id, segment] : segment_map_) {
        segment->Cleanup();
    }
    index_meta_map_.Cleanup();

    LOG_INFO(fmt::format("Cleanup dir: {}", *table_entry_dir_));
    LocalFileSystem fs;
    fs.DeleteEmptyDirectory(*table_entry_dir_);
}

} // namespace infinity<|MERGE_RESOLUTION|>--- conflicted
+++ resolved
@@ -70,12 +70,8 @@
     txn_id_ = txn_id;
 
     // SetCompactionAlg(nullptr);
-<<<<<<< HEAD
     this->SetCompactionAlg(MakeUnique<DBTCompactionAlg>(DBT_COMPACTION_M, DBT_COMPACTION_C, DBT_COMPACTION_S, DEFAULT_SEGMENT_CAPACITY, this));
     LOG_INFO(fmt::format("Reach here2, {}", *this->GetTableName()));
-=======
-    this->SetCompactionAlg(MakeUnique<DBTCompactionAlg>(DBT_COMPACTION_M, DBT_COMPACTION_C, DBT_COMPACTION_S, DEFAULT_SEGMENT_CAPACITY));
->>>>>>> 9ca28b15
     compaction_alg_->Enable({});
 }
 
