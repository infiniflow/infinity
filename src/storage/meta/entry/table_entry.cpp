--- conflicted
+++ resolved
@@ -1327,38 +1327,24 @@
     }
 }
 
-<<<<<<< HEAD
-void TableEntry::Cleanup(bool dropped) {
-=======
-void TableEntry::Cleanup(CleanupInfoTracer *info_tracer) {
->>>>>>> 5c2a1ffd
+void TableEntry::Cleanup(CleanupInfoTracer *info_tracer, bool dropped) {
     if (this->deleted_) {
         return;
     }
     fulltext_column_index_cache_->Invalidate();
     for (auto &[segment_id, segment] : segment_map_) {
-<<<<<<< HEAD
-        segment->Cleanup(dropped);
-=======
-        segment->Cleanup(info_tracer);
->>>>>>> 5c2a1ffd
+        segment->Cleanup(info_tracer, dropped);
     }
     index_meta_map_.Cleanup(info_tracer);
 
-<<<<<<< HEAD
     if (dropped) {
         String full_table_dir = Path(InfinityContext::instance().config()->DataDir()) / *table_entry_dir_;
         LOG_DEBUG(fmt::format("Cleaning up dir: {}", full_table_dir));
         CleanupScanner::CleanupDir(full_table_dir);
         LOG_DEBUG(fmt::format("Cleaned dir: {}", full_table_dir));
-=======
-    String full_table_dir = Path(InfinityContext::instance().config()->DataDir()) / *table_entry_dir_;
-    LOG_DEBUG(fmt::format("Cleaning up dir: {}", full_table_dir));
-    CleanupScanner::CleanupDir(full_table_dir);
-    LOG_DEBUG(fmt::format("Cleaned dir: {}", full_table_dir));
-    if (info_tracer != nullptr) {
-        info_tracer->AddCleanupInfo(std::move(full_table_dir));
->>>>>>> 5c2a1ffd
+        if (info_tracer != nullptr) {
+            info_tracer->AddCleanupInfo(std::move(full_table_dir));
+        }
     }
 }
 
