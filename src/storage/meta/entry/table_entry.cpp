--- conflicted
+++ resolved
@@ -96,7 +96,7 @@
                        SegmentID next_segment_id)
     : BaseEntry(EntryType::kTable, is_delete, TableEntry::EncodeIndex(*table_name, table_meta)), table_meta_(table_meta),
       table_entry_dir_(std::move(table_entry_dir)), table_name_(std::move(table_name)), columns_(columns), table_entry_type_(table_entry_type),
-      unsealed_id_(unsealed_id), next_segment_id_(next_segment_id), fulltext_column_index_cache_(this) {
+      unsealed_id_(unsealed_id), next_segment_id_(next_segment_id), fulltext_column_index_cache_(MakeShared<TableIndexReaderCache>(this)) {
     begin_ts_ = begin_ts;
     txn_id_ = txn_id;
 
@@ -1274,7 +1274,7 @@
     if (this->deleted_) {
         return;
     }
-    fulltext_column_index_cache_.Invalidate();
+    fulltext_column_index_cache_->Invalidate();
     for (auto &[segment_id, segment] : segment_map_) {
         segment->Cleanup();
     }
@@ -1286,11 +1286,7 @@
     LOG_DEBUG(fmt::format("Cleaned dir: {}", full_table_dir));
 }
 
-<<<<<<< HEAD
-IndexReader TableEntry::GetFullTextIndexReader(Txn *txn) { return fulltext_column_index_cache_->GetIndexReader(txn, this); }
-=======
-IndexReader TableEntry::GetFullTextIndexReader(Txn *txn) { return fulltext_column_index_cache_.GetIndexReader(txn); }
->>>>>>> 346b2d82
+IndexReader TableEntry::GetFullTextIndexReader(Txn *txn) { return fulltext_column_index_cache_->GetIndexReader(txn); }
 
 Tuple<Vector<String>, Vector<TableIndexMeta *>, std::shared_lock<std::shared_mutex>> TableEntry::GetAllIndexMapGuard() const {
     return index_meta_map_.GetAllMetaGuard();
@@ -1368,7 +1364,6 @@
         columns.emplace_back(column_num + idx, default_values[idx]);
     }
     for (auto &[segment_id, segment_entry] : segment_map_) {
-        segment_entry->SetTableEntry(this);
         segment_entry->AddColumns(columns, txn_table_store);
     }
 }
