// Copyright(C) 2023 InfiniFlow, Inc. All rights reserved.
//
// Licensed under the Apache License, Version 2.0 (the "License");
// you may not use this file except in compliance with the License.
// You may obtain a copy of the License at
//
//     https://www.apache.org/licenses/LICENSE-2.0
//
// Unless required by applicable law or agreed to in writing, software
// distributed under the License is distributed on an "AS IS" BASIS,
// WITHOUT WARRANTIES OR CONDITIONS OF ANY KIND, either express or implied.
// See the License for the specific language governing permissions and
// limitations under the License.

module;

#include <string>

module block_column_entry;

import stl;
import buffer_manager;

import buffer_obj;
import buffer_handle;
import column_vector;
import default_values;
import third_party;
import vector_buffer;
import local_file_system;
import infinity_exception;
import logger;
import data_file_worker;
import var_file_worker;
import catalog_delta_entry;
import internal_types;
import data_type;
import logical_type;
import infinity_context;

namespace infinity {

Vector<std::string_view> BlockColumnEntry::DecodeIndex(std::string_view encode) {
    SizeT delimiter_i = encode.rfind('#');
    if (delimiter_i == String::npos) {
        String error_message = fmt::format("Invalid block column entry encode: {}", encode);
        UnrecoverableError(error_message);
    }
    auto decodes = BlockEntry::DecodeIndex(encode.substr(0, delimiter_i));
    decodes.push_back(encode.substr(delimiter_i + 1));
    return decodes;
}

String BlockColumnEntry::EncodeIndex(const ColumnID column_id, const BlockEntry *block_entry) {
    return fmt::format("{}#{}", block_entry->encode(), column_id);
}

BlockColumnEntry::BlockColumnEntry(const BlockEntry *block_entry, ColumnID column_id)
    : BaseEntry(EntryType::kBlockColumn, false, BlockColumnEntry::EncodeIndex(column_id, block_entry)), block_entry_(block_entry),
      column_id_(column_id) {}

BlockColumnEntry::BlockColumnEntry(const BlockColumnEntry &other)
    : BaseEntry(other), block_entry_(other.block_entry_), column_id_(other.column_id_), column_type_(other.column_type_), buffer_(other.buffer_),
      file_name_(other.file_name_) {
    std::shared_lock lock(other.mutex_);
    outline_buffers_ = other.outline_buffers_;
    last_chunk_offset_ = other.last_chunk_offset_;
}

UniquePtr<BlockColumnEntry> BlockColumnEntry::NewBlockColumnEntry(const BlockEntry *block_entry, ColumnID column_id, Txn *txn) {
    UniquePtr<BlockColumnEntry> block_column_entry = MakeUnique<BlockColumnEntry>(block_entry, column_id);

    auto begin_ts = txn->BeginTS();
    block_column_entry->begin_ts_ = begin_ts;

    block_column_entry->file_name_ = MakeShared<String>(std::to_string(column_id) + ".col");
    block_column_entry->column_type_ = block_entry->GetColumnType(column_id);

    DataType *column_type = block_column_entry->column_type_.get();
    SizeT row_capacity = block_entry->row_capacity();
    SizeT total_data_size = row_capacity * column_type->Size();
    if (column_type->type() == LogicalType::kBoolean) {
        // TODO
        total_data_size = (row_capacity + 7) / 8;
    }

    auto file_worker = MakeUnique<DataFileWorker>(MakeShared<String>(InfinityContext::instance().config()->DataDir()),
                                                  MakeShared<String>(InfinityContext::instance().config()->TempDir()),
                                                  block_entry->block_dir(),
                                                  block_column_entry->file_name_,
                                                  total_data_size);

    auto *buffer_mgr = txn->buffer_mgr();
    block_column_entry->buffer_ = buffer_mgr->AllocateBufferObject(std::move(file_worker));

    return block_column_entry;
}

UniquePtr<BlockColumnEntry> BlockColumnEntry::NewReplayBlockColumnEntry(const BlockEntry *block_entry,
                                                                        ColumnID column_id,
                                                                        BufferManager *buffer_manager,
                                                                        const u32 next_outline_idx,
                                                                        const u64 last_chunk_offset,
                                                                        const TxnTimeStamp commit_ts) {
    UniquePtr<BlockColumnEntry> column_entry = MakeUnique<BlockColumnEntry>(block_entry, column_id);
    column_entry->file_name_ = MakeShared<String>(std::to_string(column_id) + ".col");
    column_entry->column_type_ = block_entry->GetColumnType(column_id);
    column_entry->commit_ts_ = commit_ts;

    DataType *column_type = column_entry->column_type_.get();
    const LogicalType column_data_logical_type = column_type->type();
    const SizeT row_capacity = block_entry->row_capacity();
    const SizeT total_data_size =
        (column_data_logical_type == LogicalType::kBoolean) ? ((row_capacity + 7) / 8) : (row_capacity * column_type->Size());
    auto file_worker = MakeUnique<DataFileWorker>(MakeShared<String>(InfinityContext::instance().config()->DataDir()),
                                                  MakeShared<String>(InfinityContext::instance().config()->TempDir()),
                                                  block_entry->block_dir(),
                                                  column_entry->file_name_,
                                                  total_data_size);

    column_entry->buffer_ = buffer_manager->GetBufferObject(std::move(file_worker), true /*restart*/);

    if (next_outline_idx > 0) {
        SizeT buffer_size = last_chunk_offset;
        auto outline_buffer_file_worker = MakeUnique<VarFileWorker>(MakeShared<String>(InfinityContext::instance().config()->DataDir()),
                                                                    MakeShared<String>(InfinityContext::instance().config()->TempDir()),
                                                                    block_entry->block_dir(),
                                                                    column_entry->OutlineFilename(0),
                                                                    buffer_size);
        auto *buffer_obj = buffer_manager->GetBufferObject(std::move(outline_buffer_file_worker), true /*restart*/);
        column_entry->outline_buffers_.push_back(buffer_obj);
    }
    column_entry->last_chunk_offset_ = last_chunk_offset;

    return column_entry;
}

String BlockColumnEntry::FilePath() const { return Path(*block_entry_->block_dir()) / *file_name_; }

SharedPtr<String> BlockColumnEntry::FileDir() const { return block_entry_->block_dir(); }

ColumnVector BlockColumnEntry::GetColumnVector(BufferManager *buffer_mgr) { return GetColumnVectorInner(buffer_mgr, ColumnVectorTipe::kReadWrite); }

ColumnVector BlockColumnEntry::GetConstColumnVector(BufferManager *buffer_mgr) {
    return GetColumnVectorInner(buffer_mgr, ColumnVectorTipe::kReadOnly);
}

ColumnVector BlockColumnEntry::GetColumnVectorInner(BufferManager *buffer_mgr, const ColumnVectorTipe tipe) {
    if (this->buffer_.get() == nullptr) {
        // Get buffer handle from buffer manager
        auto file_worker = MakeUnique<DataFileWorker>(MakeShared<String>(InfinityContext::instance().config()->DataDir()),
                                                      MakeShared<String>(InfinityContext::instance().config()->TempDir()),
                                                      block_entry_->block_dir(),
                                                      this->file_name_,
                                                      0);
        this->buffer_ = buffer_mgr->GetBufferObject(std::move(file_worker));
    }

    ColumnVector column_vector(column_type_);
    column_vector.Initialize(buffer_mgr, this, block_entry_->row_count(), tipe);
    return column_vector;
}

Vector<String> BlockColumnEntry::FilePaths() const {
    Vector<String> res = {LocalFileSystem::ConcatenateFilePath(*FileDir(), *file_name_)};
    for (SizeT file_idx = 0; file_idx < outline_buffers_.size(); ++file_idx) {
        String outline_file_path = *OutlineFilename(file_idx);
        res.push_back(LocalFileSystem::ConcatenateFilePath(*FileDir(), outline_file_path));
    }
    return res;
}

<<<<<<< HEAD
void BlockColumnEntry::AppendOutlineBuffer(const u32 buffer_group_id, BufferObj *buffer) {
    std::unique_lock lock(mutex_);
    if (buffer_group_id == 0) {
        outline_buffers_.push_back(buffer);
    } else {
        String error_message = "Invalid buffer group id";
        UnrecoverableError(error_message);
    }
}

BufferObj *BlockColumnEntry::GetOutlineBuffer(const u32 buffer_group_id, const SizeT idx) const {
    std::shared_lock lock(mutex_);
    if (buffer_group_id == 0) {
        return outline_buffers_.empty() ? nullptr : outline_buffers_[idx].get();
    } else {
        String error_message = "Invalid buffer group id";
        UnrecoverableError(error_message);
        return nullptr;
    }
}

SizeT BlockColumnEntry::OutlineBufferCount(const u32 buffer_group_id) const {
    std::shared_lock lock(mutex_);
    if (buffer_group_id == 0) {
        return outline_buffers_.size();
    } else {
        String error_message = "Invalid buffer group id";
        UnrecoverableError(error_message);
        return 0;
    }
}

u64 BlockColumnEntry::LastChunkOff(const u32 buffer_group_id) const {
    if (buffer_group_id == 0) {
        return last_chunk_offset_;
    } else {
        String error_message = "Invalid buffer group id";
        UnrecoverableError(error_message);
        return 0;
    }
}

void BlockColumnEntry::SetLastChunkOff(const u32 buffer_group_id, const u64 offset) {
    if (buffer_group_id == 0) {
        last_chunk_offset_ = offset;
    } else {
        String error_message = "Invalid buffer group id";
        UnrecoverableError(error_message);
    }
}

=======
>>>>>>> 346b2d82
void BlockColumnEntry::Append(const ColumnVector *input_column_vector, u16 input_column_vector_offset, SizeT append_rows, BufferManager *buffer_mgr) {
    if (buffer_.get() == nullptr) {
        String error_message = "Not initialize buffer handle";
        UnrecoverableError(error_message);
    }
    ColumnVector &&column_vector = GetColumnVector(buffer_mgr);
    column_vector.AppendWith(*input_column_vector, input_column_vector_offset, append_rows);
}

void BlockColumnEntry::Flush(BlockColumnEntry *block_column_entry, SizeT start_row_count, SizeT checkpoint_row_count) {
    // TODO: Opt, Flush certain row_count content
    DataType *column_type = block_column_entry->column_type_.get();
    switch (column_type->type()) {
        case LogicalType::kBoolean:
        case LogicalType::kTinyInt:
        case LogicalType::kSmallInt:
        case LogicalType::kInteger:
        case LogicalType::kBigInt:
        case LogicalType::kHugeInt:
        case LogicalType::kDecimal:
        case LogicalType::kFloat:
        case LogicalType::kDouble:
        case LogicalType::kFloat16:
        case LogicalType::kBFloat16:
        case LogicalType::kDate:
        case LogicalType::kTime:
        case LogicalType::kDateTime:
        case LogicalType::kTimestamp:
        case LogicalType::kInterval:
        case LogicalType::kPoint:
        case LogicalType::kLine:
        case LogicalType::kLineSeg:
        case LogicalType::kBox:
        case LogicalType::kCircle:
            //        case kBitmap:
        case LogicalType::kUuid:
        case LogicalType::kEmbedding:
        case LogicalType::kRowID: {
            //            SizeT buffer_size = row_count * column_type->Size();
            LOG_TRACE(fmt::format("Saving {}", block_column_entry->column_id()));
            block_column_entry->buffer_.get()->Save();
            LOG_TRACE(fmt::format("Saved {}", block_column_entry->column_id()));

            break;
        }
        case LogicalType::kTensor:
        case LogicalType::kSparse:
        case LogicalType::kTensorArray:
        case LogicalType::kMultiVector:
        case LogicalType::kVarchar: {
            //            SizeT buffer_size = row_count * column_type->Size();
            LOG_TRACE(fmt::format("Saving column {}", block_column_entry->column_id()));
            block_column_entry->buffer_.get()->Save();
            LOG_TRACE(fmt::format("Saved column {}", block_column_entry->column_id()));

            std::shared_lock lock(block_column_entry->mutex_);
            for (auto &outline_buffer : block_column_entry->outline_buffers_) {
                if (outline_buffer.get() != nullptr) {
                    outline_buffer.get()->Save();
                }
            }
            break;
        }
        case LogicalType::kArray:
        case LogicalType::kTuple:
            //        case kPath:
            //        case kPolygon:
            //        case kBlob:
        case LogicalType::kEmptyArray:
        case LogicalType::kMixed:
        case LogicalType::kNull: {
            LOG_ERROR(fmt::format("{} isn't supported", column_type->ToString()));
            String error_message = "Not implement: Invalid data type.";
            UnrecoverableError(error_message);
        }
        case LogicalType::kMissing:
        case LogicalType::kInvalid: {
            LOG_ERROR(fmt::format("Invalid data type {}", column_type->ToString()));
            String error_message = "Invalid data type.";
            UnrecoverableError(error_message);
        }
    }
}

void BlockColumnEntry::Cleanup() {
    if (buffer_.get() != nullptr) {
        buffer_.get()->PickForCleanup();
    }
    for (auto &outline_buffer : outline_buffers_) {
        if (outline_buffer.get() != nullptr) {
            outline_buffer.get()->PickForCleanup();
        }
    }
}

nlohmann::json BlockColumnEntry::Serialize() {
    nlohmann::json json_res;
    json_res["column_id"] = this->column_id_;
    {
        std::shared_lock lock(mutex_);
        json_res["next_outline_idx"] = outline_buffers_.size();
        json_res["last_chunk_offset"] = this->LastChunkOff();
    }

    json_res["commit_ts"] = TxnTimeStamp(this->commit_ts_);
    json_res["begin_ts"] = TxnTimeStamp(this->begin_ts_);
    json_res["txn_id"] = TransactionID(this->txn_id_);
    return json_res;
}

UniquePtr<BlockColumnEntry>
BlockColumnEntry::Deserialize(const nlohmann::json &column_data_json, BlockEntry *block_entry, BufferManager *buffer_mgr) {
    const ColumnID column_id = column_data_json["column_id"];
    const TxnTimeStamp commit_ts = column_data_json["commit_ts"];
    const u32 next_outline_idx = column_data_json["next_outline_idx"];
    const u64 last_chunk_offset = column_data_json["last_chunk_offset"];
    UniquePtr<BlockColumnEntry> block_column_entry =
        NewReplayBlockColumnEntry(block_entry, column_id, buffer_mgr, next_outline_idx, last_chunk_offset, commit_ts);
    block_column_entry->begin_ts_ = column_data_json["begin_ts"];
    block_column_entry->txn_id_ = column_data_json["txn_id"];

    return block_column_entry;
}

void BlockColumnEntry::CommitColumn(TransactionID txn_id, TxnTimeStamp commit_ts) {
    if (this->Committed()) {
        String error_message = "Column already committed";
        UnrecoverableError(error_message);
    }
    this->txn_id_ = txn_id;
    this->Commit(commit_ts);
}

void BlockColumnEntry::FillWithDefaultValue(SizeT row_count, const ConstantExpr *default_value, BufferManager *buffer_mgr) {
    ColumnVector column_vector = this->GetColumnVector(buffer_mgr);

    for (SizeT i = 0; i < row_count; ++i) {
        column_vector.AppendByConstantExpr(default_value);
    }
}

} // namespace infinity<|MERGE_RESOLUTION|>--- conflicted
+++ resolved
@@ -170,60 +170,6 @@
     return res;
 }
 
-<<<<<<< HEAD
-void BlockColumnEntry::AppendOutlineBuffer(const u32 buffer_group_id, BufferObj *buffer) {
-    std::unique_lock lock(mutex_);
-    if (buffer_group_id == 0) {
-        outline_buffers_.push_back(buffer);
-    } else {
-        String error_message = "Invalid buffer group id";
-        UnrecoverableError(error_message);
-    }
-}
-
-BufferObj *BlockColumnEntry::GetOutlineBuffer(const u32 buffer_group_id, const SizeT idx) const {
-    std::shared_lock lock(mutex_);
-    if (buffer_group_id == 0) {
-        return outline_buffers_.empty() ? nullptr : outline_buffers_[idx].get();
-    } else {
-        String error_message = "Invalid buffer group id";
-        UnrecoverableError(error_message);
-        return nullptr;
-    }
-}
-
-SizeT BlockColumnEntry::OutlineBufferCount(const u32 buffer_group_id) const {
-    std::shared_lock lock(mutex_);
-    if (buffer_group_id == 0) {
-        return outline_buffers_.size();
-    } else {
-        String error_message = "Invalid buffer group id";
-        UnrecoverableError(error_message);
-        return 0;
-    }
-}
-
-u64 BlockColumnEntry::LastChunkOff(const u32 buffer_group_id) const {
-    if (buffer_group_id == 0) {
-        return last_chunk_offset_;
-    } else {
-        String error_message = "Invalid buffer group id";
-        UnrecoverableError(error_message);
-        return 0;
-    }
-}
-
-void BlockColumnEntry::SetLastChunkOff(const u32 buffer_group_id, const u64 offset) {
-    if (buffer_group_id == 0) {
-        last_chunk_offset_ = offset;
-    } else {
-        String error_message = "Invalid buffer group id";
-        UnrecoverableError(error_message);
-    }
-}
-
-=======
->>>>>>> 346b2d82
 void BlockColumnEntry::Append(const ColumnVector *input_column_vector, u16 input_column_vector_offset, SizeT append_rows, BufferManager *buffer_mgr) {
     if (buffer_.get() == nullptr) {
         String error_message = "Not initialize buffer handle";
