// Copyright(C) 2023 InfiniFlow, Inc. All rights reserved.
//
// Licensed under the Apache License, Version 2.0 (the "License");
// you may not use this file except in compliance with the License.
// You may obtain a copy of the License at
//
//     https://www.apache.org/licenses/LICENSE-2.0
//
// Unless required by applicable law or agreed to in writing, software
// distributed under the License is distributed on an "AS IS" BASIS,
// WITHOUT WARRANTIES OR CONDITIONS OF ANY KIND, either express or implied.
// See the License for the specific language governing permissions and
// limitations under the License.

module;

#include <string>

module block_column_entry;

import stl;
import buffer_manager;

import buffer_obj;
import buffer_handle;
import column_vector;
import default_values;
import third_party;
import vector_buffer;
import local_file_system;
import infinity_exception;
import logger;
import data_file_worker;
import var_file_worker;
import catalog_delta_entry;
import internal_types;
import data_type;
import logical_type;
import infinity_context;

namespace infinity {

Vector<std::string_view> BlockColumnEntry::DecodeIndex(std::string_view encode) {
    SizeT delimiter_i = encode.rfind('#');
    if (delimiter_i == String::npos) {
        String error_message = fmt::format("Invalid block column entry encode: {}", encode);
        UnrecoverableError(error_message);
    }
    auto decodes = BlockEntry::DecodeIndex(encode.substr(0, delimiter_i));
    decodes.push_back(encode.substr(delimiter_i + 1));
    return decodes;
}

String BlockColumnEntry::EncodeIndex(const ColumnID column_id, const BlockEntry *block_entry) {
    return fmt::format("{}#{}", block_entry->encode(), column_id);
}

BlockColumnEntry::BlockColumnEntry(const BlockEntry *block_entry, ColumnID column_id)
    : BaseEntry(EntryType::kBlockColumn, false, BlockColumnEntry::EncodeIndex(column_id, block_entry)), block_entry_(block_entry),
      column_id_(column_id) {}

BlockColumnEntry::BlockColumnEntry(const BlockColumnEntry &other)
    : BaseEntry(other), block_entry_(other.block_entry_), column_id_(other.column_id_), column_type_(other.column_type_), buffer_(other.buffer_),
      file_name_(other.file_name_) {
    std::shared_lock lock(other.mutex_);
    outline_buffers_ = other.outline_buffers_;
    last_chunk_offset_ = other.last_chunk_offset_;
}

UniquePtr<BlockColumnEntry> BlockColumnEntry::Clone(BlockEntry *block_entry) const {
    auto ret = UniquePtr<BlockColumnEntry>(new BlockColumnEntry(*this));
    ret->block_entry_ = block_entry;
    return ret;
}

UniquePtr<BlockColumnEntry> BlockColumnEntry::NewBlockColumnEntry(const BlockEntry *block_entry, ColumnID column_id, Txn *txn) {
    UniquePtr<BlockColumnEntry> block_column_entry = MakeUnique<BlockColumnEntry>(block_entry, column_id);

    auto begin_ts = txn->BeginTS();
    block_column_entry->begin_ts_ = begin_ts;

    block_column_entry->file_name_ = MakeShared<String>(std::to_string(column_id) + ".col");
    block_column_entry->column_type_ = block_entry->GetColumnType(column_id);

    DataType *column_type = block_column_entry->column_type_.get();
    SizeT row_capacity = block_entry->row_capacity();
    SizeT total_data_size = row_capacity * column_type->Size();
    if (column_type->type() == LogicalType::kBoolean) {
        // TODO
        total_data_size = (row_capacity + 7) / 8;
    }

    auto file_worker = MakeUnique<DataFileWorker>(MakeShared<String>(InfinityContext::instance().config()->DataDir()),
                                                  MakeShared<String>(InfinityContext::instance().config()->TempDir()),
                                                  block_entry->block_dir(),
                                                  block_column_entry->file_name_,
                                                  total_data_size);

    auto *buffer_mgr = txn->buffer_mgr();
    block_column_entry->buffer_ = buffer_mgr->AllocateBufferObject(std::move(file_worker));

    return block_column_entry;
}

UniquePtr<BlockColumnEntry> BlockColumnEntry::NewReplayBlockColumnEntry(const BlockEntry *block_entry,
                                                                        ColumnID column_id,
                                                                        BufferManager *buffer_manager,
                                                                        const u32 next_outline_idx,
                                                                        const u64 last_chunk_offset,
                                                                        const TxnTimeStamp commit_ts) {
    UniquePtr<BlockColumnEntry> column_entry = MakeUnique<BlockColumnEntry>(block_entry, column_id);
    column_entry->file_name_ = MakeShared<String>(std::to_string(column_id) + ".col");
    column_entry->column_type_ = block_entry->GetColumnType(column_id);
    column_entry->commit_ts_ = commit_ts;

    DataType *column_type = column_entry->column_type_.get();
    const LogicalType column_data_logical_type = column_type->type();
    const SizeT row_capacity = block_entry->row_capacity();
    const SizeT total_data_size =
        (column_data_logical_type == LogicalType::kBoolean) ? ((row_capacity + 7) / 8) : (row_capacity * column_type->Size());
    auto file_worker = MakeUnique<DataFileWorker>(MakeShared<String>(InfinityContext::instance().config()->DataDir()),
                                                  MakeShared<String>(InfinityContext::instance().config()->TempDir()),
                                                  block_entry->block_dir(),
                                                  column_entry->file_name_,
                                                  total_data_size);

    column_entry->buffer_ = buffer_manager->GetBufferObject(std::move(file_worker), true /*restart*/);

    if (next_outline_idx > 0) {
        SizeT buffer_size = last_chunk_offset;
        auto outline_buffer_file_worker = MakeUnique<VarFileWorker>(MakeShared<String>(InfinityContext::instance().config()->DataDir()),
                                                                    MakeShared<String>(InfinityContext::instance().config()->TempDir()),
                                                                    block_entry->block_dir(),
                                                                    column_entry->OutlineFilename(0),
                                                                    buffer_size);
        auto *buffer_obj = buffer_manager->GetBufferObject(std::move(outline_buffer_file_worker), true /*restart*/);
        column_entry->outline_buffers_.push_back(buffer_obj);
    }
    column_entry->last_chunk_offset_ = last_chunk_offset;

    return column_entry;
}

String BlockColumnEntry::FilePath() const { return Path(*block_entry_->block_dir()) / *file_name_; }

SharedPtr<String> BlockColumnEntry::FileDir() const { return block_entry_->block_dir(); }

ColumnVector BlockColumnEntry::GetColumnVector(BufferManager *buffer_mgr) { return GetColumnVectorInner(buffer_mgr, ColumnVectorTipe::kReadWrite); }

ColumnVector BlockColumnEntry::GetConstColumnVector(BufferManager *buffer_mgr) {
    return GetColumnVectorInner(buffer_mgr, ColumnVectorTipe::kReadOnly);
}

ColumnVector BlockColumnEntry::GetColumnVectorInner(BufferManager *buffer_mgr, const ColumnVectorTipe tipe) {
    if (this->buffer_.get() == nullptr) {
        // Get buffer handle from buffer manager
        auto file_worker = MakeUnique<DataFileWorker>(MakeShared<String>(InfinityContext::instance().config()->DataDir()),
                                                      MakeShared<String>(InfinityContext::instance().config()->TempDir()),
                                                      block_entry_->block_dir(),
                                                      this->file_name_,
                                                      0);
        this->buffer_ = buffer_mgr->GetBufferObject(std::move(file_worker));
    }

    ColumnVector column_vector(column_type_);
    column_vector.Initialize(buffer_mgr, this, block_entry_->row_count(), tipe);
    return column_vector;
}

Vector<String> BlockColumnEntry::FilePaths() const {
    Vector<String> res = {LocalFileSystem::ConcatenateFilePath(*FileDir(), *file_name_)};
    for (SizeT file_idx = 0; file_idx < outline_buffers_.size(); ++file_idx) {
        String outline_file_path = *OutlineFilename(file_idx);
        res.push_back(LocalFileSystem::ConcatenateFilePath(*FileDir(), outline_file_path));
    }
    return res;
}

void BlockColumnEntry::Append(const ColumnVector *input_column_vector, u16 input_column_vector_offset, SizeT append_rows, BufferManager *buffer_mgr) {
    if (buffer_.get() == nullptr) {
        String error_message = "Not initialize buffer handle";
        UnrecoverableError(error_message);
    }
    ColumnVector &&column_vector = GetColumnVector(buffer_mgr);
    column_vector.AppendWith(*input_column_vector, input_column_vector_offset, append_rows);
}

void BlockColumnEntry::Flush(BlockColumnEntry *block_column_entry, SizeT start_row_count, SizeT checkpoint_row_count) {
    // TODO: Opt, Flush certain row_count content
    DataType *column_type = block_column_entry->column_type_.get();
    switch (column_type->type()) {
        case LogicalType::kBoolean:
        case LogicalType::kTinyInt:
        case LogicalType::kSmallInt:
        case LogicalType::kInteger:
        case LogicalType::kBigInt:
        case LogicalType::kHugeInt:
        case LogicalType::kDecimal:
        case LogicalType::kFloat:
        case LogicalType::kDouble:
        case LogicalType::kFloat16:
        case LogicalType::kBFloat16:
        case LogicalType::kDate:
        case LogicalType::kTime:
        case LogicalType::kDateTime:
        case LogicalType::kTimestamp:
        case LogicalType::kInterval:
        case LogicalType::kPoint:
        case LogicalType::kLine:
        case LogicalType::kLineSeg:
        case LogicalType::kBox:
        case LogicalType::kCircle:
            //        case kBitmap:
        case LogicalType::kUuid:
        case LogicalType::kEmbedding:
        case LogicalType::kRowID: {
            //            SizeT buffer_size = row_count * column_type->Size();
            LOG_TRACE(fmt::format("Saving {}", block_column_entry->column_id()));
            block_column_entry->buffer_.get()->Save();
            LOG_TRACE(fmt::format("Saved {}", block_column_entry->column_id()));

            break;
        }
        case LogicalType::kTensor:
        case LogicalType::kSparse:
        case LogicalType::kTensorArray:
        case LogicalType::kMultiVector:
        case LogicalType::kVarchar: {
            //            SizeT buffer_size = row_count * column_type->Size();
            LOG_TRACE(fmt::format("Saving column {}", block_column_entry->column_id()));
            block_column_entry->buffer_.get()->Save();
            LOG_TRACE(fmt::format("Saved column {}", block_column_entry->column_id()));

            std::shared_lock lock(block_column_entry->mutex_);
            for (auto &outline_buffer : block_column_entry->outline_buffers_) {
                if (outline_buffer.get() != nullptr) {
                    outline_buffer.get()->Save();
                }
            }
            break;
        }
        case LogicalType::kArray:
        case LogicalType::kTuple:
            //        case kPath:
            //        case kPolygon:
            //        case kBlob:
        case LogicalType::kEmptyArray:
        case LogicalType::kMixed:
        case LogicalType::kNull: {
            LOG_ERROR(fmt::format("{} isn't supported", column_type->ToString()));
            String error_message = "Not implement: Invalid data type.";
            UnrecoverableError(error_message);
        }
        case LogicalType::kMissing:
        case LogicalType::kInvalid: {
            LOG_ERROR(fmt::format("Invalid data type {}", column_type->ToString()));
            String error_message = "Invalid data type.";
            UnrecoverableError(error_message);
        }
    }
}

void BlockColumnEntry::FlushColumn(TxnTimeStamp checkpoint_ts) {
    if (deleted_) {
        return;
    }
    SizeT row_cnt = block_entry_->row_count(checkpoint_ts);
    BlockColumnEntry::Flush(this, 0, row_cnt);
}

void BlockColumnEntry::DropColumn() {
    if (buffer_.get() != nullptr) {
        buffer_.reset();
    }
    for (auto &outline_buffer : outline_buffers_) {
        outline_buffer.reset();
    }
    deleted_ = true;
}

<<<<<<< HEAD
void BlockColumnEntry::Cleanup([[maybe_unused]] bool dropped) {
=======
void BlockColumnEntry::Cleanup(CleanupInfoTracer *info_tracer) {
>>>>>>> 5c2a1ffd
    if (buffer_.get() != nullptr) {
        buffer_.get()->PickForCleanup();
        if (info_tracer != nullptr) {
            String file_path = buffer_.get()->GetFilename();
            info_tracer->AddCleanupInfo(std::move(file_path));
        }
    }
    for (auto &outline_buffer : outline_buffers_) {
        if (outline_buffer.get() != nullptr) {
            outline_buffer.get()->PickForCleanup();
            if (info_tracer != nullptr) {
                String file_path = outline_buffer.get()->GetFilename();
                info_tracer->AddCleanupInfo(std::move(file_path));
            }
        }
    }
}

nlohmann::json BlockColumnEntry::Serialize() {
    nlohmann::json json_res;
    json_res["column_id"] = this->column_id_;
    {
        std::shared_lock lock(mutex_);
        json_res["next_outline_idx"] = outline_buffers_.size();
        json_res["last_chunk_offset"] = this->LastChunkOff();
    }

    json_res["commit_ts"] = TxnTimeStamp(this->commit_ts_);
    json_res["begin_ts"] = TxnTimeStamp(this->begin_ts_);
    json_res["txn_id"] = TransactionID(this->txn_id_);
    return json_res;
}

UniquePtr<BlockColumnEntry>
BlockColumnEntry::Deserialize(const nlohmann::json &column_data_json, BlockEntry *block_entry, BufferManager *buffer_mgr) {
    const ColumnID column_id = column_data_json["column_id"];
    const TxnTimeStamp commit_ts = column_data_json["commit_ts"];
    const u32 next_outline_idx = column_data_json["next_outline_idx"];
    const u64 last_chunk_offset = column_data_json["last_chunk_offset"];
    UniquePtr<BlockColumnEntry> block_column_entry =
        NewReplayBlockColumnEntry(block_entry, column_id, buffer_mgr, next_outline_idx, last_chunk_offset, commit_ts);
    block_column_entry->begin_ts_ = column_data_json["begin_ts"];
    block_column_entry->txn_id_ = column_data_json["txn_id"];

    return block_column_entry;
}

void BlockColumnEntry::CommitColumn(TransactionID txn_id, TxnTimeStamp commit_ts) {
    if (this->Committed()) {
        return;
    }
    this->txn_id_ = txn_id;
    this->Commit(commit_ts);
}

void BlockColumnEntry::FillWithDefaultValue(SizeT row_count, const Value *default_value, BufferManager *buffer_mgr) {
    ColumnVector column_vector = this->GetColumnVector(buffer_mgr);

    for (SizeT i = 0; i < row_count; ++i) {
        column_vector.SetValue(i, *default_value);
    }
}

} // namespace infinity<|MERGE_RESOLUTION|>--- conflicted
+++ resolved
@@ -278,11 +278,7 @@
     deleted_ = true;
 }
 
-<<<<<<< HEAD
-void BlockColumnEntry::Cleanup([[maybe_unused]] bool dropped) {
-=======
-void BlockColumnEntry::Cleanup(CleanupInfoTracer *info_tracer) {
->>>>>>> 5c2a1ffd
+void BlockColumnEntry::Cleanup(CleanupInfoTracer *info_tracer, [[maybe_unused]] bool dropped) {
     if (buffer_.get() != nullptr) {
         buffer_.get()->PickForCleanup();
         if (info_tracer != nullptr) {
