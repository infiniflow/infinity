// Copyright(C) 2023 InfiniFlow, Inc. All rights reserved.
//
// Licensed under the Apache License, Version 2.0 (the "License");
// you may not use this file except in compliance with the License.
// You may obtain a copy of the License at
//
//     https://www.apache.org/licenses/LICENSE-2.0
//
// Unless required by applicable law or agreed to in writing, software
// distributed under the License is distributed on an "AS IS" BASIS,
// WITHOUT WARRANTIES OR CONDITIONS OF ANY KIND, either express or implied.
// See the License for the specific language governing permissions and
// limitations under the License.

module;

#include <ctime>
#include <stdexcept>
#include <string>
#include <vector>

module segment_entry;

import stl;
import third_party;
import buffer_manager;
import default_values;
import data_block;
import txn;
import data_access_state;

import infinity_exception;
import defer_op;
import buffer_handle;
import logger;
import local_file_system;

import txn_store;
import segment_iter;
import catalog_delta_entry;
import status;
import compact_state_data;
import cleanup_scanner;
import background_process;
import wal_entry;
import infinity_context;
import roaring_bitmap;

namespace infinity {

Vector<std::string_view> SegmentEntry::DecodeIndex(std::string_view encode) {
    SizeT delimiter_i = encode.rfind('#');
    if (delimiter_i == String::npos) {
        String error_message = fmt::format("Invalid segment entry encode: {}", encode);
        UnrecoverableError(error_message);
    }
    auto decodes = TableEntry::DecodeIndex(encode.substr(0, delimiter_i));
    decodes.push_back(encode.substr(delimiter_i + 1));
    return decodes;
}

String SegmentEntry::EncodeIndex(const SegmentID segment_id, const TableEntry *table_entry) {
    if (table_entry == nullptr) {
        return ""; // unit test
    }
    return fmt::format("{}#{}", table_entry->encode(), segment_id);
}

SegmentEntry::SegmentEntry(TableEntry *table_entry,
                           SharedPtr<String> segment_dir,
                           SegmentID segment_id,
                           SizeT row_capacity,
                           SizeT column_count,
                           SegmentStatus status)
    : BaseEntry(EntryType::kSegment, false, SegmentEntry::EncodeIndex(segment_id, table_entry)), table_entry_(table_entry), segment_dir_(segment_dir),
      segment_id_(segment_id), row_capacity_(row_capacity), column_count_(column_count), status_(status) {}

SegmentEntry::SegmentEntry(const SegmentEntry &other)
    : BaseEntry(other), table_entry_(other.table_entry_), segment_dir_(other.segment_dir_), segment_id_(other.segment_id_),
      row_capacity_(other.row_capacity_), column_count_(other.column_count_) {
    {
        std::shared_lock lock(other.rw_locker_);
        row_count_ = other.row_count_;
        actual_row_count_ = other.actual_row_count_;
        checkpoint_row_count_ = other.checkpoint_row_count_;
        min_row_ts_ = other.min_row_ts_;
        max_row_ts_ = other.max_row_ts_;
        first_delete_ts_ = other.first_delete_ts_;
        deprecate_ts_ = other.deprecate_ts_;

        fast_rough_filter_ = other.fast_rough_filter_;
        compact_state_data_ = nullptr;
        status_ = other.status_;
        delete_txns_ = other.delete_txns_;
    }
}

UniquePtr<SegmentEntry> SegmentEntry::Clone(TableEntry *table_entry) const {
    auto ret = UniquePtr<SegmentEntry>(new SegmentEntry(*this));
    ret->table_entry_ = table_entry;
    for (auto &block : block_entries_) {
        ret->block_entries_.emplace_back(block->Clone(ret.get()));
    }
    return ret;
}

SharedPtr<SegmentEntry> SegmentEntry::NewSegmentEntry(TableEntry *table_entry, SegmentID segment_id, Txn *txn) {
    SharedPtr<SegmentEntry> segment_entry = MakeShared<SegmentEntry>(table_entry,
                                                                     SegmentEntry::DetermineSegmentDir(*table_entry->TableEntryDir(), segment_id),
                                                                     segment_id,
                                                                     DEFAULT_SEGMENT_CAPACITY,
                                                                     table_entry->ColumnCount(),
                                                                     SegmentStatus::kUnsealed);
    segment_entry->begin_ts_ = txn->BeginTS();
    segment_entry->txn_id_ = txn->TxnID();
    return segment_entry;
}

SharedPtr<SegmentEntry> SegmentEntry::NewReplaySegmentEntry(TableEntry *table_entry,
                                                            SegmentID segment_id,
                                                            SegmentStatus status,
                                                            u64 column_count,
                                                            SizeT row_count,
                                                            SizeT actual_row_count,
                                                            SizeT row_capacity,
                                                            TxnTimeStamp min_row_ts,
                                                            TxnTimeStamp max_row_ts,
                                                            TxnTimeStamp commit_ts,
                                                            TxnTimeStamp first_delete_ts,
                                                            TxnTimeStamp deprecate_ts,
                                                            TxnTimeStamp begin_ts,
                                                            TransactionID txn_id) {
    auto segment_dir = SegmentEntry::DetermineSegmentDir(*table_entry->TableEntryDir(), segment_id);
    auto segment_entry = MakeShared<SegmentEntry>(table_entry, std::move(segment_dir), segment_id, row_capacity, column_count, status);
    segment_entry->min_row_ts_ = min_row_ts;
    segment_entry->max_row_ts_ = max_row_ts;
    segment_entry->commit_ts_ = commit_ts;
    segment_entry->first_delete_ts_ = first_delete_ts;
    segment_entry->deprecate_ts_ = deprecate_ts;
    segment_entry->begin_ts_ = begin_ts;
    segment_entry->row_count_ = row_count;
    segment_entry->actual_row_count_ = actual_row_count;
    segment_entry->txn_id_ = txn_id;
    return segment_entry;
}

void SegmentEntry::UpdateSegmentReplay(SharedPtr<SegmentEntry> segment_entry, String segment_filter_binary_data) {
    status_ = segment_entry->status_;
    row_count_ = segment_entry->row_count_;
    actual_row_count_ = segment_entry->actual_row_count_;
    min_row_ts_ = segment_entry->min_row_ts_;
    max_row_ts_ = segment_entry->max_row_ts_;
    deprecate_ts_ = segment_entry->deprecate_ts_;
    if (!segment_filter_binary_data.empty()) {
        LoadFilterBinaryData(segment_filter_binary_data);
    }
}

bool SegmentEntry::SetSealed() {
    std::unique_lock lock(rw_locker_);
    if (status_ != SegmentStatus::kUnsealed) {
        return false;
    }
    status_ = SegmentStatus::kSealed;
    return true;
}

void SegmentEntry::AddBlockReplay(SharedPtr<BlockEntry> block_entry) {
    BlockID block_id = block_entry->block_id();
    BlockID cur_blocks_size = block_entries_.size();
    if (block_id >= cur_blocks_size) {
        block_entries_.resize(block_id + 1);
    }
    if (block_entries_[block_id].get() != nullptr) {
        String error_message = fmt::format("BlockEntry {} already exists in SegmentEntry {}", block_id, segment_id_);
        UnrecoverableError(error_message);
    }
    block_entries_[block_id] = std::move(block_entry);
}

void SegmentEntry::UpdateBlockReplay(SharedPtr<BlockEntry> new_block, String block_filter_binary_data) {
    BlockID block_id = new_block->block_id();
    if (block_id >= block_entries_.size() || block_entries_[block_id].get() == nullptr) {
        String error_message = fmt::format("BlockEntry {} does not exist in SegmentEntry {}", block_id, segment_id_);
        UnrecoverableError(error_message);
    }
    block_entries_[block_id]->UpdateBlockReplay(new_block, std::move(block_filter_binary_data));
}

bool SegmentEntry::TrySetCompacting(CompactStateData *compact_state_data) {
    std::unique_lock lock(rw_locker_);
    if (status_ != SegmentStatus::kSealed) {
        return false;
    }
    compact_state_data_ = compact_state_data;
    status_ = SegmentStatus::kCompacting;
    return true;
}

bool SegmentEntry::SetNoDelete() {
    std::unique_lock lock(rw_locker_);
    if (status_ != SegmentStatus::kCompacting && status_ != SegmentStatus::kNoDelete) {
        String error_message = "Assert: kNoDelete is only allowed to set on compacting segment.";
        UnrecoverableError(error_message);
    }
    status_ = SegmentStatus::kNoDelete;
    if (!delete_txns_.empty()) {
        std::stringstream ss;
        for (auto txn_id : delete_txns_) {
            ss << txn_id << " ";
        }
        LOG_WARN(fmt::format("Segment {} cannot set no delete, because has delete txns: {}", segment_id_, ss.str()));
        return false;
    }
    compact_state_data_ = nullptr;
    return true;
}

void SegmentEntry::SetDeprecated(TxnTimeStamp deprecate_ts) {
    std::unique_lock lock(rw_locker_);
    if (status_ != SegmentStatus::kNoDelete) {
        String error_message = "Assert: kDeprecated is only allowed to set on compacting segment.";
        UnrecoverableError(error_message);
    }
    status_ = SegmentStatus::kDeprecated;
    deprecate_ts_ = deprecate_ts;
}

void SegmentEntry::RollbackCompact() {
    std::unique_lock lock(rw_locker_);
    if (status_ != SegmentStatus::kNoDelete) {
        String error_message = "Assert: Rollbacked segment should be in No Delete state.";
        UnrecoverableError(error_message);
    }
    status_ = SegmentStatus::kSealed;
    deprecate_ts_ = UNCOMMIT_TS;
}

bool SegmentEntry::CheckDeleteConflict(Vector<Pair<SegmentEntry *, Vector<SegmentOffset>>> &&segments, TransactionID txn_id) {
    // hold all locks and check
    Vector<std::unique_lock<std::shared_mutex>> locks;
    for (const auto &[segment_entry, delete_offsets] : segments) {
        locks.emplace_back(segment_entry->rw_locker_);
        if (segment_entry->status_ == SegmentStatus::kDeprecated || segment_entry->status_ == SegmentStatus::kNoDelete) {
            return true;
        }
    }
    for (const auto &[segment_entry, delete_offsets] : segments) {
        segment_entry->delete_txns_.insert(txn_id);
    }
    return false;
}

bool SegmentEntry::CheckRowVisible(SegmentOffset segment_offset, TxnTimeStamp check_ts, bool check_append) const {
    // FIXME: get the block_capacity from config?
    u32 block_capacity = DEFAULT_BLOCK_CAPACITY;
    BlockID block_id = segment_offset / block_capacity;
    BlockOffset block_offset = segment_offset % block_capacity;

    auto *block_entry = GetBlockEntryByID(block_id).get();
    if (block_entry == nullptr || block_entry->commit_ts_ > check_ts) {
        return false;
    }
    return block_entry->CheckRowVisible(block_offset, check_ts, check_append);
}

void SegmentEntry::CheckRowsVisible(Vector<u32> &segment_offsets, TxnTimeStamp check_ts) const {
    std::shared_lock lock(rw_locker_);
    if (first_delete_ts_ >= check_ts)
        return;

    Vector<u32> segment_offsets2;
    segment_offsets2.reserve(segment_offsets.size());
    Map<BlockID, Vector<u32>> block_offsets_map;
    for (const auto segment_offset : segment_offsets) {
        BlockID block_id = segment_offset >> BLOCK_OFFSET_SHIFT;
        block_offsets_map[block_id].push_back(segment_offset);
    }

    for (auto &[block_id, block_offsets] : block_offsets_map) {
        auto *block_entry = GetBlockEntryByID(block_id).get();
        if (block_entry == nullptr || block_entry->commit_ts_ > check_ts) {
            continue;
        }
        block_entry->CheckRowsVisible(block_offsets, check_ts);
        std::copy(block_offsets.begin(), block_offsets.end(), std::back_inserter(segment_offsets2));
    }
    segment_offsets = std::move(segment_offsets2);
}

void SegmentEntry::CheckRowsVisible(Bitmask &segment_offsets, TxnTimeStamp check_ts) const {
    std::shared_lock lock(rw_locker_);
    if (first_delete_ts_ >= check_ts)
        return;
    for (auto &block_entry : block_entries_) {
        block_entry->CheckRowsVisible(segment_offsets, check_ts);
    }
}

bool SegmentEntry::CheckVisible(Txn *txn) const {
    TxnTimeStamp begin_ts = txn->BeginTS();
    std::shared_lock lock(rw_locker_);
    return begin_ts < deprecate_ts_ && BaseEntry::CheckVisible(txn);
}

bool SegmentEntry::CheckDeprecate(TxnTimeStamp check_ts) const {
    std::shared_lock lock(rw_locker_);
    return status_ == SegmentStatus::kDeprecated && check_ts > deprecate_ts_;
}

bool SegmentEntry::CheckAnyDelete(TxnTimeStamp check_ts) const {
    std::shared_lock lock(rw_locker_);
    return first_delete_ts_ < check_ts;
}

// called by one thread
BlockID SegmentEntry::GetNextBlockID() const { return block_entries_.size(); }

void SegmentEntry::AppendBlockEntry(UniquePtr<BlockEntry> block_entry) {
    std::unique_lock lock(this->rw_locker_);
    IncreaseRowCount(block_entry->row_count());
    block_entries_.emplace_back(std::move(block_entry));
}

SizeT SegmentEntry::row_count(TxnTimeStamp check_ts) const {
    std::shared_lock lock(rw_locker_);
    if (status_ == SegmentStatus::kDeprecated && check_ts > deprecate_ts_) {
        return 0;
    }
    if (status_ == SegmentStatus::kSealed) {
        return row_count_; // FIXME
    }
    SizeT row_count = 0;
    for (const auto &block_entry : block_entries_) {
        row_count += block_entry->row_count(check_ts);
    }
    return row_count;
}

// One writer
u64 SegmentEntry::AppendData(TransactionID txn_id, TxnTimeStamp commit_ts, AppendState *append_state_ptr, BufferManager *buffer_mgr, Txn *txn) {
    // create table store in `Txn::Append`
    TxnTableStore *txn_store = txn->GetExistTxnTableStore(table_entry_);

    std::unique_lock lck(this->rw_locker_); // FIXME: lock scope too large
    if (this->status_ != SegmentStatus::kUnsealed) {
        String error_message = "AppendData to sealed/compacting/no_delete/deprecated segment";
        UnrecoverableError(error_message);
    }

    if (this->row_capacity_ <= this->row_count_) {
        String error_message = fmt::format("Segment {} error, row_count {}, capacity {}", segment_id_, row_count_, row_capacity_);
        UnrecoverableError(error_message);
    }

    //    SizeT start_row = this->row_count_;
    SizeT append_block_count = append_state_ptr->blocks_.size();
    u64 total_copied{0};
    Vector<BlockEntry *> mut_blocks;

    while (append_state_ptr->current_block_ < append_block_count && this->row_count_ < this->row_capacity_) {
        DataBlock *input_block = append_state_ptr->blocks_[append_state_ptr->current_block_].get();

        u16 to_append_rows = input_block->row_count() - append_state_ptr->current_block_offset_;
        while (to_append_rows > 0) {
            // Append to_append_rows into block
            if (block_entries_.empty() || block_entries_.back()->GetAvailableCapacity() <= 0) {
                BlockID new_block_id = this->block_entries_.size();
                this->block_entries_.emplace_back(BlockEntry::NewBlockEntry(this, new_block_id, 0, this->column_count_, txn));
            }
            BlockEntry *last_block_entry = this->block_entries_.back().get();
            if (mut_blocks.empty() || last_block_entry->block_id() != mut_blocks.back()->block_id()) {
                mut_blocks.push_back(last_block_entry);
            }

            SegmentID range_segment_id = this->segment_id_;
            BlockID range_block_id = last_block_entry->block_id();
            u16 range_block_start_row = last_block_entry->row_count();

            u16 actual_appended =
                last_block_entry->AppendData(txn_id, commit_ts, input_block, append_state_ptr->current_block_offset_, to_append_rows, buffer_mgr);
            if (to_append_rows < actual_appended) {
                String error_message = fmt::format("Attempt to append rows: {}, but rows: {} are appended", to_append_rows, actual_appended);
                UnrecoverableError(error_message);
            }

            append_state_ptr->append_ranges_.emplace_back(range_segment_id, range_block_id, range_block_start_row, actual_appended);

            total_copied += actual_appended;
            to_append_rows -= actual_appended;
            append_state_ptr->current_count_ += actual_appended;
            append_state_ptr->current_block_offset_ += actual_appended;
            IncreaseRowCount(actual_appended);

            if (this->row_count_ == this->row_capacity_) {
                LOG_INFO(fmt::format("Segment {} is full.", segment_id_));
                break;
            }

            if (this->row_count_ > this->row_capacity_) {
                String error_message = "Not implemented: append data exceed segment row capacity";
                UnrecoverableError(error_message);
            }
        }
        if (to_append_rows == 0) {
            append_state_ptr->current_block_++;
            append_state_ptr->current_block_offset_ = 0;
        }
    }

    for (auto *block_entry : mut_blocks) {
        txn_store->AddBlockStore(this, block_entry);
    }
    return total_copied;
}

// One writer
SizeT SegmentEntry::DeleteData(TransactionID txn_id,
                               TxnTimeStamp commit_ts,
                               const HashMap<BlockID, Vector<BlockOffset>> &block_row_hashmap,
                               Txn *txn) {
    // create table store in `Txn::Delete`
    TxnTableStore *txn_store = txn->GetExistTxnTableStore(table_entry_);
    SizeT delete_row_n = 0;

    for (const auto &[block_id, delete_rows] : block_row_hashmap) {
        BlockEntry *block_entry = nullptr;
        {
            std::shared_lock lck(this->rw_locker_);
            block_entry = block_entries_.at(block_id).get();
        }

        delete_row_n += block_entry->DeleteData(txn_id, commit_ts, delete_rows);
        txn_store->AddBlockStore(this, block_entry);
        if (delete_rows.size() > block_entry->row_capacity()) {
            String error_message = "Delete rows exceed block capacity";
            UnrecoverableError(error_message);
        }
    }
    this->DecreaseRemainRow(delete_row_n);
    return delete_row_n;
}

void SegmentEntry::CommitFlushed(TxnTimeStamp commit_ts, WalSegmentInfo *segment_info) {
    std::shared_lock w_lock(rw_locker_);
    for (auto &block_entry : block_entries_) {
        WalBlockInfo *block_info_ptr = nullptr;
        for (auto &block_info : segment_info->block_infos_) {
            if (block_info.block_id_ == block_entry->block_id()) {
                block_info_ptr = &block_info;
                break;
            }
        }
        block_entry->CommitFlushed(commit_ts, block_info_ptr);
    }
}

void SegmentEntry::CommitSegment(TransactionID txn_id,
                                 TxnTimeStamp commit_ts,
                                 const TxnSegmentStore &segment_store,
                                 const DeleteState *delete_state) {
    std::unique_lock w_lock(rw_locker_);
    if (status_ == SegmentStatus::kDeprecated) {
        return;
    }

    if (delete_state != nullptr) {
        auto iter = delete_state->rows_.find(segment_id_);
        if (iter != delete_state->rows_.end()) {
            const auto &block_row_hashmap = iter->second;
            if (!block_row_hashmap.empty() && this->first_delete_ts_ == UNCOMMIT_TS) {
                this->first_delete_ts_ = commit_ts;
            }
            delete_txns_.erase(txn_id);

            if (compact_state_data_ != nullptr) {
                if (status_ != SegmentStatus::kCompacting && status_ != SegmentStatus::kNoDelete) {
                    String error_message = "Assert: compact_task is not nullptr means segment is being compacted";
                    UnrecoverableError(error_message);
                }
                Vector<SegmentOffset> segment_offsets;
                for (const auto &[block_id, block_offsets] : block_row_hashmap) {
                    for (auto block_offset : block_offsets) {
                        segment_offsets.push_back(block_id * DEFAULT_BLOCK_CAPACITY + block_offset);
                    }
                }
                LOG_INFO(fmt::format("Append {} rows to to_delete_list in compact list", segment_offsets.size()));
                compact_state_data_->AddToDelete(commit_ts, segment_id_, std::move(segment_offsets));
            }
        }
    }

    min_row_ts_ = std::min(min_row_ts_, commit_ts);
    if (commit_ts < max_row_ts_) {
        String error_message = fmt::format("SegmentEntry commit_ts {} is less than max_row_ts {}", commit_ts, max_row_ts_);
        UnrecoverableError(error_message);
    }
    max_row_ts_ = commit_ts;
    if (!this->Committed()) {
        this->Commit(commit_ts);
    }
    // hold the lock here
    for (const auto &[block_id, block_entry] : segment_store.block_entries_) {
        block_entry->CommitBlock(txn_id, commit_ts);
    }
    for (auto *block_column_entry : segment_store.block_column_entries_) {
        block_column_entry->CommitColumn(txn_id, commit_ts);   
    }
}

void SegmentEntry::RollbackBlocks(TxnTimeStamp commit_ts, const HashMap<BlockID, BlockEntry *> &block_entries) {
    std::unique_lock w_lock(rw_locker_);
    Vector<Pair<BlockID, BlockEntry *>> rollback_blocks(block_entries.begin(), block_entries.end());
    std::sort(rollback_blocks.begin(), rollback_blocks.end(), [](const auto &a, const auto &b) { return a.first > b.first; });
    for (auto [block_id, block_entry] : rollback_blocks) {
        if (!block_entry->Committed()) {
            if (block_entries_.empty() || block_entries_.back()->block_id() != block_entry->block_id()) {
                String error_message = "BlockEntry rollback order is not correct";
                UnrecoverableError(error_message);
            }
            auto &rollback_block = block_entries_.back();
            rollback_block->Cleanup();
            block_entries_.pop_back();
        }
    }
}

SharedPtr<BlockEntry> SegmentEntry::GetBlockEntryByID(BlockID block_id) const {
    std::shared_lock lock(rw_locker_);
    if (block_id >= block_entries_.size()) {
        return nullptr;
    }
    return block_entries_[block_id];
}

nlohmann::json SegmentEntry::Serialize(TxnTimeStamp max_commit_ts) {
    nlohmann::json json_res;

    this->checkpoint_row_count_ = 0;

    // const field
    json_res["segment_dir"] = *this->segment_dir_;
    json_res["row_capacity"] = this->row_capacity_;
    json_res["segment_id"] = this->segment_id_;
    json_res["column_count"] = this->column_count_;
    {
        std::shared_lock<std::shared_mutex> lck(this->rw_locker_);

        json_res["min_row_ts"] = this->min_row_ts_;
        json_res["max_row_ts"] = std::min(this->max_row_ts_, max_commit_ts);
        json_res["first_delete_ts"] = this->first_delete_ts_;
        json_res["deleted"] = this->deleted_;
        json_res["actual_row_count"] = this->actual_row_count_;

        json_res["commit_ts"] = TxnTimeStamp(this->commit_ts_);
        json_res["begin_ts"] = TxnTimeStamp(this->begin_ts_);
        json_res["txn_id"] = TransactionID(this->txn_id_);
        json_res["status"] = static_cast<std::underlying_type_t<SegmentStatus>>(this->status_);
        if (status_ != SegmentStatus::kUnsealed) {
            LOG_TRACE(fmt::format("SegmentEntry::Serialize: Begin try to save FastRoughFilter to json file"));
            this->GetFastRoughFilter()->SaveToJsonFile(json_res);
            LOG_TRACE(fmt::format("SegmentEntry::Serialize: End try to save FastRoughFilter to json file"));
        }
        for (auto &block_entry : this->block_entries_) {
            if (block_entry->commit_ts_ <= max_commit_ts) {
                block_entry->Flush(max_commit_ts);
                json_res["block_entries"].emplace_back(block_entry->Serialize(max_commit_ts));
                this->checkpoint_row_count_ += block_entry->checkpoint_row_count();
            }
        }

        json_res["row_count"] = this->checkpoint_row_count_;
    }
    return json_res;
}

SharedPtr<SegmentEntry> SegmentEntry::Deserialize(const nlohmann::json &segment_entry_json, TableEntry *table_entry, BufferManager *buffer_mgr) {
    std::underlying_type_t<SegmentStatus> saved_status = segment_entry_json["status"];
    SegmentStatus segment_status = static_cast<SegmentStatus>(saved_status);
    SharedPtr<String> segment_dir = MakeShared<String>(segment_entry_json["segment_dir"]);
    SharedPtr<SegmentEntry> segment_entry = MakeShared<SegmentEntry>(table_entry,
                                                                     segment_dir,
                                                                     segment_entry_json["segment_id"],
                                                                     segment_entry_json["row_capacity"],
                                                                     segment_entry_json["column_count"],
                                                                     segment_status);
    segment_entry->min_row_ts_ = segment_entry_json["min_row_ts"];
    segment_entry->max_row_ts_ = segment_entry_json["max_row_ts"];
    if (const auto fd_iter = segment_entry_json.find("first_delete_ts"); fd_iter != segment_entry_json.end()) {
        segment_entry->first_delete_ts_ = *fd_iter;
    }
    segment_entry->row_count_ = segment_entry_json["row_count"];
    segment_entry->actual_row_count_ = segment_entry_json["actual_row_count"];
    segment_entry->checkpoint_row_count_ = 0;

    segment_entry->commit_ts_ = segment_entry_json["commit_ts"];
    segment_entry->begin_ts_ = segment_entry_json["begin_ts"];
    segment_entry->txn_id_ = segment_entry_json["txn_id"];

    if (segment_entry_json.contains("block_entries")) {
        for (const auto &block_json : segment_entry_json["block_entries"]) {
            UniquePtr<BlockEntry> block_entry = BlockEntry::Deserialize(block_json, segment_entry.get(), buffer_mgr);
            auto block_entries_size = segment_entry->block_entries_.size();
            segment_entry->block_entries_.resize(std::max(static_cast<SizeT>(block_entries_size), static_cast<SizeT>(block_entry->block_id() + 1)));
            segment_entry->block_entries_[block_entry->block_id()] = std::move(block_entry);
        }
    }

    if (segment_entry->status_ != SegmentStatus::kUnsealed) {
        if (segment_entry->GetFastRoughFilter()->LoadFromJsonFile(segment_entry_json)) {
            LOG_TRACE("SegmentEntry::Deserialize: Finish load FastRoughFilter from json file");
        } else {
            LOG_TRACE("SegmentEntry::Deserialize: Cannot load FastRoughFilter from json file");
        }
    }

    LOG_TRACE(fmt::format("Segment: {}, Block count: {}", segment_entry->segment_id_, segment_entry->block_entries_.size()));

    return segment_entry;
}

void SegmentEntry::FlushNewData() {
    for (const auto &block_entry : this->block_entries_) {
        block_entry->FlushForImport();
    }
}

SharedPtr<String> SegmentEntry::DetermineSegmentDir(const String &parent_dir, u32 seg_id) {
    return MakeShared<String>(fmt::format("{}/seg_{}", parent_dir, std::to_string(seg_id)));
}

<<<<<<< HEAD
void SegmentEntry::Cleanup(bool dropped) {
    for (auto &block_entry : block_entries_) {
        block_entry->Cleanup(dropped);
    }

    if (dropped) {
        String full_segment_dir = Path(InfinityContext::instance().config()->DataDir()) / *segment_dir_;
        LOG_DEBUG(fmt::format("Cleaning up segment dir: {}", full_segment_dir));
        CleanupScanner::CleanupDir(full_segment_dir);
        LOG_DEBUG(fmt::format("Cleaned segment dir: {}", full_segment_dir));
=======
void SegmentEntry::Cleanup(CleanupInfoTracer *info_tracer) {
    for (auto &block_entry : block_entries_) {
        block_entry->Cleanup(info_tracer);
    }

    String full_segment_dir = Path(InfinityContext::instance().config()->DataDir()) / *segment_dir_;
    LOG_DEBUG(fmt::format("Cleaning up segment dir: {}", full_segment_dir));
    CleanupScanner::CleanupDir(full_segment_dir);
    LOG_DEBUG(fmt::format("Cleaned segment dir: {}", full_segment_dir));
    if (info_tracer) {
        info_tracer->AddCleanupInfo(std::move(full_segment_dir));
>>>>>>> 5c2a1ffd
    }
}

void SegmentEntry::PickCleanup(CleanupScanner *scanner) {}

// used in:
// 1. record minmax filter and optional bloom filter created for sealed segment created by append, import and compact
// 2. record optional bloom filter created by requirement when the properties of the table is changed ? (maybe will support it in the future)
void SegmentEntry::LoadFilterBinaryData(const String &segment_filter_data) {
    std::unique_lock lock(rw_locker_);
    if (status_ == SegmentStatus::kUnsealed) {
        String error_message = "Should not call LoadFilterBinaryData from Unsealed segment";
        UnrecoverableError(error_message);
    }
    fast_rough_filter_->DeserializeFromString(segment_filter_data);
}

String SegmentEntry::SegmentStatusToString(const SegmentStatus &type) {
    switch (type) {
        case SegmentStatus::kUnsealed:
            return "Unsealed";
        case SegmentStatus::kSealed:
            return "Sealed";
        case SegmentStatus::kCompacting:
            return "Compacting";
        case SegmentStatus::kNoDelete:
            return "NoDelete";
        case SegmentStatus::kDeprecated:
            return "Deprecated";
        default:
            return "Invalid Status";
    }
}

String SegmentEntry::ToString() const {
    return fmt::format("Segment path: {}, id: {}, row_count: {}, block_count: {}, status: {}", *segment_dir_, segment_id_, row_count_, block_entries_.size(), SegmentStatusToString(status_));
}

void SegmentEntry::AddColumns(const Vector<Pair<ColumnID, const Value *>> &columns, TxnTableStore *table_store) {
    for (auto &block : block_entries_) {
        block->AddColumns(columns, table_store);
    }
}

void SegmentEntry::DropColumns(const Vector<ColumnID> &column_ids, TxnTableStore *table_store) {
    for (auto &block : block_entries_) {
        block->DropColumns(column_ids, table_store);
    }
}

} // namespace infinity<|MERGE_RESOLUTION|>--- conflicted
+++ resolved
@@ -629,10 +629,9 @@
     return MakeShared<String>(fmt::format("{}/seg_{}", parent_dir, std::to_string(seg_id)));
 }
 
-<<<<<<< HEAD
-void SegmentEntry::Cleanup(bool dropped) {
+void SegmentEntry::Cleanup(CleanupInfoTracer *info_tracer, bool dropped) {
     for (auto &block_entry : block_entries_) {
-        block_entry->Cleanup(dropped);
+        block_entry->Cleanup(info_tracer, dropped);
     }
 
     if (dropped) {
@@ -640,19 +639,9 @@
         LOG_DEBUG(fmt::format("Cleaning up segment dir: {}", full_segment_dir));
         CleanupScanner::CleanupDir(full_segment_dir);
         LOG_DEBUG(fmt::format("Cleaned segment dir: {}", full_segment_dir));
-=======
-void SegmentEntry::Cleanup(CleanupInfoTracer *info_tracer) {
-    for (auto &block_entry : block_entries_) {
-        block_entry->Cleanup(info_tracer);
-    }
-
-    String full_segment_dir = Path(InfinityContext::instance().config()->DataDir()) / *segment_dir_;
-    LOG_DEBUG(fmt::format("Cleaning up segment dir: {}", full_segment_dir));
-    CleanupScanner::CleanupDir(full_segment_dir);
-    LOG_DEBUG(fmt::format("Cleaned segment dir: {}", full_segment_dir));
-    if (info_tracer) {
-        info_tracer->AddCleanupInfo(std::move(full_segment_dir));
->>>>>>> 5c2a1ffd
+        if (info_tracer) {
+            info_tracer->AddCleanupInfo(std::move(full_segment_dir));
+        }
     }
 }
 
