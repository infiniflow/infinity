--- conflicted
+++ resolved
@@ -58,49 +58,25 @@
 
 namespace infinity {
 
+SegmentEntry::SegmentEntry(const TableEntry *table_entry) : BaseEntry(EntryType::kSegment), table_entry_(table_entry) {}
+
 SegmentEntry::SegmentEntry(const TableEntry *table_entry, SharedPtr<String> segment_dir, SegmentID segment_id, SizeT row_capacity, SizeT column_count)
     : BaseEntry(EntryType::kSegment), table_entry_(table_entry), segment_dir_(segment_dir), segment_id_(segment_id), row_capacity_(row_capacity),
       column_count_(column_count) {}
 
 SharedPtr<SegmentEntry> SegmentEntry::NewSegmentEntry(const TableEntry *table_entry, SegmentID segment_id, Txn *txn) {
-<<<<<<< HEAD
-    SharedPtr<SegmentEntry> segment_entry = MakeShared<SegmentEntry>(table_entry);
-    {
-        auto operation = MakeUnique<AddSegmentEntryOp>(segment_entry.get());
-=======
     SharedPtr<SegmentEntry> segment_entry = MakeShared<SegmentEntry>(table_entry,
                                                                      SegmentEntry::DetermineSegmentDir(*table_entry->TableEntryDir(), segment_id),
                                                                      segment_id,
                                                                      DEFAULT_SEGMENT_CAPACITY,
                                                                      table_entry->ColumnCount());
-    if (txn != nullptr) {
-        auto operation = MakeUnique<AddSegmentEntryOperation>(segment_entry.get());
->>>>>>> ba4d858c
-        txn->AddCatalogDeltaOperation(std::move(operation));
-    }
-
+
+    auto operation = MakeUnique<AddSegmentEntryOp>(segment_entry.get());
+    txn->AddCatalogDeltaOperation(std::move(operation));
+    segment_entry->begin_ts_ = txn->BeginTS();
     segment_entry->row_count_ = 0;
-<<<<<<< HEAD
-    segment_entry->row_capacity_ = DEFAULT_SEGMENT_CAPACITY;
-    segment_entry->segment_id_ = segment_id;
-    segment_entry->min_row_ts_ = 0;
-    segment_entry->max_row_ts_ = 0;
-
-    auto begin_ts = txn->BeginTS();
-    segment_entry->begin_ts_ = begin_ts;
-
-    const auto *table_ptr = (const TableEntry *)table_entry;
-    segment_entry->column_count_ = table_ptr->ColumnCount();
-
-    segment_entry->segment_dir_ = SegmentEntry::DetermineSegmentDir(*table_entry->TableEntryDir(), segment_id);
-    if (segment_entry->block_entries_.empty()) {
-        auto block_entry = BlockEntry::NewBlockEntry(segment_entry.get(), segment_entry->block_entries_.size(), 0, segment_entry->column_count_, txn);
-        segment_entry->block_entries_.emplace_back(std::move(block_entry));
-    }
-=======
     segment_entry->actual_row_count_ = 0;
     segment_entry->min_row_ts_ = UNCOMMIT_TS;
->>>>>>> ba4d858c
 
     auto block_entry = BlockEntry::NewBlockEntry(segment_entry.get(), segment_entry->block_entries_.size(), 0, segment_entry->column_count_, txn);
     segment_entry->block_entries_.emplace_back(std::move(block_entry));
@@ -479,40 +455,16 @@
         json_res["max_row_ts"] = this->deprecate_ts_;
         json_res["deleted"] = this->deleted_;
         json_res["row_count"] = this->row_count_;
-<<<<<<< HEAD
+        json_res["actual_row_count"] = this->actual_row_count_;
 
         json_res["commit_ts"] = TxnTimeStamp(this->commit_ts_);
         json_res["begin_ts"] = TxnTimeStamp(this->begin_ts_);
         json_res["txn_id"] = TransactionID(this->txn_id_);
 
-=======
-        json_res["actual_row_count"] = this->actual_row_count_;
->>>>>>> ba4d858c
         for (auto &block_entry : this->block_entries_) {
             json_res["block_entries"].emplace_back(block_entry->Serialize(max_commit_ts));
         }
     }
-<<<<<<< HEAD
-=======
-    for (BlockEntry *block_entry : block_entries) {
-        //        LOG_TRACE(fmt::format("Before Flush: block_entry checkpoint ts: {}, min_row_ts: {}, max_row_ts: {} || max_commit_ts: {}",
-        //                              block_entry->checkpoint_ts(),
-        //                              block_entry->min_row_ts(),
-        //                              block_entry->max_row_ts(),
-        //                              max_commit_ts));
-        block_entry->Flush(max_commit_ts);
-        //        LOG_TRACE(fmt::format("Finish Flush: block_entry checkpoint ts: {}, min_row_ts: {}, max_row_ts: {} || max_commit_ts: {}",
-        //                              block_entry->checkpoint_ts(),
-        //                              block_entry->min_row_ts(),
-        //                              block_entry->max_row_ts(),
-        //                              max_commit_ts));
-        // WARNING: this operation may influence data visibility
-        //        if (!is_full_checkpoint && block_entry->checkpoint_ts_ != max_commit_ts) {
-        //            continue;
-        //        }
-        json_res["block_entries"].emplace_back(block_entry->Serialize(max_commit_ts));
-    }
->>>>>>> ba4d858c
     return json_res;
 }
 
