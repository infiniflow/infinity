// Copyright(C) 2023 InfiniFlow, Inc. All rights reserved.
//
// Licensed under the Apache License, Version 2.0 (the "License");
// you may not use this file except in compliance with the License.
// You may obtain a copy of the License at
//
//     https://www.apache.org/licenses/LICENSE-2.0
//
// Unless required by applicable law or agreed to in writing, software
// distributed under the License is distributed on an "AS IS" BASIS,
// WITHOUT WARRANTIES OR CONDITIONS OF ANY KIND, either express or implied.
// See the License for the specific language governing permissions and
// limitations under the License.

module;

#include <ctime>
#include <stdexcept>
#include <string>
#include <vector>

module segment_entry;

import stl;
import third_party;
import buffer_manager;
import default_values;
import data_block;
import txn;
import data_access_state;

import infinity_exception;
import defer_op;
import buffer_handle;
import logger;
import local_file_system;

import txn_store;
import segment_iter;
import catalog_delta_entry;
import status;
import compact_segments_task;
import cleanup_scanner;
import background_process;
import wal_entry;
import set_segment_status_sealed_task;

namespace infinity {

SegmentEntry::SegmentEntry(const TableEntry *table_entry,
                           SharedPtr<String> segment_dir,
                           SegmentID segment_id,
                           SizeT row_capacity,
                           SizeT column_count,
                           SegmentStatus status)
    : BaseEntry(EntryType::kSegment), table_entry_(table_entry), segment_dir_(segment_dir), segment_id_(segment_id), row_capacity_(row_capacity),
      column_count_(column_count), status_(status) {}

SharedPtr<SegmentEntry> SegmentEntry::InnerNewSegmentEntry(const TableEntry *table_entry, SegmentID segment_id, Txn *txn, SegmentStatus status) {
    SharedPtr<SegmentEntry> segment_entry = MakeShared<SegmentEntry>(table_entry,
                                                                     SegmentEntry::DetermineSegmentDir(*table_entry->TableEntryDir(), segment_id),
                                                                     segment_id,
                                                                     DEFAULT_SEGMENT_CAPACITY,
                                                                     table_entry->ColumnCount(),
                                                                     status);
    auto operation = MakeUnique<AddSegmentEntryOp>(segment_entry.get(), status);
    // have no effect in fake txn in wal replay
    txn->AddCatalogDeltaOperation(std::move(operation));
    segment_entry->begin_ts_ = txn->BeginTS();
    return segment_entry;
}

SharedPtr<SegmentEntry> SegmentEntry::NewAppendSegmentEntry(const TableEntry *table_entry, SegmentID segment_id, Txn *txn) {
    return InnerNewSegmentEntry(table_entry, segment_id, txn, SegmentStatus::kUnsealed);
}

SharedPtr<SegmentEntry> SegmentEntry::NewImportSegmentEntry(const TableEntry *table_entry, SegmentID segment_id, Txn *txn) {
    return InnerNewSegmentEntry(table_entry, segment_id, txn, SegmentStatus::kSealed);
}

SharedPtr<SegmentEntry> SegmentEntry::NewCompactSegmentEntry(const TableEntry *table_entry, SegmentID segment_id, Txn *txn) {
    return InnerNewSegmentEntry(table_entry, segment_id, txn, SegmentStatus::kSealed);
}

// used by import and compact, add a new segment, status:kSealed
SharedPtr<SegmentEntry> SegmentEntry::NewReplaySegmentEntry(const TableEntry *table_entry,
                                                            SegmentID segment_id,
                                                            const SharedPtr<String> &segment_dir,
                                                            TxnTimeStamp commit_ts) {
    auto segment_entry =
        MakeShared<SegmentEntry>(table_entry, segment_dir, segment_id, DEFAULT_SEGMENT_CAPACITY, table_entry->ColumnCount(), SegmentStatus::kSealed);
    segment_entry->min_row_ts_ = commit_ts;
    return segment_entry;
}

SharedPtr<SegmentEntry> SegmentEntry::NewReplayCatalogSegmentEntry(const TableEntry *table_entry,
                                                                   SegmentID segment_id,
                                                                   const SharedPtr<String> &segment_dir,
                                                                   SegmentStatus status,
                                                                   u64 column_count,
                                                                   SizeT row_count,
                                                                   SizeT actual_row_count,
                                                                   SizeT row_capacity,
                                                                   TxnTimeStamp min_row_ts,
                                                                   TxnTimeStamp max_row_ts,
                                                                   TxnTimeStamp commit_ts,
                                                                   TxnTimeStamp begin_ts,
                                                                   TransactionID txn_id) {
    auto segment_entry = MakeShared<SegmentEntry>(table_entry, segment_dir, segment_id, row_capacity, column_count, status);
    segment_entry->min_row_ts_ = min_row_ts;
    segment_entry->max_row_ts_ = max_row_ts;
    segment_entry->commit_ts_ = commit_ts;
    segment_entry->begin_ts_ = begin_ts;
    segment_entry->row_count_ = row_count;
    segment_entry->actual_row_count_ = actual_row_count;
    segment_entry->txn_id_ = txn_id;
    return segment_entry;
}

void SegmentEntry::SetSealing() {
    std::unique_lock lock(rw_locker_);
    if (status_ != SegmentStatus::kUnsealed) {
        UnrecoverableError("SetSealing only accept unsealed segment");
    }
    status_ = SegmentStatus::kSealing;
}

// will only be called in TableEntry::Append
// txn_mgr: nullptr if in wal replay, need to skip and recover sealing tasks after replay
// task: step 1. wait for status change from unsealed to sealing in CommitAppend in TxnTableStore::Commit() in Txn::CommitBottom()
//       step 2. create txn (sealing task), build bloomfilter and minmax filter, set sealed status
void SegmentEntry::CreateTaskSetSegmentStatusSealed(TableEntry *table_entry, TxnManager *txn_mgr) {
    if (status() != SegmentStatus::kUnsealed) {
        UnrecoverableError("CreateTaskSetSegmentStatusSealed only accept segment of kUnsealed status");
    }
    // wal replay case
    if (!txn_mgr) {
        LOG_TRACE("SegmentEntry::CreateTaskSetSegmentStatusSealed: in wal, skip create task for new sealing segment created by append");
        return;
    }
    SetSegmentStatusSealedTask::CreateAndSubmitTask(this, table_entry, txn_mgr);
}

void SegmentEntry::FinishTaskSetSegmentStatusSealed(SegmentStatus prev_status) {
    switch (prev_status) {
        case SegmentStatus::kSealing: {
            std::unique_lock lock(rw_locker_);
            if (status_ != SegmentStatus::kSealing) {
                UnrecoverableError("FinishTaskSetSegmentStatusSealed: segment status mismatch");
            }
            status_ = SegmentStatus::kSealed;
            break;
        }
        case SegmentStatus::kSealed: {
            break;
        }
        default: {
            UnrecoverableError("FinishTaskSetSegmentStatusSealed: segment status unexpected");
        }
    }
}

bool SegmentEntry::TrySetCompacting(CompactSegmentsTask *compact_task) {
    std::unique_lock lock(rw_locker_);
    if (!FinishedSealingTask()) {
        UnrecoverableError("Assert: Compactable segment should be sealed.");
    }
    if (status_ != SegmentStatus::kSealed) {
        return false;
    }
    compact_task_ = compact_task;
    status_ = SegmentStatus::kCompacting;
    return true;
}

void SegmentEntry::SetNoDelete() {
    std::unique_lock lock(rw_locker_);
    if (status_ != SegmentStatus::kCompacting) {
        UnrecoverableError("Assert: kNoDelete is only allowed to set on compacting segment.");
    }
    status_ = SegmentStatus::kNoDelete;
    no_delete_complete_cv_.wait(lock, [this] { return delete_txns_.empty(); });
    compact_task_ = nullptr;
}

void SegmentEntry::SetForbidCleanup(TxnTimeStamp deprecate_ts) {
    std::unique_lock lock(rw_locker_);
    if (status_ != SegmentStatus::kNoDelete) {
        UnrecoverableError("Assert: kForbidCleanup is only allowed to set on kNoDelete segment.");
    }

    status_ = SegmentStatus::kForbidCleanup;
    deprecate_ts_ = deprecate_ts;
}

void SegmentEntry::TrySetDeprecated() {
    std::unique_lock lock(rw_locker_);
    if (status_ == SegmentStatus::kForbidCleanup) {
        status_ = SegmentStatus::kDeprecated;
    }
}

void SegmentEntry::RollbackCompact() {
    std::unique_lock lock(rw_locker_);
    if (status_ != SegmentStatus::kNoDelete) {
        UnrecoverableError("Assert: Rollbacked segment should be in No Delete state.");
    }
    status_ = SegmentStatus::kSealed;
    deprecate_ts_ = UNCOMMIT_TS;
}

bool SegmentEntry::CheckDeleteConflict(Vector<Pair<SegmentEntry *, Vector<SegmentOffset>>> &&segments, TransactionID txn_id) {
    // hold all locks and check
    Vector<std::shared_lock<std::shared_mutex>> locks;
    for (const auto &[segment_entry, delete_offsets] : segments) {
        locks.emplace_back(segment_entry->rw_locker_);
        if (segment_entry->status_ == SegmentStatus::kDeprecated || segment_entry->status_ == SegmentStatus::kForbidCleanup ||
            segment_entry->status_ == SegmentStatus::kNoDelete) {
            return true;
        }
    }
    for (const auto &[segment_entry, delete_offsets] : segments) {
        segment_entry->delete_txns_.insert(txn_id);
    }
    return false;
}

bool SegmentEntry::CheckRowVisible(SegmentOffset segment_offset, TxnTimeStamp check_ts) const {
    // FIXME: get the block_capacity from config?
    u32 block_capacity = DEFAULT_BLOCK_CAPACITY;
    BlockID block_id = segment_offset / block_capacity;
    BlockOffset block_offset = segment_offset % block_capacity;

    auto *block_entry = GetBlockEntryByID(block_id);
    return block_entry->CheckRowVisible(block_offset, check_ts);
}

bool SegmentEntry::CheckVisible(TxnTimeStamp check_ts) const {
    std::shared_lock lock(rw_locker_);
    return min_row_ts_ <= check_ts && check_ts <= deprecate_ts_;
}

bool SegmentEntry::CheckDeprecate(TxnTimeStamp check_ts) const {
    std::shared_lock lock(rw_locker_);
<<<<<<< HEAD
    return status_ == SegmentStatus::kDeprecated && check_ts >= deprecate_ts_;
=======
    return check_ts > deprecate_ts_;
>>>>>>> f3f9a24b
}

bool SegmentEntry::CheckAnyDelete(TxnTimeStamp check_ts) const {
    std::shared_lock lock(rw_locker_);
    return first_delete_ts_ < check_ts;
}

// called by one thread
BlockID SegmentEntry::GetNextBlockID() const { return block_entries_.size(); }

// called by one thread
Pair<SizeT, BlockOffset> SegmentEntry::GetWalInfo() const { return {block_entries_.size(), block_entries_.back()->row_count()}; }

void SegmentEntry::AppendBlockEntry(UniquePtr<BlockEntry> block_entry) {
    std::unique_lock lock(this->rw_locker_);
    IncreaseRowCount(block_entry->row_count());
    block_entries_.emplace_back(std::move(block_entry));
}

void SegmentEntry::SetBlockEntryAt(SizeT index, UniquePtr<BlockEntry> block_entry) {
    std::unique_lock lock(this->rw_locker_);
    if (index == block_entries_.size()) {
        block_entries_.emplace_back(std::move(block_entry));
    } else {
        block_entries_[index] = std::move(block_entry);
    }
}

// One writer
u64 SegmentEntry::AppendData(TransactionID txn_id, AppendState *append_state_ptr, BufferManager *buffer_mgr, Txn *txn) {
    std::unique_lock lck(this->rw_locker_); // FIXME: lock scope too large
    if (this->status_ != SegmentStatus::kUnsealed) {
        UnrecoverableError("AppendData to sealed/compacting/no_delete/deprecated segment");
    }
    if (this->row_capacity_ - this->row_count_ <= 0) {
        return 0;
    }
    //    SizeT start_row = this->row_count_;
    SizeT append_block_count = append_state_ptr->blocks_.size();
    u64 total_copied{0};

    while (append_state_ptr->current_block_ < append_block_count && this->row_count_ < this->row_capacity_) {
        DataBlock *input_block = append_state_ptr->blocks_[append_state_ptr->current_block_].get();

        u16 to_append_rows = input_block->row_count();
        while (to_append_rows > 0) {
            // Append to_append_rows into block
            if (block_entries_.empty() || block_entries_.back()->GetAvailableCapacity() <= 0) {
                BlockID new_block_id = this->block_entries_.size();
                this->block_entries_.emplace_back(BlockEntry::NewBlockEntry(this, new_block_id, 0, this->column_count_, txn));
            }
            BlockEntry *last_block_entry = this->block_entries_.back().get();
            auto add_block_entry_op = MakeUnique<AddBlockEntryOp>(last_block_entry);
            txn->AddCatalogDeltaOperation(std::move(add_block_entry_op));
            for (auto &column_block_entry : last_block_entry->columns()) {
                auto add_column_entry_op = MakeUnique<AddColumnEntryOp>(column_block_entry.get());
                txn->AddCatalogDeltaOperation(std::move(add_column_entry_op));
            }

            SegmentID range_segment_id = this->segment_id_;
            BlockID range_block_id = last_block_entry->block_id();
            u16 range_block_start_row = last_block_entry->row_count();

            u16 actual_appended =
                last_block_entry->AppendData(txn_id, input_block, append_state_ptr->current_block_offset_, to_append_rows, buffer_mgr);
            if (to_append_rows < actual_appended) {
                UnrecoverableError(fmt::format("Attempt to append rows: {}, but rows: {} are appended", to_append_rows, actual_appended));
            }

            append_state_ptr->append_ranges_.emplace_back(range_segment_id, range_block_id, range_block_start_row, actual_appended);

            total_copied += actual_appended;
            to_append_rows -= actual_appended;
            append_state_ptr->current_count_ += actual_appended;
            IncreaseRowCount(actual_appended);
            if (this->row_count_ > this->row_capacity_) {
                UnrecoverableError("Not implemented: append data exceed segment row capacity");
            }
        }
        if (to_append_rows == 0) {
            append_state_ptr->current_block_++;
            append_state_ptr->current_block_offset_ = 0;
        }
    }
    return total_copied;
}

// One writer
void SegmentEntry::DeleteData(TransactionID txn_id,
                              TxnTimeStamp commit_ts,
                              const HashMap<BlockID, Vector<BlockOffset>> &block_row_hashmap,
                              Txn *txn) {
    for (const auto &[block_id, delete_rows] : block_row_hashmap) {
        BlockEntry *block_entry = nullptr;
        {
            std::shared_lock lck(this->rw_locker_);
            block_entry = block_entries_.at(block_id).get();
            auto add_block_entry_op = MakeUnique<AddBlockEntryOp>(block_entry);
            txn->AddCatalogDeltaOperation(std::move(add_block_entry_op));
            for (auto &column_block_entry : block_entry->columns()) {
                auto add_column_entry_op = MakeUnique<AddColumnEntryOp>(column_block_entry.get());
                txn->AddCatalogDeltaOperation(std::move(add_column_entry_op));
            }
        }

        block_entry->DeleteData(txn_id, commit_ts, delete_rows);
    }
}

// One writer
void SegmentEntry::CommitAppend(TransactionID txn_id, TxnTimeStamp commit_ts, u16 block_id, u16, u16) {
    BlockEntry *block_entry = nullptr;
    {
        std::unique_lock lck(this->rw_locker_);
        if (this->status_ != SegmentStatus::kUnsealed) {
            UnrecoverableError("Assert: Should not commit append to sealed segment.");
        }
        if (this->min_row_ts_ == UNCOMMIT_TS) {
            this->min_row_ts_ = commit_ts;
        }
        this->max_row_ts_ = std::max(this->max_row_ts_, commit_ts);
        block_entry = this->block_entries_.at(block_id).get();
    }
    block_entry->CommitAppend(txn_id, commit_ts);
}

// One writer
void SegmentEntry::CommitDelete(TransactionID txn_id, TxnTimeStamp commit_ts, const HashMap<u16, Vector<BlockOffset>> &block_row_hashmap) {
    Vector<BlockEntry *> delete_blocks;
    delete_blocks.reserve(block_row_hashmap.size());
    {
        std::unique_lock lck(this->rw_locker_);
        this->max_row_ts_ = std::max(this->max_row_ts_, commit_ts);
        if (this->first_delete_ts_ == UNCOMMIT_TS) {
            this->first_delete_ts_ = commit_ts;
        }
        if (status_ == SegmentStatus::kDeprecated) {
            UnrecoverableError("Assert: Should not commit delete to deprecated segment.");
        }
        if (compact_task_ != nullptr) {
            if (status_ != SegmentStatus::kCompacting && status_ != SegmentStatus::kNoDelete) {
                UnrecoverableError("Assert: compact_task is not nullptr means segment is being compacted");
            }
            Vector<SegmentOffset> segment_offsets;
            for (const auto &[block_id, delete_rows] : block_row_hashmap) {
                for (BlockOffset block_offset : delete_rows) {
                    SegmentOffset segment_offset = block_id * DEFAULT_BLOCK_CAPACITY + block_offset;
                    segment_offsets.push_back(segment_offset);
                }
            }
            compact_task_->AddToDelete(segment_id_, std::move(segment_offsets));
        }
        {
            delete_txns_.erase(txn_id);
            if (delete_txns_.empty()) { // == 0 when replay
                no_delete_complete_cv_.notify_one();
            }
        }
        for (const auto &[block_id, delete_rows] : block_row_hashmap) {
            BlockEntry *block_entry = block_entries_.at(block_id).get();
            if (delete_rows.size() > block_entry->row_capacity()) {
                UnrecoverableError("Delete rows exceed block capacity");
            }
            DecreaseRemainRow(delete_rows.size());
            delete_blocks.push_back(block_entry);
        }
    }

    for (auto *block_entry : delete_blocks) {
        block_entry->CommitDelete(txn_id, commit_ts);
    }
}

BlockEntry *SegmentEntry::GetBlockEntryByID(BlockID block_id) const {
    std::shared_lock lock(rw_locker_);
    if (block_id >= block_entries_.size()) {
        return nullptr;
    }
    return block_entries_[block_id].get();
}

nlohmann::json SegmentEntry::Serialize(TxnTimeStamp max_commit_ts, bool is_full_checkpoint) {
    nlohmann::json json_res;

    // const field
    json_res["segment_dir"] = *this->segment_dir_;
    json_res["row_capacity"] = this->row_capacity_;
    json_res["segment_id"] = this->segment_id_;
    json_res["column_count"] = this->column_count_;
    {
        std::shared_lock<std::shared_mutex> lck(this->rw_locker_);

        json_res["min_row_ts"] = this->min_row_ts_;
        json_res["max_row_ts"] = this->max_row_ts_;
        json_res["deleted"] = this->deleted_;
        json_res["row_count"] = this->row_count_;
        json_res["actual_row_count"] = this->actual_row_count_;

        json_res["commit_ts"] = TxnTimeStamp(this->commit_ts_);
        json_res["begin_ts"] = TxnTimeStamp(this->begin_ts_);
        json_res["txn_id"] = TransactionID(this->txn_id_);
        json_res["status"] = static_cast<std::underlying_type_t<SegmentStatus>>(this->status_);
        if (FinishedSealingTask()) {
            LOG_TRACE(fmt::format("SegmentEntry::Serialize: Begin try to save FastRoughFilter to json file"));
            this->GetFastRoughFilter()->SaveToJsonFile(json_res);
            LOG_TRACE(fmt::format("SegmentEntry::Serialize: End try to save FastRoughFilter to json file"));
        }
        for (auto &block_entry : this->block_entries_) {
            json_res["block_entries"].emplace_back(block_entry->Serialize(max_commit_ts));
        }
    }
    return json_res;
}

SharedPtr<SegmentEntry> SegmentEntry::Deserialize(const nlohmann::json &segment_entry_json, TableEntry *table_entry, BufferManager *buffer_mgr) {
    std::underlying_type_t<SegmentStatus> saved_status = segment_entry_json["status"];
    SegmentStatus segment_status = static_cast<SegmentStatus>(saved_status);
    SharedPtr<SegmentEntry> segment_entry = MakeShared<SegmentEntry>(table_entry,
                                                                     MakeShared<String>(segment_entry_json["segment_dir"]),
                                                                     segment_entry_json["segment_id"],
                                                                     segment_entry_json["row_capacity"],
                                                                     segment_entry_json["column_count"],
                                                                     segment_status);
    segment_entry->min_row_ts_ = segment_entry_json["min_row_ts"];
    segment_entry->max_row_ts_ = segment_entry_json["max_row_ts"];
    segment_entry->deleted_ = segment_entry_json["deleted"];
    segment_entry->row_count_ = segment_entry_json["row_count"];
    segment_entry->actual_row_count_ = segment_entry_json["actual_row_count"];

    segment_entry->commit_ts_ = segment_entry_json["commit_ts"];
    segment_entry->begin_ts_ = segment_entry_json["begin_ts"];
    segment_entry->txn_id_ = segment_entry_json["txn_id"];

    if (segment_entry_json.contains("block_entries")) {
        for (const auto &block_json : segment_entry_json["block_entries"]) {
            UniquePtr<BlockEntry> block_entry = BlockEntry::Deserialize(block_json, segment_entry.get(), buffer_mgr);
            auto block_entries_size = segment_entry->block_entries_.size();
            segment_entry->block_entries_.resize(std::max(block_entries_size, static_cast<SizeT>(block_entry->block_id() + 1)));
            segment_entry->block_entries_[block_entry->block_id()] = std::move(block_entry);
        }
    }

    if (segment_entry->FinishedSealingTask()) {
        // if segment is sealed, we need to load FastRoughFilter from json file
        if (segment_entry->GetFastRoughFilter()->LoadFromJsonFile(segment_entry_json)) {
            LOG_TRACE("SegmentEntry::Deserialize: Finish load FastRoughFilter from json file");
        } else {
            UnrecoverableError("SegmentEntry::Deserialize: Cannot load FastRoughFilter from json file");
        }
    }

    LOG_TRACE(fmt::format("Segment: {}, Block count: {}", segment_entry->segment_id_, segment_entry->block_entries_.size()));

    return segment_entry;
}

void SegmentEntry::FlushDataToDisk(TxnTimeStamp max_commit_ts, bool is_full_checkpoint) {
    auto block_entry_iter = BlockEntryIter(this);
    for (auto *block_entry = block_entry_iter.Next(); block_entry != nullptr; block_entry = block_entry_iter.Next()) {
        block_entry->Flush(max_commit_ts);
    }
}

void SegmentEntry::FlushNewData(TxnTimeStamp flush_ts) {
    if (this->min_row_ts_ == UNCOMMIT_TS) {
        this->min_row_ts_ = flush_ts;
    }
    for (const auto &block_entry : this->block_entries_) {
        block_entry->FlushData(block_entry->row_count());
    }
}

SharedPtr<String> SegmentEntry::DetermineSegmentDir(const String &parent_dir, u32 seg_id) {
    return MakeShared<String>(fmt::format("{}/seg_{}", parent_dir, std::to_string(seg_id)));
}

void SegmentEntry::Cleanup() {
    for (auto &block_entry : block_entries_) {
        block_entry->Cleanup();
    }
    LocalFileSystem fs;
    fs.DeleteEmptyDirectory(*segment_dir_);
}

void SegmentEntry::PickCleanup(CleanupScanner *scanner) {}

Vector<Pair<BlockID, String>> SegmentEntry::GetBlockFilterBinaryDataVector() const {
    Vector<Pair<BlockID, String>> block_filter_binary_data_vector;
    block_filter_binary_data_vector.reserve(block_entries_.size());
    for (const auto &block_entry : block_entries_) {
        block_filter_binary_data_vector.emplace_back(block_entry->block_id(), block_entry->GetFastRoughFilter()->SerializeToString());
    }
    return block_filter_binary_data_vector;
}

void SegmentEntry::WalLoadFilterBinaryData(const String &segment_filter_data, const Vector<Pair<BlockID, String>> &block_filter_data) {
    std::unique_lock lock(rw_locker_);
    if (status_ != SegmentStatus::kSealed) {
        UnrecoverableError("WalLoadFilterBinaryData only accept segment of kSealed status");
    }
    fast_rough_filter_.DeserializeFromString(segment_filter_data);
    for (const auto &[block_id, block_filter] : block_filter_data) {
        block_entries_[block_id]->GetFastRoughFilter()->DeserializeFromString(block_filter);
    }
}

} // namespace infinity<|MERGE_RESOLUTION|>--- conflicted
+++ resolved
@@ -242,11 +242,7 @@
 
 bool SegmentEntry::CheckDeprecate(TxnTimeStamp check_ts) const {
     std::shared_lock lock(rw_locker_);
-<<<<<<< HEAD
-    return status_ == SegmentStatus::kDeprecated && check_ts >= deprecate_ts_;
-=======
-    return check_ts > deprecate_ts_;
->>>>>>> f3f9a24b
+    return status_ == SegmentStatus::kDeprecated && check_ts > deprecate_ts_;
 }
 
 bool SegmentEntry::CheckAnyDelete(TxnTimeStamp check_ts) const {
