--- conflicted
+++ resolved
@@ -110,11 +110,7 @@
 
     bool PickCleanup(CleanupScanner *scanner);
 
-<<<<<<< HEAD
-    void Cleanup(bool dropped = true);
-=======
-    void Cleanup(CleanupInfoTracer *info_tracer = nullptr);
->>>>>>> 5c2a1ffd
+    void Cleanup(CleanupInfoTracer *info_tracer = nullptr, bool dropped = true);
 
     void Iterate(std::function<void(Entry *)> func, TxnTimeStamp visible_ts);
 
@@ -583,17 +579,10 @@
 
 // TODO: check if this need to lock
 template <EntryConcept Entry>
-<<<<<<< HEAD
-void EntryList<Entry>::Cleanup(bool dropped) {
+void EntryList<Entry>::Cleanup(CleanupInfoTracer *info_tracer, bool dropped) {
     for (auto iter = entry_list_.begin(); iter != entry_list_.end(); ++iter) {
         SharedPtr<Entry> &entry = *iter;
-        entry->Cleanup(dropped);
-=======
-void EntryList<Entry>::Cleanup(CleanupInfoTracer *info_tracer) {
-    for (auto iter = entry_list_.begin(); iter != entry_list_.end(); ++iter) {
-        SharedPtr<Entry> &entry = *iter;
-        entry->Cleanup(info_tracer);
->>>>>>> 5c2a1ffd
+        entry->Cleanup(info_tracer, dropped);
     }
 }
 
