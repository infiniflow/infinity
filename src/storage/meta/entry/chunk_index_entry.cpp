--- conflicted
+++ resolved
@@ -458,11 +458,8 @@
         return;
     }
     buffer_obj_->Save();
-<<<<<<< HEAD
-    if (segment_index_entry_->table_index_entry()->index_base()->index_type_ == IndexType::kHnsw) {
-        buffer_obj_->ToMmap();
-=======
     switch (segment_index_entry_->table_index_entry()->index_base()->index_type_) {
+        case IndexType::kHnsw:
         case IndexType::kBMP: {
             buffer_obj_->ToMmap();
             break;
@@ -470,7 +467,6 @@
         default: {
             break;
         }
->>>>>>> c89db0bb
     }
 }
 
