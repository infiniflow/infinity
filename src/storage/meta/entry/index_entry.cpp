// Copyright(C) 2023 InfiniFlow, Inc. All rights reserved.
//
// Licensed under the Apache License, Version 2.0 (the "License");
// you may not use this file except in compliance with the License.
// You may obtain a copy of the License at
//
//     https://www.apache.org/licenses/LICENSE-2.0
//
// Unless required by applicable law or agreed to in writing, software
// distributed under the License is distributed on an "AS IS" BASIS,
// WITHOUT WARRANTIES OR CONDITIONS OF ANY KIND, either express or implied.
// See the License for the specific language governing permissions and
// limitations under the License.

module;

import stl;
import segment_entry;
import buffer_manager;
import buffer_handle;
import buffer_obj;
import logger;
import third_party;
import index_def;
import parser;
import infinity_exception;
import base_entry;
import file_worker;
import faiss_index_file_worker;
import ann_ivf_index_file_worker;

module index_entry;

namespace infinity {

IndexEntry::IndexEntry(SegmentEntry *segment_entry, SharedPtr<String> index_name, BufferObj *buffer)
    : BaseEntry(EntryType::kIndex), segment_entry_(segment_entry), index_name_(Move(index_name)), buffer_(buffer){};

SharedPtr<IndexEntry> IndexEntry::NewIndexEntry(SegmentEntry *segment_entry,
                                                SharedPtr<String> index_name,
                                                TxnTimeStamp create_ts,
                                                BufferManager *buffer_manager,
                                                SharedPtr<IndexDef> index_def,
                                                SharedPtr<ColumnDef> column_def) {
    // FIXME: estimate index size.
    UniquePtr<FileWorker> file_worker = nullptr;
    switch (index_def->method_type_) {
        case IndexMethod::kIVFFlat: {
            SharedPtr<String> index_name = index_def->index_name_;
            file_worker = MakeUnique<FaissIndexFileWorker>(segment_entry->segment_dir_, index_def->index_name_, index_def, column_def);
            break;
        }
        case IndexMethod::kIVFSQ8: {
            break;
        }
        case IndexMethod::kInvalid: {
            StorageException("Invalid index method type.");
        }
        default: {
            NotImplementException("Not implemented.");
        }
    }
    auto buffer = buffer_manager->Allocate(Move(file_worker));
    auto index_entry = SharedPtr<IndexEntry>(new IndexEntry(segment_entry, Move(index_name), buffer));
    index_entry->min_ts_ = create_ts;
    index_entry->max_ts_ = create_ts;
    auto buffer_handle = IndexEntry::GetIndex(index_entry.get(), buffer_manager);
    return index_entry;
}

<<<<<<< HEAD
SharedPtr<IndexEntry> IndexEntry::NewAnnIVFFlatIndexEntry(SegmentEntry *segment_entry,
                                                          SharedPtr<String> index_name,
                                                          TxnTimeStamp create_ts,
                                                          BufferManager *buffer_manager,
                                                          AnnIVFFlatIndexPtr *index_ptr) {
    // FIXME shenyushi: estimate index size.
    auto file_worker = MakeUnique<FaissIndexFileWorker>(segment_entry->segment_dir_, index_name, 0);
    auto buffer = buffer_manager->Allocate(std::move(file_worker));
    // FIXME shenyushi: Should use make_shared instead. One heap allocate
    auto index_entry = SharedPtr<IndexEntry>(new IndexEntry(segment_entry, std::move(index_name), buffer));
    index_entry->min_ts_ = create_ts;
    index_entry->max_ts_ = create_ts;
    auto buffer_handle = IndexEntry::GetIndex(index_entry.get(), buffer_manager);
    auto dest = static_cast<AnnIVFFlatIndexPtr *>(buffer_handle.GetDataMut());
    *dest = *index_ptr;
    return index_entry;
}

SharedPtr<IndexEntry> IndexEntry::LoadIndexEntry(SegmentEntry *segment_entry, SharedPtr<String> index_name, BufferManager *buffer_manager) {
    auto file_worker = MakeUnique<FaissIndexFileWorker>(segment_entry->segment_dir_, index_name, 0);
    auto buffer = buffer_manager->Get(std::move(file_worker));
    // FIXME shenyushi: Should use make_shared instead. One heap allocate
    auto index_entry = SharedPtr<IndexEntry>(new IndexEntry(segment_entry, std::move(index_name), buffer));
=======
SharedPtr<IndexEntry> IndexEntry::LoadIndexEntry(SegmentEntry *segment_entry,
                                                 BufferManager *buffer_manager,
                                                 SharedPtr<String> file_name,
                                                 SharedPtr<IndexDef> index_def,
                                                 SharedPtr<ColumnDef> column_def) {
    // Load from file, so index def and column def is not needed
    auto file_worker = MakeUnique<FaissIndexFileWorker>(segment_entry->segment_dir_, file_name, index_def, column_def);
    auto buffer = buffer_manager->Get(Move(file_worker));
    auto index_entry = SharedPtr<IndexEntry>(new IndexEntry(segment_entry, Move(file_name), buffer));
>>>>>>> a497a0c0

    return index_entry;
}

BufferHandle IndexEntry::GetIndex(IndexEntry *index_entry, BufferManager *buffer_mgr) { return index_entry->buffer_->Load(); }

void IndexEntry::UpdateIndex(IndexEntry *index_entry, TxnTimeStamp commit_ts, FaissIndexPtr *index, BufferManager *buffer_mgr) {
    Error<NotImplementException>("Not implemented");
}

bool IndexEntry::Flush(IndexEntry *index_entry, TxnTimeStamp checkpoint_ts) {
    LOG_TRACE(Format("Segment: {}, Index: {} is being flushing", index_entry->segment_entry_->segment_id_, *index_entry->index_name_));
    if (index_entry->max_ts_ <= index_entry->checkpoint_ts_ || index_entry->min_ts_ > checkpoint_ts) {
        LOG_TRACE(Format("Segment: {}, Index: {} has been flushed at some previous checkpoint, or is not visible at current checkpoint.",
                         index_entry->segment_entry_->segment_id_,
                         *index_entry->index_name_));
        return false;
    }
    if (index_entry->buffer_ == nullptr) {
        LOG_WARN("Index entry is not initialized");
        return false;
    }
    if (index_entry->buffer_->Save()) {
        index_entry->buffer_->Sync();
        index_entry->buffer_->CloseFile();
    }

    index_entry->checkpoint_ts_ = checkpoint_ts;
    LOG_TRACE(Format("Segment: {}, Index: {} is flushed", index_entry->segment_entry_->segment_id_, *index_entry->index_name_));
    return true;
}

Json IndexEntry::Serialize(const IndexEntry *index_entry) {
    Json index_entry_json;
    index_entry_json["index_name"] = *index_entry->index_name_;
    index_entry_json["min_ts"] = index_entry->min_ts_;
    index_entry_json["max_ts"] = index_entry->max_ts_;
    index_entry_json["checkpoint_ts"] = index_entry->checkpoint_ts_;
    return index_entry_json;
}

SharedPtr<IndexEntry> IndexEntry::Deserialize(const Json &index_entry_json,
                                              SegmentEntry *segment_entry,
                                              BufferManager *buffer_mgr,
                                              SharedPtr<IndexDef> index_def,
                                              SharedPtr<ColumnDef> column_def) {
    auto file_name = MakeShared<String>(index_entry_json["index_name"].get<String>());
    auto index_entry = LoadIndexEntry(segment_entry, buffer_mgr, file_name, index_def, column_def);
    Assert<StorageException>(index_entry.get() != nullptr, "Failed to load index entry");
    index_entry->min_ts_ = index_entry_json["min_ts"];
    index_entry->max_ts_ = index_entry_json["max_ts"];
    index_entry->checkpoint_ts_ = index_entry_json["checkpoint_ts"];
    return index_entry;
}

void IndexEntry::MergeFrom(BaseEntry &other) {
    auto &other_index_entry = dynamic_cast<IndexEntry &>(other);
    if (other_index_entry.min_ts_ < min_ts_) {
        min_ts_ = other_index_entry.min_ts_;
    }
    if (other_index_entry.max_ts_ > max_ts_) {
        max_ts_ = other_index_entry.max_ts_;
    }
    if (other_index_entry.checkpoint_ts_ > checkpoint_ts_) {
        checkpoint_ts_ = other_index_entry.checkpoint_ts_;
    }
}

String IndexEntry::IndexFileName(const String &index_name) { return Format("{}.idx", index_name); }

String IndexEntry::IndexDirName(const String &segment_entry_dir) { return Format("{}/index", segment_entry_dir); }

} // namespace infinity<|MERGE_RESOLUTION|>--- conflicted
+++ resolved
@@ -68,31 +68,6 @@
     return index_entry;
 }
 
-<<<<<<< HEAD
-SharedPtr<IndexEntry> IndexEntry::NewAnnIVFFlatIndexEntry(SegmentEntry *segment_entry,
-                                                          SharedPtr<String> index_name,
-                                                          TxnTimeStamp create_ts,
-                                                          BufferManager *buffer_manager,
-                                                          AnnIVFFlatIndexPtr *index_ptr) {
-    // FIXME shenyushi: estimate index size.
-    auto file_worker = MakeUnique<FaissIndexFileWorker>(segment_entry->segment_dir_, index_name, 0);
-    auto buffer = buffer_manager->Allocate(std::move(file_worker));
-    // FIXME shenyushi: Should use make_shared instead. One heap allocate
-    auto index_entry = SharedPtr<IndexEntry>(new IndexEntry(segment_entry, std::move(index_name), buffer));
-    index_entry->min_ts_ = create_ts;
-    index_entry->max_ts_ = create_ts;
-    auto buffer_handle = IndexEntry::GetIndex(index_entry.get(), buffer_manager);
-    auto dest = static_cast<AnnIVFFlatIndexPtr *>(buffer_handle.GetDataMut());
-    *dest = *index_ptr;
-    return index_entry;
-}
-
-SharedPtr<IndexEntry> IndexEntry::LoadIndexEntry(SegmentEntry *segment_entry, SharedPtr<String> index_name, BufferManager *buffer_manager) {
-    auto file_worker = MakeUnique<FaissIndexFileWorker>(segment_entry->segment_dir_, index_name, 0);
-    auto buffer = buffer_manager->Get(std::move(file_worker));
-    // FIXME shenyushi: Should use make_shared instead. One heap allocate
-    auto index_entry = SharedPtr<IndexEntry>(new IndexEntry(segment_entry, std::move(index_name), buffer));
-=======
 SharedPtr<IndexEntry> IndexEntry::LoadIndexEntry(SegmentEntry *segment_entry,
                                                  BufferManager *buffer_manager,
                                                  SharedPtr<String> file_name,
@@ -102,7 +77,6 @@
     auto file_worker = MakeUnique<FaissIndexFileWorker>(segment_entry->segment_dir_, file_name, index_def, column_def);
     auto buffer = buffer_manager->Get(Move(file_worker));
     auto index_entry = SharedPtr<IndexEntry>(new IndexEntry(segment_entry, Move(file_name), buffer));
->>>>>>> a497a0c0
 
     return index_entry;
 }
