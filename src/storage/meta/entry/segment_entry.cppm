--- conflicted
+++ resolved
@@ -41,6 +41,8 @@
     friend struct TableEntry;
 
 public:
+    explicit SegmentEntry(const TableEntry *table_entry);
+
     explicit SegmentEntry(const TableEntry *table_entry, SharedPtr<String> segment_dir, SegmentID segment_id, SizeT row_capacity, SizeT column_count);
 
     static SharedPtr<SegmentEntry> NewSegmentEntry(const TableEntry *table_entry, SegmentID segment_id, Txn *txn);
@@ -102,29 +104,27 @@
 
     int Room();
 
-<<<<<<< HEAD
+    void FlushData();
+
+    void SetCompacting(CompactSegmentsTask *compact_task, TxnTimeStamp compacting_ts);
+
+    void SetNoDelete(TxnTimeStamp no_delete_ts);
+
+    void SetDeprecated(TxnTimeStamp deprecate_ts);
+
+    void RollbackCompact();
+
+    static bool CheckDeleteConflict(Vector<Pair<SegmentEntry *, Vector<SegmentOffset>>> &&segments, Txn *delete_txn);
+
     Vector<SharedPtr<BlockEntry>> &block_entries() { return block_entries_; }
 
     inline SizeT column_count() const { return column_count_; }
 
-    inline TxnTimeStamp max_row_ts() const { return max_row_ts_; }
+    inline TxnTimeStamp max_row_ts() const { return deprecate_ts_; }
 
     inline SizeT row_capacity() const { return row_capacity_; }
 
     const String &segment_dir() { return *segment_dir_; }
-=======
-    void FlushData();
-
-    void SetCompacting(CompactSegmentsTask *compact_task, TxnTimeStamp compacting_ts);
-
-    void SetNoDelete(TxnTimeStamp no_delete_ts);
-
-    void SetDeprecated(TxnTimeStamp deprecate_ts);
-
-    void RollbackCompact();
-
-    static bool CheckDeleteConflict(Vector<Pair<SegmentEntry *, Vector<SegmentOffset>>> &&segments, Txn *delete_txn);
->>>>>>> ba4d858c
 
 public:
     // Used in WAL replay & Physical Import & SegmentCompaction
