// Copyright(C) 2023 InfiniFlow, Inc. All rights reserved.
//
// Licensed under the Apache License, Version 2.0 (the "License");
// you may not use this file except in compliance with the License.
// You may obtain a copy of the License at
//
//     https://www.apache.org/licenses/LICENSE-2.0
//
// Unless required by applicable law or agreed to in writing, software
// distributed under the License is distributed on an "AS IS" BASIS,
// WITHOUT WARRANTIES OR CONDITIONS OF ANY KIND, either express or implied.
// See the License for the specific language governing permissions and
// limitations under the License.

module;

export module segment_entry;

import stl;
import default_values;
import third_party;
import buffer_manager;
import data_access_state;
import block_entry;
import base_entry;
import infinity_exception;
import txn;
import txn_manager;
import fast_rough_filter;
import value;
import meta_entry_interface;
import cleanup_scanner;

namespace infinity {

class TxnTableStore;
struct TxnSegmentStore;
struct TableEntry;
class CompactStateData;
class BlockEntryIter;

export struct BlocksGuard {
    const Vector<SharedPtr<BlockEntry>> &block_entries_;
    std::shared_lock<std::shared_mutex> lock_;
};

export enum class SegmentStatus : u8 {
    kUnsealed,
    kSealed,
    kCompacting,
    kNoDelete,
    kDeprecated,
};

export struct SegmentEntry : public BaseEntry, public EntryInterface {
public:
    friend class BlockEntryIter;
    friend struct TableEntry;
    friend struct WalSegmentInfo;

    static Vector<std::string_view> DecodeIndex(std::string_view encode);

    static String EncodeIndex(const SegmentID segment_id, const TableEntry *table_entry);

public:
    explicit SegmentEntry(TableEntry *table_entry,
                          SharedPtr<String> segment_dir,
                          SegmentID segment_id,
                          SizeT row_capacity,
                          SizeT column_count,
                          SegmentStatus status);

    static SharedPtr<SegmentEntry> NewSegmentEntry(TableEntry *table_entry, SegmentID segment_id, Txn *txn);

    static SharedPtr<SegmentEntry> NewReplaySegmentEntry(TableEntry *table_entry,
                                                         SegmentID segment_id,
                                                         SegmentStatus status,
                                                         u64 column_count,
                                                         SizeT row_count,
                                                         SizeT actual_row_count,
                                                         SizeT row_capacity,
                                                         TxnTimeStamp min_row_ts,
                                                         TxnTimeStamp max_row_ts,
                                                         TxnTimeStamp commit_ts,
                                                         TxnTimeStamp deprecate_ts,
                                                         TxnTimeStamp begin_ts,
                                                         TransactionID txn_id);

    void UpdateSegmentReplay(SharedPtr<SegmentEntry> segment_entry, String segment_filter_binary_data);

    nlohmann::json Serialize(TxnTimeStamp max_commit_ts);

    static SharedPtr<SegmentEntry> Deserialize(const nlohmann::json &table_entry_json, TableEntry *table_entry, BufferManager *buffer_mgr);

public:
    void AddBlockReplay(SharedPtr<BlockEntry> block_entry);

    void UpdateBlockReplay(SharedPtr<BlockEntry> block_entry, String block_filter_binary_data);

    bool SetSealed();

    bool TrySetCompacting(CompactStateData *compact_state_data);

    bool SetNoDelete();

    void SetDeprecated(TxnTimeStamp deprecate_ts);

    void RollbackCompact();

    void FlushNewData();

    static bool CheckDeleteConflict(Vector<Pair<SegmentEntry *, Vector<SegmentOffset>>> &&segments, TransactionID txn_id);

    bool CheckRowVisible(SegmentOffset segment_offset, TxnTimeStamp check_ts, bool check_append) const;

    bool CheckDeleteVisible(HashMap<BlockID, Vector<BlockOffset>> &block_offsets_map, Txn *txn) const;

    virtual bool CheckVisible(Txn *txn) const override;

    bool CheckDeprecate(TxnTimeStamp check_ts) const;

    // Check if the segment has any delete before check_ts
    bool CheckAnyDelete(TxnTimeStamp check_ts) const;

    // `this` is visible in one thread
    BlockID GetNextBlockID() const;

    // `this` called in wal thread, and `block_entry_` is also accessed in flush, so lock is needed
    void AppendBlockEntry(UniquePtr<BlockEntry> block_entry);

    FastRoughFilter *GetFastRoughFilter() { return &fast_rough_filter_; }

    const FastRoughFilter *GetFastRoughFilter() const { return &fast_rough_filter_; }

    void LoadFilterBinaryData(const String &segment_filter_data);
    static String SegmentStatusToString(const SegmentStatus &type);

public:
    // Const getter
    const TableEntry *GetTableEntry() const { return table_entry_; }
    const SharedPtr<String> &segment_dir() const { return segment_dir_; }
    SegmentID segment_id() const { return segment_id_; }
    SizeT row_capacity() const { return row_capacity_; }
    SizeT column_count() const { return column_count_; }
    Vector<SharedPtr<BlockEntry>> &block_entries() { return block_entries_; }

    SegmentStatus status() const {
        std::shared_lock lock(rw_locker_);
        return status_;
    }

    SizeT row_count() const {
        std::shared_lock lock(rw_locker_);
        return row_count_;
    }

    SizeT actual_row_count() const {
        std::shared_lock lock(rw_locker_);
        return actual_row_count_;
    }

    // only used in Serialize(), FullCheckpoint, and no concurrency
    SizeT checkpoint_row_count() const { return checkpoint_row_count_; }

    int Room() const { return this->row_capacity_ - this->row_count(); }

    TxnTimeStamp min_row_ts() const { return min_row_ts_; }

    TxnTimeStamp max_row_ts() const {
        std::shared_lock lock(rw_locker_);
        return max_row_ts_;
    }

    TxnTimeStamp deprecate_ts() const {
        std::shared_lock lock(rw_locker_);
        return deprecate_ts_;
    }

    SharedPtr<BlockEntry> GetBlockEntryByID(BlockID block_id) const;

    BlocksGuard GetBlocksGuard() const { return BlocksGuard{block_entries_, std::shared_lock(rw_locker_)}; }

public:
    SizeT row_count(TxnTimeStamp check_ts) const;

    u64 AppendData(TransactionID txn_id, TxnTimeStamp commit_ts, AppendState *append_state_ptr, BufferManager *buffer_mgr, Txn *txn);

    SizeT DeleteData(TransactionID txn_id, TxnTimeStamp commit_ts, const HashMap<BlockID, Vector<BlockOffset>> &block_row_hashmap, Txn *txn);

    void CommitFlushed(TxnTimeStamp commit_ts);

    void CommitSegment(TransactionID txn_id, TxnTimeStamp commit_ts, const TxnSegmentStore &segment_store, const DeleteState *delete_state);

    void RollbackBlocks(TxnTimeStamp commit_ts, const HashMap<BlockID, BlockEntry *> &block_entries);

private:
    static SharedPtr<String> DetermineSegmentDir(const String &parent_dir, SegmentID seg_id);

protected: // protected for unit test
    // called when lock held
    void IncreaseRowCount(SizeT increased_row_count) {
        row_count_ += increased_row_count;
        actual_row_count_ += increased_row_count;
    }

    // called when lock held
    void DecreaseRemainRow(SizeT decrease_row_count) {
        if (decrease_row_count > actual_row_count_) {
            UnrecoverableError("Decrease row count exceed actual row count");
        }
        actual_row_count_ -= decrease_row_count;
    }

private:
    TableEntry *table_entry_{};
    const SharedPtr<String> segment_dir_{};
    const SegmentID segment_id_{};
    const SizeT row_capacity_{};
    const u64 column_count_{};

    mutable std::shared_mutex rw_locker_{}; // protect following

    SizeT row_count_{};
    SizeT actual_row_count_{}; // not deleted row count
    SizeT checkpoint_row_count_{};

    TxnTimeStamp min_row_ts_{UNCOMMIT_TS}; // Indicate the commit_ts which create this SegmentEntry
    TxnTimeStamp max_row_ts_{0};
    TxnTimeStamp first_delete_ts_{UNCOMMIT_TS}; // Indicate the first delete commit ts. If not delete, it is UNCOMMIT_TS
    TxnTimeStamp deprecate_ts_{UNCOMMIT_TS};

    Vector<SharedPtr<BlockEntry>> block_entries_{};

    // check if a value must not exist in the segment
    FastRoughFilter fast_rough_filter_;

    CompactStateData *compact_state_data_{};
    SegmentStatus status_;

<<<<<<< HEAD
    std::condition_variable no_delete_complete_cv_{};
=======
>>>>>>> 735252b8
    HashSet<TransactionID> delete_txns_; // current number of delete txn that write this segment

public:
    void Cleanup() override;

    void PickCleanup(CleanupScanner *scanner) override;
};

} // namespace infinity<|MERGE_RESOLUTION|>--- conflicted
+++ resolved
@@ -237,10 +237,6 @@
     CompactStateData *compact_state_data_{};
     SegmentStatus status_;
 
-<<<<<<< HEAD
-    std::condition_variable no_delete_complete_cv_{};
-=======
->>>>>>> 735252b8
     HashSet<TransactionID> delete_txns_; // current number of delete txn that write this segment
 
 public:
