--- conflicted
+++ resolved
@@ -141,10 +141,9 @@
     // `this` called in wal thread, and `block_entry_` is also accessed in flush, so lock is needed
     void AppendBlockEntry(UniquePtr<BlockEntry> block_entry);
 
-<<<<<<< HEAD
     // used in Catalog::LoadFromEntry when restart
     void SetBlockEntryAt(SizeT index, UniquePtr<BlockEntry> block_entry);
-=======
+
     FastRoughFilter *GetFastRoughFilter() { return &fast_rough_filter_; }
 
     const FastRoughFilter *GetFastRoughFilter() const { return &fast_rough_filter_; }
@@ -173,7 +172,7 @@
             }
         }
     }
->>>>>>> 6d9f9a78
+
 
 public:
     // Const getter
