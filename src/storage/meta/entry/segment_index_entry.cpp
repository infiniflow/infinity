--- conflicted
+++ resolved
@@ -927,7 +927,11 @@
                         using IndexT = std::decay_t<decltype(*index)>;
                         if constexpr (IndexT::kOwnMem) {
                             using DataType = typename IndexT::DataType;
-                            CappedOneColumnIterator<DataType, true /*check ts*/> iter(segment_entry, buffer_mgr, column_def->id(), begin_ts, row_count);
+                            CappedOneColumnIterator<DataType, true /*check ts*/> iter(segment_entry,
+                                                                                      buffer_mgr,
+                                                                                      column_def->id(),
+                                                                                      begin_ts,
+                                                                                      row_count);
                             HnswInsertConfig insert_config;
                             insert_config.optimize_ = true;
                             index->InsertVecs(std::move(iter), insert_config);
@@ -1256,19 +1260,11 @@
         return {false, nullptr};
     }
     return {true, [this, txn] {
-<<<<<<< HEAD
                 TableEntry *table_entry = table_index_entry_->table_index_meta()->GetTableEntry();
                 TxnTableStore *txn_table_store = txn->txn_store()->GetTxnTableStore(table_entry);
-                TxnIndexStore *txn_index_store = txn_table_store->GetIndexStore(table_index_entry_);
+                TxnIndexStore *txn_index_store = txn_table_store->GetIndexStore(table_index_entry_, true);
                 txn_index_store->AddSegmentOptimizing(this);
             }};
-=======
-        TableEntry *table_entry = table_index_entry_->table_index_meta()->GetTableEntry();
-        TxnTableStore *txn_table_store = txn->txn_store()->GetTxnTableStore(table_entry);
-        TxnIndexStore *txn_index_store = txn_table_store->GetIndexStore(table_index_entry_, true);
-        txn_index_store->AddSegmentOptimizing(this);
-    }};
->>>>>>> 5a1179a0
 }
 
 void SegmentIndexEntry::ResetOptimizing() { optimizing_.store(false); }
