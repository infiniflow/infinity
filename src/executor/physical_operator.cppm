--- conflicted
+++ resolved
@@ -24,12 +24,9 @@
 import data_table;
 import base_table_ref;
 import load_meta;
-<<<<<<< HEAD
 import internal_types;
 import data_type;
-=======
 import column_binding;
->>>>>>> ae4d7cd8
 
 namespace infinity {
 
