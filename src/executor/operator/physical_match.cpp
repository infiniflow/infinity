--- conflicted
+++ resolved
@@ -623,25 +623,7 @@
     TimeDurationType blockmax_duration_2 = {};
     TimeDurationType blockmax_duration_3 = {};
     assert(common_query_filter_);
-<<<<<<< HEAD
-    if (false) {
-        auto and_root = MakeUnique<AndQueryNode>();
-        and_root->Add(std::move(query_tree));
-        and_root->Add(MakeUnique<FilterQueryNode>(common_query_filter_.get()));
-        full_text_query_context.query_tree_ = std::move(and_root);
-    } else {
-        full_text_query_context.query_tree_ = std::move(query_tree);
-    }
-
-    if (full_text_query_context.query_tree_->type_ == QueryNodeType::PHRASE) {
-        // TODO: make sure there is no problem with block max phrase and delete this code
-        // LOG_INFO(fmt::format("Block max phrase not supported, use ordinary iterator, query: {}", match_expr_->matching_text_));
-        use_block_max_iter = false;
-        use_ordinary_iter = true;
-    }
-=======
     full_text_query_context.query_tree_ = MakeUnique<FilterQueryNode>(common_query_filter_.get(), std::move(query_tree));
->>>>>>> 8cd2c2eb
 
     if (use_block_max_iter) {
         et_iter = query_builder.CreateEarlyTerminateSearch(full_text_query_context);
