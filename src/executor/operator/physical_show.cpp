--- conflicted
+++ resolved
@@ -90,11 +90,7 @@
 
 namespace infinity {
 
-<<<<<<< HEAD
-void PhysicalShow::Init(QueryContext* query_context) {
-=======
 void PhysicalShow::Init(QueryContext *query_context) {
->>>>>>> b13f775a
     auto varchar_type = MakeShared<DataType>(LogicalType::kVarchar);
     auto bigint_type = MakeShared<DataType>(LogicalType::kBigInt);
 
