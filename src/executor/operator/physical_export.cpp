// Copyright(C) 2023 InfiniFlow, Inc. All rights reserved.
//
// Licensed under the Apache License, Version 2.0 (the "License");
// you may not use this file except in compliance with the License.
// You may obtain a copy of the License at
//
//     https://www.apache.org/licenses/LICENSE-2.0
//
// Unless required by applicable law or agreed to in writing, software
// distributed under the License is distributed on an "AS IS" BASIS,
// WITHOUT WARRANTIES OR CONDITIONS OF ANY KIND, either express or implied.
// See the License for the specific language governing permissions and
// limitations under the License.

module;

#include <string>
#include "arrow/type_fwd.h"
#include <arrow/io/caching.h>
#include <arrow/io/file.h>
#include <parquet/properties.h>
#include <parquet/arrow/writer.h>

module physical_export;

import query_context;
import operator_state;
import logger;
import statement_common;
import third_party;
import column_def;
import block_entry;
import column_vector;
import value;
import local_file_system;
import file_system;
import file_system_type;
import defer_op;
import stl;
import logical_type;
import embedding_info;
import status;
import buffer_manager;
import default_values;
import internal_types;

namespace infinity {

void PhysicalExport::Init() {}

bool PhysicalExport::Execute(QueryContext *query_context, OperatorState *operator_state) {
    ExportOperatorState *export_op_state = static_cast<ExportOperatorState *>(operator_state);
    SizeT exported_row_count{0};
    switch (file_type_) {
        case CopyFileType::kCSV: {
            exported_row_count = ExportToCSV(query_context, export_op_state);
            break;
        }
        case CopyFileType::kJSONL: {
            exported_row_count = ExportToJSONL(query_context, export_op_state);
            break;
        }
        case CopyFileType::kFVECS: {
            exported_row_count = ExportToFVECS(query_context, export_op_state);
            break;
        }
        case CopyFileType::kPARQUET: {
            exported_row_count = ExportToPARQUET(query_context, export_op_state);
            break;
        }
        default: {
            String error_message = "Not supported file type";
            UnrecoverableError(error_message);
        }
    }

    auto result_msg = MakeUnique<String>(fmt::format("EXPORT {} Rows", exported_row_count));
    export_op_state->result_msg_ = std::move(result_msg);

    export_op_state->SetComplete();
    return true;
}

SizeT PhysicalExport::ExportToCSV(QueryContext *query_context, ExportOperatorState *export_op_state) {
    const Vector<SharedPtr<ColumnDef>> &column_defs = table_entry_->column_defs();

    Vector<ColumnID> select_columns;
    // export all columns or export specific column index
    if (column_idx_array_.empty()) {
        SizeT column_count = column_defs.size();
        select_columns.reserve(column_count);
        for (ColumnID idx = 0; idx < column_count; ++idx) {
            select_columns.emplace_back(idx);
        }
    } else {
        select_columns = column_idx_array_;
    }

    SizeT select_column_count = select_columns.size();

    LocalFileSystem fs;
    auto [file_handler, status] = fs.OpenFile(file_path_, FileFlags::WRITE_FLAG | FileFlags::CREATE_FLAG, FileLockType::kWriteLock);
    if (!status.ok()) {
        RecoverableError(status);
    }
    DeferFn file_defer([&]() { fs.Close(*file_handler); });

    if (header_) {
        // Output CSV header
        String header;
        for (SizeT select_column_idx = 0; select_column_idx < select_column_count; ++select_column_idx) {
            ColumnID column_idx = select_columns[select_column_idx];
            switch (column_idx) {
                case COLUMN_IDENTIFIER_ROW_ID: {
                    header += "_row_id";
                    break;
                }
                case COLUMN_IDENTIFIER_CREATE: {
                    header += "_create_timestamp";
                    break;
                }
                case COLUMN_IDENTIFIER_DELETE: {
                    header += "_delete_timestamp";
                    break;
                }
                default: {
                    ColumnDef *column_def = column_defs[column_idx].get();
                    header += column_def->name();
                }
            }
            if (select_column_idx != select_column_count - 1) {
                header += delimiter_;
            } else {
                header += '\n';
            }
        }
        fs.Write(*file_handler, header.c_str(), header.size());
    }

    SizeT offset = offset_;
    SizeT row_count{0};
    SizeT file_no_{0};
    Map<SegmentID, SegmentSnapshot>& segment_block_index_ref = block_index_->segment_block_index_;
    BufferManager* buffer_manager = query_context->storage()->buffer_manager();
    for(auto& [segment_id, segment_snapshot]: segment_block_index_ref) {
        LOG_DEBUG(fmt::format("Export segment_id: {}", segment_id));
        SizeT block_count = segment_snapshot.block_map_.size();
        for (SizeT block_idx = 0; block_idx < block_count; ++block_idx) {
            LOG_DEBUG(fmt::format("Export block_idx: {}", block_idx));
            BlockEntry *block_entry = segment_snapshot.block_map_[block_idx];
            SizeT block_row_count = block_entry->row_count();

            Vector<ColumnVector> column_vectors;
            column_vectors.reserve(select_column_count);

            for (ColumnID block_column_idx = 0; block_column_idx < select_column_count; ++block_column_idx) {
                ColumnID select_column_idx = select_columns[block_column_idx];
                switch (select_column_idx) {
                    case COLUMN_IDENTIFIER_ROW_ID: {
                        u16 block_id = block_entry->block_id();
                        u32 segment_offset = block_id * DEFAULT_BLOCK_CAPACITY;
                        auto column_vector = ColumnVector(MakeShared<DataType>(LogicalType::kRowID));
                        column_vector.Initialize();
                        column_vector.AppendWith(RowID(segment_id, segment_offset), block_row_count);
                        column_vectors.emplace_back(column_vector);
                        break;
                    }
                    case COLUMN_IDENTIFIER_CREATE: {
                        ColumnVector column_vector = block_entry->GetCreateTSVector(buffer_manager, 0, block_row_count);
                        column_vectors.emplace_back(column_vector);
                        break;
                    }
                    case COLUMN_IDENTIFIER_DELETE: {
                        ColumnVector column_vector = block_entry->GetDeleteTSVector(buffer_manager, 0, block_row_count);
                        column_vectors.emplace_back(column_vector);
                        break;
                    }
                    default: {
<<<<<<< HEAD
                        column_vectors.emplace_back(block_entry->GetColumnBlockEntry(select_column_idx)->GetColumnVector(buffer_manager));
                        if (column_vectors[block_column_idx].Size() != block_row_count) {
=======
                        column_vectors.emplace_back(block_entry->GetColumnBlockEntry(select_column_idx)->GetConstColumnVector(buffer_manager));
                        if(column_vectors[block_column_idx].Size() != block_row_count) {
>>>>>>> 5e1154d1
                            String error_message = "Unmatched row_count between block and block_column";
                            UnrecoverableError(error_message);
                        }
                    }
                }
            }

            for(SizeT row_idx = 0; row_idx < block_row_count;  ++ row_idx) {
                // TODO: Check the visibility
                if(offset > 0) {
                    -- offset;
                    continue;
                }
                String line;
                for(SizeT select_column_idx = 0; select_column_idx < select_column_count; ++ select_column_idx) {
                    Value v = column_vectors[select_column_idx].GetValue(row_idx);
                    switch (v.type().type()) {
                        case LogicalType::kEmbedding: {
                            line += fmt::format("\"{}\"", v.ToString());
                            break;
                        }
                        default: {
                            line += v.ToString();
                        }
                    }
                    if (select_column_idx == select_column_count - 1) {
                        line += "\n";
                    } else {
                        line += delimiter_;
                    }
                }

                if(row_count > 0 && this->row_limit_ != 0 && (row_count % this->row_limit_) == 0) {
                    ++ file_no_;
                    fs.Close(*file_handler);
                    String new_file_path = fmt::format("{}.part{}", file_path_, file_no_);
                    auto result = fs.OpenFile(new_file_path, FileFlags::WRITE_FLAG | FileFlags::CREATE_FLAG, FileLockType::kWriteLock);
                    if(!result.second.ok()) {
                        RecoverableError(result.second);
                    }
                    file_handler = std::move(result.first);
                }

                fs.Write(*file_handler, line.c_str(), line.size());

                ++ row_count;
                if(limit_ != 0 && row_count == limit_) {
                    return row_count;
                }
            }
        }
    }
    LOG_DEBUG(fmt::format("Export to CSV, db {}, table {}, file: {}, row: {}", schema_name_, table_name_, file_path_, row_count));
    return row_count;
}

SizeT PhysicalExport::ExportToJSONL(QueryContext *query_context, ExportOperatorState *export_op_state) {

    const Vector<SharedPtr<ColumnDef>> &column_defs = table_entry_->column_defs();

    Vector<ColumnID> select_columns;
    // export all columns or export specific column index
    if (column_idx_array_.empty()) {
        SizeT column_count = column_defs.size();
        select_columns.reserve(column_count);
        for (ColumnID idx = 0; idx < column_count; ++idx) {
            select_columns.emplace_back(idx);
        }
    } else {
        select_columns = column_idx_array_;
    }

    SizeT select_column_count = select_columns.size();

    LocalFileSystem fs;
    auto [file_handler, status] = fs.OpenFile(file_path_, FileFlags::WRITE_FLAG | FileFlags::CREATE_FLAG, FileLockType::kWriteLock);
    if (!status.ok()) {
        RecoverableError(status);
    }
    DeferFn file_defer([&]() { fs.Close(*file_handler); });

    SizeT offset = offset_;
    SizeT row_count{0};
    SizeT file_no_{0};
    Map<SegmentID, SegmentSnapshot>& segment_block_index_ref = block_index_->segment_block_index_;
    BufferManager* buffer_manager = query_context->storage()->buffer_manager();
    LOG_DEBUG(fmt::format("Going to export segment count: {}", segment_block_index_ref.size()));
    for (auto &[segment_id, segment_snapshot] : segment_block_index_ref) {
        SizeT block_count = segment_snapshot.block_map_.size();
        LOG_DEBUG(fmt::format("Export segment_id: {}, with block count: {}", segment_id, block_count));
        for (SizeT block_idx = 0; block_idx < block_count; ++block_idx) {
            LOG_DEBUG(fmt::format("Export block_idx: {}", block_idx));
            BlockEntry *block_entry = segment_snapshot.block_map_[block_idx];
            SizeT block_row_count = block_entry->row_count();

            Vector<ColumnVector> column_vectors;
            column_vectors.reserve(select_column_count);

            for (ColumnID block_column_idx = 0; block_column_idx < select_column_count; ++block_column_idx) {
                ColumnID select_column_idx = select_columns[block_column_idx];
                switch (select_column_idx) {
                    case COLUMN_IDENTIFIER_ROW_ID: {
                        u16 block_id = block_entry->block_id();
                        u32 segment_offset = block_id * DEFAULT_BLOCK_CAPACITY;
                        auto column_vector = ColumnVector(MakeShared<DataType>(LogicalType::kRowID));
                        column_vector.Initialize();
                        column_vector.AppendWith(RowID(segment_id, segment_offset), block_row_count);
                        column_vectors.emplace_back(column_vector);
                        break;
                    }
                    case COLUMN_IDENTIFIER_CREATE: {
                        ColumnVector column_vector = block_entry->GetCreateTSVector(buffer_manager, 0, block_row_count);
                        column_vectors.emplace_back(column_vector);
                        break;
                    }
                    case COLUMN_IDENTIFIER_DELETE: {
                        ColumnVector column_vector = block_entry->GetDeleteTSVector(buffer_manager, 0, block_row_count);
                        column_vectors.emplace_back(column_vector);
                        break;
                    }
                    default: {
<<<<<<< HEAD
                        column_vectors.emplace_back(block_entry->GetColumnBlockEntry(select_column_idx)->GetColumnVector(buffer_manager));
                        if (column_vectors[block_column_idx].Size() != block_row_count) {
=======
                        column_vectors.emplace_back(block_entry->GetColumnBlockEntry(select_column_idx)->GetConstColumnVector(buffer_manager));
                        if(column_vectors[block_column_idx].Size() != block_row_count) {
>>>>>>> 5e1154d1
                            String error_message = "Unmatched row_count between block and block_column";
                            UnrecoverableError(error_message);
                        }
                    }
                }
            }

            for(SizeT row_idx = 0; row_idx < block_row_count;  ++ row_idx) {
                // TODO: Need to check visibility
                if(offset > 0) {
                    -- offset;
                    continue;
                }
                nlohmann::json line_json;
                for(ColumnID block_column_idx = 0; block_column_idx < select_column_count; ++ block_column_idx) {
                    ColumnID select_column_idx = select_columns[block_column_idx];
                    switch (select_column_idx) {
                        case COLUMN_IDENTIFIER_ROW_ID: {
                            Value v = column_vectors[block_column_idx].GetValue(row_idx);
                            v.AppendToJson("_row_id", line_json);
                            break;
                        }
                        case COLUMN_IDENTIFIER_CREATE: {
                            Value v = column_vectors[block_column_idx].GetValue(row_idx);
                            v.AppendToJson("_create_timestamp", line_json);
                            break;
                        }
                        case COLUMN_IDENTIFIER_DELETE: {
                            Value v = column_vectors[block_column_idx].GetValue(row_idx);
                            v.AppendToJson("_delete_timestamp", line_json);
                            break;
                        }
                        default: {
                            ColumnDef *column_def = column_defs[select_column_idx].get();
                            Value v = column_vectors[block_column_idx].GetValue(row_idx);
                            v.AppendToJson(column_def->name(), line_json);
                        }
                    }
                }
                if(row_count > 0 && this->row_limit_ != 0 && (row_count % this->row_limit_) == 0) {
                    ++ file_no_;
                    fs.Close(*file_handler);
                    String new_file_path = fmt::format("{}.part{}", file_path_, file_no_);
                    auto result = fs.OpenFile(new_file_path, FileFlags::WRITE_FLAG | FileFlags::CREATE_FLAG, FileLockType::kWriteLock);
                    if(!result.second.ok()) {
                        RecoverableError(result.second);
                    }
                    file_handler = std::move(result.first);
                }

                LOG_DEBUG(line_json.dump());
                String to_write = line_json.dump() + "\n";
                fs.Write(*file_handler, to_write.c_str(), to_write.size());
                ++ row_count;
                if(limit_ != 0 && row_count == limit_) {
                    return row_count;
                }
            }
        }
    }
    LOG_DEBUG(fmt::format("Export to JSONL, db {}, table {}, file: {}, row: {}", schema_name_, table_name_, file_path_, row_count));
    return row_count;
}

SizeT PhysicalExport::ExportToFVECS(QueryContext *query_context, ExportOperatorState *export_op_state) {

    if (column_idx_array_.size() != 1) {
        String error_message = "Only one column with embedding data type can be exported as FVECS file";
        UnrecoverableError(error_message);
    }

    u64 exported_column_idx = column_idx_array_[0];
    const Vector<SharedPtr<ColumnDef>> &column_defs = table_entry_->column_defs();
    DataType *data_type = column_defs[exported_column_idx]->type().get();
    if (data_type->type() != LogicalType::kEmbedding) {
        String error_message = fmt::format("Only embedding column can be exported as FVECS file, but it is {}", data_type->ToString());
        UnrecoverableError(error_message);
    }

    EmbeddingInfo *embedding_type_info = static_cast<EmbeddingInfo *>(data_type->type_info().get());
    if (embedding_type_info->Type() != EmbeddingDataType::kElemFloat) {
        Status status = Status::NotSupport("Only float element type embedding is supported now.");
        RecoverableError(status);
    }

    i32 dimension = embedding_type_info->Dimension();

    LocalFileSystem fs;
    auto [file_handler, status] = fs.OpenFile(file_path_, FileFlags::WRITE_FLAG | FileFlags::CREATE_FLAG, FileLockType::kWriteLock);
    if (!status.ok()) {
        RecoverableError(status);
    }
    DeferFn file_defer([&]() { fs.Close(*file_handler); });

    SizeT offset = offset_;
    SizeT row_count{0};
    SizeT file_no_{0};
    Map<SegmentID, SegmentSnapshot>& segment_block_index_ref = block_index_->segment_block_index_;
    BufferManager* buffer_manager = query_context->storage()->buffer_manager();
    // Write header
    LOG_DEBUG(fmt::format("Going to export segment count: {}", segment_block_index_ref.size()));
    for (auto &[segment_id, segment_snapshot] : segment_block_index_ref) {
        SizeT block_count = segment_snapshot.block_map_.size();
        LOG_DEBUG(fmt::format("Export segment_id: {}, with block count: {}", segment_id, block_count));
        for (SizeT block_idx = 0; block_idx < block_count; ++block_idx) {
            LOG_DEBUG(fmt::format("Export block_idx: {}", block_idx));
            BlockEntry *block_entry = segment_snapshot.block_map_[block_idx];
            SizeT block_row_count = block_entry->row_count();

<<<<<<< HEAD
            ColumnVector exported_column_vector = block_entry->GetColumnBlockEntry(exported_column_idx)->GetColumnVector(buffer_manager);
            if (exported_column_vector.Size() != block_row_count) {
=======
            ColumnVector exported_column_vector = block_entry->GetColumnBlockEntry(exported_column_idx)->GetConstColumnVector(buffer_manager);
            if(exported_column_vector.Size() != block_row_count) {
>>>>>>> 5e1154d1
                String error_message = "Unmatched row_count between block and block_column";
                UnrecoverableError(error_message);
            }

            for(SizeT row_idx = 0; row_idx < block_row_count;  ++ row_idx) {
                if(offset > 0) {
                    -- offset;
                    continue;
                }

                Value v = exported_column_vector.GetValue(row_idx);
                Span<char> embedding = v.GetEmbedding();

                if(row_count > 0 && this->row_limit_ != 0 && (row_count % this->row_limit_) == 0) {
                    ++ file_no_;
                    fs.Close(*file_handler);
                    String new_file_path = fmt::format("{}.part{}", file_path_, file_no_);
                    auto result = fs.OpenFile(new_file_path, FileFlags::WRITE_FLAG | FileFlags::CREATE_FLAG, FileLockType::kWriteLock);
                    if(!result.second.ok()) {
                        RecoverableError(result.second);
                    }
                    file_handler = std::move(result.first);
                }

                fs.Write(*file_handler, &dimension, sizeof(dimension));
                fs.Write(*file_handler, embedding.data(), embedding.size_bytes());
                ++ row_count;
                if(limit_ != 0 && row_count == limit_) {
                    return row_count;
                }
            }
        }
    }
    LOG_DEBUG(fmt::format("Export to FVECS, db {}, table {}, file: {}, row: {}", schema_name_, table_name_, file_path_, row_count));
    return row_count;
}

SizeT PhysicalExport::ExportToPARQUET(QueryContext *query_context, ExportOperatorState *export_op_state) {
    const Vector<SharedPtr<ColumnDef>> &column_defs = table_entry_->column_defs();
    Vector<ColumnID> select_columns;
    // export all columns or export specific column index
    if (column_idx_array_.empty()) {
        SizeT column_count = column_defs.size();
        select_columns.reserve(column_count);
        for (ColumnID idx = 0; idx < column_count; ++idx) {
            select_columns.emplace_back(idx);
        }
    } else {
        select_columns = column_idx_array_;
    }

    SizeT select_column_count = select_columns.size();

    Vector<SharedPtr<arrow::Field>> fields;
    for (auto &column_id : select_columns) {
        ColumnDef *column_def = column_defs[column_id].get();
        auto arrow_type = GetArrowType(column_def);
        fields.emplace_back(::arrow::field(column_def->name(), std::move(arrow_type)));
    }

    arrow::MemoryPool *pool = arrow::DefaultMemoryPool();
    SharedPtr<arrow::Schema> schema = ::arrow::schema(fields);
    SharedPtr<::arrow::io::FileOutputStream> file_stream;
    SharedPtr<::parquet::arrow::FileWriter> file_writer;

    file_stream = ::arrow::io::FileOutputStream::Open(file_path_, pool).ValueOrDie();
    file_writer = ::parquet::arrow::FileWriter::Open(*schema, pool, file_stream, ::parquet::default_writer_properties()).ValueOrDie();

    SizeT row_count{0};
    Map<SegmentID, SegmentSnapshot> &segment_block_index_ref = block_index_->segment_block_index_;
    BufferManager *buffer_manager = query_context->storage()->buffer_manager();
    for (auto &[segment_id, segment_snapshot] : segment_block_index_ref) {
        SizeT block_count = segment_snapshot.block_map_.size();
        LOG_DEBUG(fmt::format("Export segment_id: {}, with block count: {}", segment_id, block_count));
        for (SizeT block_idx = 0; block_idx < block_count; ++block_idx) {
            LOG_DEBUG(fmt::format("Export block_idx: {}", block_idx));
            BlockEntry *block_entry = segment_snapshot.block_map_[block_idx];
            SizeT block_row_count = block_entry->row_count();

            Vector<ColumnVector> column_vectors;
            column_vectors.reserve(select_column_count);

            for (ColumnID block_column_idx = 0; block_column_idx < select_column_count; ++block_column_idx) {
                ColumnID select_column_idx = select_columns[block_column_idx];
                switch (select_column_idx) {
                    case COLUMN_IDENTIFIER_ROW_ID: {
                        u16 block_id = block_entry->block_id();
                        u32 segment_offset = block_id * DEFAULT_BLOCK_CAPACITY;
                        auto column_vector = ColumnVector(MakeShared<DataType>(LogicalType::kRowID));
                        column_vector.Initialize();
                        column_vector.AppendWith(RowID(segment_id, segment_offset), block_row_count);
                        column_vectors.emplace_back(column_vector);
                        break;
                    }
                    case COLUMN_IDENTIFIER_CREATE: {
                        ColumnVector column_vector = block_entry->GetCreateTSVector(buffer_manager, 0, block_row_count);
                        column_vectors.emplace_back(column_vector);
                        break;
                    }
                    case COLUMN_IDENTIFIER_DELETE: {
                        ColumnVector column_vector = block_entry->GetDeleteTSVector(buffer_manager, 0, block_row_count);
                        column_vectors.emplace_back(column_vector);
                        break;
                    }
                    default: {
                        column_vectors.emplace_back(block_entry->GetColumnBlockEntry(select_column_idx)->GetColumnVector(buffer_manager));
                        if (column_vectors[block_column_idx].Size() != block_row_count) {
                            String error_message = "Unmatched row_count between block and block_column";
                            LOG_CRITICAL(error_message);
                            UnrecoverableError(error_message);
                        }
                    }
                }
            }

            Vector<SharedPtr<arrow::Array>> block_arrays; 
            for (ColumnID block_column_idx = 0; block_column_idx < select_column_count; ++block_column_idx) {
                ColumnID select_column_idx = select_columns[block_column_idx];
                ColumnDef *column_def = column_defs[select_column_idx].get();
                ColumnVector &column_vector = column_vectors[block_column_idx];
                block_arrays.emplace_back(BuildArrowArray(column_def, column_vector));
            }


//            SharedPtr<arrow::RecordBatch> block_batch = arrow::RecordBatch::Make(schema, block_row_count, block_arrays);
//            auto status = file_writer->WriteRecordBatch(*block_batch);
//            if (!status.ok()) {
//                String error_message = fmt::format("Failed to write record batch to parquet file: {}", status.message());
//                LOG_CRITICAL(error_message);
//                UnrecoverableError(error_message);
//            }
//            row_count += block_row_count;
        }
    }

    auto status = file_writer->Close();
    if (!status.ok()) {
        String error_message = fmt::format("Failed to close parquet file: {}", status.message());
        LOG_CRITICAL(error_message);
        UnrecoverableError(error_message);
    }
    LOG_DEBUG(fmt::format("Export to PARQUET, db {}, table {}, file: {}, row: {}", schema_name_, table_name_, file_path_, row_count));
    return row_count;
}

SharedPtr<arrow::DataType> PhysicalExport::GetArrowType(ColumnDef *column_def) {
    auto &column_type = column_def->type();
    switch (column_type->type()) {
        case LogicalType::kBoolean:
            return arrow::boolean();
        case LogicalType::kTinyInt:
            return arrow::int8();
        case LogicalType::kSmallInt:
            return arrow::int16();
        case LogicalType::kInteger:
            return arrow::int32();
        case LogicalType::kBigInt:
            return arrow::int64();
        case LogicalType::kFloat:
            return arrow::float32();
        case LogicalType::kDouble:
            return arrow::float64();
        case LogicalType::kDecimal: {
            return arrow::decimal(64, 64);
        }
        case LogicalType::kDate:
            return arrow::date32();
        case LogicalType::kTime:
            return arrow::time32(arrow::TimeUnit::SECOND);
        case LogicalType::kDateTime:
            return arrow::timestamp(arrow::TimeUnit::SECOND);
        case LogicalType::kInterval:
            return arrow::duration(arrow::TimeUnit::SECOND);
        case LogicalType::kVarchar:
            return arrow::utf8();
        case LogicalType::kEmbedding: {
//            auto embedding_info = static_cast<EmbeddingInfo *>(column_type->type_info().get());
//            switch (embedding_info->Type()) {
//                case kElemInt8: {
//                    return ::arrow::list(::arrow::int8());
//                }
//                case kElemInt16: {
//                    return ::arrow::list(::arrow::int16());
//                }
//                case kElemInt32: {
//                    return ::arrow::list(::arrow::int32());
//                }
//                case kElemInt64: {
//                    return ::arrow::list(::arrow::int64());
//                }
//                case kElemFloat: {
//                    return ::arrow::list(::arrow::float32());
//                }
//                case kElemDouble: {
//                    return ::arrow::list(::arrow::float64());
//                }
//                default: {
//                    String error_message = "Invalid embedding data type";
//                    LOG_CRITICAL(error_message);
//                    UnrecoverableError(error_message);
//                }
//            }
        }
        default: {
            String error_message = "Invalid data type";
            LOG_CRITICAL(error_message);
            UnrecoverableError(error_message);
        }
    }
    return nullptr;
}

SharedPtr<arrow::Array> PhysicalExport::BuildArrowArray(ColumnDef *column_def, const ColumnVector &column_vector) {
    SharedPtr<arrow::ArrayBuilder> array_builder = nullptr;
    auto &column_type = column_def->type();

    switch (column_type->type()) {
        case LogicalType::kBoolean: {
            array_builder = MakeShared<arrow::UInt8Builder>();
        }
        case LogicalType::kTinyInt: {
            array_builder = MakeShared<::arrow::Int8Builder>();
            break;
        }
        case LogicalType::kSmallInt: {
            array_builder = MakeShared<::arrow::Int16Builder>();
            break;
        }
        case LogicalType::kInteger: {
            array_builder = MakeShared<::arrow::Int32Builder>();
            break;
        }
        case LogicalType::kBigInt: {
            array_builder = MakeShared<::arrow::Int64Builder>();
            break;
        }
        case LogicalType::kFloat: {
            array_builder = MakeShared<::arrow::FloatBuilder>();
            break;
        }
        case LogicalType::kDouble: {
            array_builder = MakeShared<::arrow::DoubleBuilder>();
            break;
        }
        case LogicalType::kDate: {
            array_builder = MakeShared<::arrow::Date32Builder>();
            break;
        }
        // case LogicalType::kTime: {
        //     auto time32_type = ::arrow::time32(arrow::TimeUnit::SECOND);
        //     array_builder = MakeShared<::arrow::Time32Builder>(::arrow::Time32Builder(time32_type));
        //     break;
        // }
        // case LogicalType::kDateTime: {
        //     auto timestamp_type = ::arrow::timestamp(arrow::TimeUnit::SECOND);
        //     array_builder = MakeShared<::arrow::TimestampBuilder>(::arrow::TimestampBuilder(timestamp_type));
        //     break;
        // }
        // case LogicalType::kInterval: {
        //     auto duration_type = ::arrow::duration(arrow::TimeUnit::SECOND);
        //     array_builder = MakeShared<::arrow::DurationBuilder>(::arrow::DurationBuilder(duration_type));
        //     break;
        // }
        case LogicalType::kVarchar: {
            array_builder = MakeShared<::arrow::StringBuilder>();
            break;
        }
        case LogicalType::kEmbedding: {
            auto embedding_info = static_cast<EmbeddingInfo *>(column_type->type_info().get());
            switch (embedding_info->Type()) {
                case kElemBit: {
                    SharedPtr<arrow::UInt8Builder> uint8_builder = MakeShared<::arrow::UInt8Builder>();
                    array_builder = MakeShared<::arrow::ListBuilder>(arrow::DefaultMemoryPool(), uint8_builder);
                    break;
                }
                case kElemInt8: {
                    SharedPtr<arrow::Int8Builder> int8_builder = MakeShared<::arrow::Int8Builder>();
                    array_builder = MakeShared<::arrow::ListBuilder>(arrow::DefaultMemoryPool(), int8_builder);
                    break;
                }
                case kElemInt16: {
                    SharedPtr<arrow::Int16Builder> int16_builder = MakeShared<::arrow::Int16Builder>();
                    array_builder = MakeShared<::arrow::ListBuilder>(arrow::DefaultMemoryPool(), int16_builder);
                    break;
                }
                case kElemInt32: {
                    SharedPtr<arrow::Int32Builder> int32_builder = MakeShared<::arrow::Int32Builder>();
                    array_builder = MakeShared<::arrow::ListBuilder>(arrow::DefaultMemoryPool(), int32_builder);
                    break;
                }
                case kElemInt64: {
                    SharedPtr<arrow::Int64Builder> int64_builder = MakeShared<::arrow::Int64Builder>();
                    array_builder = MakeShared<::arrow::ListBuilder>(arrow::DefaultMemoryPool(), int64_builder);
                    break;
                }
                case kElemFloat: {
                    SharedPtr<arrow::FloatBuilder> float_builder = MakeShared<::arrow::FloatBuilder>();
                    array_builder = MakeShared<::arrow::ListBuilder>(arrow::DefaultMemoryPool(), float_builder);
                    break;
                }
                case kElemDouble: {
                    SharedPtr<arrow::DoubleBuilder> double_builder = MakeShared<::arrow::DoubleBuilder>();
                    array_builder = MakeShared<::arrow::ListBuilder>(arrow::DefaultMemoryPool(), double_builder);
                    break;
                }
                default: {
                    String error_message = "Invalid embedding data type";
                    LOG_CRITICAL(error_message);
                    UnrecoverableError(error_message);
                }
            }
            break;
        }
        case LogicalType::kDecimal:
        default: {
            String error_message = "Invalid data type";
            LOG_CRITICAL(error_message);
            UnrecoverableError(error_message);
        }
    }

    for (SizeT i = 0; i < column_vector.Size(); ++i) {
        auto value = column_vector.GetValue(i);
        value.AppendToArrowArray(column_type, array_builder);
    }

    SharedPtr<arrow::Array> array;
    auto status = array_builder->Finish(&array);
    if (!status.ok()) {
        String error_message = fmt::format("Failed to build arrow array: {}", status.message());
        LOG_CRITICAL(error_message);
        UnrecoverableError(error_message);
    }
    return array;
}

} // namespace infinity<|MERGE_RESOLUTION|>--- conflicted
+++ resolved
@@ -176,13 +176,8 @@
                         break;
                     }
                     default: {
-<<<<<<< HEAD
-                        column_vectors.emplace_back(block_entry->GetColumnBlockEntry(select_column_idx)->GetColumnVector(buffer_manager));
-                        if (column_vectors[block_column_idx].Size() != block_row_count) {
-=======
                         column_vectors.emplace_back(block_entry->GetColumnBlockEntry(select_column_idx)->GetConstColumnVector(buffer_manager));
                         if(column_vectors[block_column_idx].Size() != block_row_count) {
->>>>>>> 5e1154d1
                             String error_message = "Unmatched row_count between block and block_column";
                             UnrecoverableError(error_message);
                         }
@@ -304,13 +299,8 @@
                         break;
                     }
                     default: {
-<<<<<<< HEAD
-                        column_vectors.emplace_back(block_entry->GetColumnBlockEntry(select_column_idx)->GetColumnVector(buffer_manager));
-                        if (column_vectors[block_column_idx].Size() != block_row_count) {
-=======
                         column_vectors.emplace_back(block_entry->GetColumnBlockEntry(select_column_idx)->GetConstColumnVector(buffer_manager));
                         if(column_vectors[block_column_idx].Size() != block_row_count) {
->>>>>>> 5e1154d1
                             String error_message = "Unmatched row_count between block and block_column";
                             UnrecoverableError(error_message);
                         }
@@ -420,13 +410,8 @@
             BlockEntry *block_entry = segment_snapshot.block_map_[block_idx];
             SizeT block_row_count = block_entry->row_count();
 
-<<<<<<< HEAD
-            ColumnVector exported_column_vector = block_entry->GetColumnBlockEntry(exported_column_idx)->GetColumnVector(buffer_manager);
-            if (exported_column_vector.Size() != block_row_count) {
-=======
             ColumnVector exported_column_vector = block_entry->GetColumnBlockEntry(exported_column_idx)->GetConstColumnVector(buffer_manager);
             if(exported_column_vector.Size() != block_row_count) {
->>>>>>> 5e1154d1
                 String error_message = "Unmatched row_count between block and block_column";
                 UnrecoverableError(error_message);
             }
