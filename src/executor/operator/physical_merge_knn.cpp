--- conflicted
+++ resolved
@@ -119,11 +119,6 @@
                 if (block_entry == nullptr) {
                     Error<ExecutorException>(Format("Cannot find block segment id: {}, block id: {}", segment_id, block_id));
                 }
-<<<<<<< HEAD
-                column_n = table_ref_->column_ids_.size();
-                for (SizeT i = 0; i < column_n; ++i) {
-                    SizeT column_id = table_ref_->column_ids_[i];
-=======
 
                 DataBlock* output_data_block = merge_knn_state->data_block_array_.back().get();
                 if(output_row_count == DEFAULT_BLOCK_CAPACITY) {
@@ -134,24 +129,17 @@
                     output_row_count -= DEFAULT_BLOCK_CAPACITY;
                 }
 
-                column_n = block_entry->columns_.size();
-                SizeT column_id = 0;
-                for (; column_id < column_n; column_id++) {
->>>>>>> 6221f050
+                column_n = table_ref_->column_ids_.size();
+                for (SizeT i = 0; i < column_n; ++i) {
+                    SizeT column_id = table_ref_->column_ids_[i];
                     ColumnBuffer column_buffer =
                         BlockColumnEntry::GetColumnData(block_entry->columns_[column_id].get(), query_context->storage()->buffer_manager());
 
                     const_ptr_t ptr = column_buffer.GetValueAt(block_offset, *output_types_->at(column_id));
                     output_data_block->AppendValueByPtr(column_id, ptr);
                 }
-<<<<<<< HEAD
-                output_data.AppendValueByPtr(column_n, (ptr_t)&result_dists[top_idx]);
-                output_data.AppendValueByPtr(column_n + 1, (ptr_t)&result_row_ids[top_idx]);
-=======
-                output_data_block->AppendValueByPtr(column_id++, (ptr_t)&result_dists[top_idx]);
-                output_data_block->AppendValueByPtr(column_id, (ptr_t)&result_row_ids[top_idx]);
-                ++ output_row_count;
->>>>>>> 6221f050
+                output_data_block->AppendValueByPtr(column_n, (ptr_t)&result_dists[top_idx]);
+                output_data_block->AppendValueByPtr(column_n + 1, (ptr_t)&result_row_ids[top_idx]);
             }
             for (SizeT column_id = 0; column_id < column_n; ++column_id) {
                 LOG_TRACE(Format("Output Column ID: {}, Name: {}", merge_knn_data.table_ref_->column_ids_[column_id], output_names_->at(column_id)));
