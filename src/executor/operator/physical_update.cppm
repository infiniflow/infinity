// Copyright(C) 2023 InfiniFlow, Inc. All rights reserved.
//
// Licensed under the Apache License, Version 2.0 (the "License");
// you may not use this file except in compliance with the License.
// You may obtain a copy of the License at
//
//     https://www.apache.org/licenses/LICENSE-2.0
//
// Unless required by applicable law or agreed to in writing, software
// distributed under the License is distributed on an "AS IS" BASIS,
// WITHOUT WARRANTIES OR CONDITIONS OF ANY KIND, either express or implied.
// See the License for the specific language governing permissions and
// limitations under the License.

module;

export module physical_update;

import stl;

import query_context;
import operator_state;
import physical_operator;
import physical_operator_type;
import meta_info;
import base_expression;
import load_meta;
import infinity_exception;
import internal_types;
import data_type;
import logger;

namespace infinity {

export class PhysicalUpdate : public PhysicalOperator {
public:
    explicit PhysicalUpdate(const u64 id,
                            UniquePtr<PhysicalOperator> left,
                            SharedPtr<TableInfo> table_info,
                            const Vector<Pair<SizeT, SharedPtr<BaseExpression>>> &update_columns,
                            const Vector<SharedPtr<BaseExpression>> &all_columns_in_table,
                            const Vector<SharedPtr<BaseExpression>> &final_result_columns,
                            SharedPtr<Vector<LoadMeta>> load_metas)
        : PhysicalOperator(PhysicalOperatorType::kUpdate, std::move(left), nullptr, id, std::move(load_metas)), table_info_(std::move(table_info)),
          update_columns_(update_columns), all_columns_in_table_(all_columns_in_table), final_result_columns_(final_result_columns) {}

    ~PhysicalUpdate() override = default;

    void Init(QueryContext *query_context) override;

    bool Execute(QueryContext *query_context, OperatorState *operator_state) final;

    inline SharedPtr<Vector<String>> GetOutputNames() const final { return output_names_; }

    inline SharedPtr<Vector<SharedPtr<DataType>>> GetOutputTypes() const final { return output_types_; }

<<<<<<< HEAD
    SizeT TaskletCount() override {
        String error_message = "Not implement: TaskletCount not Implement";
        UnrecoverableError(error_message);
        return 0;
    }

    SharedPtr<TableInfo> table_info_{};
=======
    TableEntry *table_entry_ptr_;
>>>>>>> dd039f21
    const Vector<Pair<SizeT, SharedPtr<BaseExpression>>> &update_columns_;
    const Vector<SharedPtr<BaseExpression>> &all_columns_in_table_;
    const Vector<SharedPtr<BaseExpression>> &final_result_columns_;

private:
    SharedPtr<Vector<String>> output_names_{};
    SharedPtr<Vector<SharedPtr<DataType>>> output_types_{};
};

} // namespace infinity<|MERGE_RESOLUTION|>--- conflicted
+++ resolved
@@ -54,22 +54,12 @@
 
     inline SharedPtr<Vector<SharedPtr<DataType>>> GetOutputTypes() const final { return output_types_; }
 
-<<<<<<< HEAD
-    SizeT TaskletCount() override {
-        String error_message = "Not implement: TaskletCount not Implement";
-        UnrecoverableError(error_message);
-        return 0;
-    }
-
-    SharedPtr<TableInfo> table_info_{};
-=======
-    TableEntry *table_entry_ptr_;
->>>>>>> dd039f21
     const Vector<Pair<SizeT, SharedPtr<BaseExpression>>> &update_columns_;
     const Vector<SharedPtr<BaseExpression>> &all_columns_in_table_;
     const Vector<SharedPtr<BaseExpression>> &final_result_columns_;
 
 private:
+    SharedPtr<TableInfo> table_info_{};
     SharedPtr<Vector<String>> output_names_{};
     SharedPtr<Vector<SharedPtr<DataType>>> output_types_{};
 };
