// Copyright(C) 2023 InfiniFlow, Inc. All rights reserved.
//
// Licensed under the Apache License, Version 2.0 (the "License");
// you may not use this file except in compliance with the License.
// You may obtain a copy of the License at
//
//     https://www.apache.org/licenses/LICENSE-2.0
//
// Unless required by applicable law or agreed to in writing, software
// distributed under the License is distributed on an "AS IS" BASIS,
// WITHOUT WARRANTIES OR CONDITIONS OF ANY KIND, either express or implied.
// See the License for the specific language governing permissions and
// limitations under the License.

module;

export module physical_update;

import stl;

import query_context;
import operator_state;
import physical_operator;
import physical_operator_type;
import meta_info;
import base_expression;
import load_meta;
import infinity_exception;
import internal_types;
import data_type;
import logger;

namespace infinity {

export class PhysicalUpdate : public PhysicalOperator {
public:
    explicit PhysicalUpdate(const u64 id,
                            UniquePtr<PhysicalOperator> left,
                            SharedPtr<TableInfo> table_info,
                            const Vector<Pair<SizeT, SharedPtr<BaseExpression>>> &update_columns,
                            const Vector<SharedPtr<BaseExpression>> &all_columns_in_table,
                            const Vector<SharedPtr<BaseExpression>> &final_result_columns,
                            SharedPtr<Vector<LoadMeta>> load_metas)
        : PhysicalOperator(PhysicalOperatorType::kUpdate, std::move(left), nullptr, id, std::move(load_metas)), table_info_(std::move(table_info)),
          update_columns_(update_columns), all_columns_in_table_(all_columns_in_table), final_result_columns_(final_result_columns) {}

    ~PhysicalUpdate() override = default;

    void Init(QueryContext *query_context) override;

    bool Execute(QueryContext *query_context, OperatorState *operator_state) final;

    inline SharedPtr<Vector<String>> GetOutputNames() const final { return output_names_; }

    inline SharedPtr<Vector<SharedPtr<DataType>>> GetOutputTypes() const final { return output_types_; }

<<<<<<< HEAD
    SizeT TaskletCount() override {
        String error_message = "Not implement: TaskletCount not Implement";
        UnrecoverableError(error_message);
        return 0;
    }

    SharedPtr<TableInfo> table_info_{};
=======
    TableEntry *table_entry_ptr_;
>>>>>>> f9f0485d
    const Vector<Pair<SizeT, SharedPtr<BaseExpression>>> &update_columns_;
    const Vector<SharedPtr<BaseExpression>> &all_columns_in_table_;
    const Vector<SharedPtr<BaseExpression>> &final_result_columns_;

private:
    SharedPtr<Vector<String>> output_names_{};
    SharedPtr<Vector<SharedPtr<DataType>>> output_types_{};
};

} // namespace infinity<|MERGE_RESOLUTION|>--- conflicted
+++ resolved
@@ -54,17 +54,7 @@
 
     inline SharedPtr<Vector<SharedPtr<DataType>>> GetOutputTypes() const final { return output_types_; }
 
-<<<<<<< HEAD
-    SizeT TaskletCount() override {
-        String error_message = "Not implement: TaskletCount not Implement";
-        UnrecoverableError(error_message);
-        return 0;
-    }
-
     SharedPtr<TableInfo> table_info_{};
-=======
-    TableEntry *table_entry_ptr_;
->>>>>>> f9f0485d
     const Vector<Pair<SizeT, SharedPtr<BaseExpression>>> &update_columns_;
     const Vector<SharedPtr<BaseExpression>> &all_columns_in_table_;
     const Vector<SharedPtr<BaseExpression>> &final_result_columns_;
