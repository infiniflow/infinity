// Copyright(C) 2023 InfiniFlow, Inc. All rights reserved.
//
// Licensed under the Apache License, Version 2.0 (the "License");
// you may not use this file except in compliance with the License.
// You may obtain a copy of the License at
//
//     https://www.apache.org/licenses/LICENSE-2.0
//
// Unless required by applicable law or agreed to in writing, software
// distributed under the License is distributed on an "AS IS" BASIS,
// WITHOUT WARRANTIES OR CONDITIONS OF ANY KIND, either express or implied.
// See the License for the specific language governing permissions and
// limitations under the License.

module;

#include <compare>
#include <memory>
#include <numeric>

module physical_top;

import stl;
import parser;
import query_context;
import operator_state;
import base_expression;
import expression_state;
import data_block;
import value_expression;
import column_vector;
import infinity_exception;
import expression_evaluator;
import default_values;
import expression_type;
import third_party;
import status;

namespace infinity {

class TopSolver {
public:
    explicit TopSolver(u32 limit, const CompareTwoRowAndPreferLeft &prefer_left_function)
        : limit_(limit), prefer_left_function_(prefer_left_function) {
        Init();
    }
    u32 WriteTopResultsToOutput(const Vector<Vector<SharedPtr<ColumnVector>>> &eval_columns,
                                const Vector<UniquePtr<DataBlock>> &input_data_block_array,
                                Vector<UniquePtr<DataBlock>> &output_data_block_array) {
        ResetInput(eval_columns);
        SolveTop();
        WriteToOutput(input_data_block_array, output_data_block_array);
        return size_;
    }

private:
    u32 size_{};
    u32 limit_{};
    const CompareTwoRowAndPreferLeft &prefer_left_function_; // sort functions
    UniquePtr<Pair<u32, u32>[]> candidate_local_row_ids_;
    Pair<u32, u32> *row_ids_ptr_ = nullptr; // with offset, start from 1, for heap sort
    const Vector<Vector<SharedPtr<ColumnVector>>> *input_data_ = nullptr;
    void Init() {
        candidate_local_row_ids_ = MakeUniqueForOverwrite<Pair<u32, u32>[]>(limit_);
        row_ids_ptr_ = candidate_local_row_ids_.get() - 1;
    }
    void ResetInput(const Vector<Vector<SharedPtr<ColumnVector>>> &eval_columns) {
        size_ = 0;
        input_data_ = &eval_columns;
    }
    void HeapifyDown(u32 index, auto compare) {
        if (index == 0 || (index << 1) > size_) {
            return;
        }
        auto tmp_id = row_ids_ptr_[index];
        for (u32 sub; (sub = (index << 1)) <= size_; index = sub) {
            if (sub + 1 <= size_ && compare(row_ids_ptr_[sub + 1], row_ids_ptr_[sub])) {
                ++sub;
            }
            if (!compare(row_ids_ptr_[sub], tmp_id)) {
                break;
            }
            row_ids_ptr_[index] = row_ids_ptr_[sub];
        }
        row_ids_ptr_[index] = tmp_id;
    }
    void AddCandidate(Pair<u32, u32> add_id, auto compare) {
        // when heap is full, only add candidate when compare(heap_top, add_id) is true
        if (size_ == limit_) {
            if (compare(row_ids_ptr_[1], add_id)) {
                row_ids_ptr_[1] = add_id;
                HeapifyDown(1, compare);
            }
        } else {
            ++size_;
            row_ids_ptr_[size_] = add_id;
            if (size_ == limit_) {
                for (u32 index = size_ / 2; index > 0; --index) {
                    HeapifyDown(index, compare);
                }
            }
        }
    }
    void SortResult(auto compare) {
        auto size_backup = size_;
        if (size_ < limit_) {
            for (u32 index = size_ / 2; index > 0; --index) {
                HeapifyDown(index, compare);
            }
        }
        while (size_ > 1) {
            std::swap(row_ids_ptr_[size_], row_ids_ptr_[1]);
            --size_;
            HeapifyDown(1, compare);
        }
        size_ = size_backup;
    }
    void SolveTop() {
        // compare_id_for_heap: for heap sort
        // example: x = heap_top, y = candidate, return true if y should be put into heap
        auto compare_id_for_heap = [&](Pair<u32, u32> x, Pair<u32, u32> y) -> bool {
            return !prefer_left_function_.Compare((*input_data_)[x.first], x.second, (*input_data_)[y.first], y.second);
        };
        const u32 input_block_cnt = input_data_->size();
        for (u32 block_id = 0; block_id < input_block_cnt; ++block_id) {
            const u32 row_cnt = (*input_data_)[block_id][0]->Size();
            for (u32 row_id = 0; row_id < row_cnt; ++row_id) {
                AddCandidate({block_id, row_id}, compare_id_for_heap);
            }
        }
        SortResult(compare_id_for_heap);
    }
    void WriteToOutput(const Vector<UniquePtr<DataBlock>> &input_data_block_array, Vector<UniquePtr<DataBlock>> &output_data_block_array) {
        auto const &db_types = input_data_block_array[0]->types();
        {
            // prepare output blocks
            i64 row_cnt = size_;
            do {
                auto data_block = DataBlock::MakeUniquePtr();
                // u32 need_capacity = Min(DEFAULT_BLOCK_CAPACITY, row_cnt);
                u32 need_capacity = DEFAULT_BLOCK_CAPACITY; // need to assume full capacity for MergeTop
                data_block->Init(db_types, need_capacity);
                output_data_block_array.emplace_back(std::move(data_block));
                row_cnt -= need_capacity;
            } while (row_cnt > 0);
        }
        u32 output_block_id = 0;
        u32 output_block_row_id = 0;
        auto output_block_ptr = output_data_block_array[output_block_id].get();
        u32 next_candidate_id = 0;
        // handle one input block in one loop
        while (next_candidate_id < size_) {
            u32 input_block_id = candidate_local_row_ids_[next_candidate_id].first;
            auto input_block_ptr = input_data_block_array[input_block_id].get();
            // handle one input row in one loop
            while (next_candidate_id < size_) {
                auto [block_id, row_id] = candidate_local_row_ids_[next_candidate_id];
                if (block_id != input_block_id) {
                    break;
                }
                if (output_block_row_id == DEFAULT_BLOCK_CAPACITY) {
                    output_block_ptr->Finalize();
                    ++output_block_id;
                    output_block_ptr = output_data_block_array[output_block_id].get();
                    output_block_row_id = 0;
                }
                output_block_ptr->AppendWith(input_block_ptr, row_id, 1);
                ++output_block_row_id;
                ++next_candidate_id;
            }
        }
        output_block_ptr->Finalize();
    }
};

StdFunction<std::strong_ordering(const SharedPtr<ColumnVector> &, u32, const SharedPtr<ColumnVector> &, u32)>
InvalidPhysicalTopCompareType(const DataType &type_) {
    return [type_name = type_.ToString()](const SharedPtr<ColumnVector> &, u32, const SharedPtr<ColumnVector> &, u32) -> std::strong_ordering {
        Error<NotImplementException>(fmt::format("OrderBy LogicalType {} not implemented.", type_name));
        return std::strong_ordering::equal;
    };
}

// general template for POD types without three-way comparison but with operator< and operator==
template <OrderType compare_order, BinaryGenerateBoolean T>
struct PhysicalTopCompareSingleValue {
    static std::strong_ordering
    Compare(const SharedPtr<ColumnVector> &left_col, u32 left_id, const SharedPtr<ColumnVector> &right_col, u32 right_id) {
        auto compare_prefer_left = [](const T &x, const T &y) -> bool {
            if constexpr (compare_order == OrderType::kAsc) {
                return x < y;
            } else {
                return y < x;
            }
        };
        auto left = (reinterpret_cast<T *>(left_col->data()))[left_id];
        auto right = (reinterpret_cast<T *>(right_col->data()))[right_id];
        if (compare_prefer_left(left, right)) {
            return std::strong_ordering::less;
        } else if (left == right) {
            return std::strong_ordering::equal;
        } else {
            return std::strong_ordering::greater;
        }
    }
};

template <typename T>
concept ThreeWayComparePOD = PODValueType<T> and requires(T a, T b) {
    { a <=> b } -> std::convertible_to<std::strong_ordering>;
};

// template for POD types with three-way comparison method
template <OrderType compare_order, BinaryGenerateBoolean T>
    requires ThreeWayComparePOD<T>
struct PhysicalTopCompareSingleValue<compare_order, T> {
    static std::strong_ordering
    Compare(const SharedPtr<ColumnVector> &left_col, u32 left_id, const SharedPtr<ColumnVector> &right_col, u32 right_id) {
        auto left = (reinterpret_cast<T *>(left_col->data()))[left_id];
        auto right = (reinterpret_cast<T *>(right_col->data()))[right_id];
        if constexpr (compare_order == OrderType::kAsc) {
            return left <=> right;
        } else {
            return right <=> left;
        }
    }
};

// template for VarcharT and BooleanT types with three-way comparison method
template <OrderType compare_order, BinaryGenerateBoolean T>
    requires IsAnyOf<T, VarcharT, BooleanT>
struct PhysicalTopCompareSingleValue<compare_order, T> {
    static std::strong_ordering
    Compare(const SharedPtr<ColumnVector> &left_col, u32 left_id, const SharedPtr<ColumnVector> &right_col, u32 right_id) {
        ColumnValueReader<T> left(left_col);
        ColumnValueReader<T> right(right_col);
        if constexpr (compare_order == OrderType::kAsc) {
            return ThreeWayCompareReaderValue(left.SetIndex(left_id), right.SetIndex(right_id));
        } else {
            return ThreeWayCompareReaderValue(right.SetIndex(right_id), left.SetIndex(left_id));
        }
    }
};

template <OrderType compare_order>
inline StdFunction<std::strong_ordering(const SharedPtr<ColumnVector> &, u32, const SharedPtr<ColumnVector> &, u32)>
GenerateSortFunctionTemplate(SharedPtr<BaseExpression> &sort_expression) {
    switch (auto switch_type = sort_expression->Type().type(); switch_type) {
        case LogicalType::kBoolean: {
            return PhysicalTopCompareSingleValue<compare_order, BooleanT>::Compare;
        }
        case LogicalType::kTinyInt: {
            return PhysicalTopCompareSingleValue<compare_order, TinyIntT>::Compare;
        }
        case LogicalType::kSmallInt: {
            return PhysicalTopCompareSingleValue<compare_order, SmallIntT>::Compare;
        }
        case LogicalType::kInteger: {
            return PhysicalTopCompareSingleValue<compare_order, IntegerT>::Compare;
        }
        case LogicalType::kBigInt: {
            return PhysicalTopCompareSingleValue<compare_order, BigIntT>::Compare;
        }
        case LogicalType::kHugeInt: {
            return PhysicalTopCompareSingleValue<compare_order, HugeIntT>::Compare;
        }
        case LogicalType::kFloat: {
            return PhysicalTopCompareSingleValue<compare_order, FloatT>::Compare;
        }
        case LogicalType::kDouble: {
            return PhysicalTopCompareSingleValue<compare_order, DoubleT>::Compare;
        }
        case LogicalType::kVarchar: {
            return PhysicalTopCompareSingleValue<compare_order, VarcharT>::Compare;
        }
        case LogicalType::kDate: {
            return PhysicalTopCompareSingleValue<compare_order, DateT>::Compare;
        }
        case LogicalType::kTime: {
            return PhysicalTopCompareSingleValue<compare_order, TimeT>::Compare;
        }
        case LogicalType::kDateTime: {
            return PhysicalTopCompareSingleValue<compare_order, DateTimeT>::Compare;
        }
        case LogicalType::kTimestamp: {
            return PhysicalTopCompareSingleValue<compare_order, TimestampT>::Compare;
        }
        case LogicalType::kRowID: {
            return PhysicalTopCompareSingleValue<compare_order, RowID>::Compare;
        }
        default: {
<<<<<<< HEAD
            RecoverableError(Status::NotSupport(
                fmt::format("LogicalType number {} not implemented.", static_cast<std::underlying_type_t<LogicalType>>(switch_type))));
=======
            return InvalidPhysicalTopCompareType(sort_expression->Type());
>>>>>>> 9a673ee0
        }
    }
}

StdFunction<std::strong_ordering(const SharedPtr<ColumnVector> &, u32, const SharedPtr<ColumnVector> &, u32)>
PhysicalTop::GenerateSortFunction(OrderType compare_order, SharedPtr<BaseExpression> &sort_expression) {
    switch (compare_order) {
        case OrderType::kAsc: {
            return GenerateSortFunctionTemplate<OrderType::kAsc>(sort_expression);
        }
        case OrderType::kDesc: {
            return GenerateSortFunctionTemplate<OrderType::kDesc>(sort_expression);
        }
<<<<<<< HEAD
        default: {
            RecoverableError(Status::NotSupport(
                fmt::format("OrderType number {} not implemented.", static_cast<std::underlying_type_t<OrderType>>(compare_order))));
        }
=======
>>>>>>> 9a673ee0
    }
}

void PhysicalTop::Init() {
    // Initialize sort parameters
    sort_expr_count_ = order_by_types_.size();
    if (sort_expr_count_ != sort_expressions_.size()) {
        UnrecoverableError("order_by_types_.size() != sort_expressions_.size()");
    }
    Vector<StdFunction<std::strong_ordering(const SharedPtr<ColumnVector> &, u32, const SharedPtr<ColumnVector> &, u32)>> sort_functions;
    sort_functions.reserve(sort_expr_count_);
    for (u32 i = 0; i < sort_expr_count_; ++i) {
        sort_functions.emplace_back(GenerateSortFunction(order_by_types_[i], sort_expressions_[i]));
    }
    prefer_left_function_ = CompareTwoRowAndPreferLeft(std::move(sort_functions));
}

// Behavior now: always sort the output results
bool PhysicalTop::Execute(QueryContext *, OperatorState *operator_state) {
    auto prev_op_state = operator_state->prev_op_state_;
    if ((offset_ != 0) and !(prev_op_state->Complete())) {
        UnrecoverableError("Only 1 PhysicalTop job but !(prev_op_state->Complete())");
    }
    auto &input_data_block_array = prev_op_state->data_block_array_;
    auto &output_data_block_array = operator_state->data_block_array_;
    // sometimes the input_data_block_array is empty, but the operator is not complete
    if (std::accumulate(input_data_block_array.begin(), input_data_block_array.end(), 0, [](u32 x, const auto &y) -> u32 {
            return x + y->row_count();
        }) == 0) {
        if (prev_op_state->Complete()) {
            operator_state->SetComplete();
        }
        return true;
    }
    if (!output_data_block_array.empty()) {
        UnrecoverableError("output data_block_array_ is not empty");
    }
    auto eval_columns = GetEvalColumns(sort_expressions_, (static_cast<TopOperatorState *>(operator_state))->expr_states_, input_data_block_array);
    TopSolver solve_top(limit_, prefer_left_function_);
    auto output_row_cnt = solve_top.WriteTopResultsToOutput(eval_columns, input_data_block_array, output_data_block_array);
    input_data_block_array.clear();
    HandleOutputOffset(output_row_cnt, offset_, output_data_block_array);
    if (prev_op_state->Complete()) {
        operator_state->SetComplete();
    }
    return true;
}

void PhysicalTop::HandleOutputOffset(u32 total_row_cnt, u32 offset, Vector<UniquePtr<DataBlock>> &output_data_block_array) {
    if (offset == 0) {
        return;
    }
    if (offset >= total_row_cnt) {
        output_data_block_array.clear();
        return;
    }
    if (offset % DEFAULT_BLOCK_CAPACITY == 0) {
        output_data_block_array.erase(output_data_block_array.begin(), output_data_block_array.begin() + offset / DEFAULT_BLOCK_CAPACITY);
        return;
    }
    UniquePtr<DataBlock> swap_block;
    if (offset >= DEFAULT_BLOCK_CAPACITY) {
        std::swap(output_data_block_array[0], swap_block);
    } else {
        u32 need_capacity = DEFAULT_BLOCK_CAPACITY; // need to assume full capacity for MergeTop
        swap_block = DataBlock::MakeUniquePtr();
        swap_block->Init(output_data_block_array[0]->types(), need_capacity);
    }
    u32 result_row_cnt = total_row_cnt - offset;
    u32 result_block_cnt = result_row_cnt / DEFAULT_BLOCK_CAPACITY + ((result_row_cnt % DEFAULT_BLOCK_CAPACITY) != 0);
    for (u32 i = 0; i < result_block_cnt; ++i) {
        swap_block->Reset();
        u32 copy_row_cnt = std::min(DEFAULT_BLOCK_CAPACITY, result_row_cnt - i * DEFAULT_BLOCK_CAPACITY);
        u32 start_row_id = offset + i * DEFAULT_BLOCK_CAPACITY;
        u32 start_block_id = start_row_id / DEFAULT_BLOCK_CAPACITY;
        u32 start_block_offset = start_row_id % DEFAULT_BLOCK_CAPACITY;
        u32 start_block_copy_cnt = std::min(copy_row_cnt, u32(DEFAULT_BLOCK_CAPACITY - start_block_offset));
        swap_block->AppendWith(output_data_block_array[start_block_id].get(), start_block_offset, start_block_copy_cnt);
        u32 next_block_copy_cnt = copy_row_cnt - start_block_copy_cnt;
        if (next_block_copy_cnt > 0) {
            swap_block->AppendWith(output_data_block_array[start_block_id + 1].get(), 0, next_block_copy_cnt);
        }
        swap_block->Finalize();
        std::swap(swap_block, output_data_block_array[i]);
    }
    output_data_block_array.resize(result_block_cnt);
}

Vector<Vector<SharedPtr<ColumnVector>>> PhysicalTop::GetEvalColumns(const Vector<SharedPtr<BaseExpression>> &expressions,
                                                                    Vector<SharedPtr<ExpressionState>> &expr_states,
                                                                    const Vector<UniquePtr<DataBlock>> &data_block_array) {
    Vector<Vector<SharedPtr<ColumnVector>>> eval_columns;
    eval_columns.reserve(data_block_array.size());
    const u32 sort_expr_count = expressions.size();
    for (auto &data_block_ptr : data_block_array) {
        Vector<SharedPtr<ColumnVector>> results;
        ExpressionEvaluator expr_evaluator;
        expr_evaluator.Init(data_block_ptr.get());
        results.reserve(sort_expr_count);
        for (u32 expr_id = 0; expr_id < sort_expr_count; ++expr_id) {
            auto &expr = expressions[expr_id];
            SharedPtr<ColumnVector> result_vector;
            if (expr->type() != ExpressionType::kReference) {
                // need to initialize the result vector
                result_vector = MakeShared<ColumnVector>(MakeShared<DataType>(expr->Type()));
                result_vector->Initialize();
            }
            expr_evaluator.Execute(expr, expr_states[expr_id], result_vector);
            results.emplace_back(std::move(result_vector));
        }
        eval_columns.emplace_back(std::move(results));
    }
    return eval_columns;
}

} // namespace infinity<|MERGE_RESOLUTION|>--- conflicted
+++ resolved
@@ -176,7 +176,7 @@
 StdFunction<std::strong_ordering(const SharedPtr<ColumnVector> &, u32, const SharedPtr<ColumnVector> &, u32)>
 InvalidPhysicalTopCompareType(const DataType &type_) {
     return [type_name = type_.ToString()](const SharedPtr<ColumnVector> &, u32, const SharedPtr<ColumnVector> &, u32) -> std::strong_ordering {
-        Error<NotImplementException>(fmt::format("OrderBy LogicalType {} not implemented.", type_name));
+        UnrecoverableError(fmt::format("OrderBy LogicalType {} not implemented.", type_name));
         return std::strong_ordering::equal;
     };
 }
@@ -289,12 +289,7 @@
             return PhysicalTopCompareSingleValue<compare_order, RowID>::Compare;
         }
         default: {
-<<<<<<< HEAD
-            RecoverableError(Status::NotSupport(
-                fmt::format("LogicalType number {} not implemented.", static_cast<std::underlying_type_t<LogicalType>>(switch_type))));
-=======
             return InvalidPhysicalTopCompareType(sort_expression->Type());
->>>>>>> 9a673ee0
         }
     }
 }
@@ -308,13 +303,6 @@
         case OrderType::kDesc: {
             return GenerateSortFunctionTemplate<OrderType::kDesc>(sort_expression);
         }
-<<<<<<< HEAD
-        default: {
-            RecoverableError(Status::NotSupport(
-                fmt::format("OrderType number {} not implemented.", static_cast<std::underlying_type_t<OrderType>>(compare_order))));
-        }
-=======
->>>>>>> 9a673ee0
     }
 }
 
