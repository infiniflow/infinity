--- conflicted
+++ resolved
@@ -243,20 +243,13 @@
         ExpressionEvaluator evaluator;
         evaluator.Init(nullptr);
         // Each cell's expression of a column may differ. So we have to evaluate each cell instead of column here.
-<<<<<<< HEAD
-        for (SizeT row_idx = 0; row_idx < row_count; ++row_idx) {
+        for (size_t row_idx = 0; row_idx < row_count; ++row_idx) {
             // Reset the temporary block for each row
             output_block_tmp->Reset();
 
-            for (SizeT expr_idx = 0; expr_idx < column_count; ++expr_idx) {
-                const SharedPtr<BaseExpression> &expr = value_list_[row_idx][expr_idx];
-                SharedPtr<ExpressionState> expr_state = ExpressionState::CreateState(expr);
-=======
-        for (size_t row_idx = 0; row_idx < row_count; ++row_idx) {
             for (size_t expr_idx = 0; expr_idx < column_count; ++expr_idx) {
                 const std::shared_ptr<BaseExpression> &expr = value_list_[row_idx][expr_idx];
                 std::shared_ptr<ExpressionState> expr_state = ExpressionState::CreateState(expr);
->>>>>>> 7e0ac0a9
                 evaluator.Execute(expr, expr_state, output_block_tmp->column_vectors[expr_idx]);
             }
             output_block->AppendWith(output_block_tmp);
