// Copyright(C) 2023 InfiniFlow, Inc. All rights reserved.
//
// Licensed under the Apache License, Version 2.0 (the "License");
// you may not use this file except in compliance with the License.
// You may obtain a copy of the License at
//
//     https://www.apache.org/licenses/LICENSE-2.0
//
// Unless required by applicable law or agreed to in writing, software
// distributed under the License is distributed on an "AS IS" BASIS,
// WITHOUT WARRANTIES OR CONDITIONS OF ANY KIND, either express or implied.
// See the License for the specific language governing permissions and
// limitations under the License.

export module infinity_core:physical_knn_scan;

import :query_context;
import :operator_state;
import :physical_operator_type;
import :base_table_ref;
import :meta_info;
import :load_meta;
import :knn_expression;
import :common_query_filter;
import :physical_filter_scan_base;

import data_type;
import logical_type;
import internal_types;
<<<<<<< HEAD
import :common_query_filter;
import :physical_filter_scan_base;
import :value;
=======
>>>>>>> 7e0ac0a9

namespace infinity {

class BlockMeta;
class TableIndexMeeta;
class SegmentIndexMeta;

export class PhysicalKnnScan final : public PhysicalFilterScanBase {
public:
    explicit PhysicalKnnScan(u64 id,
                             std::shared_ptr<BaseTableRef> base_table_ref,
                             std::shared_ptr<KnnExpression> knn_expression,
                             const std::shared_ptr<CommonQueryFilter> &common_query_filter,
                             std::shared_ptr<std::vector<std::string>> output_names,
                             std::shared_ptr<std::vector<std::shared_ptr<DataType>>> output_types,
                             u64 knn_table_index,
                             std::shared_ptr<std::vector<LoadMeta>> load_metas);

    ~PhysicalKnnScan() override;

    void Init(QueryContext *query_context) override;

    bool Execute(QueryContext *query_context, OperatorState *output_state) final;

    inline std::shared_ptr<std::vector<std::string>> GetOutputNames() const final { return output_names_; }

    inline std::shared_ptr<std::vector<std::shared_ptr<DataType>>> GetOutputTypes() const final { return output_types_; }

    //    [[nodiscard]] TableInfo *table_info() const;

    [[nodiscard]] std::string TableAlias() const;

    std::vector<size_t> &ColumnIDs() const;

    size_t BlockEntryCount() const;

    void PlanWithIndex(QueryContext *query_context);

    size_t BlockScanTaskCount() const;

    size_t TaskletCount() override;

    inline bool IsKnnMinHeap() const { return knn_expression_->IsKnnMinHeap(); }

private:
    size_t GetColumnID() const;

public:
<<<<<<< HEAD
    SharedPtr<KnnExpression> knn_expression_{};
    SharedPtr<void> real_knn_query_embedding_holder_{};
    Value function_query_embedding_holder_{LogicalType::kInvalid}; // Holds embedding data from FDE function evaluation
=======
    std::shared_ptr<KnnExpression> knn_expression_{};
    std::shared_ptr<void> real_knn_query_embedding_holder_{};
>>>>>>> 7e0ac0a9
    void *real_knn_query_embedding_ptr_ = nullptr;
    EmbeddingDataType real_knn_query_elem_type_ = EmbeddingDataType::kElemInvalid;
    EmbeddingDataType column_elem_type_ = EmbeddingDataType::kElemInvalid;
    LogicalType column_logical_type_ = LogicalType::kInvalid;
    i64 real_query_embedding_dimension_ = 0; // Actual dimension of query embedding (for FDE functions)

    std::shared_ptr<std::vector<std::string>> output_names_{};
    std::shared_ptr<std::vector<std::shared_ptr<DataType>>> output_types_{};

    std::vector<std::pair<u32, u32>> block_parallel_options_;
    u32 block_column_entries_size_ = 0; // need this value because block_column_entries_ will be moved into KnnScanSharedData
    u32 index_entries_size_ = 0;

    std::unique_ptr<std::vector<BlockMeta *>> block_metas_{};
    std::shared_ptr<TableIndexMeeta> table_index_meta_{};
    std::unique_ptr<std::vector<std::shared_ptr<SegmentIndexMeta>>> segment_index_metas_{};

private:
    void InitBlockParallelOption();

    template <LogicalType t>
    void ExecuteInternalByColumnLogicalType(QueryContext *query_context, KnnScanOperatorState *knn_scan_operator_state);

    template <LogicalType t, typename ColumnDataT>
    void ExecuteInternalByColumnDataType(QueryContext *query_context, KnnScanOperatorState *knn_scan_operator_state);

    template <LogicalType t, typename ColumnDataType, typename QueryDataType, template <typename, typename> typename C, typename DistanceDataType>
    void ExecuteInternalByColumnDataTypeAndQueryDataType(QueryContext *query_context, KnnScanOperatorState *knn_scan_operator_state);

    template <LogicalType t, typename ColumnDataType, typename QueryDataType, template <typename, typename> typename C, typename DistanceDataType>
    friend struct ExecuteDispatchHelper;
};

} // namespace infinity<|MERGE_RESOLUTION|>--- conflicted
+++ resolved
@@ -27,12 +27,7 @@
 import data_type;
 import logical_type;
 import internal_types;
-<<<<<<< HEAD
-import :common_query_filter;
-import :physical_filter_scan_base;
 import :value;
-=======
->>>>>>> 7e0ac0a9
 
 namespace infinity {
 
@@ -81,14 +76,9 @@
     size_t GetColumnID() const;
 
 public:
-<<<<<<< HEAD
-    SharedPtr<KnnExpression> knn_expression_{};
-    SharedPtr<void> real_knn_query_embedding_holder_{};
-    Value function_query_embedding_holder_{LogicalType::kInvalid}; // Holds embedding data from FDE function evaluation
-=======
     std::shared_ptr<KnnExpression> knn_expression_{};
     std::shared_ptr<void> real_knn_query_embedding_holder_{};
->>>>>>> 7e0ac0a9
+    Value function_query_embedding_holder_{LogicalType::kInvalid}; // Holds embedding data from FDE function evaluation
     void *real_knn_query_embedding_ptr_ = nullptr;
     EmbeddingDataType real_knn_query_elem_type_ = EmbeddingDataType::kElemInvalid;
     EmbeddingDataType column_elem_type_ = EmbeddingDataType::kElemInvalid;
