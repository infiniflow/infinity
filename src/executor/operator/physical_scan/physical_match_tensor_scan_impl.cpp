--- conflicted
+++ resolved
@@ -83,12 +83,8 @@
 
 namespace infinity {
 
-<<<<<<< HEAD
-using AlignedMatchTensorExprHolderT = std::pair<std::unique_ptr<void, decltype([](void *ptr) { std::free(ptr); })>, UniquePtr<MatchTensorExpression>>;
-=======
 using AlignedMatchTensorExprHolderT =
     std::pair<std::unique_ptr<void, decltype([](void *ptr) { std::free(ptr); })>, std::unique_ptr<MatchTensorExpression>>;
->>>>>>> 7e0ac0a9
 
 AlignedMatchTensorExprHolderT GetMatchTensorExprForCalculation(MatchTensorExpression &src_match_tensor_expr, EmbeddingDataType column_embedding_type);
 
@@ -378,56 +374,6 @@
                                                                          index_options_->emvb_n_doc_to_score_,
                                                                          index_options_->emvb_n_doc_out_second_stage_,
                                                                          index_options_->emvb_threshold_final_);
-<<<<<<< HEAD
-                std::visit(Overload{[segment_id, &function_data](const Tuple<u32, UniquePtr<f32[]>, UniquePtr<u32[]>> &index_result) {
-                                        const auto &[result_num, score_ptr, row_id_ptr] = index_result;
-                                        for (u32 i = 0; i < result_num; ++i) {
-                                            function_data.result_handler_->AddResult(0, score_ptr[i], RowID(segment_id, row_id_ptr[i]));
-                                        }
-                                    },
-                                    [this, begin_ts, commit_ts, segment_id, &function_data, &segment_meta](const Pair<u32, u32> &in_mem_result) {
-                                        const auto &[start_offset, total_row_count] = in_mem_result;
-                                        BlockID block_id = start_offset / DEFAULT_BLOCK_CAPACITY;
-                                        BlockOffset block_offset = start_offset % DEFAULT_BLOCK_CAPACITY;
-                                        u32 row_leftover = total_row_count;
-                                        do {
-                                            const u32 row_to_read = std::min<u32>(row_leftover, DEFAULT_BLOCK_CAPACITY - block_offset);
-                                            Bitmask block_bitmask;
-                                            if (this->CalculateFilterBitmask(segment_id, block_id, row_to_read, block_bitmask)) {
-                                                BlockMeta block_meta(block_id, *segment_meta);
-                                                Status status = NewCatalog::SetBlockDeleteBitmask(block_meta, begin_ts, commit_ts, block_bitmask);
-                                                if (!status.ok()) {
-                                                    UnrecoverableError(status.message());
-                                                }
-                                                ColumnMeta column_meta(this->search_column_id_, block_meta);
-                                                ColumnVector column_vector;
-                                                status = NewCatalog::GetColumnVector(column_meta,
-                                                                                     column_meta.get_column_def(),
-                                                                                     row_to_read,
-                                                                                     ColumnVectorMode::kReadOnly,
-                                                                                     column_vector);
-                                                if (!status.ok()) {
-                                                    UnrecoverableError(status.message());
-                                                }
-
-                                                // output score will always be float type
-                                                CalculateScoreOnColumnVector(column_vector,
-                                                                             segment_id,
-                                                                             block_id,
-                                                                             block_offset,
-                                                                             row_to_read,
-                                                                             block_bitmask,
-                                                                             *(this->calc_match_tensor_expr_),
-                                                                             function_data);
-                                            }
-                                            // prepare next block
-                                            row_leftover -= row_to_read;
-                                            ++block_id;
-                                            block_offset = 0;
-                                        } while (row_leftover);
-                                    }},
-                           result);
-=======
                 std::visit(
                     Overload{[segment_id, &function_data](const std::tuple<u32, std::unique_ptr<f32[]>, std::unique_ptr<u32[]>> &index_result) {
                                  const auto &[result_num, score_ptr, row_id_ptr] = index_result;
@@ -451,7 +397,11 @@
                                          }
                                          ColumnMeta column_meta(this->search_column_id_, block_meta);
                                          ColumnVector column_vector;
-                                         status = NewCatalog::GetColumnVector(column_meta, row_to_read, ColumnVectorMode::kReadOnly, column_vector);
+                                         status = NewCatalog::GetColumnVector(column_meta,
+                                                                              column_meta.get_column_def(),
+                                                                              row_to_read,
+                                                                              ColumnVectorMode::kReadOnly,
+                                                                              column_vector);
                                          if (!status.ok()) {
                                              UnrecoverableError(status.message());
                                          }
@@ -473,7 +423,6 @@
                                  } while (row_leftover);
                              }},
                     result);
->>>>>>> 7e0ac0a9
             }
             // 2. chunk index
             for (ChunkID chunk_id : *chunk_ids_ptr) {
