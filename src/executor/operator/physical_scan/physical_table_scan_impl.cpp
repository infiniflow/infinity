--- conflicted
+++ resolved
@@ -207,14 +207,9 @@
                 default: {
                     ColumnVector column_vector;
                     ColumnMeta column_meta(column_id, *current_block_meta);
-<<<<<<< HEAD
-                    SizeT row_cnt = range_state->block_offset_end();
+                    size_t row_cnt = range_state->block_offset_end();
                     Status status =
                         NewCatalog::GetColumnVector(column_meta, column_meta.get_column_def(), row_cnt, ColumnVectorMode::kReadOnly, column_vector);
-=======
-                    size_t row_cnt = range_state->block_offset_end();
-                    Status status = NewCatalog::GetColumnVector(column_meta, row_cnt, ColumnVectorMode::kReadOnly, column_vector);
->>>>>>> 7e0ac0a9
                     if (!status.ok()) {
                         RecoverableError(status);
                     }
