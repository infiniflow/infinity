--- conflicted
+++ resolved
@@ -27,13 +27,10 @@
 import :physical_filter_scan_base;
 import :global_block_id;
 import :logical_match_tensor_scan;
+import :meta_info;
+import :new_txn;
 import internal_types;
-<<<<<<< HEAD
-import meta_info;
-import new_txn;
-=======
-import :meta_info;
->>>>>>> 3ea446be
+
 
 namespace infinity {
 struct LoadMeta;
