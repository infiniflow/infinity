// Copyright(C) 2024 InfiniFlow, Inc. All rights reserved.
//
// Licensed under the Apache License, Version 2.0 (the "License");
// you may not use this file except in compliance with the License.
// You may obtain a copy of the License at
//
//     https://www.apache.org/licenses/LICENSE-2.0
//
// Unless required by applicable law or agreed to in writing, software
// distributed under the License is distributed on an "AS IS" BASIS,
// WITHOUT WARRANTIES OR CONDITIONS OF ANY KIND, either express or implied.
// See the License for the specific language governing permissions and
// limitations under the License.

module;

export module infinity_core:snapshot;

import :stl;
import :status;
import :snapshot_info;
// import :query_context;

namespace infinity {
class QueryContext;

export class Snapshot {
public:
    static Status CreateTableSnapshot(QueryContext *query_context, const String &snapshot_name, const String& table_name);
    static Status RestoreTableSnapshot(QueryContext *query_context, const String &snapshot_name);
    static Status CreateDatabaseSnapshot(QueryContext *query_context, const String &snapshot_name, const String& db_name);
    static Status RestoreDatabaseSnapshot(QueryContext *query_context, const String &snapshot_name);
<<<<<<< HEAD
    static Status RestoreSystemSnapshot(QueryContext *query_context, const String &snapshot_name);
=======
>>>>>>> c9a7b438
    static Status DropSnapshot(QueryContext *query_context, const String &snapshot_name);
};

} // namespace infinity<|MERGE_RESOLUTION|>--- conflicted
+++ resolved
@@ -30,10 +30,7 @@
     static Status RestoreTableSnapshot(QueryContext *query_context, const String &snapshot_name);
     static Status CreateDatabaseSnapshot(QueryContext *query_context, const String &snapshot_name, const String& db_name);
     static Status RestoreDatabaseSnapshot(QueryContext *query_context, const String &snapshot_name);
-<<<<<<< HEAD
     static Status RestoreSystemSnapshot(QueryContext *query_context, const String &snapshot_name);
-=======
->>>>>>> c9a7b438
     static Status DropSnapshot(QueryContext *query_context, const String &snapshot_name);
 };
 
