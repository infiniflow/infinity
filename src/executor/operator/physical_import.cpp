--- conflicted
+++ resolved
@@ -314,16 +314,11 @@
         SizeT dst_offset = write_row * column_type->Size();
         if (column_type->type() == kVarchar) {
             auto varchar_info = dynamic_cast<VarcharInfo *>(column_type->type_info().get());
-<<<<<<< HEAD
-            ExecutorAssert(varchar_info->dimension() >= str_view.size(), "Varchar data size exceeds dimension.");
-            AppendVarcharData(column_data_entry.get(), str_view, dst_offset);
-=======
             if(varchar_info->dimension() < str_view.size()) {
                 ExecutorError("Varchar data size exceeds dimension.");
             }
 
             AppendVarcharData(column_data_entry.get(), str_view, write_row);
->>>>>>> d8113025
         } else if (column_type->type() == kEmbedding) {
             Vector<StringView> res;
             auto ele_str_views = SplitArrayElement(str_view, parser_context->delimiter_);
