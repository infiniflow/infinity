// Copyright(C) 2023 InfiniFlow, Inc. All rights reserved.
//
// Licensed under the Apache License, Version 2.0 (the "License");
// you may not use this file except in compliance with the License.
// You may obtain a copy of the License at
//
//     https://www.apache.org/licenses/LICENSE-2.0
//
// Unless required by applicable law or agreed to in writing, software
// distributed under the License is distributed on an "AS IS" BASIS,
// WITHOUT WARRANTIES OR CONDITIONS OF ANY KIND, either express or implied.
// See the License for the specific language governing permissions and
// limitations under the License.

module;

// extern "C" {
// #include "zsv/api.h"
// #include "zsv/common.h"
// }

#include <cerrno>
#include <cstdio>
#include <cstring>

#include <vector>

module physical_import;

import stl;
import txn;
import query_context;
import table_def;
import data_table;
import parser;
import physical_operator_type;
import operator_state;
import expression_state;
import data_block;
import logger;
import third_party;
import local_file_system;
import defer_op;
import txn_store;
import catalog;
import wal;
import file_system_type;
import file_system;
import buffer_handle;
import catalog;
import infinity_exception;
import zsv;
import status;

namespace infinity {

void PhysicalImport::Init() {}

/**
 * @brief copy statement execute function
 * @param query_context
 * @param input_state
 * @param output_state
 */
bool PhysicalImport::Execute(QueryContext *query_context, OperatorState *operator_state) {
    ImportOperatorState *import_op_state = static_cast<ImportOperatorState *>(operator_state);
    switch (file_type_) {
        case CopyFileType::kCSV: {
            ImportCSV(query_context, import_op_state);
            break;
        }
        case CopyFileType::kJSON: {
            ImportJSON(query_context, import_op_state);
            break;
        }
        case CopyFileType::kJSONL: {
            ImportJSONL(query_context, import_op_state);
            break;
        }
        case CopyFileType::kFVECS: {
            ImportFVECS(query_context, import_op_state);
            break;
        }
    }
    import_op_state->SetComplete();
    Txn *txn = query_context->GetTxn();
    txn->BeginTS();
    return true;
}

void PhysicalImport::ImportFVECS(QueryContext *query_context, ImportOperatorState *import_op_state) {
    if (table_entry_->ColumnCount() != 1) {
        RecoverableError(Status::ImportFileFormatError("FVECS file must have only one column."));
    }
    auto &column_type = table_entry_->GetColumnDefByID(0)->column_type_;
    if (column_type->type() != kEmbedding) {
        RecoverableError(Status::ImportFileFormatError("FVECS file must have only one embedding column."));
    }
    auto embedding_info = static_cast<EmbeddingInfo *>(column_type->type_info().get());
    if (embedding_info->Type() != kElemFloat) {
        RecoverableError(Status::ImportFileFormatError("FVECS file must have only one embedding column with float element."));
    }

    LocalFileSystem fs;

    UniquePtr<FileHandler> file_handler = fs.OpenFile(file_path_, FileFlags::READ_FLAG, FileLockType::kReadLock);
    DeferFn defer_fn([&]() { fs.Close(*file_handler); });

    int dimension = 0;
    i64 nbytes = fs.Read(*file_handler, &dimension, sizeof(dimension));
    fs.Seek(*file_handler, 0);
    if (nbytes != sizeof(dimension)) {
        RecoverableError(Status::ImportFileFormatError(fmt::format("Read dimension which length isn't {}.", nbytes)));
    }
    if ((int)embedding_info->Dimension() != dimension) {
<<<<<<< HEAD
        RecoverableError(Status::ImportFileFormatError(
            fmt::format("Dimension in file ({}) doesn't match with table definition ({}).", dimension, embedding_info->Dimension())));
=======
        Error<ExecutorException>(
            fmt::format("Dimension in file ({}) doesn't match with table definition ({}).", dimension, embedding_info->Dimension()));
>>>>>>> e008dd6a
    }
    SizeT file_size = fs.GetFileSize(*file_handler);
    SizeT row_size = dimension * sizeof(FloatT) + sizeof(dimension);
    if (file_size % row_size != 0) {
        UnrecoverableError("Weird file size.");
    }
    SizeT vector_n = file_size / row_size;

    Txn *txn = query_context->GetTxn();
    TxnTableStore *txn_store = txn->GetTxnTableStore(table_entry_);

    u64 segment_id = NewCatalog::GetNextSegmentID(table_entry_);
    SharedPtr<SegmentEntry> segment_entry = SegmentEntry::NewSegmentEntry(table_entry_, segment_id, query_context->GetTxn());
    BlockEntry *last_block_entry = segment_entry->GetLastEntry();
    BufferHandle buffer_handle = last_block_entry->GetColumnBlockEntry(0)->buffer()->Load();
    SizeT row_idx = 0;
    auto buf_ptr = static_cast<ptr_t>(buffer_handle.GetDataMut());
    while (true) {
        int dim;
        nbytes = fs.Read(*file_handler, &dim, sizeof(dimension));
        if (dim != dimension or nbytes != sizeof(dimension)) {
            RecoverableError(
                Status::ImportFileFormatError(fmt::format("Dimension in file ({}) doesn't match with table definition ({}).", dim, dimension)));
        }
        ptr_t dst_ptr = buf_ptr + last_block_entry->row_count() * sizeof(FloatT) * dimension;
        fs.Read(*file_handler, dst_ptr, sizeof(FloatT) * dimension);
        segment_entry->IncreaseRowCount(1);
        last_block_entry->IncreaseRowCount(1);

        ++row_idx;
        if (row_idx == vector_n) {
            SaveSegmentData(txn_store, segment_entry);
            break;
        }

        if (segment_entry->Room() <= 0) {
            SaveSegmentData(txn_store, segment_entry);

            segment_id = NewCatalog::GetNextSegmentID(table_entry_);
            segment_entry = SegmentEntry::NewSegmentEntry(table_entry_, segment_id, query_context->GetTxn());

            last_block_entry = segment_entry->GetLastEntry();
            buffer_handle = last_block_entry->GetColumnBlockEntry(0)->buffer()->Load();
        }

        if (last_block_entry->GetAvailableCapacity() <= 0) {
            segment_entry->AppendBlockEntry(
                BlockEntry::NewBlockEntry(segment_entry.get(), segment_entry->block_entries().size(), 0, table_entry_->ColumnCount(), txn));
            last_block_entry = segment_entry->GetLastEntry();
            buffer_handle = last_block_entry->GetColumnBlockEntry(0)->buffer()->Load();
            buf_ptr = static_cast<ptr_t>(buffer_handle.GetDataMut());
        }
    }
    auto result_msg = MakeUnique<String>(fmt::format("IMPORT {} Rows", vector_n));
    import_op_state->result_msg_ = std::move(result_msg);
}

void PhysicalImport::ImportCSV(QueryContext *query_context, ImportOperatorState *import_op_state) {
    // opts, parser and parser_context points to each other.
    // opt -> parser_context
    // parser->opt
    // parser_context -> parser
    FILE *fp = fopen(file_path_.c_str(), "rb");
    if (!fp) {
        UnrecoverableError(strerror(errno));
    }
    Txn *txn = query_context->GetTxn();
    u64 segment_id = NewCatalog::GetNextSegmentID(table_entry_);
    SharedPtr<SegmentEntry> segment_entry = SegmentEntry::NewSegmentEntry(table_entry_, segment_id, txn);

    auto parser_context = MakeUnique<ZxvParserCtx>(table_entry_, txn, segment_entry, delimiter_);

    auto opts = MakeUnique<ZsvOpts>();
    if (header_) {
        opts->row_handler = CSVHeaderHandler;
    } else {
        opts->row_handler = CSVRowHandler;
    }
    opts->delimiter = delimiter_;
    opts->stream = fp;
    opts->ctx = parser_context.get();
    opts->buffsize = (1 << 20); // default buffer size 256k, we use 1M

    parser_context->parser_ = ZsvParser(opts.get());

    ZsvStatus csv_parser_status;
    while ((csv_parser_status = parser_context->parser_.ParseMore()) == zsv_status_ok) {
        ;
    }
    parser_context->parser_.Finish();

    // add the last segment entry
    if (parser_context->segment_entry_->row_count() > 0) {
        auto txn_store = parser_context->txn_->GetTxnTableStore(table_entry_);
        SaveSegmentData(txn_store, parser_context->segment_entry_);
    }
    fclose(fp);

    if (csv_parser_status != zsv_status_no_more_input) {
        if (parser_context->err_msg_.get() != nullptr) {
            UnrecoverableError(*parser_context->err_msg_);
        } else {
            String err_msg = ZsvParser::ParseStatusDesc(csv_parser_status);
            UnrecoverableError(err_msg);
        }
    }
    NewCatalog::IncreaseTableRowCount(table_entry_, parser_context->row_count_);

    auto result_msg = MakeUnique<String>(fmt::format("IMPORT {} Rows", parser_context->row_count_));
    import_op_state->result_msg_ = std::move(result_msg);
}

void PhysicalImport::ImportJSONL(QueryContext *query_context, ImportOperatorState *import_op_state) {
    LocalFileSystem fs;
    UniquePtr<FileHandler> file_handler = fs.OpenFile(file_path_, FileFlags::READ_FLAG, FileLockType::kReadLock);
    DeferFn file_defer([&]() { fs.Close(*file_handler); });

    SizeT file_size = fs.GetFileSize(*file_handler);
    String jsonl_str(file_size + 1, 0);
    SizeT read_n = file_handler->Read(jsonl_str.data(), file_size);
    if (read_n != file_size) {
        UnrecoverableError(fmt::format("Read file size {} doesn't match with file size {}.", read_n, file_size));
    }

    Txn *txn = query_context->GetTxn();
    TxnTableStore *txn_store = txn->GetTxnTableStore(table_entry_);
    u64 segment_id = NewCatalog::GetNextSegmentID(table_entry_);
    SharedPtr<SegmentEntry> segment_entry = SegmentEntry::NewSegmentEntry(table_entry_, segment_id, txn);

    SizeT start_pos = 0;
    while (true) {
        SizeT end_pos = jsonl_str.find('\n', start_pos);
        if (end_pos == String::npos) {
            end_pos = file_size;
        }
        if (end_pos == start_pos) {
            break;
        }
        StringView json_sv(jsonl_str.data() + start_pos, end_pos - start_pos);
        start_pos = end_pos + 1;
        nlohmann::json line_json = nlohmann::json::parse(json_sv);

        if (segment_entry->Room() <= 0) {
            LOG_INFO(fmt::format("Segment {} saved", segment_entry->segment_id()));
            SaveSegmentData(txn_store, segment_entry);
            u64 segment_id = NewCatalog::GetNextSegmentID(table_entry_);
            segment_entry = SegmentEntry::NewSegmentEntry(table_entry_, segment_id, txn);
        }
        BlockEntry *block_entry = segment_entry->GetLastEntry();
        if (block_entry->GetAvailableCapacity() <= 0) {
            LOG_INFO(fmt::format("Block {} saved", block_entry->block_id()));
            segment_entry->AppendBlockEntry(BlockEntry::NewBlockEntry(segment_entry.get(),
                                                                      segment_entry->block_entries().size(),
                                                                      0,
                                                                      table_entry_->ColumnCount(),
                                                                      txn));
            block_entry = segment_entry->GetLastEntry();
        }

        JSONLRowHandler(line_json, block_entry);
        block_entry->IncreaseRowCount(1);
        segment_entry->IncreaseRowCount(1);
        NewCatalog::IncreaseTableRowCount(table_entry_, 1);
    }
    if (segment_entry->row_count() > 0) {
        SaveSegmentData(txn_store, segment_entry);
    }

    auto result_msg = MakeUnique<String>(fmt::format("IMPORT {} Rows", table_entry_->row_count()));
    import_op_state->result_msg_ = std::move(result_msg);
}

void PhysicalImport::ImportJSON(QueryContext *, ImportOperatorState *) {
    RecoverableError(Status::NotSupport("Import JSON is not implemented yet."));
}

void PhysicalImport::CSVHeaderHandler(void *context) {
    ZxvParserCtx *parser_context = static_cast<ZxvParserCtx *>(context);
    ZsvParser &parser = parser_context->parser_;
    SizeT csv_column_count = parser.CellCount();

    SizeT table_column_count = parser_context->table_entry_->ColumnCount();
    if (csv_column_count != table_column_count) {
        parser_context->err_msg_ = MakeShared<String>(fmt::format("Unmatched column count ({} != {})", csv_column_count, table_column_count));

        parser.Abort(); // return zsv_status_cancelled
        return;
    }

    // Not check the header column name
    for (SizeT idx = 0; idx < csv_column_count; ++idx) {
        auto *csv_col_name = reinterpret_cast<const char *>(parser.GetCellStr(idx));
        const char *table_col_name = parser_context->table_entry_->GetColumnDefByID(idx)->name().c_str();
        if (!strcmp(csv_col_name, table_col_name)) {
            parser_context->err_msg_ = MakeShared<String>(fmt::format("Unmatched column name({} != {})", csv_col_name, table_col_name));

            parser.Abort(); // return zsv_status_cancelled
            return;
        }
    }

    // This is header, doesn't count in row number
    parser.SetRowHandler(CSVRowHandler);
}

namespace {
Vector<StringView> SplitArrayElement(StringView data, char delimiter) {
    SizeT data_size = data.size();
    if (data_size < 2 || data[0] != '[' || data[data_size - 1] != ']') {
        RecoverableError(Status::ImportFileFormatError("Embedding data must be surrounded by [ and ]"));
    }
    Vector<StringView> ret;
    SizeT i = 1, j = 1;
    while (true) {
        if (data[i] == delimiter || data[i] == ' ' || i == data_size - 1) {
            if (i > j) {
                ret.emplace_back(data.begin() + j, data.begin() + i);
            }
            j = i + 1;
        }
        if (i == data_size - 1) {
            break;
        }
        i++;
    }
    return ret;
}

template <typename T>
void AppendSimpleData(BlockColumnEntry *column_data_entry, const StringView &str_view, SizeT dst_offset) {
    T ele = DataType::StringToValue<T>(str_view);
    column_data_entry->BlockColumnEntry::AppendRaw(dst_offset, reinterpret_cast<ptr_t>(&ele), sizeof(T), nullptr);
}

template <typename T>
void AppendEmbeddingData(BlockColumnEntry *column_data_entry, const Vector<StringView> &ele_str_views, SizeT dst_offset) {
    SizeT arr_len = ele_str_views.size();
    auto tmp_buffer = MakeUnique<T[]>(arr_len);
    for (SizeT ele_idx = 0; auto &ele_str_view : ele_str_views) {
        T ele = DataType::StringToValue<T>(ele_str_view);
        tmp_buffer[ele_idx++] = ele;
    }
    column_data_entry->BlockColumnEntry::AppendRaw(dst_offset, reinterpret_cast<ptr_t>(tmp_buffer.get()), sizeof(T) * arr_len, nullptr);
}

void AppendVarcharData(BlockColumnEntry *column_data_entry, const StringView &str_view, SizeT dst_offset) {
    auto varchar_ptr = MakeUnique<VarcharT>();
    varchar_ptr->InitAsValue(str_view.data(), str_view.size());
    // TODO shenyushi: unnecessary copy here.
    column_data_entry->BlockColumnEntry::AppendRaw(dst_offset, reinterpret_cast<ptr_t>(varchar_ptr.get()), sizeof(VarcharT), nullptr);
}

} // namespace

void PhysicalImport::CSVRowHandler(void *context) {
    ZxvParserCtx *parser_context = static_cast<ZxvParserCtx *>(context);
    auto *table_entry = parser_context->table_entry_;
    SizeT column_count = parser_context->parser_.CellCount();
    auto *txn = parser_context->txn_;
    auto txn_store = txn->GetTxnTableStore(table_entry);

    auto segment_entry = parser_context->segment_entry_;
    // we have already used all space of the segment
    if (segment_entry->Room() <= 0) {
        SaveSegmentData(txn_store, segment_entry);
        u64 segment_id = NewCatalog::GetNextSegmentID(parser_context->table_entry_);
        parser_context->segment_entry_ = SegmentEntry::NewSegmentEntry(table_entry, segment_id, txn);
        segment_entry = parser_context->segment_entry_;
    }

    BlockEntry *last_block_entry = segment_entry->GetLastEntry();
    if (last_block_entry->GetAvailableCapacity() <= 0) {
        segment_entry->AppendBlockEntry(
            BlockEntry::NewBlockEntry(segment_entry.get(), segment_entry->block_entries().size(), 0, table_entry->ColumnCount(), txn));
        last_block_entry = segment_entry->GetLastEntry();
    }

    // if column count is larger than columns defined from schema, extra columns are abandoned
    if (column_count != table_entry->ColumnCount()) {
        UniquePtr<String> err_msg =
            MakeUnique<String>(fmt::format("CSV file row count isn't match with table schema, row id: {}.", parser_context->row_count_));
        LOG_ERROR(*err_msg);
        RecoverableError(Status::ImportFileFormatError(*err_msg));
    }
    // append data to segment entry
    SizeT write_row = last_block_entry->row_count();
    for (SizeT column_idx = 0; column_idx < column_count; ++column_idx) {
        ZsvCell cell = parser_context->parser_.GetCell(column_idx);
        StringView str_view{};
        if (cell.len) {
            str_view = StringView((char *)cell.str, cell.len);
        }
        BlockColumnEntry *block_column_entry = last_block_entry->GetColumnBlockEntry(column_idx);
        auto column_type = block_column_entry->column_type().get();
        // FIXME: Variable length types cannot use type inference addresses
        SizeT dst_offset = write_row * column_type->Size();

        if (column_type->type() == kVarchar) {
            AppendVarcharData(block_column_entry, str_view, dst_offset);
        } else if (column_type->type() == kEmbedding) {
            Vector<StringView> res;
            auto ele_str_views = SplitArrayElement(str_view, parser_context->delimiter_);
            auto embedding_info = dynamic_cast<EmbeddingInfo *>(column_type->type_info().get());
            if (embedding_info->Dimension() < ele_str_views.size()) {
                RecoverableError(Status::ImportFileFormatError("Embedding data size exceeds dimension."));
            }

            switch (embedding_info->Type()) {
                case kElemBit: {
                    UnrecoverableError("Embedding bit type is not implemented.");
                }
                case kElemInt8: {
                    AppendEmbeddingData<TinyIntT>(block_column_entry, ele_str_views, dst_offset);
                    break;
                }
                case kElemInt16: {
                    AppendEmbeddingData<SmallIntT>(block_column_entry, ele_str_views, dst_offset);
                    break;
                }
                case kElemInt32: {
                    AppendEmbeddingData<IntegerT>(block_column_entry, ele_str_views, dst_offset);
                    break;
                }
                case kElemInt64: {
                    AppendEmbeddingData<BigIntT>(block_column_entry, ele_str_views, dst_offset);
                    break;
                }
                case kElemFloat: {
                    AppendEmbeddingData<FloatT>(block_column_entry, ele_str_views, dst_offset);
                    break;
                }
                case kElemDouble: {
                    AppendEmbeddingData<DoubleT>(block_column_entry, ele_str_views, dst_offset);
                    break;
                }
                case kElemInvalid: {
                    UnrecoverableError("Embedding element type is invalid.");
                }
            }
        } else {
            switch (column_type->type()) {
                case kBoolean: {
                    AppendSimpleData<BooleanT>(block_column_entry, str_view, dst_offset);
                    break;
                }
                case kTinyInt: {
                    AppendSimpleData<TinyIntT>(block_column_entry, str_view, dst_offset);
                    break;
                }
                case kSmallInt: {
                    AppendSimpleData<SmallIntT>(block_column_entry, str_view, dst_offset);
                    break;
                }
                case kInteger: {
                    AppendSimpleData<IntegerT>(block_column_entry, str_view, dst_offset);
                    break;
                }
                case kBigInt: {
                    AppendSimpleData<BigIntT>(block_column_entry, str_view, dst_offset);
                    break;
                }
                case kFloat: {
                    AppendSimpleData<FloatT>(block_column_entry, str_view, dst_offset);
                    break;
                }
                case kDouble: {
                    AppendSimpleData<DoubleT>(block_column_entry, str_view, dst_offset);
                    break;
                }
                case kMissing:
                case kInvalid: {
                    UnrecoverableError("Invalid data type");
                }
                default: {
                    UnrecoverableError("Not supported now in append data in column");
                }
            }
        }
    }
    last_block_entry->IncreaseRowCount(1);
    segment_entry->IncreaseRowCount(1);
    ++parser_context->row_count_;
}

template <typename T>
void AppendEmbeddingJsonl(BlockColumnEntry *block_column_entry, const Vector<T> &embedding, SizeT dst_offset, SizeT dim) {
    if (embedding.size() != dim) {
        RecoverableError(Status::ImportFileFormatError("Embedding data size isn't same as dimension."));
    }
    block_column_entry->AppendRaw(dst_offset, reinterpret_cast<const_ptr_t>(embedding.data()), embedding.size() * sizeof(T), nullptr);
}

void PhysicalImport::JSONLRowHandler(const nlohmann::json &line_json, BlockEntry *block_entry) {
    SizeT column_n = table_entry_->ColumnCount();
    SizeT row_cnt = block_entry->row_count();
    for (SizeT i = 0; i < column_n; ++i) {
        const ColumnDef *column_def = table_entry_->GetColumnDefByID(i);
        auto block_column_entry = block_entry->GetColumnBlockEntry(i);

        auto column_type = block_column_entry->column_type().get();
        SizeT dst_offset = row_cnt * column_type->Size();
        switch (column_type->type()) {
            case LogicalType::kVarchar: {
                AppendVarcharData(block_column_entry, line_json[column_def->name_].get<StringView>(), dst_offset);
                break;
            }
            case LogicalType::kEmbedding: {
                auto embedding_info = static_cast<EmbeddingInfo *>(column_type->type_info().get());
                SizeT dim = embedding_info->Dimension();
                switch (embedding_info->Type()) {
                    case kElemInt8: {
                        AppendEmbeddingJsonl<i8>(block_column_entry, line_json[column_def->name_], dst_offset, dim);
                        break;
                    }
                    case kElemInt16: {
                        AppendEmbeddingJsonl<i16>(block_column_entry, line_json[column_def->name_], dst_offset, dim);
                        break;
                    }
                    case kElemInt32: {
                        AppendEmbeddingJsonl<i32>(block_column_entry, line_json[column_def->name_], dst_offset, dim);
                        break;
                    }
                    case kElemInt64: {
                        AppendEmbeddingJsonl<i64>(block_column_entry, line_json[column_def->name_], dst_offset, dim);
                        break;
                    }
                    case kElemFloat: {
                        AppendEmbeddingJsonl<float>(block_column_entry, line_json[column_def->name_], dst_offset, dim);
                        break;
                    }
                    case kElemDouble: {
                        AppendEmbeddingJsonl<double>(block_column_entry, line_json[column_def->name_], dst_offset, dim);
                        break;
                    }
                    default: {
                        UnrecoverableError("Not implement: Embedding type.");
                    }
                }
                break;
            }
            case LogicalType::kBoolean: {
                bool v = line_json[column_def->name_];
                block_column_entry->AppendRaw(dst_offset, reinterpret_cast<const_ptr_t>(&v), sizeof(bool), nullptr);
                break;
            }
            case LogicalType::kTinyInt: {
                i8 v = line_json[column_def->name_];
                block_column_entry->AppendRaw(dst_offset, reinterpret_cast<const_ptr_t>(&v), sizeof(i8), nullptr);
                break;
            }
            case LogicalType::kSmallInt: {
                i16 v = line_json[column_def->name_];
                block_column_entry->AppendRaw(dst_offset, reinterpret_cast<const_ptr_t>(&v), sizeof(i16), nullptr);
                break;
            }
            case LogicalType::kInteger: {
                i32 v = line_json[column_def->name_];
                block_column_entry->AppendRaw(dst_offset, reinterpret_cast<const_ptr_t>(&v), sizeof(i32), nullptr);
                break;
            }
            case LogicalType::kBigInt: {
                i64 v = line_json[column_def->name_];
                block_column_entry->AppendRaw(dst_offset, reinterpret_cast<const_ptr_t>(&v), sizeof(i64), nullptr);
                break;
            }
            case LogicalType::kFloat: {
                float v = line_json[column_def->name_];
                block_column_entry->AppendRaw(dst_offset, reinterpret_cast<const_ptr_t>(&v), sizeof(float), nullptr);
                break;
            }
            case LogicalType::kDouble: {
                double v = line_json[column_def->name_];
                block_column_entry->AppendRaw(dst_offset, reinterpret_cast<const_ptr_t>(&v), sizeof(double), nullptr);
                break;
            }
            default: {
                UnrecoverableError("Not implement: Invalid data type.");
            }
        }
    }
}

void PhysicalImport::SaveSegmentData(TxnTableStore *txn_store, SharedPtr<SegmentEntry> &segment_entry) {
    Vector<u16> block_row_counts;

    const auto &block_entries = segment_entry->block_entries();
    block_row_counts.reserve(block_entries.size());
    for (auto &block_entry : block_entries) {
        block_entry->FlushData(block_entry->row_count());
        auto size = std::max(block_entries.size(), static_cast<SizeT>(block_entry->block_id() + 1));
        block_row_counts.resize(size);
        block_row_counts[block_entry->block_id()] = block_entry->row_count();
    }

    LOG_TRACE(fmt::format("Block rows count {}", block_row_counts.size()));
    for (SizeT i = 0; i < block_row_counts.size(); ++i) {
        LOG_TRACE(fmt::format("Block {} row count {}", i, block_row_counts[i]));
    }

    const String &db_name = *txn_store->table_entry_->GetDBName();
    const String &table_name = *txn_store->table_entry_->GetTableName();
    txn_store->txn_->AddWalCmd(MakeShared<WalCmdImport>(db_name,
                                                        table_name,
                                                        *segment_entry->segment_dir(),
                                                        segment_entry->segment_id(),
                                                        block_entries.size(),
                                                        block_row_counts));

    txn_store->Import(segment_entry);
}

} // namespace infinity<|MERGE_RESOLUTION|>--- conflicted
+++ resolved
@@ -113,13 +113,8 @@
         RecoverableError(Status::ImportFileFormatError(fmt::format("Read dimension which length isn't {}.", nbytes)));
     }
     if ((int)embedding_info->Dimension() != dimension) {
-<<<<<<< HEAD
         RecoverableError(Status::ImportFileFormatError(
             fmt::format("Dimension in file ({}) doesn't match with table definition ({}).", dimension, embedding_info->Dimension())));
-=======
-        Error<ExecutorException>(
-            fmt::format("Dimension in file ({}) doesn't match with table definition ({}).", dimension, embedding_info->Dimension()));
->>>>>>> e008dd6a
     }
     SizeT file_size = fs.GetFileSize(*file_handler);
     SizeT row_size = dimension * sizeof(FloatT) + sizeof(dimension);
@@ -271,11 +266,8 @@
         BlockEntry *block_entry = segment_entry->GetLastEntry();
         if (block_entry->GetAvailableCapacity() <= 0) {
             LOG_INFO(fmt::format("Block {} saved", block_entry->block_id()));
-            segment_entry->AppendBlockEntry(BlockEntry::NewBlockEntry(segment_entry.get(),
-                                                                      segment_entry->block_entries().size(),
-                                                                      0,
-                                                                      table_entry_->ColumnCount(),
-                                                                      txn));
+            segment_entry->AppendBlockEntry(
+                BlockEntry::NewBlockEntry(segment_entry.get(), segment_entry->block_entries().size(), 0, table_entry_->ColumnCount(), txn));
             block_entry = segment_entry->GetLastEntry();
         }
 
