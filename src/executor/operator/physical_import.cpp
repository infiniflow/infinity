//
// Created by JinHai on 2022/7/28.
//

#include "physical_import.h"
#include "common/types/internal_types.h"
#include "main/query_context.h"
#include "storage/meta/entry/column_data_entry.h"
#include "storage/meta/entry/segment_entry.h"
#include "storage/txn/txn_store.h"
#include <cstring>
extern "C" {
#include "third_party/zsv/include/zsv/common.h"
#include "third_party/zsv/include/zsv/api.h"
}


namespace infinity {

void
PhysicalImport::Init() {

}


/**
 * @brief copy statement execute function
 * @param query_context
 * @param input_state
 * @param output_state
 */
void
PhysicalImport::Execute(QueryContext* query_context, InputState* input_state, OutputState* output_state) {

    auto import_input_state = static_cast<ImportInputState*>(input_state);
    auto import_output_state = static_cast<ImportOutputState*>(output_state);
    switch(file_type_) {
        case CopyFileType::kCSV: {
            return ImportCSV(query_context, import_input_state, import_output_state);
        }
        case CopyFileType::kJSON: {
            return ImportJSON(query_context);
        }
    }

}

void
PhysicalImport::Execute(QueryContext* query_context) {
    switch(file_type_) {
        case CopyFileType::kCSV: {
            return ImportCSV(query_context);
        }
        case CopyFileType::kJSON: {
            return ImportJSON(query_context);
        }
    }
}

<<<<<<< HEAD
=======
struct ParserContext {
    zsv_parser parser_{};
    size_t row_count_{};
    SharedPtr<String> err_msg_{};
    TableCollectionEntry* table_collection_entry_{};
    Txn* txn_{};
    SharedPtr<SegmentEntry> segment_entry_{};
    char delimiter_{};
};

>>>>>>> 111f0733
void
PhysicalImport::ImportCSVHelper(QueryContext* query_context, ParserContext &parser_context) {
    FILE *fp = fopen(file_path_.c_str(), "rb");
    if(!fp) {
        ExecutorError(strerror(errno));
    }
    struct zsv_opts opts{};

    // TODO: redesign parser_context
    parser_context.table_collection_entry_ = table_collection_entry_;

    parser_context.txn_ = query_context->GetTxn();

    parser_context.txn_->AddTxnTableStore(*table_collection_entry_->table_collection_name_,
                                          MakeUnique<TxnTableStore>(
                                                  *table_collection_entry_->table_collection_name_,
                                                                    table_collection_entry_,
                                                                    parser_context.txn_));


    parser_context.segment_entry_ = SegmentEntry::MakeNewSegmentEntry(
        table_collection_entry_,
        parser_context.txn_->TxnID(),
        TableCollectionEntry::GetNextSegmentID(table_collection_entry_),
        parser_context.txn_->GetBufferMgr());
    parser_context.delimiter_ = delimiter_;

    const String &table_name = *table_collection_entry_->table_collection_name_;

    if(header_) {
        opts.row_handler = CSVHeaderHandler;
    } else {
        opts.row_handler = CSVRowHandler;
    }

    opts.delimiter = delimiter_;
    opts.stream = fp;
    opts.ctx = &parser_context;
    opts.buffsize = (1<<20); // default buffer size 256k, we use 1M

    parser_context.parser_ = zsv_new(&opts);
    enum zsv_status csv_parser_status;
    while((csv_parser_status = zsv_parse_more(parser_context.parser_)) == zsv_status_ok) {
        ;
    }
    

    zsv_finish(parser_context.parser_);
    // flush the last segment entry
    if (parser_context.segment_entry_->current_row_ > 0) {
        auto txn_store = parser_context.txn_->GetTxnTableStore(table_name);
        // flush the segment entry
        SegmentEntry::PrepareFlush(parser_context.segment_entry_.get());
        SegmentEntry::Flush(parser_context.segment_entry_.get());
        txn_store->Import(parser_context.segment_entry_);
    }

    zsv_delete(parser_context.parser_);

    fclose(fp);
    if(csv_parser_status != zsv_status_no_more_input) {
        if(parser_context.err_msg_ != nullptr) {
            ExecutorError(*parser_context.err_msg_);
        } else {
            String err_msg = (char*)zsv_parse_status_desc(csv_parser_status);
            ExecutorError(err_msg);
        }
    }
    table_collection_entry_->row_count_ += parser_context.row_count_;
}

void
PhysicalImport::ImportCSV(QueryContext* query_context) {
    ParserContext parser_context{};

    ImportCSVHelper(query_context, parser_context);

    // Generate the result
    Vector<SharedPtr<ColumnDef>> column_defs;

    SharedPtr<TableDef> result_table_def_ptr
            = MakeShared<TableDef>(MakeShared<String>("default"), MakeShared<String>("Tables"), column_defs);
    output_ = MakeShared<Table>(result_table_def_ptr, TableType::kDataTable);

    UniquePtr<String> result_msg = MakeUnique<String>(fmt::format("IMPORTED {} Rows", parser_context.row_count_));
    output_->SetResultMsg(std::move(result_msg));
}

void
PhysicalImport::ImportJSON(QueryContext* query_context) {
    DBEntry* db_entry = TableCollectionMeta::GetDBEntry(table_collection_entry_->table_collection_meta_);
    String err = fmt::format("IMPORT Table: {}.{} FROM file: {} WITH format JSON",
                             *db_entry->db_name_,
                             *table_collection_entry_->table_collection_name_,
                             file_path_);
    NotImplementError(err);
}

/**
 * @brief copy statement import json function
 * @param query_context
 * @param input_state
 * @param output_state
 */
void PhysicalImport::ImportCSV(QueryContext *query_context, DMLInputState *input_state, DMLOutputState *output_state) {
    ParserContext parser_context{};
    ImportCSVHelper(query_context, parser_context);

    // Generate the result
    Vector<SharedPtr<ColumnDef>> column_defs;
    auto result_table_def_ptr
                = MakeShared<TableDef>(MakeShared<String>("default"), MakeShared<String>("Tables"), column_defs);
    output_state->table_def_ = std::move(result_table_def_ptr);


    auto result_msg = MakeShared<String>(fmt::format("AFFECT {} Rows", parser_context.row_count_));
    output_state->result_msg_= std::move(result_msg);
}

/**
 * @brief copy statement import csv function
 * @param query_context
 * @param input_state
 * @param output_state
 */
void
PhysicalImport::ImportJSON(QueryContext *query_context, DMLInputState *input_state, DMLOutputState *output_state) {

}


void
PhysicalImport::CSVHeaderHandler(void *context) {
    ParserContext *parser_context = static_cast<ParserContext*>(context);
    SizeT csv_column_count = zsv_cell_count(parser_context->parser_);

    SizeT table_column_count = parser_context->table_collection_entry_->columns_.size();
    if(csv_column_count != table_column_count) {
        parser_context->err_msg_ =
                MakeShared<String>(fmt::format("Unmatched column count ({} != {})",
                                               csv_column_count, table_column_count));

        zsv_abort(parser_context->parser_); // return zsv_status_cancelled
        return ;
    }

    // Not check the header column name
    for (SizeT idx = 0; idx < csv_column_count; ++idx) {
        auto *csv_col_name = reinterpret_cast<const char *>(
            zsv_get_cell_str(parser_context->parser_, idx));
        auto *table_col_name =
            parser_context->table_collection_entry_->columns_[idx]
                ->name()
                .c_str();
        if (!strcmp(csv_col_name, table_col_name)) {
            parser_context->err_msg_ = MakeShared<String>(
                fmt::format("Unmatched column name({} != {})", csv_col_name,
                            table_col_name));

            zsv_abort(parser_context->parser_); // return zsv_status_cancelled
            return;
        }
    }

    // This is header, doesn't count in row number

    zsv_set_row_handler(parser_context->parser_, CSVRowHandler);
}

void
PhysicalImport::CSVRowHandler(void *context) {
    ParserContext *parser_context = static_cast<ParserContext*>(context);

    auto *table = parser_context->table_collection_entry_;
    SizeT column_count = zsv_cell_count(parser_context->parser_);
    auto *txn = parser_context->txn_;
    auto txn_store = txn->GetTxnTableStore(*table->table_collection_name_);

    auto segment_entry = parser_context->segment_entry_;
    // we have already eat all space in the segment
    if (segment_entry->AvailableCapacity() == 0) {
        // flush the segment entry
        SegmentEntry::PrepareFlush(segment_entry.get());
        SegmentEntry::Flush(segment_entry.get());
        
        // add to txn_store
        txn_store->Import(segment_entry);
        
        
        // create new segment entry
        // TODO the segment_id is wrong
        parser_context->segment_entry_ = SegmentEntry::MakeNewSegmentEntry(
            table, txn->TxnID(), TableCollectionEntry::GetNextSegmentID(table), txn->GetBufferMgr());
        segment_entry = parser_context->segment_entry_;
    }

    SizeT write_row = segment_entry->current_row_;

    // append data to segment entry
    for (SizeT column_idx = 0; column_idx < column_count; ++column_idx) {
        struct zsv_cell cell =
            zsv_get_cell(parser_context->parser_, column_idx);
        StringView data{};
        if (cell.len) {
            data = StringView((char *)cell.str, cell.len);   
        }
<<<<<<< HEAD
        auto column_data_entry = segment_entry->columns_[column_idx];
=======
        auto column_data_entry = segment_entry->    columns_[column_idx];
>>>>>>> 111f0733
        if (segment_entry->columns_[column_idx]->column_type_->IsEmbedding()) {
            ColumnDataEntry::AppendEmbedding(column_data_entry.get(), data, write_row, parser_context->delimiter_);
        } else {
            ColumnDataEntry::Append(column_data_entry.get(), data, write_row);
        }
    }

    ++parser_context->row_count_;
    ++segment_entry->current_row_;
}

<<<<<<< HEAD
=======

/**
 * @brief copy statement import json function
 * @param query_context
 * @param input_state
 * @param output_state
 */
void PhysicalImport::ImportCSV(QueryContext *query_context, ImportInputState *input_state, ImportOutputState *output_state) {

    FILE *fp = fopen(file_path_.c_str(), "rb");
    if(!fp) {
        ExecutorError(strerror(errno));
    }
    struct zsv_opts opts{};

    struct ParserContext parser_context{};
    // TODO: redesign parser_context
    parser_context.table_collection_entry_ = table_collection_entry_;

    parser_context.txn_ = query_context->GetTxn();

    parser_context.txn_->AddTxnTableStore(
            *table_collection_entry_->table_collection_name_,
            MakeUnique<TxnTableStore>(
                    *table_collection_entry_->table_collection_name_,
                    table_collection_entry_,
                    parser_context.txn_));

    parser_context.segment_entry_ = SegmentEntry::MakeNewSegmentEntry(
            table_collection_entry_, parser_context.txn_->TxnID(),
            TableCollectionEntry::GetNextSegmentID(table_collection_entry_),
            parser_context.txn_->GetBufferMgr());
    parser_context.delimiter_ = delimiter_;

    const String &table_name = *table_collection_entry_->table_collection_name_;

    if(header_) {
        opts.row_handler = CSVHeaderHandler;
    } else {
        opts.row_handler = CSVRowHandler;
    }

    opts.delimiter = delimiter_;
    opts.stream = fp;
    opts.ctx = &parser_context;
    opts.buffsize = (1<<20); // default buffer size 256k, we use 1M

    parser_context.parser_ = zsv_new(&opts);
    enum zsv_status csv_parser_status;
    while((csv_parser_status = zsv_parse_more(parser_context.parser_)) == zsv_status_ok) {
        ;
    }

    zsv_finish(parser_context.parser_);

    // flush the last segment entry
    if (parser_context.segment_entry_->current_row_ > 0) {
        auto txn_store = parser_context.txn_->GetTxnTableStore(table_name);
        // flush the segment entry
        SegmentEntry::PrepareFlush(parser_context.segment_entry_.get());
        SegmentEntry::Flush(parser_context.segment_entry_.get());
        txn_store->Import(parser_context.segment_entry_);
    }

    zsv_delete(parser_context.parser_);

    fclose(fp);
    if(csv_parser_status != zsv_status_no_more_input) {
        if(parser_context.err_msg_ != nullptr) {
            ExecutorError(*parser_context.err_msg_);
        } else {
            String err_msg = (char*)zsv_parse_status_desc(csv_parser_status);
            ExecutorError(err_msg);
        }
    }

    // Generate the result
    Vector<SharedPtr<ColumnDef>> column_defs;
    auto result_table_def_ptr
                = MakeShared<TableDef>(MakeShared<String>("default"), MakeShared<String>("Tables"), column_defs);
    output_state->table_def_ = std::move(result_table_def_ptr);


    auto result_msg = MakeShared<String>(fmt::format("AFFECT {} Rows", parser_context.row_count_));
    output_state->result_msg_= std::move(result_msg);
    table_collection_entry_->row_count_ += parser_context.row_count_;
}
/**
 * @brief copy statement import csv function
 * @param query_context
 * @param input_state
 * @param output_state
 */
void
PhysicalImport::ImportJSON(QueryContext *query_context,
                           ImportInputState *input_state,
                           ImportOutputState *output_state) {

}





>>>>>>> 111f0733
} // namespace infinity<|MERGE_RESOLUTION|>--- conflicted
+++ resolved
@@ -4,6 +4,7 @@
 
 #include "physical_import.h"
 #include "common/types/internal_types.h"
+#include "executor/operator_state.h"
 #include "main/query_context.h"
 #include "storage/meta/entry/column_data_entry.h"
 #include "storage/meta/entry/segment_entry.h"
@@ -57,19 +58,6 @@
     }
 }
 
-<<<<<<< HEAD
-=======
-struct ParserContext {
-    zsv_parser parser_{};
-    size_t row_count_{};
-    SharedPtr<String> err_msg_{};
-    TableCollectionEntry* table_collection_entry_{};
-    Txn* txn_{};
-    SharedPtr<SegmentEntry> segment_entry_{};
-    char delimiter_{};
-};
-
->>>>>>> 111f0733
 void
 PhysicalImport::ImportCSVHelper(QueryContext* query_context, ParserContext &parser_context) {
     FILE *fp = fopen(file_path_.c_str(), "rb");
@@ -174,7 +162,7 @@
  * @param input_state
  * @param output_state
  */
-void PhysicalImport::ImportCSV(QueryContext *query_context, DMLInputState *input_state, DMLOutputState *output_state) {
+void PhysicalImport::ImportCSV(QueryContext *query_context, ImportInputState *input_state, ImportOutputState *output_state) {
     ParserContext parser_context{};
     ImportCSVHelper(query_context, parser_context);
 
@@ -196,7 +184,7 @@
  * @param output_state
  */
 void
-PhysicalImport::ImportJSON(QueryContext *query_context, DMLInputState *input_state, DMLOutputState *output_state) {
+PhysicalImport::ImportJSON(QueryContext *query_context, ImportInputState *input_state, ImportOutputState *output_state) {
 
 }
 
@@ -276,11 +264,7 @@
         if (cell.len) {
             data = StringView((char *)cell.str, cell.len);   
         }
-<<<<<<< HEAD
         auto column_data_entry = segment_entry->columns_[column_idx];
-=======
-        auto column_data_entry = segment_entry->    columns_[column_idx];
->>>>>>> 111f0733
         if (segment_entry->columns_[column_idx]->column_type_->IsEmbedding()) {
             ColumnDataEntry::AppendEmbedding(column_data_entry.get(), data, write_row, parser_context->delimiter_);
         } else {
@@ -292,111 +276,4 @@
     ++segment_entry->current_row_;
 }
 
-<<<<<<< HEAD
-=======
-
-/**
- * @brief copy statement import json function
- * @param query_context
- * @param input_state
- * @param output_state
- */
-void PhysicalImport::ImportCSV(QueryContext *query_context, ImportInputState *input_state, ImportOutputState *output_state) {
-
-    FILE *fp = fopen(file_path_.c_str(), "rb");
-    if(!fp) {
-        ExecutorError(strerror(errno));
-    }
-    struct zsv_opts opts{};
-
-    struct ParserContext parser_context{};
-    // TODO: redesign parser_context
-    parser_context.table_collection_entry_ = table_collection_entry_;
-
-    parser_context.txn_ = query_context->GetTxn();
-
-    parser_context.txn_->AddTxnTableStore(
-            *table_collection_entry_->table_collection_name_,
-            MakeUnique<TxnTableStore>(
-                    *table_collection_entry_->table_collection_name_,
-                    table_collection_entry_,
-                    parser_context.txn_));
-
-    parser_context.segment_entry_ = SegmentEntry::MakeNewSegmentEntry(
-            table_collection_entry_, parser_context.txn_->TxnID(),
-            TableCollectionEntry::GetNextSegmentID(table_collection_entry_),
-            parser_context.txn_->GetBufferMgr());
-    parser_context.delimiter_ = delimiter_;
-
-    const String &table_name = *table_collection_entry_->table_collection_name_;
-
-    if(header_) {
-        opts.row_handler = CSVHeaderHandler;
-    } else {
-        opts.row_handler = CSVRowHandler;
-    }
-
-    opts.delimiter = delimiter_;
-    opts.stream = fp;
-    opts.ctx = &parser_context;
-    opts.buffsize = (1<<20); // default buffer size 256k, we use 1M
-
-    parser_context.parser_ = zsv_new(&opts);
-    enum zsv_status csv_parser_status;
-    while((csv_parser_status = zsv_parse_more(parser_context.parser_)) == zsv_status_ok) {
-        ;
-    }
-
-    zsv_finish(parser_context.parser_);
-
-    // flush the last segment entry
-    if (parser_context.segment_entry_->current_row_ > 0) {
-        auto txn_store = parser_context.txn_->GetTxnTableStore(table_name);
-        // flush the segment entry
-        SegmentEntry::PrepareFlush(parser_context.segment_entry_.get());
-        SegmentEntry::Flush(parser_context.segment_entry_.get());
-        txn_store->Import(parser_context.segment_entry_);
-    }
-
-    zsv_delete(parser_context.parser_);
-
-    fclose(fp);
-    if(csv_parser_status != zsv_status_no_more_input) {
-        if(parser_context.err_msg_ != nullptr) {
-            ExecutorError(*parser_context.err_msg_);
-        } else {
-            String err_msg = (char*)zsv_parse_status_desc(csv_parser_status);
-            ExecutorError(err_msg);
-        }
-    }
-
-    // Generate the result
-    Vector<SharedPtr<ColumnDef>> column_defs;
-    auto result_table_def_ptr
-                = MakeShared<TableDef>(MakeShared<String>("default"), MakeShared<String>("Tables"), column_defs);
-    output_state->table_def_ = std::move(result_table_def_ptr);
-
-
-    auto result_msg = MakeShared<String>(fmt::format("AFFECT {} Rows", parser_context.row_count_));
-    output_state->result_msg_= std::move(result_msg);
-    table_collection_entry_->row_count_ += parser_context.row_count_;
-}
-/**
- * @brief copy statement import csv function
- * @param query_context
- * @param input_state
- * @param output_state
- */
-void
-PhysicalImport::ImportJSON(QueryContext *query_context,
-                           ImportInputState *input_state,
-                           ImportOutputState *output_state) {
-
-}
-
-
-
-
-
->>>>>>> 111f0733
 } // namespace infinity