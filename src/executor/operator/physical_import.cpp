--- conflicted
+++ resolved
@@ -495,18 +495,11 @@
     const String &table_name = *txn_store->table_entry_->GetTableName();
     txn_store->txn_->AddWalCmd(MakeShared<WalCmdImport>(db_name,
                                                         table_name,
-<<<<<<< HEAD
-                                                        segment_entry->segment_dir(),
-                                                        segment_entry->segment_id(),
-                                                        block_entries.size(),
-                                                        block_row_counts));
-=======
-                                                        WalSegmentInfo{*segment_entry->segment_dir(),
+                                                        WalSegmentInfo{segment_entry->segment_dir(),
                                                                        segment_entry->segment_id(),
                                                                        static_cast<u16>(block_entries.size()),
                                                                        DEFAULT_BLOCK_CAPACITY, // TODO: store block capacity in segment_entry
                                                                        last_block_row_count}));
->>>>>>> ba4d858c
 
     txn_store->Import(segment_entry);
 }
