--- conflicted
+++ resolved
@@ -22,10 +22,7 @@
 import data_table;
 import options;
 import third_party;
-<<<<<<< HEAD
 import defer_op;
-=======
->>>>>>> 7a0ef11f
 
 import infinity_exception;
 
@@ -36,12 +33,7 @@
 void PhysicalCommand::Init() {}
 
 void PhysicalCommand::Execute(QueryContext *query_context, OperatorState *operator_state) {
-<<<<<<< HEAD
     DeferFn defer_fn([&]() { operator_state->SetComplete(); });
-
-=======
-    operator_state->SetComplete();
->>>>>>> 7a0ef11f
     switch (command_info_->type()) {
         case CommandType::kUse: {
             UseCmd *use_command = (UseCmd *)(command_info_.get());
