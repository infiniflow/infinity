// Copyright(C) 2023 InfiniFlow, Inc. All rights reserved.
//
// Licensed under the Apache License, Version 2.0 (the "License");
// you may not use this file except in compliance with the License.
// You may obtain a copy of the License at
//
//     https://www.apache.org/licenses/LICENSE-2.0
//
// Unless required by applicable law or agreed to in writing, software
// distributed under the License is distributed on an "AS IS" BASIS,
// WITHOUT WARRANTIES OR CONDITIONS OF ANY KIND, either express or implied.
// See the License for the specific language governing permissions and
// limitations under the License.

module;

// #include <fstream>
#include <string>

import compilation_config;

#ifdef ENABLE_JEMALLOC_PROF
#include <jemalloc/jemalloc.h>
#endif

module physical_command;

import stl;
import query_context;
import operator_state;

import profiler;
import file_writer;
import table_def;
import data_table;
import options;
import third_party;
import defer_op;
import config;
import status;
import infinity_exception;
import variables;
import logger;
import infinity_context;
import periodic_trigger;
import bg_task;
import wal_manager;
import result_cache_manager;
import snapshot;
import periodic_trigger_thread;
import new_txn;
import bg_task_type;
import new_catalog;
import new_txn_manager;

namespace infinity {

void PhysicalCommand::Init(QueryContext *query_context) {}

bool PhysicalCommand::Execute(QueryContext *query_context, OperatorState *operator_state) {
    DeferFn defer_fn([&]() { operator_state->SetComplete(); });
    switch (command_info_->type()) {
        case CommandType::kUse: {
            UseCmd *use_command = (UseCmd *)(command_info_.get());
            query_context->set_current_schema(use_command->db_name());
            break;
        }
        case CommandType::kSet: {
            SetCmd *set_command = (SetCmd *)(command_info_.get());
            switch (set_command->scope()) {
                case SetScope::kSession: {
                    SessionVariable session_var = VarUtil::GetSessionVarByName(set_command->var_name());
                    switch (session_var) {
                        case SessionVariable::kInvalid: {
                            Status status = Status::InvalidCommand(fmt::format("Unknown session variable: {}", set_command->var_name()));
                            RecoverableError(status);
                        }
                        default: {
                            Status status = Status::InvalidCommand(fmt::format("Session variable: {} is read-only", set_command->var_name()));
                            RecoverableError(status);
                        }
                    }
                    break;
                }
                case SetScope::kGlobal: {
                    GlobalVariable global_var = VarUtil::GetGlobalVarByName(set_command->var_name());
                    switch (global_var) {
                        case GlobalVariable::kEnableProfile: {
                            if (set_command->value_type() != SetVarType::kBool) {
                                Status status = Status::DataTypeMismatch("Boolean", set_command->value_type_str());
                                RecoverableError(status);
                            }
                            InfinityContext::instance().storage()->new_catalog()->SetProfile(set_command->value_bool());
                            return true;
                        }
                        case GlobalVariable::kProfileRecordCapacity: {
                            if (set_command->value_type() != SetVarType::kInteger) {
                                Status status = Status::DataTypeMismatch("Integer", set_command->value_type_str());
                                RecoverableError(status);
                            }
                            i32 value_int = set_command->value_int();
                            if (value_int < 0) {
                                Status status =
                                    Status::InvalidCommand(fmt::format("Try to set profile record capacity with invalid value {}", value_int));
                                RecoverableError(status);
                            }
                            query_context->storage()->new_catalog()->ResizeProfileHistory(value_int);
                            return true;
                        }
                        case GlobalVariable::kInvalid: {
                            Status status = Status::InvalidCommand(fmt::format("unknown global variable {}", set_command->var_name()));
                            RecoverableError(status);
                        }
                        case GlobalVariable::kJeProf: {
#if defined(ENABLE_JEMALLOC_PROF) && !defined(__APPLE__)
                            // http://jemalloc.net/jemalloc.3.html
                            malloc_stats_print(nullptr, nullptr, "admp");
                            int ret = mallctl("prof.dump", nullptr, nullptr, nullptr, 0);
                            if (ret != 0) {
                                Status status = Status::UnexpectedError(fmt::format("mallctl prof1.dump failed {}", ret));
                                RecoverableError(status);
                            }
                            return true;
#else
                            Status status = Status::InvalidCommand("jemalloc is not enabled");
                            RecoverableError(status);
#endif
                        }
                        case GlobalVariable::kFollowerNum: {
                            i64 value_int = set_command->value_int();
                            if (value_int < 0) {
                                Status status =
                                    Status::InvalidCommand(fmt::format("Attempt to set global variable: {} value as {}, which should >= 0",
                                                                       set_command->var_name(),
                                                                       value_int));
                                RecoverableError(status);
                            }
                            Status status = InfinityContext::instance().cluster_manager()->SetFollowerNumber(value_int);
                            if (!status.ok()) {
                                RecoverableError(status);
                            }
                            return true;
                        }
                        default: {
                            Status status = Status::InvalidCommand(fmt::format("Global variable: {} is read-only", set_command->var_name()));
                            RecoverableError(status);
                        }
                    }
                    break;
                }
                case SetScope::kConfig: {
                    Config *config = query_context->global_config();
                    GlobalOptionIndex config_index = config->GetOptionIndex(set_command->var_name());
                    switch (config_index) {
                        case GlobalOptionIndex::kResultCache: {
                            if (set_command->value_type() != SetVarType::kString) {
                                Status status = Status::DataTypeMismatch("String", set_command->value_type_str());
                                RecoverableError(status);
                            }
                            String cmd = set_command->value_str();
                            ResultCacheManager *cache_mgr = query_context->storage()->GetResultCacheManagerPtr();
                            const String &result_cache_status = config->ResultCache();

                            if (result_cache_status == "off" && cmd != "on") {
                                return true;
                            }
                            if (cmd == "on") {
                                config->SetCacheResult("on");
                                return true;
                            }
                            if (cmd == "off") {
                                cache_mgr->ClearCache();
                                config->SetCacheResult("off");
                                return true;
                            }
                            if (cmd == "suspend") {
                                config->SetCacheResult("suspend");
                                return true;
                            }
                            if (cmd == "clear") {
                                cache_mgr->ClearCache();
                                return true;
                            }
                            Status status = Status::SetInvalidVarValue("cache result", "on, off");
                            RecoverableError(status);
                            break;
                        }
                        case GlobalOptionIndex::kCacheResultCapacity: {
                            if (set_command->value_type() != SetVarType::kInteger) {
                                Status status = Status::DataTypeMismatch("Integer", set_command->value_type_str());
                                RecoverableError(status);
                            }
                            i64 cache_num = set_command->value_int();
                            ResultCacheManager *cache_mgr = query_context->storage()->GetResultCacheManagerPtr();
                            const String &result_cache_status = config->ResultCache();
                            if (result_cache_status == "off") {
                                Status status = Status::InvalidCommand(fmt::format("Result cache manager is off"));
                                RecoverableError(status);
                            }
                            if (cache_num < 0) {
                                Status status = Status::InvalidCommand(fmt::format("Attempt to set cache result num: {}", cache_num));
                                RecoverableError(status);
                            }
                            cache_mgr->ResetCacheNumCapacity(cache_num);
                            break;
                        }
                        case GlobalOptionIndex::kLogLevel: {
                            if (set_command->value_type() != SetVarType::kString) {
                                Status status = Status::DataTypeMismatch("String", set_command->value_type_str());
                                RecoverableError(status);
                            }
                            if (set_command->value_str() == "trace") {
                                SetLogLevel(LogLevel::kTrace);
                                config->SetLogLevel(LogLevel::kTrace);
                                return true;
                            }

                            if (set_command->value_str() == "debug") {
                                SetLogLevel(LogLevel::kDebug);
                                config->SetLogLevel(LogLevel::kDebug);
                                return true;
                            }

                            if (set_command->value_str() == "info") {
                                SetLogLevel(LogLevel::kInfo);
                                config->SetLogLevel(LogLevel::kInfo);
                                return true;
                            }

                            if (set_command->value_str() == "warning") {
                                SetLogLevel(LogLevel::kWarning);
                                config->SetLogLevel(LogLevel::kWarning);
                                return true;
                            }

                            if (set_command->value_str() == "error") {
                                SetLogLevel(LogLevel::kError);
                                config->SetLogLevel(LogLevel::kError);
                                return true;
                            }

                            if (set_command->value_str() == "critical") {
                                SetLogLevel(LogLevel::kCritical);
                                config->SetLogLevel(LogLevel::kCritical);
                                return true;
                            }

                            Status status = Status::SetInvalidVarValue("log level", "trace, debug, info, warning, error, critical");
                            RecoverableError(status);
                            break;
                        }
                        case GlobalOptionIndex::kRecordRunningQuery: {
                            if (set_command->value_type() != SetVarType::kBool) {
                                Status status = Status::DataTypeMismatch("Boolean", set_command->value_type_str());
                                RecoverableError(status);
                            }
                            bool flag = set_command->value_bool();
                            if (config->RecordRunningQuery() && !flag) {
                                // turn off the query recording and clean all query record.
                                query_context->session_manager()->ClearQueryRecord();
                            }
                            config->SetRecordRunningQuery(flag);
                            break;
                        }
                        case GlobalOptionIndex::kCleanupInterval: {
                            if (set_command->value_type() != SetVarType::kInteger) {
                                Status status = Status::DataTypeMismatch("Integer", set_command->value_type_str());
                                RecoverableError(status);
                            }
                            i64 interval = set_command->value_int();
                            if (interval < 0) {
                                Status status = Status::InvalidCommand(fmt::format("Attempt to set cleanup interval: {}", interval));
                                RecoverableError(status);
                            }
                            query_context->storage()->periodic_trigger_thread()->new_cleanup_trigger_->UpdateInternal(interval);
                            config->SetCleanupInterval(interval);
                            break;
                        }
                        case GlobalOptionIndex::kCheckpointInterval: {
                            if (set_command->value_type() != SetVarType::kInteger) {
                                Status status = Status::DataTypeMismatch("Integer", set_command->value_type_str());
                                RecoverableError(status);
                            }
                            i64 interval = set_command->value_int();
                            if (interval < 0) {
                                Status status = Status::InvalidCommand(fmt::format("Attempt to set checkpoint interval: {}", interval));
                                RecoverableError(status);
                            }
                            query_context->storage()->periodic_trigger_thread()->checkpoint_trigger_->UpdateInternal(interval);
                            config->SetFullCheckpointInterval(interval);
                            break;
                        }
                        case GlobalOptionIndex::kCompactInterval: {
                            if (set_command->value_type() != SetVarType::kInteger) {
                                Status status = Status::DataTypeMismatch("Integer", set_command->value_type_str());
                                RecoverableError(status);
                            }
                            i64 interval = set_command->value_int();
                            if (interval < 0) {
                                Status status = Status::InvalidCommand(fmt::format("Attempt to set compact segment interval: {}", interval));
                                RecoverableError(status);
                            }
                            query_context->storage()->periodic_trigger_thread()->compact_segment_trigger_->UpdateInternal(interval);
                            config->SetCompactInterval(interval);
                            break;
                        }
                        case GlobalOptionIndex::kOptimizeIndexInterval: {
                            if (set_command->value_type() != SetVarType::kInteger) {
                                Status status = Status::DataTypeMismatch("Integer", set_command->value_type_str());
                                RecoverableError(status);
                            }
                            i64 interval = set_command->value_int();
                            if (interval < 0) {
                                Status status = Status::InvalidCommand(fmt::format("Attempt to set optimize interval interval: {}", interval));
                                RecoverableError(status);
                            }
                            query_context->storage()->periodic_trigger_thread()->optimize_index_trigger_->UpdateInternal(interval);
                            config->SetOptimizeInterval(interval);
                            break;
                        }
                        case GlobalOptionIndex::kTimeZone: {
                            if (set_command->value_type() != SetVarType::kString) {
                                Status status = Status::DataTypeMismatch("String", set_command->value_type_str());
                                RecoverableError(status);
                            }
                            String tz;
                            i32 tz_bias = 0;
                            Config::ParseTimeZoneStr(set_command->value_str(), tz, tz_bias);
                            if (tz_bias < -12 || tz_bias > 12) {
                                Status status = Status::InvalidCommand(fmt::format("Attempt to set time zone bias: {}", tz_bias));
                                RecoverableError(status);
                            }
                            if (tz == "UTC" || tz == "GMT") {
                                config->SetTimeZone(set_command->value_str());
                                config->SetTimeZoneBias(tz_bias);
                                return true;
                            }
                            break;
                        }
                        case GlobalOptionIndex::kTimeZoneBias: {
                            if (set_command->value_type() != SetVarType::kInteger) {
                                Status status = Status::DataTypeMismatch("Integer", set_command->value_type_str());
                                RecoverableError(status);
                            }
                            i64 bias = set_command->value_int();
                            if (bias < -12 || bias > 12) {
                                Status status = Status::InvalidCommand(fmt::format("Attempt to set time zone bias: {}", bias));
                                RecoverableError(status);
                            }
                            config->SetTimeZoneBias(bias);
                            break;
                        }
                        case GlobalOptionIndex::kInvalid: {
                            Status status = Status::InvalidCommand(fmt::format("Unknown config: {}", set_command->var_name()));
                            RecoverableError(status);
                            break;
                        }
                        default: {
                            Status status = Status::InvalidCommand(fmt::format("Config {} is read-only", set_command->var_name()));
                            RecoverableError(status);
                            break;
                        }
                    }
                    break;
                }
                default: {
                    Status status = Status::InvalidCommand("Invalid set command scope, neither session nor global");
                    RecoverableError(status);
                }
            }
            break;
        }
        case CommandType::kExport: {
            ExportCmd *export_command = (ExportCmd *)(command_info_.get());

            auto profiler_record = InfinityContext::instance().storage()->new_catalog()->GetProfileRecord(export_command->file_no());
            if (profiler_record == nullptr) {
                Status status = Status::DataNotExist(fmt::format("The record does not exist: {}", export_command->file_no()));
                RecoverableError(status);
            }
            FileWriter file_writer(export_command->file_name(), 128);

            auto json = QueryProfiler::Serialize(profiler_record).dump();
            file_writer.Write(json.c_str(), json.size());
            file_writer.Flush();
            break;
        }
        case CommandType::kCheckTable: {
            break;
        }
        case CommandType::kCleanup: {
            StorageMode storage_mode = InfinityContext::instance().storage()->GetStorageMode();
            if (storage_mode == StorageMode::kUnInitialized) {
                UnrecoverableError("Uninitialized storage mode");
            }

            if (storage_mode != StorageMode::kWritable) {
                operator_state->status_ = Status::InvalidNodeRole("Attempt to write on non-writable node");
                operator_state->SetComplete();
                return true;
            }

            NewTxn *new_txn = query_context->GetNewTxn();
            Status status = new_txn->Cleanup();
            if (!status.ok()) {
                RecoverableError(status);
            }
            break;
        }
        case CommandType::kDumpIndex: {
            StorageMode storage_mode = InfinityContext::instance().storage()->GetStorageMode();
            if (storage_mode == StorageMode::kUnInitialized) {
                UnrecoverableError("Uninitialized storage mode");
            }

            if (storage_mode != StorageMode::kWritable) {
                operator_state->status_ = Status::InvalidNodeRole("Attempt to write on non-writable node");
                operator_state->SetComplete();
                return true;
            }

            auto *dump_index_cmd = static_cast<DumpIndexCmd *>(command_info_.get());
            NewTxn *new_txn = query_context->GetNewTxn();
            Status status = new_txn->DumpMemIndex(dump_index_cmd->db_name(), dump_index_cmd->table_name(), dump_index_cmd->index_name());
            if (!status.ok()) {
                RecoverableError(status);
            }
            break;
        }
        case CommandType::kTestCommand: {
            auto *test_command = static_cast<TestCmd *>(command_info_.get());
            LOG_INFO(fmt::format("Execute test command: {}", test_command->command_content()));
            if (test_command->command_content() == "stuck dump by line bg_task for 3 second") {
                auto *compact_processor = query_context->storage()->compaction_processor();
                compact_processor->AddTestCommand(BGTaskType::kTestCommand, "stuck for 3 seconds");
            } else {
                LOG_INFO(fmt::format("test command: other"));
            }
            break;
        }
        case CommandType::kSnapshot: {
            SnapshotCmd *snapshot_cmd = static_cast<SnapshotCmd *>(command_info_.get());
            LOG_INFO(fmt::format("Execute snapshot command"));
            SnapshotOp snapshot_operation = snapshot_cmd->operation();
            SnapshotScope snapshot_scope = snapshot_cmd->scope();
            const String &snapshot_name = snapshot_cmd->name();

<<<<<<< HEAD
            auto new_txn_mgr = InfinityContext::instance().storage()-> new_txn_manager();
=======
            {
                // checkpoint
                auto *wal_manager = query_context->storage()->wal_manager();
                if (wal_manager->IsCheckpointing()) {
                    LOG_ERROR("There is a running checkpoint task, skip this checkpoint triggered by snapshot");
                    Status status = Status::Checkpointing();
                    RecoverableError(status);
                }
>>>>>>> 2ee93a88

            new_txn_mgr->PrintAllKeyValue();

            switch (snapshot_operation) {
                case SnapshotOp::kCreate: {
                    LOG_INFO(fmt::format("Execute snapshot create"));

                    // TODO: do we need a new checkpoint in case the last one just create the table
                    // Get WAL manager and check if checkpoint is already in progress
                    auto *wal_manager = query_context->storage()->wal_manager();
                    if (wal_manager->IsCheckpointing()) {
                        LOG_ERROR("There is a running checkpoint task, skip this checkpoint triggered by snapshot");
                        Status status = Status::Checkpointing();
                        RecoverableError(status);
                    } else {
                        // Get current commit state
                        TxnTimeStamp max_commit_ts{};
                        i64 wal_size{};
                        std::tie(max_commit_ts, wal_size) = wal_manager->GetCommitState();
                        LOG_TRACE(fmt::format("Construct checkpoint task with WAL size: {}, max_commit_ts: {}", wal_size, max_commit_ts));

                        // Create and configure checkpoint task
                        auto checkpoint_task = MakeShared<NewCheckpointTask>(wal_size);
                        NewTxn *new_txn = query_context->GetNewTxn();
                        checkpoint_task->new_txn_ = new_txn;
                        checkpoint_task->ExecuteWithNewTxn();
                    }



                    switch (snapshot_scope) {
                        case SnapshotScope::kSystem: {
                            LOG_INFO(fmt::format("Execute snapshot system"));
                            break;
                        }
                        case SnapshotScope::kDatabase: {
                            LOG_INFO(fmt::format("Execute snapshot database"));
                            const String &db_name = snapshot_cmd->object_name();
                            Status snapshot_status = Snapshot::CreateDatabaseSnapshot(query_context, snapshot_name, db_name);
                            if (!snapshot_status.ok()) {
                                RecoverableError(snapshot_status);
                            }

                            break;
                        }
                        case SnapshotScope::kTable: {
                            const String &table_name = snapshot_cmd->object_name();
                            Status snapshot_status = Snapshot::CreateTableSnapshot(query_context, snapshot_name, table_name);
                            if (!snapshot_status.ok()) {
                                RecoverableError(snapshot_status);
                            }
                            LOG_INFO(fmt::format("Execute snapshot table"));
                            break;
                        }
                        case SnapshotScope::kIgnore: {
                            LOG_INFO(fmt::format("Execute snapshot ignore"));
                            break;
                        }
                        default: {
                            String error_message = "Invalid snapshot scope";
                            UnrecoverableError(error_message);
                            break;
                        }
                    }
                    break;
                }
                case SnapshotOp::kDrop: {
                    LOG_INFO(fmt::format("Execute snapshot drop"));
                    Status snapshot_status = Snapshot::DropSnapshot(query_context, snapshot_name);
                    if (!snapshot_status.ok()) {
                        RecoverableError(snapshot_status);
                    }
                    break;
                }
                case SnapshotOp::kRestore: {
                    LOG_INFO(fmt::format("Execute snapshot restore"));
                    switch (snapshot_scope) {
                        case SnapshotScope::kSystem: {
                            LOG_INFO(fmt::format("Execute snapshot system restore"));
                            break;
                        }
                        case SnapshotScope::kDatabase: {
                            LOG_INFO(fmt::format("Execute snapshot database restore"));
                            break;
                        }
                        case SnapshotScope::kTable: {
                            Status snapshot_status = Snapshot::RestoreTableSnapshot(query_context, snapshot_name);
                            auto new_txn_mgr = InfinityContext::instance().storage()-> new_txn_manager();

                            new_txn_mgr->PrintAllKeyValue();
                            if (!snapshot_status.ok()) {
                                RecoverableError(snapshot_status);
                            }
                            LOG_INFO(fmt::format("Execute snapshot table restore"));
                            break;
                        }
                        case SnapshotScope::kIgnore: {
                            LOG_INFO(fmt::format("Execute snapshot ignore restore"));
                            break;
                        }
                        default: {
                            String error_message = "Invalid snapshot scope";
                            UnrecoverableError(error_message);
                            break;
                        }
                    }
                    break;
                }
                default: {
                    String error_message = "Invalid snapshot operation type";
                    UnrecoverableError(error_message);
                    break;
                }
            }

            break;
        }
        default: {
            String error_message = fmt::format("Invalid command type: {}", command_info_->ToString());
            UnrecoverableError(error_message);
        }
    }
    return true;
}

} // namespace infinity<|MERGE_RESOLUTION|>--- conflicted
+++ resolved
@@ -445,18 +445,7 @@
             SnapshotScope snapshot_scope = snapshot_cmd->scope();
             const String &snapshot_name = snapshot_cmd->name();
 
-<<<<<<< HEAD
             auto new_txn_mgr = InfinityContext::instance().storage()-> new_txn_manager();
-=======
-            {
-                // checkpoint
-                auto *wal_manager = query_context->storage()->wal_manager();
-                if (wal_manager->IsCheckpointing()) {
-                    LOG_ERROR("There is a running checkpoint task, skip this checkpoint triggered by snapshot");
-                    Status status = Status::Checkpointing();
-                    RecoverableError(status);
-                }
->>>>>>> 2ee93a88
 
             new_txn_mgr->PrintAllKeyValue();
 
