--- conflicted
+++ resolved
@@ -104,39 +104,16 @@
             }
 
             for (size_t expr_idx = 0; expr_idx < expression_count; ++expr_idx) {
-<<<<<<< HEAD
                 evaluator.Execute(expressions_[expr_idx], expr_states[expr_idx], output_data_block->column_vectors_[expr_idx]);
-
-                auto it = highlight_columns_.find(expr_idx);
-                if (it != highlight_columns_.end()) {
-                    size_t num_rows = output_data_block->column_vectors_[expr_idx]->Size();
-                    std::shared_ptr<ColumnVector> highlight_column = ColumnVector::Make(output_data_block->column_vectors_[expr_idx]->data_type());
-                    highlight_column->Initialize(ColumnVectorType::kFlat, num_rows);
-
-                    std::shared_ptr<HighlightInfo> highlight_info = it->second;
-                    std::vector<std::string> &query_terms = highlight_info->query_terms_;
-                    std::string &analyzer_name = highlight_info->analyzer_;
-                    if (analyzer_name.find("standard") != std::string::npos) {
-                        auto [analyzer, status] = AnalyzerPool::instance().GetAnalyzer(analyzer_name);
-                        if (!status.ok()) {
-                            RecoverableError(status);
-                        }
-                        analyzer->SetCharOffset(true);
-                        for (size_t i = 0; i < num_rows; ++i) {
-                            std::string raw_content = output_data_block->column_vectors_[expr_idx]->GetValueByIndex(i).GetVarchar();
-                            std::string output;
-                            Highlighter::instance().GetHighlightWithStemmer(query_terms, raw_content, output, analyzer.get());
-                            highlight_column->AppendValue(Value::MakeVarchar(output));
-=======
-                evaluator.Execute(expressions_[expr_idx], expr_states[expr_idx], output_data_block->column_vectors[expr_idx]);
             }
 
             if (!highlight_columns_.empty()) {
                 for (size_t expr_idx = 0; expr_idx < expression_count; ++expr_idx) {
                     auto it = highlight_columns_.find(expr_idx);
                     if (it != highlight_columns_.end()) {
-                        size_t num_rows = output_data_block->column_vectors[expr_idx]->Size();
-                        std::shared_ptr<ColumnVector> highlight_column = ColumnVector::Make(output_data_block->column_vectors[expr_idx]->data_type());
+                        size_t num_rows = output_data_block->column_vectors_[expr_idx]->Size();
+                        std::shared_ptr<ColumnVector> highlight_column =
+                            ColumnVector::Make(output_data_block->column_vectors_[expr_idx]->data_type());
                         highlight_column->Initialize(ColumnVectorType::kFlat, num_rows);
                         std::shared_ptr<HighlightInfo> highlight_info = it->second;
 
@@ -148,7 +125,6 @@
                         RAGAnalyzer *rag_analyzer = dynamic_cast<RAGAnalyzer *>(analyzer.get());
                         if (!rag_analyzer) {
                             UnrecoverableError(fmt::format("RAGAnalyzer should be used for highlight. Analyzer is : {}", highlight_info->analyzer_));
->>>>>>> 27e849bf
                         }
                         rag_analyzer->SetEnablePosition(true);
 
@@ -158,12 +134,8 @@
                             Highlighter::instance().GetHighlight(highlight_info->matching_text_, raw_content, output, analyzer.get());
                             highlight_column->AppendValue(Value::MakeVarchar(output));
                         }
-                        output_data_block->column_vectors[expr_idx] = std::move(highlight_column);
+                        output_data_block->column_vectors_[expr_idx] = std::move(highlight_column);
                     }
-<<<<<<< HEAD
-                    output_data_block->column_vectors_[expr_idx] = std::move(highlight_column);
-=======
->>>>>>> 27e849bf
                 }
             }
             output_data_block->Finalize();
