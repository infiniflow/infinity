--- conflicted
+++ resolved
@@ -67,15 +67,9 @@
     constexpr u64 DEFAULT_FIXLEN_CHUNK_SIZE = 65536L; // 1MB
 
     // segment related constants
-<<<<<<< HEAD
-    constexpr SizeT DEFAULT_SEGMENT_CAPACITY = 1024 * 8192; // 1024 * 8192 = 8M rows
-    constexpr SizeT DEFAULT_BLOCK_PER_SEGMENT = DEFAULT_SEGMENT_CAPACITY / DEFAULT_BLOCK_CAPACITY;
-    constexpr SizeT SEGMENT_OFFSET_IN_DOCID = 23;   // it should be adjusted together with DEFAULT_SEGMENT_CAPACITY
-=======
     constexpr size_t DEFAULT_SEGMENT_CAPACITY = 1024 * 8192; // 1024 * 8192 = 8M rows
     constexpr size_t DEFAULT_BLOCK_PER_SEGMENT = DEFAULT_SEGMENT_CAPACITY / DEFAULT_BLOCK_CAPACITY;
     constexpr size_t SEGMENT_OFFSET_IN_DOCID = 23;  // it should be adjusted together with DEFAULT_SEGMENT_CAPACITY
->>>>>>> 7e0ac0a9
     constexpr u64 SEGMENT_MASK_IN_DOCID = 0x7FFFFF; // it should be adjusted together with DEFAULT_SEGMENT_CAPACITY
     constexpr u32 INVALID_SEGMENT_ID = std::numeric_limits<u32>::max();
 
@@ -173,18 +167,11 @@
     constexpr size_t DISKANN_MAX_N_SECTOR_READS = 128; // SSD index max sector reads
 
     // default hnsw parameter
-<<<<<<< HEAD
-    constexpr SizeT HNSW_M = 16;
-    constexpr SizeT HNSW_EF_CONSTRUCTION = 200;
-    constexpr SizeT HNSW_BLOCK_SIZE = 8192;
-    constexpr SizeT DEFAULT_PREFETCH_SIZE = 4;
-    constexpr SizeT DEFAULT_ITER_BATCH_SIZE = 1024;
-=======
     constexpr size_t HNSW_M = 16;
     constexpr size_t HNSW_EF_CONSTRUCTION = 200;
     constexpr size_t HNSW_BLOCK_SIZE = 8192;
     constexpr size_t DEFAULT_PREFETCH_SIZE = 4;
->>>>>>> 7e0ac0a9
+    constexpr size_t DEFAULT_ITER_BATCH_SIZE = 1024;
 
     constexpr size_t BMP_BLOCK_SIZE = 16;
 
