--- conflicted
+++ resolved
@@ -280,26 +280,20 @@
     return Status(ErrorCode::kNotSupportedTypeConversion, MakeUnique<String>(fmt::format("Not support to convert {} to {}", from_type, to_type)));
 }
 
-<<<<<<< HEAD
-Status Status::ParseMatchExprFailed(const String& fields, const String& matching_text) {
-    return Status(ErrorCode::kParseMatchExprFailed, MakeUnique<String>(fmt::format("Trying to match: {} on fields: {} failed.", matching_text, fields)));
-}
-
-Status Status::FTSIndexNotExist(const String& table_name) {
+Status Status::EmptySelectFields() { return Status(ErrorCode::kEmptySelectFields, MakeUnique<String>("Select fields are empty")); }
+
+Status Status::InvalidDataType() { return Status(ErrorCode::kInvalidDataType, MakeUnique<String>("Invalid data type")); }
+
+Status Status::ParseMatchExprFailed(const String &fields, const String &matching_text) {
+    return Status(ErrorCode::kParseMatchExprFailed,
+                  MakeUnique<String>(fmt::format("Trying to match: {} on fields: {} failed.", matching_text, fields)));
+}
+
+Status Status::FTSIndexNotExist(const String &table_name) {
     return Status(ErrorCode::kFTSIndexNotExist, MakeUnique<String>(fmt::format("Full text index of table: {} not exists.", table_name)));
 }
 
-Status Status::UnknownFTSFault() {
-    return Status(ErrorCode::kUnknownFTSFault, MakeUnique<String>(fmt::format("Unknown full text index fault.")));
-=======
-Status Status::EmptySelectFields() {
-    return Status(ErrorCode::kEmptySelectFields, MakeUnique<String>("Select fields are empty"));
-}
-
-Status Status::InvalidDataType() {
-    return Status(ErrorCode::kInvalidDataType, MakeUnique<String>("Invalid data type"));
->>>>>>> 19f2eae6
-}
+Status Status::UnknownFTSFault() { return Status(ErrorCode::kUnknownFTSFault, MakeUnique<String>(fmt::format("Unknown full text index fault."))); }
 
 // 4. TXN fail
 Status Status::TxnRollback(u64 txn_id) {
