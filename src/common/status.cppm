// Copyright(C) 2023 InfiniFlow, Inc. All rights reserved.
//
// Licensed under the Apache License, Version 2.0 (the "License");
// you may not use this file except in compliance with the License.
// You may obtain a copy of the License at
//
//     https://www.apache.org/licenses/LICENSE-2.0
//
// Unless required by applicable law or agreed to in writing, software
// distributed under the License is distributed on an "AS IS" BASIS,
// WITHOUT WARRANTIES OR CONDITIONS OF ANY KIND, either express or implied.
// See the License for the specific language governing permissions and
// limitations under the License.

module;

export module status;

import stl;

namespace infinity {

export enum class ErrorCode : long {

    kOk = 0, // success

    // 1. config error,
    kInvalidTimeInfo = 1001,
    kEmptyConfigParameter = 1002,
    kMismatchVersion = 1003,
    kInvalidTimezone = 1004,
    kInvalidByteSize = 1005,
    kInvalidIPAddr = 1006,
    kInvalidLogLevel = 1007,

    // 2. Auth error
    kWrongPasswd = 2001,
    kInsufficientPrivilege = 2002,

    // 3. syntax error or access rule violation
    kInvalidUsername = 3001,
    kInvalidPasswd = 3002,
    kInvalidDbName = 3003,
    kInvalidTableName = 3004,
    kInvalidColumnName = 3005,
    kInvalidIndexName = 3006,
    kInvalidColumnDefinition = 3007,
    kInvalidTableDefinition = 3008,
    kInvalidIndexDefinition = 3009,
    kInvalidDataTypeMismatch = 3010,
    kNameTooLong = 3011,
    kReservedName = 3012,
    kSyntaxError = 3013,
    kInvalidParameterValue = 3014,
    kDuplicateUser = 3015,
    kDuplicateDatabaseName = 3016,
    kDuplicateTableName = 3017,
    kDuplicateIndexName = 3018,
    kDuplicateIndexOnColumn = 3019,
    kNoSuchUser = 3020,
    kDBNotExist = 3021,
    kTableNotExist = 3022,
    kIndexNotExist = 3023,
    kColumnNotExist = 3024,
    kAggNotAllowInWhereClause = 3025,
    kColumnInSelectNotInGroupBy = 3026,
    kNoSuchSystemVar = 3027,
    kInvalidSystemVarValue = 3028,
    kSystemVarReadOnly = 3029,
    kFunctionNotFound = 3030,
    kSpecialFunctionNotFound = 3031,
    kNotSupported = 3032,
    kDroppingUsingDb = 3033,
    kSessionNotFound = 3034,
    kRecursiveAgg = 3035,
    kFunctionArgsError = 3036,
    kImportFileFormatError = 3037,
    kDataNotExist = 3038,
    kColumnCountMismatch = 3039,
    kEmptyDbName = 3040,
    kEmptyTableName = 3041,
    kEmptyColumnName = 3042,
    kEmptyIndexName = 3043,
    kExceedDBNameLength = 3044,
    kExceedTableNameLength = 3045,
    kExceedColumnNameLength = 3046,
    kExceedIndexNameLength = 3047,
    kNoColumnDefined = 3048,
    kNotSupportedTypeConversion = 3049,
<<<<<<< HEAD
    kParseMatchExprFailed = 3052,
    kFTSIndexNotExist = 3053,
    kUnknownFTSFault = 3054,
=======
    kEmptySelectFields = 3050,
    kInvalidDataType = 3051,
>>>>>>> 19f2eae6

    // 4. Txn fail
    kTxnRollback = 4001,
    kTxnConflict = 4002,

    // 5. Insufficient resource or exceed limits
    kDiskFull = 5001,
    kOutOfMemory = 5002,
    kTooManyConnections = 5003,
    kConfigurationLimitExceed = 5004,
    kQueryIsTooComplex = 5005,

    // 6. Query intervention
    kQueryCancelled = 6001,
    kQueryNotSupported = 6002,
    kClientClose = 6003,

    // 7. System error
    kIOError = 7001,
    kDuplicatedFile = 7002,
    kConfigFileError = 7003,
    kLockFileExists = 7004,
    kCatalogCorrupted = 7005,
    kDataCorrupted = 7006,
    kIndexCorrupted = 7007,
    kFileNotFound = 7008,
    kDirNotFound = 7009,
    kDataIOError = 7010,
    kUnexpectedError = 7011,

    // 8. meta error
    kInvalidEntry = 8001,
    kNotFoundEntry = 8002,
    kEmptyEntryList = 8003,
};

export class Status {
public:
    // 0. Success
    static Status OK() { return {}; }

    // 1. Config error
    static Status InvalidTimeInfo(const String &time_info);
    static Status EmptyConfigParameter();

    // 2. Auth error
    static Status WrongPasswd(const String &user_name);
    static Status InsufficientPrivilege(const String &user_name, const String &detailed_error);
    static Status MismatchVersion(const String &current_version, const String &expected_version);
    static Status InvalidTimezone(const String &timezone);
    static Status InvalidByteSize(const String &byte_size);
    static Status InvalidIPAddr(const String &ip_addr);
    static Status InvalidLogLevel(const String &log_level);

    // 3. Syntax error or access rule violation
    static Status InvalidUserName(const String &user_name);
    static Status InvalidPasswd();
    static Status InvalidDBName(const String &db_name);
    static Status InvalidTableName(const String &table_name);
    static Status InvalidColumnName(const String &column_name);
    static Status InvalidIndexName(const String &index_name);
    static Status DataTypeMismatch(const String &type1, const String &type2);
    static Status NameTooLong(const String &name, const String &object_type);
    static Status ReservedName(const String &name);
    static Status SyntaxError(const String &detailed);
    static Status InvalidParameterValue(const String &parameter_name, const String &parameter_value, const String &recommend_value);
    static Status DuplicateUserName(const String &user_name);
    static Status DuplicateDatabase(const String &db_name);
    static Status DuplicateTable(const String &table_name);
    static Status DuplicateIndex(const String &index_name);
    static Status DuplicateIndexOnColumn(const String &table_name, const String &column_name);
    static Status NoUser(const String &user_name);
    static Status DBNotExist(const String &db_name);
    static Status TableNotExist(const String &table_name);
    static Status IndexNotExist(const String &index_name);
    static Status ColumnNotExist(const String &column_name);
    static Status AggNotAllowInWhere(const String &func_name);
    static Status ColumnInSelectNotInGroupBy(const String &column_name);
    static Status NoSysVar(const String &variable_name);
    static Status SetInvalidVarValue(const String &variable_name, const String &valid_value_range);
    static Status ReadOnlySysVar(const String &sys_var);
    static Status FunctionNotFound(const String &function_name);
    static Status SpecialFunctionNotFound();
    static Status NotSupport(const String &detailed);
    static Status DroppingUsingDb(const String &db_name);
    static Status SessionNotFound(i64 session_id);
    static Status RecursiveAggregate(const String &expr_name);
    static Status FunctionArgsError(const String &func_name);
    static Status ImportFileFormatError(const String &detailed_info);
    static Status DataNotExist(const String &detailed_info);
    static Status ColumnCountMismatch(const String &detailed_info);
    static Status EmptyDBName();
    static Status EmptyTableName();
    static Status EmptyColumnName();
    static Status EmptyIndexName();
    static Status ExceedDBNameLength(u64 db_name_length);
    static Status ExceedTableNameLength(u64 table_name_length);
    static Status ExceedColumnNameLength(u64 column_name_length);
    static Status ExceedIndexNameLength(u64 index_name_length);
    static Status NoColumnDefined(const String& table_name);
    static Status NotSupportedTypeConversion(const String& from_type, const String& to_type);
<<<<<<< HEAD
    static Status ParseMatchExprFailed(const String& fields, const String& matching_text);
    static Status FTSIndexNotExist(const String& table_name);
    static Status UnknownFTSFault();
=======
    static Status EmptySelectFields();
    static Status InvalidDataType();
>>>>>>> 19f2eae6

    // 4. TXN fail
    static Status TxnRollback(u64 txn_id);
    static Status TxnConflict(u64 txn_id, const String &conflict_reason);

    // 5. Insufficient resource or exceed limits
    static Status DiskFull(const String &detailed_info);
    static Status OutOfMemory(const String &detailed_info);
    static Status TooManyConnections(const String &detailed_info);
    static Status ConfigurationLimitExceed(const String &config_name, const String &config_value, const String &valid_value_range);
    static Status QueryTooBig(const String &query_text, u64 ast_node);

    // 6. Operation intervention
    static Status QueryCancelled(const String &query_text);
    static Status QueryNotSupported(const String &query_text, const String &detailed_reason);
    static Status ClientClose();

    // 7. System error
    static Status IOError(const String &detailed_info);
    static Status DuplicatedFile(const String &filename);
    static Status ConfigFileError(const String &path, const String &detailed_info);
    static Status LockFileExists(const String &path);
    static Status CatalogCorrupted(const String &path);
    static Status DataCorrupted(const String &path);
    static Status IndexCorrupted(const String &path);
    static Status FileNotFound(const String &path);
    static Status DirNotFound(const String &path);
    static Status DataIOError(const String &detailed_info);
    static Status UnexpectedError(const String &detailed_info);

    // meta
    static Status InvalidEntry();
    static Status NotFoundEntry();
    static Status EmptyEntryList();

public:
    Status() = default;

    inline explicit Status(ErrorCode code) : code_(code) {}

    inline Status(ErrorCode code, UniquePtr<String> message) : code_(code), msg_(std::move(message)) {}

    Status(ErrorCode code, const char *msg);

    Status(Status &s);

    Status(Status &&s) noexcept;

    Status &operator=(Status &s) noexcept;

    Status &operator=(Status &&s) noexcept;

    const Status &operator=(const Status &s) noexcept = delete;

    const Status &operator=(const Status &&s) noexcept = delete;

    [[nodiscard]] bool ok() const { return code_ == ErrorCode::kOk && msg_.get() == nullptr; }

    [[nodiscard]] ErrorCode code() const { return code_; }

    void Init(ErrorCode code, const char *msg);

    [[nodiscard]] const char *message() const {
        if (msg_.get() != nullptr) {
            return msg_->c_str();
        } else {
            return nullptr;
        }
    }

    void MoveStatus(Status &s);
    void MoveStatus(Status &&s);

    void AppendMessage(const String &msg);

    inline Status clone() { return Status{code_, MakeUnique<String>(*msg_)}; }

    ErrorCode code_{ErrorCode::kOk};
    UniquePtr<String> msg_{};
};

} // namespace infinity<|MERGE_RESOLUTION|>--- conflicted
+++ resolved
@@ -87,14 +87,11 @@
     kExceedIndexNameLength = 3047,
     kNoColumnDefined = 3048,
     kNotSupportedTypeConversion = 3049,
-<<<<<<< HEAD
+    kEmptySelectFields = 3050,
+    kInvalidDataType = 3051,
     kParseMatchExprFailed = 3052,
     kFTSIndexNotExist = 3053,
     kUnknownFTSFault = 3054,
-=======
-    kEmptySelectFields = 3050,
-    kInvalidDataType = 3051,
->>>>>>> 19f2eae6
 
     // 4. Txn fail
     kTxnRollback = 4001,
@@ -196,14 +193,11 @@
     static Status ExceedIndexNameLength(u64 index_name_length);
     static Status NoColumnDefined(const String& table_name);
     static Status NotSupportedTypeConversion(const String& from_type, const String& to_type);
-<<<<<<< HEAD
+    static Status EmptySelectFields();
+    static Status InvalidDataType();
     static Status ParseMatchExprFailed(const String& fields, const String& matching_text);
     static Status FTSIndexNotExist(const String& table_name);
     static Status UnknownFTSFault();
-=======
-    static Status EmptySelectFields();
-    static Status InvalidDataType();
->>>>>>> 19f2eae6
 
     // 4. TXN fail
     static Status TxnRollback(u64 txn_id);
