// Copyright(C) 2023 InfiniFlow, Inc. All rights reserved.
//
// Licensed under the Apache License, Version 2.0 (the "License");
// you may not use this file except in compliance with the License.
// You may obtain a copy of the License at
//
//     https://www.apache.org/licenses/LICENSE-2.0
//
// Unless required by applicable law or agreed to in writing, software
// distributed under the License is distributed on an "AS IS" BASIS,
// WITHOUT WARRANTIES OR CONDITIONS OF ANY KIND, either express or implied.
// See the License for the specific language governing permissions and
// limitations under the License.

module;

#include "ctpl_stl.h"
#include <algorithm>
#include <atomic>
#include <charconv>
#include <cmath>
#include <cstdint>
#include <cstdio>
#include <cstring>
#include <exception>
#include <experimental/source_location>
#include <filesystem>
#include <forward_list>
#include <iostream>
#include <list>
#include <map>
#include <memory>
#include <optional>
#include <set>
#include <shared_mutex>
#include <sstream>
#include <string>
#include <thread>
#include <type_traits>
#include <typeinfo>
#include <unordered_map>
#include <unordered_set>
#include <utility>
#include <vector>

export module stl;

export namespace std {

using std::experimental::source_location;
// using std::stringstream;

} // namespace std

namespace infinity {

export {

    // Containers

    template <typename T1, typename T2>
    using Pair = std::pair<T1, T2>;

    template <typename T1, typename... T2>
    using Tuple = std::tuple<T1, T2...>;

    template <typename T, std::size_t N>
    using Array = std::array<T, N>;

    template <typename T>
    using Vector = std::vector<T>;

    template <typename T>
    using Deque = std::deque<T>;

    template <typename T>
    using List = std::list<T>;

    template <typename T>
    using Queue = std::queue<T>;

    template <typename S, typename T>
    using Map = std::map<S, T>;

    template <typename T>
    using Set = std::set<T>;

    template <typename S, typename T>
    using HashMap = std::unordered_map<S, T>;

    template <typename S>
    using HashSet = std::unordered_set<S>;

    template <typename T>
    using MaxHeap = std::priority_queue<T>;

    template <typename T, typename C>
    using Heap = std::priority_queue<T, std::vector<T>, C>;

    template <typename T>
    using Optional = std::optional<T>;

    using StdOfStream = std::ofstream;

    // String

    using String = std::basic_string<char>;

    using StringView = std::string_view;

    inline bool IsEqual(const String &s1, const String &s2) { return s1 == s2; }

    inline bool IsEqual(const String &s1, const char *s2) { return s1 == s2; }

    inline String TrimPath(const String &path) {
        const auto pos = path.find("/src/");
        if (pos == String::npos)
            return path;
        return path.substr(pos + 1);
    }

    void ToUpper(String & str) { std::transform(str.begin(), str.end(), str.begin(), ::toupper); }
    int ToUpper(int c) { return ::toupper(c); }

    void ToLower(String & str) { std::transform(str.begin(), str.end(), str.begin(), ::tolower); }
    int ToLower(int c) { return ::tolower(c); }

    inline void StringToLower(String & str) {
        std::transform(str.begin(), str.end(), str.begin(), [](const auto c) { return std::tolower(c); });
    }

    const char *FromChars(const char *first, const char *last, unsigned long &value) {
        auto res = std::from_chars(first, last, value);
        if (res.ec == std::errc()) {
            return res.ptr;
        } else {
            return nullptr;
        }
    }

    template <typename T>
    inline const T &Min(const T &a, const T &b) {
        return std::min(a, b);
    }

    template <typename T>
    inline const T &Max(const T &a, const T &b) {
        return std::max(a, b);
    }

    // ToStr()

    template <typename T>
    inline String ToStr(T value) {
        return std::to_string(value);
    }

    // stoi
    inline int StrToInt(const std::string &str, size_t *idx = 0, int base = 10) { return std::stoi(str, idx, base); }

    // StrToL
    inline long StrToL(const char *__restrict nptr, char **__restrict endptr, int base) { return std::strtol(nptr, endptr, base); }

    // StrToF
    inline float StrToF(const char *__restrict nptr, char **__restrict endptr) { return std::strtof(nptr, endptr); }

    // StrToD
    inline double StrToD(const char *__restrict nptr, char **__restrict endptr) { return std::strtod(nptr, endptr); }

    // Primitives

    using i8 = int8_t;
    using i16 = int16_t;
    using i32 = int32_t;
    using i64 = int64_t;

    using u8 = uint8_t;
    using u16 = uint16_t;
    using u32 = uint32_t;
    using u64 = uint64_t;

    using idx_t = u64;

    using f32 = float;
    using f64 = double;

    using offset_t = int64_t;

    using ptr_t = char *;
    using const_ptr_t = const char *;
    using char_t = char;
    using SizeT = size_t;
    using StreamSize = std::streamsize;

    using TxnTimeStamp = u64;

    // Concurrency

    using RWMutex = std::shared_mutex;
    using ThreadPool = ctpl::thread_pool;

    using Thread = std::thread;

    using atomic_u32 = std::atomic_uint32_t;
    using atomic_u64 = std::atomic_uint64_t;
    using ai64 = std::atomic_int64_t;
    using aptr = std::atomic_uintptr_t;
    using atomic_bool = std::atomic_bool;

    constexpr u64 u64_min = std::numeric_limits<u64>::min();
    constexpr i64 i64_min = std::numeric_limits<i64>::min();
    constexpr u32 u32_min = std::numeric_limits<u32>::min();
    constexpr i32 i32_min = std::numeric_limits<i32>::min();
    constexpr i16 i16_min = std::numeric_limits<i16>::min();
    constexpr u16 u16_min = std::numeric_limits<u16>::min();
    constexpr i8 i8_min = std::numeric_limits<i8>::min();
    constexpr u8 u8_min = std::numeric_limits<u8>::min();

    constexpr u64 u64_max = std::numeric_limits<u64>::max();
    constexpr i64 i64_max = std::numeric_limits<i64>::max();
    constexpr u32 u32_max = std::numeric_limits<u32>::max();
    constexpr i32 i32_max = std::numeric_limits<i32>::max();
    constexpr i16 i16_max = std::numeric_limits<i16>::max();
    constexpr u16 u16_max = std::numeric_limits<u16>::max();
    constexpr i8 i8_max = std::numeric_limits<i8>::max();
    constexpr u8 u8_max = std::numeric_limits<u8>::max();

    constexpr f32 f32_inf = std::numeric_limits<f32>::infinity();
    constexpr f32 f32_min = std::numeric_limits<f32>::min();
    constexpr f32 f32_max = std::numeric_limits<f32>::max();
    constexpr f64 f64_inf = std::numeric_limits<f64>::infinity();
    constexpr f64 f64_min = std::numeric_limits<f64>::min();
    constexpr f64 f64_max = std::numeric_limits<f64>::max();

    constexpr u64 u64_inf = std::numeric_limits<u64>::infinity();
    constexpr i64 i64_inf = std::numeric_limits<i64>::infinity();
    constexpr u32 u32_inf = std::numeric_limits<u32>::infinity();
    constexpr i32 i32_inf = std::numeric_limits<i32>::infinity();
    constexpr i16 i16_inf = std::numeric_limits<i16>::infinity();
    constexpr u16 u16_inf = std::numeric_limits<u16>::infinity();
    constexpr i8 i8_inf = std::numeric_limits<i8>::infinity();
    constexpr u8 u8_inf = std::numeric_limits<u8>::infinity();

    constexpr ptr_t ptr_inf = std::numeric_limits<ptr_t>::infinity();
    constexpr u64 *u64_ptr_inf = std::numeric_limits<u64 *>::infinity();

    template <typename T>
    using Atomic = std::atomic<T>;

    // Smart ptr

    template <typename T>
    using SharedPtr = std::shared_ptr<T>;

    template <typename T, typename... Args>
    inline SharedPtr<T> MakeShared(Args && ...args) {
        return std::make_shared<T>(std::forward<Args>(args)...);
    }

    template <typename T>
    using UniquePtr = std::unique_ptr<T>;

    template <typename T, typename... Args>
    inline UniquePtr<T> MakeUnique(Args && ...args) {
        return std::make_unique<T>(std::forward<Args>(args)...);
    }

    template <typename T, typename U>
    inline constexpr Pair<T, U> MakePair(T && first, U && second) {
        return std::make_pair<T, U>(std::forward<T>(first), std::forward<U>(second));
    }

    // DB Type

    using ColumnID = u32;

    // Exception

    using StdException = std::exception;

    // Move
    template <typename T>
    [[nodiscard]] constexpr typename std::remove_reference<T>::type &&Move(T && value) noexcept {
        return static_cast<typename std::remove_reference<T>::type &&>(value);
    }

    // Forward
    template <typename T>
    [[nodiscard]] constexpr T &&Forward(typename std::remove_reference<T>::type & value) noexcept {
        return static_cast<T &&>(value);
    }

    // Chrono
    using Clock = std::chrono::high_resolution_clock;

    template <typename T>
    using TimePoint = std::chrono::time_point<T, std::chrono::nanoseconds>;

    using NanoSeconds = std::chrono::nanoseconds;
    using MicroSeconds = std::chrono::microseconds;
    using MilliSeconds = std::chrono::milliseconds;
    using Seconds = std::chrono::seconds;

    inline NanoSeconds ElapsedFromStart(const TimePoint<Clock> &end, const TimePoint<Clock> &start) { return end - start; }

    template <typename T>
    T ChronoCast(const NanoSeconds &nano_seconds) {
        return std::chrono::duration_cast<T>(nano_seconds);
    }

    // Memcpy
    void *Memcpy(void *__restrict dest, const void *__restrict src, size_t n) { return memcpy(dest, src, n); }
    void *Memset(void *__restrict dest, int value, size_t n) { return memset(dest, value, n); }

    // Memcmp
    int Memcmp(const void *__restrict s1, const void *__restrict s2, size_t n) { return memcmp(s1, s2, n); }

    // IsStandLayout
    template <typename T>
    concept IsStandLayout = std::is_standard_layout_v<T>;

    template <typename T>
    concept IsTrivial = std::is_trivial_v<T>;

    // Mutex
    template <typename T>
    using SharedLock = std::shared_lock<T>;

    template <typename T>
    using UniqueLock = std::unique_lock<T>;

    template <typename T>
    using LockGuard = std::lock_guard<T>;

    constexpr std::memory_order MemoryOrderRelax = std::memory_order::relaxed;
    constexpr std::memory_order MemoryOrderConsume = std::memory_order::consume;
    constexpr std::memory_order MemoryOrderRelease = std::memory_order::release;
    constexpr std::memory_order MemoryOrderAcquire = std::memory_order::acquire;
    constexpr std::memory_order MemoryOrderAcqrel = std::memory_order::acq_rel;
    constexpr std::memory_order MemoryOrderSeqcst = std::memory_order::seq_cst;

    using CondVar = std::condition_variable;

    // Stringstream
    using StringStream = std::basic_stringstream<char>;
    using IStringStream = std::istringstream;
    using OStringStream = std::ostringstream;

    // Dir
    using Path = std::filesystem::path;
    using DirEntry = std::filesystem::directory_entry;

    inline Vector<String> GetFilesFromDir(const String &path) {
        Vector<String> result;
        for (auto &i : std::filesystem::directory_iterator(path)) {
            result.emplace_back(i.path().string());
        }
        return result;
    }

    // typeid
    //    using TypeID = std::typeid();

    // std::function
    template <typename T>
    using StdFunction = std::function<T>;

    // SharedPtr
    template <typename T>
    using EnableSharedFromThis = std::enable_shared_from_this<T>;

    using Mutex = std::mutex;

    float HugeValf() { return HUGE_VALF; }

    template <typename T, typename Allocator = std::allocator<T>>
    using ForwardList = std::forward_list<T, Allocator>;

<<<<<<< HEAD
    inline bool IsAlpha(const char &c) {
        return std::isalpha(c);
    }

    inline bool IsAlNum(const char &c) {
        return std::isalnum(c);
=======
    SizeT Pow(SizeT x, SizeT y) {
        return std::pow(x, y);
>>>>>>> 0e5afcdd
    }
}

} // namespace infinity<|MERGE_RESOLUTION|>--- conflicted
+++ resolved
@@ -376,17 +376,16 @@
     template <typename T, typename Allocator = std::allocator<T>>
     using ForwardList = std::forward_list<T, Allocator>;
 
-<<<<<<< HEAD
     inline bool IsAlpha(const char &c) {
         return std::isalpha(c);
     }
 
     inline bool IsAlNum(const char &c) {
         return std::isalnum(c);
-=======
+    }
+
     SizeT Pow(SizeT x, SizeT y) {
         return std::pow(x, y);
->>>>>>> 0e5afcdd
     }
 }
 
