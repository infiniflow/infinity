//
// Created by JinHai on 2022/11/6.
//

#pragma once

#include "common/types/alias/primitives.h"
#include "common/types/alias/strings.h"
#include <limits>

namespace infinity {

constexpr i64 DEFAULT_BLOCK_CAPACITY = 8192;
constexpr i64 DEFAULT_VECTOR_SIZE = DEFAULT_BLOCK_CAPACITY;
constexpr i64 MAX_VARCHAR_SIZE = 65535;
constexpr i64 MAX_BLOB_SIZE = 65536L * 65536L;
constexpr i64 MAX_BITMAP_SIZE = 65536;
constexpr i64 EMBEDDING_LIMIT = 65536;

constexpr SizeT DEFAULT_SEGMENT_CAPACITY = 16384;
constexpr SizeT DEFAULT_READER_PREPARE_QUEUE_SIZE = 1024;
constexpr SizeT DEFAULT_WRITER_PREPARE_QUEUE_SIZE = 1024;
constexpr SizeT DEFAULT_READER_COMMIT_QUEUE_SIZE = 1024;
constexpr SizeT DEFAULT_WRITER_COMMIT_QUEUE_SIZE = 1024;

constexpr TxnTimeStamp UNCOMMIT_TS = std::numeric_limits<TxnTimeStamp>::max();
constexpr i32 INVALID_SEGMENT_ID = std::numeric_limits<i32>::max();
constexpr i16 INVALID_BLOCK_ID = std::numeric_limits<i16>::max();

constexpr SizeT KB = 1024;
constexpr SizeT MB = 1024 * KB;
constexpr SizeT GB = 1024 * MB;

constexpr SizeT DEFAULT_RANDOM_SEGMENT_NAME_LEN = 10;
constexpr SizeT DEFAULT_OUTLINE_FILE_MAX_SIZE = 16 * 1024 * 1024;

constexpr SizeT DEFAULT_WAL_FILE_SIZE_THRESHOLD = 10 * 1024;
<<<<<<< HEAD
constexpr SizeT FULL_CHECKPOINT_TIME_INTERVAL = 12 * 60 * 60 * 1000; // 12 hours
constexpr SizeT FULL_CHECKPOINT_TXN_INTERVAL = 100 * 1000;           // txn count
constexpr SizeT DELTA_CHECKPOINT_TIME_INTERVAL = 20000;              // 20 seconds
constexpr SizeT DELTA_CHECKPOINT_TXN_INTERVAL = 3;                   // txn count
const String WAL_FILE_TEMP_FILE = "wal.log";
const String WAL_FILE_PREFIX = "wal.log.";
=======
constexpr SizeT FULL_CHECKPOINT_INTERVAL_SEC = 60;          // 60 seconds
constexpr SizeT DELTA_CHECKPOINT_INTERVAL_SEC = 20;         // 20 seconds
constexpr SizeT DELTA_CHECKPOINT_INTERVAL_WAL_BYTES = 1000; // wal size
constexpr String WAL_FILE_TEMP_FILE = "wal.log";
constexpr String WAL_FILE_PREFIX = "wal.log.";
>>>>>>> 04bbfe42

// constexpr SizeT DEFAULT_BUFFER_SIZE = 8192;
} // namespace infinity<|MERGE_RESOLUTION|>--- conflicted
+++ resolved
@@ -35,20 +35,11 @@
 constexpr SizeT DEFAULT_OUTLINE_FILE_MAX_SIZE = 16 * 1024 * 1024;
 
 constexpr SizeT DEFAULT_WAL_FILE_SIZE_THRESHOLD = 10 * 1024;
-<<<<<<< HEAD
-constexpr SizeT FULL_CHECKPOINT_TIME_INTERVAL = 12 * 60 * 60 * 1000; // 12 hours
-constexpr SizeT FULL_CHECKPOINT_TXN_INTERVAL = 100 * 1000;           // txn count
-constexpr SizeT DELTA_CHECKPOINT_TIME_INTERVAL = 20000;              // 20 seconds
-constexpr SizeT DELTA_CHECKPOINT_TXN_INTERVAL = 3;                   // txn count
-const String WAL_FILE_TEMP_FILE = "wal.log";
-const String WAL_FILE_PREFIX = "wal.log.";
-=======
 constexpr SizeT FULL_CHECKPOINT_INTERVAL_SEC = 60;          // 60 seconds
 constexpr SizeT DELTA_CHECKPOINT_INTERVAL_SEC = 20;         // 20 seconds
 constexpr SizeT DELTA_CHECKPOINT_INTERVAL_WAL_BYTES = 1000; // wal size
-constexpr String WAL_FILE_TEMP_FILE = "wal.log";
-constexpr String WAL_FILE_PREFIX = "wal.log.";
->>>>>>> 04bbfe42
+const String WAL_FILE_TEMP_FILE = "wal.log";
+const String WAL_FILE_PREFIX = "wal.log.";
 
 // constexpr SizeT DEFAULT_BUFFER_SIZE = 8192;
 } // namespace infinity