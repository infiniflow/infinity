--- conflicted
+++ resolved
@@ -344,10 +344,6 @@
         return FloatT{};
     }
     FloatT value{};
-<<<<<<< HEAD
-    auto res = std::from_chars(str.begin(), str.end(), value);
-    TypeAssert(res.ptr == str.data() + str.size(), "Parse Float error");
-=======
 #if defined(__APPLE__)
     auto ret = std::sscanf(str.data(),"%a",&value);
     TypeAssert(ret == str.size(), "Parse Float error");
@@ -355,7 +351,6 @@
     auto res = std::from_chars(str.begin(), str.end(), value);
     TypeAssert(res.ptr == str.data() + str.size(), "Parse Float error");
 #endif
->>>>>>> 111f0733
     return value;
 }
 
@@ -364,10 +359,6 @@
         return DoubleT{};
     }
     DoubleT value{};
-<<<<<<< HEAD
-    auto res = std::from_chars(str.begin(), str.end(), value);
-    TypeAssert(res.ptr == str.data() + str.size(), "Parse Double error");
-=======
 #if defined(__APPLE__)
     auto ret = std::sscanf(str.data(),"%la",&value);
     TypeAssert(ret == str.size(), "Parse Double error");
@@ -375,8 +366,7 @@
     auto res = std::from_chars(str.begin(), str.end(), value);
     TypeAssert(res.ptr == str.data() + str.size(), "Parse Double error");
 #endif
->>>>>>> 111f0733
-    return value;
-}
-}
-
+    return value;
+}
+}
+
