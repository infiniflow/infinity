// Copyright(C) 2023 InfiniFlow, Inc. All rights reserved.
//
// Licensed under the Apache License, Version 2.0 (the "License");
// you may not use this file except in compliance with the License.
// You may obtain a copy of the License at
//
//     https://www.apache.org/licenses/LICENSE-2.0
//
// Unless required by applicable law or agreed to in writing, software
// distributed under the License is distributed on an "AS IS" BASIS,
// WITHOUT WARRANTIES OR CONDITIONS OF ANY KIND, either express or implied.
// See the License for the specific language governing permissions and
// limitations under the License.

module;

#include <compare>
module less_equals;

import stl;
import catalog;

import infinity_exception;
import scalar_function;
import scalar_function_set;
import parser;
import third_party;

namespace infinity {

struct LessEqualsFunction {
    template <typename TA, typename TB, typename TC>
    static inline void Run(TA left, TB right, TC &result) {
        static_assert(false, "Unsupported type");
    }
};

<<<<<<< HEAD
template <>
inline void LessEqualsFunction::Run(VarcharT, VarcharT, bool &) {
    UnrecoverableError("Not implement: LessEqualsFunction::Run");
//    if (left.IsInlined()) {
//        if (right.IsInlined()) {
//            result = (std::memcmp(left.prefix, right.prefix, VarcharT::INLINE_LENGTH) <= 0);
//            return;
//        }
//    } else if (right.IsInlined()) {
//        ;
//    } else {
//        // Both left and right are not inline
//        u16 min_len = std::min(right.length, left.length);
//        if (std::memcmp(left.prefix, right.prefix, VarcharT::PREFIX_LENGTH) <= 0) {
//            result = (std::memcmp(left.ptr, right.ptr, min_len) <= 0);
//            return;
//        }
//    }
//    result = false;
}
=======
struct PODTypeLessEqualsFunction {
    template <typename TA, typename TB, typename TC>
    static inline void Run(TA left, TB right, TC &result) {
        result.SetValue(left <= right);
    }
};

struct ColumnValueReaderTypeLessEqualsFunction {
    template <typename TA, typename TB, typename TC>
    static inline void Run(TA &left, TB &right, TC &result) {
        result.SetValue(ThreeWayCompareReaderValue(left, right) != std::strong_ordering::greater);
    }
};
>>>>>>> 9a673ee0

template <>
inline void LessEqualsFunction::Run(MixedT, BigIntT, bool &) {
    UnrecoverableError("Not implement: LessEqualsFunction::Run");
}

template <>
inline void LessEqualsFunction::Run(BigIntT left, MixedT right, bool &result) {
    LessEqualsFunction::Run(right, left, result);
}

template <>
inline void LessEqualsFunction::Run(MixedT, DoubleT, bool &) {
    UnrecoverableError("Not implement: LessEqualsFunction::Run");
}

template <>
inline void LessEqualsFunction::Run(DoubleT left, MixedT right, bool &result) {
    LessEqualsFunction::Run(right, left, result);
}

template <>
inline void LessEqualsFunction::Run(MixedT, VarcharT, bool &) {
    UnrecoverableError("Not implement: LessEqualsFunction::Run");
}

template <>
inline void LessEqualsFunction::Run(VarcharT left, MixedT right, bool &result) {
    LessEqualsFunction::Run(right, left, result);
}

template <typename CompareType, typename LessEqualsFunction>
static void GenerateLessEqualsFunction(SharedPtr<ScalarFunctionSet> &function_set_ptr, DataType data_type) {
    String func_name = "<=";
    ScalarFunction less_function(func_name,
                                 {data_type, data_type},
                                 {DataType(LogicalType::kBoolean)},
                                 &ScalarFunction::BinaryFunction<CompareType, CompareType, BooleanT, LessEqualsFunction>);
    function_set_ptr->AddFunction(less_function);
}

void RegisterLessEqualsFunction(const UniquePtr<NewCatalog> &catalog_ptr) {
    String func_name = "<=";

    SharedPtr<ScalarFunctionSet> function_set_ptr = MakeShared<ScalarFunctionSet>(func_name);

    GenerateLessEqualsFunction<TinyIntT, PODTypeLessEqualsFunction>(function_set_ptr, DataType(LogicalType::kTinyInt));
    GenerateLessEqualsFunction<SmallIntT, PODTypeLessEqualsFunction>(function_set_ptr, DataType(LogicalType::kSmallInt));
    GenerateLessEqualsFunction<IntegerT, PODTypeLessEqualsFunction>(function_set_ptr, DataType(LogicalType::kInteger));
    GenerateLessEqualsFunction<BigIntT, PODTypeLessEqualsFunction>(function_set_ptr, DataType(LogicalType::kBigInt));
    GenerateLessEqualsFunction<HugeIntT, PODTypeLessEqualsFunction>(function_set_ptr, DataType(LogicalType::kHugeInt));
    GenerateLessEqualsFunction<FloatT, PODTypeLessEqualsFunction>(function_set_ptr, DataType(LogicalType::kFloat));
    GenerateLessEqualsFunction<DoubleT, PODTypeLessEqualsFunction>(function_set_ptr, DataType(LogicalType::kDouble));

    //    GenerateLessEqualsFunction<Decimal16T>(function_set_ptr, DataType(LogicalType::kDecimal16));
    //    GenerateLessEqualsFunction<Decimal32T>(function_set_ptr, DataType(LogicalType::kDecimal32));
    //    GenerateLessEqualsFunction<Decimal64T>(function_set_ptr, DataType(LogicalType::kDecimal64));
    //    GenerateLessEqualsFunction<Decimal128T>(function_set_ptr, DataType(LogicalType::kDecimal128));

    GenerateLessEqualsFunction<VarcharT, ColumnValueReaderTypeLessEqualsFunction>(function_set_ptr, DataType(LogicalType::kVarchar));
    //    GenerateLessEqualsFunction<CharT>(function_set_ptr, DataType(LogicalType::kChar));

    GenerateLessEqualsFunction<DateT, PODTypeLessEqualsFunction>(function_set_ptr, DataType(LogicalType::kDate));
    GenerateLessEqualsFunction<TimeT, PODTypeLessEqualsFunction>(function_set_ptr, DataType(LogicalType::kTime));
    GenerateLessEqualsFunction<DateTimeT, PODTypeLessEqualsFunction>(function_set_ptr, DataType(LogicalType::kDateTime));
    GenerateLessEqualsFunction<TimestampT, PODTypeLessEqualsFunction>(function_set_ptr, DataType(LogicalType::kTimestamp));
    //    GenerateLessEqualsFunction<TimestampTZT>(function_set_ptr, DataType(LogicalType::kTimestampTZ));

    //    GenerateEqualsFunction<MixedT>(function_set_ptr, DataType(LogicalType::kMixed));

    ScalarFunction mix_less_equals_bigint(func_name,
                                          {DataType(LogicalType::kMixed), DataType(LogicalType::kBigInt)},
                                          DataType(kBoolean),
                                          &ScalarFunction::BinaryFunction<MixedT, BigIntT, BooleanT, LessEqualsFunction>);
    function_set_ptr->AddFunction(mix_less_equals_bigint);

    ScalarFunction bigint_less_equals_mixed(func_name,
                                            {DataType(LogicalType::kBigInt), DataType(LogicalType::kMixed)},
                                            DataType(kBoolean),
                                            &ScalarFunction::BinaryFunction<BigIntT, MixedT, BooleanT, LessEqualsFunction>);
    function_set_ptr->AddFunction(bigint_less_equals_mixed);

    ScalarFunction mix_less_equals_double(func_name,
                                          {DataType(LogicalType::kMixed), DataType(LogicalType::kDouble)},
                                          DataType(kBoolean),
                                          &ScalarFunction::BinaryFunction<MixedT, DoubleT, BooleanT, LessEqualsFunction>);
    function_set_ptr->AddFunction(mix_less_equals_double);

    ScalarFunction double_less_equals_mixed(func_name,
                                            {DataType(LogicalType::kDouble), DataType(LogicalType::kMixed)},
                                            DataType(kBoolean),
                                            &ScalarFunction::BinaryFunction<DoubleT, MixedT, BooleanT, LessEqualsFunction>);
    function_set_ptr->AddFunction(double_less_equals_mixed);

    ScalarFunction mix_less_equals_varchar(func_name,
                                           {DataType(LogicalType::kMixed), DataType(LogicalType::kVarchar)},
                                           DataType(kBoolean),
                                           &ScalarFunction::BinaryFunction<MixedT, VarcharT, BooleanT, LessEqualsFunction>);
    function_set_ptr->AddFunction(mix_less_equals_varchar);

    ScalarFunction varchar_less_equals_mixed(func_name,
                                             {DataType(LogicalType::kVarchar), DataType(LogicalType::kMixed)},
                                             DataType(kBoolean),
                                             &ScalarFunction::BinaryFunction<VarcharT, MixedT, BooleanT, LessEqualsFunction>);
    function_set_ptr->AddFunction(varchar_less_equals_mixed);

    NewCatalog::AddFunctionSet(catalog_ptr.get(), function_set_ptr);
}

} // namespace infinity<|MERGE_RESOLUTION|>--- conflicted
+++ resolved
@@ -15,6 +15,7 @@
 module;
 
 #include <compare>
+
 module less_equals;
 
 import stl;
@@ -35,28 +36,6 @@
     }
 };
 
-<<<<<<< HEAD
-template <>
-inline void LessEqualsFunction::Run(VarcharT, VarcharT, bool &) {
-    UnrecoverableError("Not implement: LessEqualsFunction::Run");
-//    if (left.IsInlined()) {
-//        if (right.IsInlined()) {
-//            result = (std::memcmp(left.prefix, right.prefix, VarcharT::INLINE_LENGTH) <= 0);
-//            return;
-//        }
-//    } else if (right.IsInlined()) {
-//        ;
-//    } else {
-//        // Both left and right are not inline
-//        u16 min_len = std::min(right.length, left.length);
-//        if (std::memcmp(left.prefix, right.prefix, VarcharT::PREFIX_LENGTH) <= 0) {
-//            result = (std::memcmp(left.ptr, right.ptr, min_len) <= 0);
-//            return;
-//        }
-//    }
-//    result = false;
-}
-=======
 struct PODTypeLessEqualsFunction {
     template <typename TA, typename TB, typename TC>
     static inline void Run(TA left, TB right, TC &result) {
@@ -70,7 +49,6 @@
         result.SetValue(ThreeWayCompareReaderValue(left, right) != std::strong_ordering::greater);
     }
 };
->>>>>>> 9a673ee0
 
 template <>
 inline void LessEqualsFunction::Run(MixedT, BigIntT, bool &) {
