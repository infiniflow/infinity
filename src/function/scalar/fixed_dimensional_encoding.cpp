--- conflicted
+++ resolved
@@ -20,24 +20,20 @@
 
 module infinity_core;
 
-<<<<<<< HEAD
 import :stl;
-=======
-import stl;
-import new_catalog;
+import :new_catalog;
 import logical_type;
-import infinity_exception;
-import scalar_function;
-import scalar_function_set;
+import :infinity_exception;
+import :scalar_function;
+import :scalar_function_set;
 import internal_types;
 import data_type;
-import column_vector;
-import data_block;
-import value;
+import :column_vector;
+import :data_block;
+import :value;
 import array_info;
-import third_party;
+import :third_party;
 import embedding_info;
->>>>>>> 987f492a
 
 namespace infinity {
 
