// Copyright(C) 2025 InfiniFlow, Inc. All rights reserved.
//
// Licensed under the Apache License, Version 2.0 (the "License");
// you may not use this file except in compliance with the License.
// You may obtain a copy of the License at
//
//     https://www.apache.org/licenses/LICENSE-2.0
//
// Unless required by applicable law or agreed to in writing, software
// distributed under the License is distributed on an "AS IS" BASIS,
// WITHOUT WARRANTIES OR CONDITIONS OF ANY KIND, either express or implied.
// See the License for the specific language governing permissions and
// limitations under the License.
module;
#include <chrono>
module current_date;
import stl;
import config;
import catalog;
import status;
import logical_type;
import infinity_context;
import infinity_exception;
import scalar_function;
import scalar_function_set;
import third_party;
import internal_types;
import data_type;
import column_vector;
import singleton;

namespace infinity {
using namespace std::chrono;
struct CurrentDateFunction {
    template <typename TB>
    static inline void Run(TB &result) {
        Status status = Status::NotSupport("Not implemented");
        RecoverableError(status);
        return;
    }
};

template <>
inline void CurrentDateFunction::Run(DateT &result) {
    InfinityContext& infinityContext = InfinityContext::instance();
    Config* config = infinityContext.config();
<<<<<<< HEAD
    auto now = system_clock::now() + config->hour_offset_;
=======
    auto offset = config->TimeZoneBias();
    hours offset_hour(offset);
    auto now = system_clock::now() + offset_hour;
>>>>>>> 27d0786a
    auto sys_days = std::chrono::floor<std::chrono::days>(now);
    result.value = sys_days.time_since_epoch().count();
}

void RegisterCurrentDateFunction(const UniquePtr<Catalog> &catalog_ptr) {
    String func_name = "current_date";

    SharedPtr<ScalarFunctionSet> function_set_ptr = MakeShared<ScalarFunctionSet>(func_name);

    ScalarFunction current_date_function(func_name, {}, DataType(LogicalType::kDate), &ScalarFunction::NullaryFunction<DateT, CurrentDateFunction>);
    function_set_ptr->AddFunction(current_date_function);

    Catalog::AddFunctionSet(catalog_ptr.get(), function_set_ptr);
}

} // namespace infinity<|MERGE_RESOLUTION|>--- conflicted
+++ resolved
@@ -44,13 +44,7 @@
 inline void CurrentDateFunction::Run(DateT &result) {
     InfinityContext& infinityContext = InfinityContext::instance();
     Config* config = infinityContext.config();
-<<<<<<< HEAD
     auto now = system_clock::now() + config->hour_offset_;
-=======
-    auto offset = config->TimeZoneBias();
-    hours offset_hour(offset);
-    auto now = system_clock::now() + offset_hour;
->>>>>>> 27d0786a
     auto sys_days = std::chrono::floor<std::chrono::days>(now);
     result.value = sys_days.time_since_epoch().count();
 }
