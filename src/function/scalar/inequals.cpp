--- conflicted
+++ resolved
@@ -60,28 +60,12 @@
     static inline void Run(TA left, TB right, TC &result) {
         result.SetValue(left != right);
     }
-<<<<<<< HEAD
-    if (left.IsInlined()) {
-        result = (std::memcmp(left.short_.data_, right.short_.data_, left.length_) != 0);
-        return;
-    } else {
-        // Both left and right are not inline
-        if(left.IsValue() && right.IsValue()) {
-            if (std::memcmp(left.value_.prefix_, right.value_.prefix_, VARCHAR_PREFIX_LEN) != 0) {
-                result = (std::memcmp(left.value_.ptr_, right.value_.ptr_, left.length_) != 0);
-                return;
-            }
-        } else {
-            RecoverableError(Status::NotSupport("Column vector varchar can't be compared"));
-        }
-=======
 };
 
 struct ColumnValueReaderTypeInEqualsFunction {
     template <typename TA, typename TB, typename TC>
     static inline void Run(TA &left, TB &right, TC &result) {
         result.SetValue(!CheckReaderValueEquality(left, right));
->>>>>>> 9a673ee0
     }
 };
 
