// Copyright(C) 2023 InfiniFlow, Inc. All rights reserved.
//
// Licensed under the Apache License, Version 2.0 (the "License");
// you may not use this file except in compliance with the License.
// You may obtain a copy of the License at
//
//     https://www.apache.org/licenses/LICENSE-2.0
//
// Unless required by applicable law or agreed to in writing, software
// distributed under the License is distributed on an "AS IS" BASIS,
// WITHOUT WARRANTIES OR CONDITIONS OF ANY KIND, either express or implied.
// See the License for the specific language governing permissions and
// limitations under the License.

module;

<<<<<<< HEAD
=======
#include <compare>
>>>>>>> 9a673ee0
module greater_equals;

import stl;
import catalog;
import status;
import infinity_exception;
import scalar_function;
import scalar_function_set;
import parser;
import third_party;

namespace infinity {

struct GreaterEqualsFunction {
    template <typename TA, typename TB, typename TC>
    static inline void Run(TA left, TB right, TC &result) {
        static_assert(false, "Unsupported type");
    }
};

<<<<<<< HEAD
template <>
inline void GreaterEqualsFunction::Run(VarcharT, VarcharT, bool &) {
    RecoverableError(Status::NotSupport("Not implement: varchar >= varchar"));

//    if (left.IsInlined()) {
//        if (right.IsInlined()) {
//            result = (std::memcmp(left.prefix, right.prefix, VarcharT::INLINE_LENGTH) >= 0);
//            return;
//        }
//    } else if (right.IsInlined()) {
//        ;
//    } else {
//        // Both left and right are not inline
//        u16 min_len = std::min(right.length, left.length);
//        if (std::memcmp(left.prefix, right.prefix, VarcharT::PREFIX_LENGTH) >= 0) {
//            result = (std::memcmp(left.ptr, right.ptr, min_len) >= 0);
//            return;
//        }
//    }
//    result = false;
}
=======
struct PODTypeGreaterEqualsFunction {
    template <typename TA, typename TB, typename TC>
    static inline void Run(TA left, TB right, TC &result) {
        result.SetValue(left >= right);
    }
};

struct ColumnValueReaderTypeGreaterEqualsFunction {
    template <typename TA, typename TB, typename TC>
    static inline void Run(TA &left, TB &right, TC &result) {
        result.SetValue(ThreeWayCompareReaderValue(left, right) != std::strong_ordering::less);
    }
};
>>>>>>> 9a673ee0

template <>
inline void GreaterEqualsFunction::Run(MixedT, BigIntT, bool &) {
    UnrecoverableError("Not implement: GreaterEqualsFunction::Run");
}

template <>
inline void GreaterEqualsFunction::Run(BigIntT left, MixedT right, bool &result) {
    GreaterEqualsFunction::Run(right, left, result);
}

template <>
inline void GreaterEqualsFunction::Run(MixedT, DoubleT, bool &) {
    UnrecoverableError("Not implement: GreaterEqualsFunction::Run");
}

template <>
inline void GreaterEqualsFunction::Run(DoubleT left, MixedT right, bool &result) {
    GreaterEqualsFunction::Run(right, left, result);
}

template <>
inline void GreaterEqualsFunction::Run(MixedT, VarcharT, bool &) {
    UnrecoverableError("Not implement: GreaterEqualsFunction::Run");
}

template <>
inline void GreaterEqualsFunction::Run(VarcharT left, MixedT right, bool &result) {
    GreaterEqualsFunction::Run(right, left, result);
}

template <typename CompareType, typename GreaterEqualsFunction>
static void GenerateGreaterEqualsFunction(SharedPtr<ScalarFunctionSet> &function_set_ptr, DataType data_type) {
    String func_name = ">=";
    ScalarFunction greater_equals_function(func_name,
                                           {data_type, data_type},
                                           {DataType(LogicalType::kBoolean)},
                                           &ScalarFunction::BinaryFunction<CompareType, CompareType, BooleanT, GreaterEqualsFunction>);
    function_set_ptr->AddFunction(greater_equals_function);
}

void RegisterGreaterEqualsFunction(const UniquePtr<NewCatalog> &catalog_ptr) {
    String func_name = ">=";

    SharedPtr<ScalarFunctionSet> function_set_ptr = std::make_shared<ScalarFunctionSet>(func_name);

    GenerateGreaterEqualsFunction<TinyIntT, PODTypeGreaterEqualsFunction>(function_set_ptr, DataType(LogicalType::kTinyInt));
    GenerateGreaterEqualsFunction<SmallIntT, PODTypeGreaterEqualsFunction>(function_set_ptr, DataType(LogicalType::kSmallInt));
    GenerateGreaterEqualsFunction<IntegerT, PODTypeGreaterEqualsFunction>(function_set_ptr, DataType(LogicalType::kInteger));
    GenerateGreaterEqualsFunction<BigIntT, PODTypeGreaterEqualsFunction>(function_set_ptr, DataType(LogicalType::kBigInt));
    GenerateGreaterEqualsFunction<HugeIntT, PODTypeGreaterEqualsFunction>(function_set_ptr, DataType(LogicalType::kHugeInt));
    GenerateGreaterEqualsFunction<FloatT, PODTypeGreaterEqualsFunction>(function_set_ptr, DataType(LogicalType::kFloat));
    GenerateGreaterEqualsFunction<DoubleT, PODTypeGreaterEqualsFunction>(function_set_ptr, DataType(LogicalType::kDouble));

    //    GenerateGreaterEqualsFunction<Decimal16T>(function_set_ptr, DataType(LogicalType::kDecimal16));
    //    GenerateGreaterEqualsFunction<Decimal32T>(function_set_ptr, DataType(LogicalType::kDecimal32));
    //    GenerateGreaterEqualsFunction<Decimal64T>(function_set_ptr, DataType(LogicalType::kDecimal64));
    //    GenerateGreaterEqualsFunction<Decimal128T>(function_set_ptr, DataType(LogicalType::kDecimal128));

    GenerateGreaterEqualsFunction<VarcharT, ColumnValueReaderTypeGreaterEqualsFunction>(function_set_ptr, DataType(LogicalType::kVarchar));
    //    GenerateGreaterEqualsFunction<CharT>(function_set_ptr, DataType(LogicalType::kChar));

    GenerateGreaterEqualsFunction<DateT, PODTypeGreaterEqualsFunction>(function_set_ptr, DataType(LogicalType::kDate));
    GenerateGreaterEqualsFunction<TimeT, PODTypeGreaterEqualsFunction>(function_set_ptr, DataType(LogicalType::kTime));
    GenerateGreaterEqualsFunction<DateTimeT, PODTypeGreaterEqualsFunction>(function_set_ptr, DataType(LogicalType::kDateTime));
    GenerateGreaterEqualsFunction<TimestampT, PODTypeGreaterEqualsFunction>(function_set_ptr, DataType(LogicalType::kTimestamp));
    //    GenerateGreaterEqualsFunction<TimestampTZT>(function_set_ptr, DataType(LogicalType::kTimestampTZ));

    //    GenerateGreaterEqualsFunction<MixedT>(function_set_ptr, DataType(LogicalType::kMixed));

    ScalarFunction mix_greater_equals_bigint(func_name,
                                             {DataType(LogicalType::kMixed), DataType(LogicalType::kBigInt)},
                                             DataType(kBoolean),
                                             &ScalarFunction::BinaryFunction<MixedT, BigIntT, BooleanT, GreaterEqualsFunction>);
    function_set_ptr->AddFunction(mix_greater_equals_bigint);

    ScalarFunction bigint_greater_equals_mixed(func_name,
                                               {DataType(LogicalType::kBigInt), DataType(LogicalType::kMixed)},
                                               DataType(kBoolean),
                                               &ScalarFunction::BinaryFunction<BigIntT, MixedT, BooleanT, GreaterEqualsFunction>);
    function_set_ptr->AddFunction(bigint_greater_equals_mixed);

    ScalarFunction mix_greater_equals_double(func_name,
                                             {DataType(LogicalType::kMixed), DataType(LogicalType::kDouble)},
                                             DataType(kBoolean),
                                             &ScalarFunction::BinaryFunction<MixedT, DoubleT, BooleanT, GreaterEqualsFunction>);
    function_set_ptr->AddFunction(mix_greater_equals_double);

    ScalarFunction double_greater_equals_mixed(func_name,
                                               {DataType(LogicalType::kDouble), DataType(LogicalType::kMixed)},
                                               DataType(kBoolean),
                                               &ScalarFunction::BinaryFunction<DoubleT, MixedT, BooleanT, GreaterEqualsFunction>);
    function_set_ptr->AddFunction(double_greater_equals_mixed);

    ScalarFunction mix_greater_equals_varchar(func_name,
                                              {DataType(LogicalType::kMixed), DataType(LogicalType::kVarchar)},
                                              DataType(kBoolean),
                                              &ScalarFunction::BinaryFunction<MixedT, VarcharT, BooleanT, GreaterEqualsFunction>);
    function_set_ptr->AddFunction(mix_greater_equals_varchar);

    ScalarFunction varchar_greater_equals_mixed(func_name,
                                                {DataType(LogicalType::kVarchar), DataType(LogicalType::kMixed)},
                                                DataType(kBoolean),
                                                &ScalarFunction::BinaryFunction<VarcharT, MixedT, BooleanT, GreaterEqualsFunction>);
    function_set_ptr->AddFunction(varchar_greater_equals_mixed);

    NewCatalog::AddFunctionSet(catalog_ptr.get(), function_set_ptr);
}

} // namespace infinity<|MERGE_RESOLUTION|>--- conflicted
+++ resolved
@@ -14,10 +14,8 @@
 
 module;
 
-<<<<<<< HEAD
-=======
 #include <compare>
->>>>>>> 9a673ee0
+
 module greater_equals;
 
 import stl;
@@ -38,29 +36,6 @@
     }
 };
 
-<<<<<<< HEAD
-template <>
-inline void GreaterEqualsFunction::Run(VarcharT, VarcharT, bool &) {
-    RecoverableError(Status::NotSupport("Not implement: varchar >= varchar"));
-
-//    if (left.IsInlined()) {
-//        if (right.IsInlined()) {
-//            result = (std::memcmp(left.prefix, right.prefix, VarcharT::INLINE_LENGTH) >= 0);
-//            return;
-//        }
-//    } else if (right.IsInlined()) {
-//        ;
-//    } else {
-//        // Both left and right are not inline
-//        u16 min_len = std::min(right.length, left.length);
-//        if (std::memcmp(left.prefix, right.prefix, VarcharT::PREFIX_LENGTH) >= 0) {
-//            result = (std::memcmp(left.ptr, right.ptr, min_len) >= 0);
-//            return;
-//        }
-//    }
-//    result = false;
-}
-=======
 struct PODTypeGreaterEqualsFunction {
     template <typename TA, typename TB, typename TC>
     static inline void Run(TA left, TB right, TC &result) {
@@ -74,7 +49,6 @@
         result.SetValue(ThreeWayCompareReaderValue(left, right) != std::strong_ordering::less);
     }
 };
->>>>>>> 9a673ee0
 
 template <>
 inline void GreaterEqualsFunction::Run(MixedT, BigIntT, bool &) {
