--- conflicted
+++ resolved
@@ -25,14 +25,10 @@
 import varchar_cast;
 import tensor_cast;
 import tensor_array_cast;
-<<<<<<< HEAD
 import logger;
 import stl;
-=======
 import sparse_cast;
-
 import third_party;
->>>>>>> 10b01a93
 
 module cast_function;
 
