--- conflicted
+++ resolved
@@ -27,14 +27,11 @@
 
 import add;
 import abs;
-<<<<<<< HEAD
-import log;
-=======
 import sqrt;
 import round;
 import ceil;
 import floor;
->>>>>>> 37825eb9
+import log;
 import and_func;
 import divide;
 import equals;
@@ -110,14 +107,11 @@
     // Math functions
     RegisterAbsFunction(catalog_ptr_);
     RegisterPowFunction(catalog_ptr_);
-<<<<<<< HEAD
-    RegisterLogFunction(catalog_ptr_);
-=======
     RegisterSqrtFunction(catalog_ptr_);
     RegisterRoundFunction(catalog_ptr_);
     RegisterCeilFunction(catalog_ptr_);
     RegisterFloorFunction(catalog_ptr_);
->>>>>>> 37825eb9
+    RegisterLogFunction(catalog_ptr_);
 
     // register comparison operator
     RegisterEqualsFunction(catalog_ptr_);
