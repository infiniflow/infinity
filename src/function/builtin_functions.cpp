--- conflicted
+++ resolved
@@ -51,13 +51,10 @@
 import lower;
 import upper;
 import regex;
-<<<<<<< HEAD
-import position;
-=======
 import ltrim;
 import rtrim;
 import trim;
->>>>>>> fe3c1811
+import position;
 import default_values;
 import special_function;
 import internal_types;
@@ -130,13 +127,10 @@
     RegisterLowerFunction(catalog_ptr_);
     RegisterUpperFunction(catalog_ptr_);
     RegisterRegexFunction(catalog_ptr_);
-<<<<<<< HEAD
-    RegisterPositionFunction(catalog_ptr_);
-=======
     RegisterLtrimFunction(catalog_ptr_);
     RegisterRtrimFunction(catalog_ptr_);
     RegisterTrimFunction(catalog_ptr_);
->>>>>>> fe3c1811
+    RegisterPositionFunction(catalog_ptr_);
 }
 
 void BuiltinFunctions::RegisterTableFunction() {}
