//
// Created by JinHai on 2022/12/4.
//

#include "unit_test/base_test.h"

import infinity_exception;
import infinity_assert;
import logger;
import column_vector;
import value;
import parser;
import default_values;
import third_party;
import stl;
import selection;
import vector_buffer;
import global_resource_usage;
import infinity_context;

class ColumnVectorRowTest : public BaseTest {};

TEST_F(ColumnVectorRowTest, flat_row) {
    using namespace infinity;


    SharedPtr<DataType> data_type = MakeShared<DataType>(LogicalType::kRowID);
    ColumnVector column_vector(data_type);
    column_vector.Initialize();

    EXPECT_THROW(column_vector.SetDataType(data_type), TypeException);
    EXPECT_THROW(column_vector.SetVectorType(ColumnVectorType::kFlat), TypeException);

    EXPECT_EQ(column_vector.capacity(), DEFAULT_VECTOR_SIZE);
    EXPECT_EQ(column_vector.Size(), 0);

    EXPECT_THROW(column_vector.GetValue(0), TypeException);
    EXPECT_EQ(column_vector.tail_index_, 0);
    EXPECT_EQ(column_vector.data_type_size_, 8);
    EXPECT_NE(column_vector.data_ptr_, nullptr);
    EXPECT_EQ(column_vector.vector_type(), ColumnVectorType::kFlat);
    EXPECT_EQ(column_vector.data_type(), data_type);
    EXPECT_EQ(column_vector.buffer_->buffer_type_, VectorBufferType::kStandard);

    EXPECT_NE(column_vector.buffer_, nullptr);
    EXPECT_NE(column_vector.nulls_ptr_, nullptr);
    EXPECT_TRUE(column_vector.initialized);
    column_vector.Reserve(DEFAULT_VECTOR_SIZE - 1);
    auto tmp_ptr = column_vector.data_ptr_;
    EXPECT_EQ(column_vector.capacity(), DEFAULT_VECTOR_SIZE);
    EXPECT_EQ(tmp_ptr, column_vector.data_ptr_);

    for (i64 i = 0; i < DEFAULT_VECTOR_SIZE; ++i) {
<<<<<<< HEAD
        RowT row_id{static_cast<i32>(i), static_cast<i16>(i), static_cast<u32>(i)};
=======
        RowT row_id{static_cast<u32>(i), static_cast<u32>(i)};
>>>>>>> ba605f85
        Value v = Value::MakeRow(row_id);
        column_vector.AppendValue(v);
        Value vx = column_vector.GetValue(i);
        EXPECT_EQ(vx.type().type(), LogicalType::kRowID);
        EXPECT_EQ(vx.value_.row.segment_id_, static_cast<u32>(i));
        EXPECT_EQ(vx.value_.row.segment_offset_, static_cast<u32>(i));
        EXPECT_THROW(column_vector.GetValue(i + 1), TypeException);
    }

    column_vector.Reserve(DEFAULT_VECTOR_SIZE * 2);

    ColumnVector clone_column_vector(data_type);
    clone_column_vector.ShallowCopy(column_vector);
    EXPECT_EQ(column_vector.tail_index_, clone_column_vector.tail_index_);
    EXPECT_EQ(column_vector.capacity_, clone_column_vector.capacity_);
    EXPECT_EQ(column_vector.data_type_, clone_column_vector.data_type_);
    EXPECT_EQ(column_vector.data_ptr_, clone_column_vector.data_ptr_);
    EXPECT_EQ(column_vector.data_type_size_, clone_column_vector.data_type_size_);
    EXPECT_EQ(column_vector.nulls_ptr_, clone_column_vector.nulls_ptr_);
    EXPECT_EQ(column_vector.buffer_, clone_column_vector.buffer_);
    EXPECT_EQ(column_vector.initialized, clone_column_vector.initialized);
    EXPECT_EQ(column_vector.vector_type_, clone_column_vector.vector_type_);

    for (i64 i = 0; i < DEFAULT_VECTOR_SIZE; ++i) {
        Value vx = column_vector.GetValue(i);
        EXPECT_EQ(vx.type().type(), LogicalType::kRowID);
        EXPECT_EQ(vx.value_.row.segment_id_, static_cast<u32>(i));
        EXPECT_EQ(vx.value_.row.segment_offset_, static_cast<u32>(i));
    }
    EXPECT_EQ(column_vector.tail_index_, DEFAULT_VECTOR_SIZE);
    EXPECT_EQ(column_vector.capacity(), 2 * DEFAULT_VECTOR_SIZE);
    //    return ;
    for (i64 i = DEFAULT_VECTOR_SIZE; i < 2 * DEFAULT_VECTOR_SIZE; ++i) {
<<<<<<< HEAD
        RowT row_id{static_cast<i32>(i), static_cast<i16>(i), static_cast<u32>(i)};
=======
        RowT row_id{static_cast<u32>(i), static_cast<u32>(i)};
>>>>>>> ba605f85
        Value v = Value::MakeRow(row_id);
        column_vector.AppendValue(v);
        Value vx = column_vector.GetValue(i);
        EXPECT_EQ(vx.type().type(), LogicalType::kRowID);
        EXPECT_EQ(vx.value_.row.segment_id_, static_cast<u32>(i));
        EXPECT_EQ(vx.value_.row.segment_offset_, static_cast<u32>(i));
        EXPECT_THROW(column_vector.GetValue(i + 1), TypeException);
    }

    column_vector.Reset();
    EXPECT_EQ(column_vector.capacity(), 0);
    EXPECT_EQ(column_vector.tail_index_, 0);
    //    EXPECT_EQ(column_vector.data_type_size_, 0);
    EXPECT_NE(column_vector.buffer_, nullptr);
    EXPECT_NE(column_vector.data_ptr_, nullptr);
    EXPECT_EQ(column_vector.initialized, false);
    //    EXPECT_EQ(column_vector.data_type(), DataType(LogicalType::kInvalid));
    //    EXPECT_EQ(column_vector.vector_type(), ColumnVectorType::kInvalid);

    // ====
    //    EXPECT_THROW(column_vector.Initialize(), TypeException);
    //    column_vector.SetDataType(DataType(LogicalType::kFloat));
    //    EXPECT_THROW(column_vector.Initialize(), TypeException);
    //    column_vector.SetVectorType(ColumnVectorType::kFlat);
    column_vector.Initialize();
    EXPECT_THROW(column_vector.SetDataType(data_type), TypeException);
    EXPECT_THROW(column_vector.SetVectorType(ColumnVectorType::kFlat), TypeException);

    EXPECT_EQ(column_vector.capacity(), DEFAULT_VECTOR_SIZE);
    EXPECT_EQ(column_vector.Size(), 0);

    EXPECT_THROW(column_vector.GetValue(0), TypeException);
    EXPECT_EQ(column_vector.tail_index_, 0);
    EXPECT_EQ(column_vector.data_type_size_, 8);
    EXPECT_NE(column_vector.data_ptr_, nullptr);
    EXPECT_EQ(column_vector.vector_type(), ColumnVectorType::kFlat);
    EXPECT_EQ(column_vector.data_type(), data_type);
    EXPECT_EQ(column_vector.buffer_->buffer_type_, VectorBufferType::kStandard);

    EXPECT_NE(column_vector.buffer_, nullptr);
    EXPECT_NE(column_vector.nulls_ptr_, nullptr);
    EXPECT_TRUE(column_vector.initialized);
    column_vector.Reserve(DEFAULT_VECTOR_SIZE - 1);
    tmp_ptr = column_vector.data_ptr_;
    EXPECT_EQ(column_vector.capacity(), DEFAULT_VECTOR_SIZE);
    EXPECT_EQ(tmp_ptr, column_vector.data_ptr_);

    for (i64 i = 0; i < DEFAULT_VECTOR_SIZE; ++i) {
<<<<<<< HEAD
        RowT row_id{static_cast<i32>(i), static_cast<i16>(i), static_cast<u32>(i)};
=======
        RowT row_id{static_cast<u32>(i), static_cast<u32>(i)};
>>>>>>> ba605f85
        column_vector.AppendByPtr((ptr_t)(&row_id));
        Value vx = column_vector.GetValue(i);
        EXPECT_EQ(vx.type().type(), LogicalType::kRowID);
        EXPECT_EQ(vx.value_.row.segment_id_, static_cast<u32>(i));
        EXPECT_EQ(vx.value_.row.segment_offset_, static_cast<u32>(i));
        EXPECT_THROW(column_vector.GetValue(i + 1), TypeException);
    }

    ColumnVector column_constant(data_type);
    for (i64 i = 0; i < DEFAULT_VECTOR_SIZE; ++i) {
        column_constant.Initialize(ColumnVectorType::kConstant, DEFAULT_VECTOR_SIZE);
        column_constant.CopyRow(column_vector, 0, i);
        Value vx = column_constant.GetValue(0);
        EXPECT_EQ(vx.value_.row.segment_id_, static_cast<u32>(i));
        EXPECT_EQ(vx.value_.row.segment_offset_, static_cast<u32>(i));
        column_constant.Reset();
    }
}

TEST_F(ColumnVectorRowTest, contant_row) {

    using namespace infinity;


    SharedPtr<DataType> data_type = MakeShared<DataType>(LogicalType::kRowID);
    ColumnVector column_vector(data_type);

    column_vector.Initialize(ColumnVectorType::kConstant, DEFAULT_VECTOR_SIZE);

    EXPECT_THROW(column_vector.SetDataType(data_type), TypeException);
    EXPECT_THROW(column_vector.SetVectorType(ColumnVectorType::kConstant), TypeException);

    EXPECT_EQ(column_vector.capacity(), DEFAULT_VECTOR_SIZE);
    EXPECT_EQ(column_vector.Size(), 0);

    EXPECT_THROW(column_vector.GetValue(0), TypeException);
    EXPECT_EQ(column_vector.tail_index_, 0);
    EXPECT_EQ(column_vector.data_type_size_, 8);
    EXPECT_NE(column_vector.data_ptr_, nullptr);
    EXPECT_EQ(column_vector.vector_type(), ColumnVectorType::kConstant);
    EXPECT_EQ(column_vector.data_type(), data_type);
    EXPECT_EQ(column_vector.buffer_->buffer_type_, VectorBufferType::kStandard);

    EXPECT_NE(column_vector.buffer_, nullptr);
    EXPECT_NE(column_vector.nulls_ptr_, nullptr);
    EXPECT_TRUE(column_vector.initialized);
    EXPECT_THROW(column_vector.Reserve(DEFAULT_VECTOR_SIZE - 1), StorageException);
    auto tmp_ptr = column_vector.data_ptr_;
    EXPECT_EQ(column_vector.capacity(), DEFAULT_VECTOR_SIZE);
    EXPECT_EQ(tmp_ptr, column_vector.data_ptr_);

    for (i64 i = 0; i < 1; ++i) {
<<<<<<< HEAD
        RowT row_id{static_cast<i32>(i), static_cast<i16>(i), static_cast<u32>(i)};
=======
        RowT row_id{static_cast<u32>(i), static_cast<u32>(i)};
>>>>>>> ba605f85
        Value v = Value::MakeRow(row_id);
        column_vector.AppendValue(v);
        Value vx = column_vector.GetValue(i);
        EXPECT_EQ(vx.type().type(), LogicalType::kRowID);
        EXPECT_EQ(vx.value_.row.segment_id_, static_cast<u32>(i));
        EXPECT_EQ(vx.value_.row.segment_offset_, static_cast<u32>(i));
        EXPECT_THROW(column_vector.GetValue(i + 1), TypeException);
    }
    for (i64 i = 0; i < 1; ++i) {
        Value vx = column_vector.GetValue(i);
        EXPECT_EQ(vx.type().type(), LogicalType::kRowID);
        EXPECT_EQ(vx.value_.row.segment_id_, static_cast<u32>(i));
        EXPECT_EQ(vx.value_.row.segment_offset_, static_cast<u32>(i));
    }

    column_vector.Reset();
    EXPECT_EQ(column_vector.capacity(), 0);
    EXPECT_EQ(column_vector.tail_index_, 0);
    //    EXPECT_EQ(column_vector.data_type_size_, 0);
    EXPECT_NE(column_vector.buffer_, nullptr);
    EXPECT_EQ(column_vector.buffer_->heap_mgr_, nullptr);
    EXPECT_NE(column_vector.data_ptr_, nullptr);
    EXPECT_EQ(column_vector.initialized, false);

    // ====
    column_vector.Initialize(ColumnVectorType::kConstant, DEFAULT_VECTOR_SIZE);
    EXPECT_THROW(column_vector.SetDataType(data_type), TypeException);
    EXPECT_THROW(column_vector.SetVectorType(ColumnVectorType::kConstant), TypeException);

    EXPECT_EQ(column_vector.capacity(), DEFAULT_VECTOR_SIZE);
    EXPECT_EQ(column_vector.Size(), 0);

    EXPECT_THROW(column_vector.GetValue(0), TypeException);
    EXPECT_EQ(column_vector.tail_index_, 0);
    EXPECT_EQ(column_vector.data_type_size_, 8);
    EXPECT_NE(column_vector.data_ptr_, nullptr);
    EXPECT_EQ(column_vector.vector_type(), ColumnVectorType::kConstant);
    EXPECT_EQ(column_vector.data_type(), data_type);
    EXPECT_EQ(column_vector.buffer_->buffer_type_, VectorBufferType::kStandard);

    EXPECT_NE(column_vector.buffer_, nullptr);
    EXPECT_NE(column_vector.nulls_ptr_, nullptr);
    EXPECT_TRUE(column_vector.initialized);
    EXPECT_THROW(column_vector.Reserve(DEFAULT_VECTOR_SIZE - 1), StorageException);
    tmp_ptr = column_vector.data_ptr_;
    EXPECT_EQ(tmp_ptr, column_vector.data_ptr_);
    for (i64 i = 0; i < 1; ++i) {
<<<<<<< HEAD
        RowT row_id{static_cast<i32>(i), static_cast<i16>(i), static_cast<u32>(i)};
=======
        RowT row_id{static_cast<u32>(i), static_cast<u32>(i)};
>>>>>>> ba605f85
        Value v = Value::MakeRow(row_id);
        column_vector.AppendValue(v);
        Value vx = column_vector.GetValue(i);
        EXPECT_EQ(vx.type().type(), LogicalType::kRowID);
        EXPECT_EQ(vx.value_.row.segment_id_, static_cast<u32>(i));
        EXPECT_EQ(vx.value_.row.segment_offset_, static_cast<u32>(i));
        EXPECT_THROW(column_vector.GetValue(i + 1), TypeException);
    }
}

TEST_F(ColumnVectorRowTest, row_column_vector_select) {
    using namespace infinity;


    SharedPtr<DataType> data_type = MakeShared<DataType>(LogicalType::kRowID);
    ColumnVector column_vector(data_type);
    column_vector.Initialize();

    for (i64 i = 0; i < DEFAULT_VECTOR_SIZE; ++i) {
<<<<<<< HEAD
        RowT row_id{static_cast<i32>(i), static_cast<i16>(i), static_cast<u32>(i)};
=======
        RowT row_id{static_cast<u32>(i), static_cast<u32>(i)};
>>>>>>> ba605f85
        Value v = Value::MakeRow(row_id);
        column_vector.AppendValue(v);
    }

    for (i64 i = 0; i < DEFAULT_VECTOR_SIZE; ++i) {
        Value vx = column_vector.GetValue(i);
        EXPECT_EQ(vx.type().type(), LogicalType::kRowID);
        EXPECT_EQ(vx.value_.row.segment_id_, static_cast<u32>(i));
        EXPECT_EQ(vx.value_.row.segment_offset_, static_cast<u32>(i));
    }

    Selection input_select;
    input_select.Initialize(DEFAULT_VECTOR_SIZE / 2);
    for (SizeT idx = 0; idx < DEFAULT_VECTOR_SIZE / 2; ++idx) {
        input_select.Append(idx * 2);
    }

    ColumnVector target_column_vector(data_type);
    target_column_vector.Initialize(column_vector, input_select);
    EXPECT_EQ(target_column_vector.Size(), DEFAULT_VECTOR_SIZE / 2);

    for (i64 i = 0; i < DEFAULT_VECTOR_SIZE / 2; ++i) {
        Value vx = target_column_vector.GetValue(i);
        EXPECT_EQ(vx.type().type(), LogicalType::kRowID);
        EXPECT_EQ(vx.value_.row.segment_id_, static_cast<u32>(2 * i));
        EXPECT_EQ(vx.value_.row.segment_offset_, static_cast<u32>(2 * i));
    }
}

TEST_F(ColumnVectorRowTest, row_column_slice_init) {
    using namespace infinity;


    SharedPtr<DataType> data_type = MakeShared<DataType>(LogicalType::kRowID);
    ColumnVector column_vector(data_type);
    column_vector.Initialize();

    for (i64 i = 0; i < DEFAULT_VECTOR_SIZE; ++i) {
<<<<<<< HEAD
        RowT row_id{static_cast<i32>(i), static_cast<i16>(i), static_cast<u32>(i)};
=======
        RowT row_id{static_cast<u32>(i), static_cast<u32>(i)};
>>>>>>> ba605f85
        Value v = Value::MakeRow(row_id);
        column_vector.AppendValue(v);
    }

    for (i64 i = 0; i < DEFAULT_VECTOR_SIZE; ++i) {
        Value vx = column_vector.GetValue(i);
        EXPECT_EQ(vx.type().type(), LogicalType::kRowID);
        EXPECT_EQ(vx.value_.row.segment_id_, static_cast<u32>(i));
        EXPECT_EQ(vx.value_.row.segment_offset_, static_cast<u32>(i));
    }

    ColumnVector target_column_vector(data_type);
    i64 start_idx = DEFAULT_VECTOR_SIZE / 4;
    i64 end_idx = 3 * DEFAULT_VECTOR_SIZE / 4;
    i64 count = end_idx - start_idx;
    target_column_vector.Initialize(column_vector, start_idx, end_idx);
    EXPECT_EQ(target_column_vector.Size(), DEFAULT_VECTOR_SIZE / 2);
    EXPECT_EQ(count, DEFAULT_VECTOR_SIZE / 2);

    for (i64 i = 0; i < count; ++i) {
        i64 src_idx = start_idx + i;
        Value vx = column_vector.GetValue(i);
        EXPECT_EQ(vx.type().type(), LogicalType::kRowID);
        EXPECT_EQ(vx.value_.row.segment_id_, static_cast<u32>(i));
        EXPECT_EQ(vx.value_.row.segment_offset_, static_cast<u32>(i));
    }
}<|MERGE_RESOLUTION|>--- conflicted
+++ resolved
@@ -51,11 +51,7 @@
     EXPECT_EQ(tmp_ptr, column_vector.data_ptr_);
 
     for (i64 i = 0; i < DEFAULT_VECTOR_SIZE; ++i) {
-<<<<<<< HEAD
-        RowT row_id{static_cast<i32>(i), static_cast<i16>(i), static_cast<u32>(i)};
-=======
-        RowT row_id{static_cast<u32>(i), static_cast<u32>(i)};
->>>>>>> ba605f85
+        RowT row_id{static_cast<u32>(i), static_cast<u32>(i)};
         Value v = Value::MakeRow(row_id);
         column_vector.AppendValue(v);
         Value vx = column_vector.GetValue(i);
@@ -89,11 +85,7 @@
     EXPECT_EQ(column_vector.capacity(), 2 * DEFAULT_VECTOR_SIZE);
     //    return ;
     for (i64 i = DEFAULT_VECTOR_SIZE; i < 2 * DEFAULT_VECTOR_SIZE; ++i) {
-<<<<<<< HEAD
-        RowT row_id{static_cast<i32>(i), static_cast<i16>(i), static_cast<u32>(i)};
-=======
-        RowT row_id{static_cast<u32>(i), static_cast<u32>(i)};
->>>>>>> ba605f85
+        RowT row_id{static_cast<u32>(i), static_cast<u32>(i)};
         Value v = Value::MakeRow(row_id);
         column_vector.AppendValue(v);
         Value vx = column_vector.GetValue(i);
@@ -142,11 +134,7 @@
     EXPECT_EQ(tmp_ptr, column_vector.data_ptr_);
 
     for (i64 i = 0; i < DEFAULT_VECTOR_SIZE; ++i) {
-<<<<<<< HEAD
-        RowT row_id{static_cast<i32>(i), static_cast<i16>(i), static_cast<u32>(i)};
-=======
-        RowT row_id{static_cast<u32>(i), static_cast<u32>(i)};
->>>>>>> ba605f85
+        RowT row_id{static_cast<u32>(i), static_cast<u32>(i)};
         column_vector.AppendByPtr((ptr_t)(&row_id));
         Value vx = column_vector.GetValue(i);
         EXPECT_EQ(vx.type().type(), LogicalType::kRowID);
@@ -199,11 +187,7 @@
     EXPECT_EQ(tmp_ptr, column_vector.data_ptr_);
 
     for (i64 i = 0; i < 1; ++i) {
-<<<<<<< HEAD
-        RowT row_id{static_cast<i32>(i), static_cast<i16>(i), static_cast<u32>(i)};
-=======
-        RowT row_id{static_cast<u32>(i), static_cast<u32>(i)};
->>>>>>> ba605f85
+        RowT row_id{static_cast<u32>(i), static_cast<u32>(i)};
         Value v = Value::MakeRow(row_id);
         column_vector.AppendValue(v);
         Value vx = column_vector.GetValue(i);
@@ -251,11 +235,7 @@
     tmp_ptr = column_vector.data_ptr_;
     EXPECT_EQ(tmp_ptr, column_vector.data_ptr_);
     for (i64 i = 0; i < 1; ++i) {
-<<<<<<< HEAD
-        RowT row_id{static_cast<i32>(i), static_cast<i16>(i), static_cast<u32>(i)};
-=======
-        RowT row_id{static_cast<u32>(i), static_cast<u32>(i)};
->>>>>>> ba605f85
+        RowT row_id{static_cast<u32>(i), static_cast<u32>(i)};
         Value v = Value::MakeRow(row_id);
         column_vector.AppendValue(v);
         Value vx = column_vector.GetValue(i);
@@ -275,11 +255,7 @@
     column_vector.Initialize();
 
     for (i64 i = 0; i < DEFAULT_VECTOR_SIZE; ++i) {
-<<<<<<< HEAD
-        RowT row_id{static_cast<i32>(i), static_cast<i16>(i), static_cast<u32>(i)};
-=======
-        RowT row_id{static_cast<u32>(i), static_cast<u32>(i)};
->>>>>>> ba605f85
+        RowT row_id{static_cast<u32>(i), static_cast<u32>(i)};
         Value v = Value::MakeRow(row_id);
         column_vector.AppendValue(v);
     }
@@ -318,11 +294,7 @@
     column_vector.Initialize();
 
     for (i64 i = 0; i < DEFAULT_VECTOR_SIZE; ++i) {
-<<<<<<< HEAD
-        RowT row_id{static_cast<i32>(i), static_cast<i16>(i), static_cast<u32>(i)};
-=======
-        RowT row_id{static_cast<u32>(i), static_cast<u32>(i)};
->>>>>>> ba605f85
+        RowT row_id{static_cast<u32>(i), static_cast<u32>(i)};
         Value v = Value::MakeRow(row_id);
         column_vector.AppendValue(v);
     }
