// Copyright(C) 2023 InfiniFlow, Inc. All rights reserved.
//
// Licensed under the Apache License, Version 2.0 (the "License");
// you may not use this file except in compliance with the License.
// You may obtain a copy of the License at
//
//     https://www.apache.org/licenses/LICENSE-2.0
//
// Unless required by applicable law or agreed to in writing, software
// distributed under the License is distributed on an "AS IS" BASIS,
// WITHOUT WARRANTIES OR CONDITIONS OF ANY KIND, either express or implied.
// See the License for the specific language governing permissions and
// limitations under the License.

#include "unit_test/base_test.h"

import infinity_exception;

import stl;
import global_resource_usage;
import third_party;
import logger;

import infinity_context;
import internal_types;
import logical_type;
import column_def;
import data_type;

class ColumnDefTest : public BaseTest {};

TEST_F(ColumnDefTest, test1) {
    using namespace infinity;

    HashSet<ConstraintType> constraints;
    constraints.insert(ConstraintType::kUnique);
    constraints.insert(ConstraintType::kNotNull);
    auto column_def_ptr = MakeShared<ColumnDef>(0, MakeShared<DataType>(DataType(LogicalType::kTinyInt)), "c1", constraints);
    EXPECT_EQ(*column_def_ptr->type(), DataType(LogicalType::kTinyInt));
    EXPECT_EQ(column_def_ptr->id(), 0);
    EXPECT_STREQ(column_def_ptr->name().c_str(), "c1");
<<<<<<< HEAD
    EXPECT_EQ(column_def_ptr->ToString(), "c1 TinyInt Unique Not nullable");
=======
    EXPECT_EQ(column_def_ptr->ToString(), "c1 TinyInt Not nullable Unique default Null");
>>>>>>> cb1656c1
}

TEST_F(ColumnDefTest, test2) {
    using namespace infinity;

    HashSet<ConstraintType> constraints;
    constraints.insert(ConstraintType::kPrimaryKey);
    auto column_def_ptr = MakeShared<ColumnDef>(3, MakeShared<DataType>(LogicalType::kVarchar), "c2", constraints);
    EXPECT_EQ(*column_def_ptr->type(), DataType(LogicalType::kVarchar));
    EXPECT_EQ(column_def_ptr->id(), 3);
    EXPECT_EQ(column_def_ptr->name(), "c2");
    EXPECT_EQ(column_def_ptr->ToString(), "c2 Varchar PrimaryKey default Null");
}<|MERGE_RESOLUTION|>--- conflicted
+++ resolved
@@ -39,11 +39,7 @@
     EXPECT_EQ(*column_def_ptr->type(), DataType(LogicalType::kTinyInt));
     EXPECT_EQ(column_def_ptr->id(), 0);
     EXPECT_STREQ(column_def_ptr->name().c_str(), "c1");
-<<<<<<< HEAD
-    EXPECT_EQ(column_def_ptr->ToString(), "c1 TinyInt Unique Not nullable");
-=======
     EXPECT_EQ(column_def_ptr->ToString(), "c1 TinyInt Not nullable Unique default Null");
->>>>>>> cb1656c1
 }
 
 TEST_F(ColumnDefTest, test2) {
