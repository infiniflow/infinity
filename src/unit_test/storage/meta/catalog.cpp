--- conflicted
+++ resolved
@@ -14,6 +14,7 @@
 
 #include "type/complex/embedding_type.h"
 #include "gtest/gtest.h"
+
 import base_test;
 
 import infinity_context;
@@ -316,14 +317,9 @@
             auto column_def_ptr = MakeShared<ColumnDef>(column_id, MakeShared<DataType>(LogicalType::kEmbedding, embeddingInfo), "col1", constraints);
             columns.emplace_back(column_def_ptr);
         }
-<<<<<<< HEAD
+
         auto tbl1_def = MakeUnique<TableDef>(MakeShared<String>("default_db"), MakeShared<String>("tbl1"), MakeShared<String>(), columns);
         auto [table_entry, status] = catalog->CreateTable("default_db", txn1->TxnID(), txn1->BeginTS(), std::move(tbl1_def), ConflictType::kError, txn_mgr);
-=======
-        auto tbl1_def = MakeUnique<TableDef>(MakeShared<String>("default_db"), MakeShared<String>("tbl1"), columns);
-        auto [table_entry, status] =
-            catalog->CreateTable("default_db", txn1->TxnID(), txn1->BeginTS(), std::move(tbl1_def), ConflictType::kError, txn_mgr);
->>>>>>> c452460c
         EXPECT_TRUE(status.ok());
 
         auto [table_info, status1] = catalog->GetTableInfo("default_db", "tbl1", txn1);
@@ -357,14 +353,9 @@
             auto column_def_ptr = MakeShared<ColumnDef>(column_id, MakeShared<DataType>(LogicalType::kEmbedding, embeddingInfo), "col1", constraints);
             columns.emplace_back(column_def_ptr);
         }
-<<<<<<< HEAD
+
         auto tbl1_def = MakeUnique<TableDef>(MakeShared<String>("default_db"), MakeShared<String>("tbl1"), MakeShared<String>(), columns);
         auto [table_entry, status] = catalog->CreateTable("default_db", txn1->TxnID(), txn1->BeginTS(), std::move(tbl1_def), ConflictType::kError, txn_mgr);
-=======
-        auto tbl1_def = MakeUnique<TableDef>(MakeShared<String>("default_db"), MakeShared<String>("tbl1"), columns);
-        auto [table_entry, status] =
-            catalog->CreateTable("default_db", txn1->TxnID(), txn1->BeginTS(), std::move(tbl1_def), ConflictType::kError, txn_mgr);
->>>>>>> c452460c
         EXPECT_TRUE(status.ok());
     }
 
@@ -435,14 +426,10 @@
             auto column_def_ptr = MakeShared<ColumnDef>(column_id, MakeShared<DataType>(LogicalType::kEmbedding, embeddingInfo), "col1", constraints);
             columns.emplace_back(column_def_ptr);
         }
-<<<<<<< HEAD
+
         auto tbl1_def = MakeUnique<TableDef>(MakeShared<String>("default_db"), MakeShared<String>("tbl1"), MakeShared<String>(), columns);
         auto [table_entry, status] = catalog->CreateTable("default_db", txn1->TxnID(), txn1->BeginTS(), std::move(tbl1_def), ConflictType::kError, txn_mgr);
-=======
-        auto tbl1_def = MakeUnique<TableDef>(MakeShared<String>("default_db"), MakeShared<String>("tbl1"), columns);
-        auto [table_entry, status] =
-            catalog->CreateTable("default_db", txn1->TxnID(), txn1->BeginTS(), std::move(tbl1_def), ConflictType::kError, txn_mgr);
->>>>>>> c452460c
+
         EXPECT_TRUE(status.ok());
     }
 
@@ -508,14 +495,10 @@
             auto column_def_ptr = MakeShared<ColumnDef>(column_id, MakeShared<DataType>(LogicalType::kEmbedding, embeddingInfo), "col1", constraints);
             columns.emplace_back(column_def_ptr);
         }
-<<<<<<< HEAD
+
         auto tbl1_def = MakeUnique<TableDef>(MakeShared<String>("default_db"), MakeShared<String>("tbl1"), MakeShared<String>(), columns);
         auto [table_entry, status] = catalog->CreateTable("default_db", txn1->TxnID(), txn1->BeginTS(), std::move(tbl1_def), ConflictType::kError, txn_mgr);
-=======
-        auto tbl1_def = MakeUnique<TableDef>(MakeShared<String>("default_db"), MakeShared<String>("tbl1"), columns);
-        auto [table_entry, status] =
-            catalog->CreateTable("default_db", txn1->TxnID(), txn1->BeginTS(), std::move(tbl1_def), ConflictType::kError, txn_mgr);
->>>>>>> c452460c
+
         EXPECT_TRUE(status.ok());
     }
 
@@ -551,14 +534,10 @@
             auto column_def_ptr = MakeShared<ColumnDef>(column_id, MakeShared<DataType>(LogicalType::kEmbedding, embeddingInfo), "col1", constraints);
             columns.emplace_back(column_def_ptr);
         }
-<<<<<<< HEAD
+
         auto tbl1_def = MakeUnique<TableDef>(MakeShared<String>("default_db"), MakeShared<String>("tbl1"), MakeShared<String>(), columns);
         auto [table_entry, status] = catalog->CreateTable("default_db", txn1->TxnID(), txn1->BeginTS(), std::move(tbl1_def), ConflictType::kError, txn_mgr);
-=======
-        auto tbl1_def = MakeUnique<TableDef>(MakeShared<String>("default_db"), MakeShared<String>("tbl1"), columns);
-        auto [table_entry, status] =
-            catalog->CreateTable("default_db", txn1->TxnID(), txn1->BeginTS(), std::move(tbl1_def), ConflictType::kError, txn_mgr);
->>>>>>> c452460c
+
         EXPECT_TRUE(status.ok());
     }
 
@@ -593,14 +572,10 @@
             auto column_def_ptr = MakeShared<ColumnDef>(column_id, MakeShared<DataType>(LogicalType::kEmbedding, embeddingInfo), "col1", constraints);
             columns.emplace_back(column_def_ptr);
         }
-<<<<<<< HEAD
+
         auto tbl1_def = MakeUnique<TableDef>(MakeShared<String>("default_db"), MakeShared<String>("tbl1"), MakeShared<String>(), columns);
         auto [table_entry, status] = catalog->CreateTable("default_db", txn1->TxnID(), txn1->BeginTS(), std::move(tbl1_def), ConflictType::kError, txn_mgr);
-=======
-        auto tbl1_def = MakeUnique<TableDef>(MakeShared<String>("default_db"), MakeShared<String>("tbl1"), columns);
-        auto [table_entry, status] =
-            catalog->CreateTable("default_db", txn1->TxnID(), txn1->BeginTS(), std::move(tbl1_def), ConflictType::kError, txn_mgr);
->>>>>>> c452460c
+
         EXPECT_TRUE(status.ok());
     }
 
