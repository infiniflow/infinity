// Copyright(C) 2025 InfiniFlow, Inc. All rights reserved.
//
// Licensed under the Apache License, Version 2.0 (the "License");
// you may not use this file except in compliance with the License.
// You may obtain a copy of the License at
//
//     https://www.apache.org/licenses/LICENSE-2.0
//
// Unless required by applicable law or agreed to in writing, software
// distributed under the License is distributed on an "AS IS" BASIS,
// WITHOUT WARRANTIES OR CONDITIONS OF ANY KIND, either express or implied.
// See the License for the specific language governing permissions and
// limitations under the License.

module;

#include "unit_test/gtest_expand.h"

module infinity_core:ut.cleanup_internal;

import :ut.base_test;
import :status;
import :new_catalog;
import :new_txn_manager;
import :infinity_context;
import :txn_state;
import :infinity_exception;
import :table_def;
import :index_base;
import :index_secondary;
import :index_ivf;
import :index_full_text;
import :index_hnsw;
import :index_bmp;
import :defer_op;
import :meta_info;
import :data_block;
import :column_vector;
import :value;
import :kv_code;
import :kv_store;
import :new_txn;
import :new_txn_store;
import :secondary_index_in_mem;
import :secondary_index_data;
import :segment_meta;
import :block_meta;
import :column_meta;
import :table_meta;
import :table_index_meta;
import :segment_index_meta;
import :chunk_index_meta;
import :db_meta;
import :catalog_meta;
import :mem_index;
import :roaring_bitmap;
import :index_filter_evaluators;
import :index_emvb;
import :wal_manager;

import third_party;

import extra_ddl_info;
import column_def;
import data_type;
import logical_type;
import embedding_info;
import sparse_info;
import internal_types;
import statement_common;
import constant_expr;

using namespace infinity;

class TestTxnCleanupInternal : public BaseTestParamStr {
public:
    void SetUp() override {
        BaseTestParamStr::SetUp();

        new_txn_mgr_ = InfinityContext::instance().storage()->new_txn_manager();
        wal_manager_ = InfinityContext::instance().storage()->wal_manager();
    }

    void TearDown() override {
        new_txn_mgr_->PrintAllKeyValue();

        size_t kv_num = new_txn_mgr_->KeyValueNum();
        EXPECT_EQ(kv_num, 3);

        new_txn_mgr_ = nullptr;
        BaseTestParamStr::TearDown();
    }

    void Init() {
        auto config_path = std::make_shared<std::string>(std::filesystem::absolute(GetParam()));
        InfinityContext::instance().InitPhase1(config_path);
        InfinityContext::instance().InitPhase2();

        new_txn_mgr_ = InfinityContext::instance().storage()->new_txn_manager();
        wal_manager_ = InfinityContext::instance().storage()->wal_manager();
    }

    void UnInit() {
        new_txn_mgr_->PrintAllKeyValue();
        new_txn_mgr_ = nullptr;

        InfinityContext::instance().UnInit();
    }

    void Cleanup() {
        auto *txn = new_txn_mgr_->BeginTxn(std::make_unique<std::string>("cleanup"), TransactionType::kCleanup);
        Status status = txn->Cleanup();
        EXPECT_TRUE(status.ok());
        status = new_txn_mgr_->CommitTxn(txn);
        EXPECT_TRUE(status.ok());
    }

    void Checkpoint() {
        auto *txn = new_txn_mgr_->BeginTxn(std::make_unique<std::string>("checkpoint"), TransactionType::kNewCheckpoint);
        Status status = txn->Checkpoint(wal_manager_->LastCheckpointTS(), false);
        EXPECT_TRUE(status.ok());
        status = new_txn_mgr_->CommitTxn(txn);
        EXPECT_TRUE(status.ok());
    }

    void create_index(const std::string &db_name, const std::string &table_name, const std::shared_ptr<IndexBase> &index_base) {
        auto *txn = new_txn_mgr_->BeginTxn(std::make_unique<std::string>(fmt::format("create index {}", *index_base->index_name_)),
                                           TransactionType::kCreateIndex);
        Status status = txn->CreateIndex(db_name, table_name, index_base, ConflictType::kIgnore);
        EXPECT_TRUE(status.ok());
        status = new_txn_mgr_->CommitTxn(txn);
        EXPECT_TRUE(status.ok());
    };

protected:
    NewTxnManager *new_txn_mgr_{};
    WalManager *wal_manager_{};
    std::vector<std::string> delete_file_paths_;
    std::vector<std::string> exist_file_paths_;
};

INSTANTIATE_TEST_SUITE_P(TestWithDifferentParams,
                         TestTxnCleanupInternal,
                         ::testing::Values(BaseTestParamStr::NEW_CONFIG_PATH, BaseTestParamStr::NEW_VFS_OFF_CONFIG_PATH));

TEST_P(TestTxnCleanupInternal, test_cleanup_db) {
    auto db_name = std::make_shared<std::string>("db1");
    auto column_def1 = std::make_shared<ColumnDef>(0, std::make_shared<DataType>(LogicalType::kInteger), "col1", std::set<ConstraintType>());
    auto column_def2 = std::make_shared<ColumnDef>(1, std::make_shared<DataType>(LogicalType::kVarchar), "col2", std::set<ConstraintType>());
    auto table_name = std::make_shared<std::string>("tb1");
    auto table_def = TableDef::Make(db_name, table_name, std::make_shared<std::string>(), {column_def1, column_def2});
    size_t block_row_cnt = 8192;
    auto make_input_block = [&](const Value &v1, const Value &v2) {
        auto input_block = std::make_shared<DataBlock>();
        auto make_column = [&](const Value &v) {
            auto col = ColumnVector::Make(std::make_shared<DataType>(v.type()));
            col->Initialize();
            for (size_t i = 0; i < block_row_cnt; ++i) {
                col->AppendValue(v);
            }
            return col;
        };
        {
            auto col1 = make_column(v1);
            input_block->InsertVector(col1, 0);
        }
        {
            auto col2 = make_column(v2);
            input_block->InsertVector(col2, 1);
        }
        input_block->Finalize();
        return input_block;
    };
    {
        {
            auto *txn = new_txn_mgr_->BeginTxn(std::make_unique<std::string>("create db"), TransactionType::kCreateDB);
            auto status = txn->CreateDatabase(*db_name, ConflictType::kIgnore, std::make_shared<std::string>());
            EXPECT_TRUE(status.ok());
            status = new_txn_mgr_->CommitTxn(txn);
            EXPECT_TRUE(status.ok());
        }
        {
            auto *txn = new_txn_mgr_->BeginTxn(std::make_unique<std::string>("create table"), TransactionType::kCreateTable);
            auto status = txn->CreateTable(*db_name, std::move(table_def), ConflictType::kIgnore);
            EXPECT_TRUE(status.ok());
            status = new_txn_mgr_->CommitTxn(txn);
            EXPECT_TRUE(status.ok());
        }
        {
            auto *txn = new_txn_mgr_->BeginTxn(std::make_unique<std::string>("import"), TransactionType::kImport);
            auto status = txn->Import(*db_name, *table_name, {make_input_block(Value::MakeInt(1), Value::MakeVarchar("abcdefghijklmnoprstuvwxyz"))});
            EXPECT_TRUE(status.ok());
            status = new_txn_mgr_->CommitTxn(txn);
            EXPECT_TRUE(status.ok());
        }
        {
            auto *txn = new_txn_mgr_->BeginTxn(std::make_unique<std::string>("drop db"), TransactionType::kDropDB);

            auto status = txn->GetDBFilePaths(*db_name, delete_file_paths_);
            EXPECT_TRUE(status.ok());

            status = txn->DropDatabase(*db_name, ConflictType::kError);
            EXPECT_TRUE(status.ok());
            status = new_txn_mgr_->CommitTxn(txn);
            EXPECT_TRUE(status.ok());
        }

        Checkpoint();
        Cleanup();

        CheckFilePaths(delete_file_paths_, exist_file_paths_);
    }
    {
        {
            auto *txn = new_txn_mgr_->BeginTxn(std::make_unique<std::string>("create db"), TransactionType::kCreateDB);
            auto status = txn->CreateDatabase(*db_name, ConflictType::kIgnore, std::make_shared<std::string>());
            EXPECT_TRUE(status.ok());
            status = new_txn_mgr_->CommitTxn(txn);
            EXPECT_TRUE(status.ok());
        }
        {
            auto *txn = new_txn_mgr_->BeginTxn(std::make_unique<std::string>("create table"), TransactionType::kCreateTable);
            auto status = txn->CreateTable(*db_name, std::move(table_def), ConflictType::kIgnore);
            EXPECT_TRUE(status.ok());
            status = new_txn_mgr_->CommitTxn(txn);
            EXPECT_TRUE(status.ok());
        }
        {
            auto *txn = new_txn_mgr_->BeginTxn(std::make_unique<std::string>("import"), TransactionType::kImport);
            auto status = txn->Import(*db_name, *table_name, {make_input_block(Value::MakeInt(1), Value::MakeVarchar("abcdefghijklmnoprstuvwxyz"))});
            EXPECT_TRUE(status.ok());
            status = new_txn_mgr_->CommitTxn(txn);
            EXPECT_TRUE(status.ok());
        }
        {
            auto *txn = new_txn_mgr_->BeginTxn(std::make_unique<std::string>("drop db"), TransactionType::kDropDB);

            auto status = txn->GetDBFilePaths(*db_name, delete_file_paths_);
            EXPECT_TRUE(status.ok());

            status = txn->DropDatabase(*db_name, ConflictType::kError);
            EXPECT_TRUE(status.ok());
            status = new_txn_mgr_->CommitTxn(txn);
            EXPECT_TRUE(status.ok());
        }

        {
            auto *txn = new_txn_mgr_->BeginTxn(std::make_unique<std::string>("create db"), TransactionType::kCreateDB);
            Status status = txn->CreateDatabase(*db_name, ConflictType::kIgnore, std::make_shared<std::string>());
            EXPECT_TRUE(status.ok());
            status = new_txn_mgr_->CommitTxn(txn);
            EXPECT_TRUE(status.ok());
        }
        {
            auto *txn = new_txn_mgr_->BeginTxn(std::make_unique<std::string>("create table"), TransactionType::kCreateTable);
            auto status = txn->CreateTable(*db_name, std::move(table_def), ConflictType::kIgnore);
            EXPECT_TRUE(status.ok());
            status = new_txn_mgr_->CommitTxn(txn);
            EXPECT_TRUE(status.ok());
        }
        {
            auto *txn = new_txn_mgr_->BeginTxn(std::make_unique<std::string>("import"), TransactionType::kImport);
            auto status = txn->Import(*db_name, *table_name, {make_input_block(Value::MakeInt(1), Value::MakeVarchar("abcdefghijklmnoprstuvwxyz"))});
            EXPECT_TRUE(status.ok());
            status = new_txn_mgr_->CommitTxn(txn);
            EXPECT_TRUE(status.ok());
        }
        {
            auto *txn = new_txn_mgr_->BeginTxn(std::make_unique<std::string>("checkpoint"), TransactionType::kNewCheckpoint);
            auto status = txn->Checkpoint(wal_manager_->LastCheckpointTS(), false);
            EXPECT_TRUE(status.ok());

            status = txn->GetTableFilePaths(*db_name, *table_name, exist_file_paths_);
            EXPECT_TRUE(status.ok());

            status = new_txn_mgr_->CommitTxn(txn);
            EXPECT_TRUE(status.ok());
        }
        Checkpoint();
        std::println("1");
        new_txn_mgr_->PrintAllKeyValue();
        Cleanup();

        fmt::print("------\n");
        new_txn_mgr_->PrintAllKeyValue();

        CheckFilePaths(delete_file_paths_, exist_file_paths_);

        {
            auto *txn = new_txn_mgr_->BeginTxn(std::make_unique<std::string>("drop db"), TransactionType::kDropDB);

            auto status = txn->DropDatabase(*db_name, ConflictType::kError);
            EXPECT_TRUE(status.ok());
            status = new_txn_mgr_->CommitTxn(txn);
            EXPECT_TRUE(status.ok());
        }
        Checkpoint();
        Cleanup();
    }
}

TEST_P(TestTxnCleanupInternal, test_cleanup_table) {
    auto db_name = std::make_shared<std::string>("default_db");
    auto column_def1 = std::make_shared<ColumnDef>(0, std::make_shared<DataType>(LogicalType::kInteger), "col1", std::set<ConstraintType>());
    auto column_def2 = std::make_shared<ColumnDef>(1, std::make_shared<DataType>(LogicalType::kVarchar), "col2", std::set<ConstraintType>());
    auto table_name = std::make_shared<std::string>("tb1");
    auto table_def = TableDef::Make(db_name, table_name, std::make_shared<std::string>(), {column_def1, column_def2});

    size_t block_row_cnt = 8192;
    auto make_input_block = [&](const Value &v1, const Value &v2) {
        auto input_block = std::make_shared<DataBlock>();
        auto make_column = [&](const Value &v) {
            auto col = ColumnVector::Make(std::make_shared<DataType>(v.type()));
            col->Initialize();
            for (size_t i = 0; i < block_row_cnt; ++i) {
                col->AppendValue(v);
            }
            return col;
        };
        {
            auto col1 = make_column(v1);
            input_block->InsertVector(col1, 0);
        }
        {
            auto col2 = make_column(v2);
            input_block->InsertVector(col2, 1);
        }
        input_block->Finalize();
        return input_block;
    };
    {
        {
            auto *txn = new_txn_mgr_->BeginTxn(std::make_unique<std::string>("create table"), TransactionType::kCreateTable);
            Status status = txn->CreateTable(*db_name, std::move(table_def), ConflictType::kIgnore);
            EXPECT_TRUE(status.ok());
            status = new_txn_mgr_->CommitTxn(txn);
            EXPECT_TRUE(status.ok());
        }
        {
            auto *txn = new_txn_mgr_->BeginTxn(std::make_unique<std::string>("append"), TransactionType::kAppend);
            Status status = txn->Append(*db_name, *table_name, make_input_block(Value::MakeInt(1), Value::MakeVarchar("abcdefghijklmnoprstuvwxyz")));
            EXPECT_TRUE(status.ok());
            status = new_txn_mgr_->CommitTxn(txn);
            EXPECT_TRUE(status.ok());
        }
        new_txn_mgr_->PrintAllKeyValue();
        Checkpoint();
        new_txn_mgr_->PrintAllKeyValue();
        // new_txn_mgr_->PrintAllKeyValue();
        Cleanup();
        // new_txn_mgr_->PrintAllKeyValue();

        CheckFilePaths(delete_file_paths_, exist_file_paths_);

        {
            auto *txn = new_txn_mgr_->BeginTxn(std::make_unique<std::string>("drop table"), TransactionType::kDropTable);
            Status status = txn->DropTable(*db_name, *table_name, ConflictType::kError);
            EXPECT_TRUE(status.ok());
            status = new_txn_mgr_->CommitTxn(txn);
            EXPECT_TRUE(status.ok());
        }
        Checkpoint();
        new_txn_mgr_->PrintAllKeyValue();
        Cleanup();

        new_txn_mgr_->PrintAllKeyValue();
    }
}

TEST_P(TestTxnCleanupInternal, test_cleanup_index) {
    auto db_name = std::make_shared<std::string>("default_db");
    auto column_def1 = std::make_shared<ColumnDef>(0, std::make_shared<DataType>(LogicalType::kInteger), "col1", std::set<ConstraintType>());
    auto column_def2 = std::make_shared<ColumnDef>(1, std::make_shared<DataType>(LogicalType::kVarchar), "col2", std::set<ConstraintType>());
    auto table_name = std::make_shared<std::string>("tb1");
    auto table_def = TableDef::Make(db_name, table_name, std::make_shared<std::string>(), {column_def1, column_def2});

    auto index_name1 = std::make_shared<std::string>("index1");
    auto index_def1 = IndexSecondary::Make(index_name1, std::make_shared<std::string>(), "file_name", {column_def1->name()});
    auto index_name2 = std::make_shared<std::string>("index2");
    auto index_def2 = IndexFullText::Make(index_name2, std::make_shared<std::string>(), "file_name", {column_def2->name()}, {});

    size_t block_row_cnt = 8192;
    auto make_input_block = [&](const Value &v1, const Value &v2) {
        auto input_block = std::make_shared<DataBlock>();
        auto make_column = [&](const Value &v) {
            auto col = ColumnVector::Make(std::make_shared<DataType>(v.type()));
            col->Initialize();
            for (size_t i = 0; i < block_row_cnt; ++i) {
                col->AppendValue(v);
            }
            return col;
        };
        {
            auto col1 = make_column(v1);
            input_block->InsertVector(col1, 0);
        }
        {
            auto col2 = make_column(v2);
            input_block->InsertVector(col2, 1);
        }
        input_block->Finalize();
        return input_block;
    };
    {
        {
            auto *txn = new_txn_mgr_->BeginTxn(std::make_unique<std::string>("create table"), TransactionType::kCreateTable);
            auto status = txn->CreateTable(*db_name, std::move(table_def), ConflictType::kIgnore);
            EXPECT_TRUE(status.ok());
            status = new_txn_mgr_->CommitTxn(txn);
            EXPECT_TRUE(status.ok());
        }
        {
            auto *txn = new_txn_mgr_->BeginTxn(std::make_unique<std::string>("append"), TransactionType::kAppend);
            auto status = txn->Append(*db_name, *table_name, make_input_block(Value::MakeInt(1), Value::MakeVarchar("abcdefghijklmnoprstuvwxyz")));
            EXPECT_TRUE(status.ok());
            status = new_txn_mgr_->CommitTxn(txn);
            EXPECT_TRUE(status.ok());
        }

        create_index(*db_name, *table_name, index_def1);
        create_index(*db_name, *table_name, index_def2);

        {
            auto *txn = new_txn_mgr_->BeginTxn(std::make_unique<std::string>("drop index"), TransactionType::kDropIndex);
            auto status = txn->GetTableIndexFilePaths(*db_name, *table_name, *index_name1, delete_file_paths_);
            EXPECT_TRUE(status.ok());
            status = txn->DropIndexByName(*db_name, *table_name, *index_name1, ConflictType::kError);
            EXPECT_TRUE(status.ok());
            status = new_txn_mgr_->CommitTxn(txn);
            EXPECT_TRUE(status.ok());
        }
        Checkpoint();
        Cleanup();

        CheckFilePaths(delete_file_paths_, exist_file_paths_);

        {
            auto *txn = new_txn_mgr_->BeginTxn(std::make_unique<std::string>("drop table"), TransactionType::kDropTable);

            auto status = txn->GetTableFilePaths(*db_name, *table_name, delete_file_paths_);
            EXPECT_TRUE(status.ok());

            status = txn->DropTable(*db_name, *table_name, ConflictType::kError);
            EXPECT_TRUE(status.ok());

            status = new_txn_mgr_->CommitTxn(txn);
            EXPECT_TRUE(status.ok());
        }
        Checkpoint();
        Cleanup();

        CheckFilePaths(delete_file_paths_, exist_file_paths_);
    }
    {
        {
            auto *txn = new_txn_mgr_->BeginTxn(std::make_unique<std::string>("create table"), TransactionType::kCreateTable);
            auto status = txn->CreateTable(*db_name, std::move(table_def), ConflictType::kIgnore);
            EXPECT_TRUE(status.ok());
            status = new_txn_mgr_->CommitTxn(txn);
            EXPECT_TRUE(status.ok());
        }

        {
            auto *txn = new_txn_mgr_->BeginTxn(std::make_unique<std::string>("append"), TransactionType::kAppend);
            auto status = txn->Append(*db_name, *table_name, make_input_block(Value::MakeInt(1), Value::MakeVarchar("abcdefghijklmnoprstuvwxyz")));
            EXPECT_TRUE(status.ok());
            status = new_txn_mgr_->CommitTxn(txn);
            EXPECT_TRUE(status.ok());
        }

        create_index(*db_name, *table_name, index_def1);
        create_index(*db_name, *table_name, index_def2);

        {
            auto *txn = new_txn_mgr_->BeginTxn(std::make_unique<std::string>("drop index"), TransactionType::kDropIndex);
            auto status = txn->GetTableIndexFilePaths(*db_name, *table_name, *index_name1, delete_file_paths_);
            EXPECT_TRUE(status.ok());
            status = txn->DropIndexByName(*db_name, *table_name, *index_name1, ConflictType::kError);
            EXPECT_TRUE(status.ok());
            status = new_txn_mgr_->CommitTxn(txn);
            EXPECT_TRUE(status.ok());
        }

        // create_index(*db_name, *table_name, index_def1);
        create_index(*db_name, *table_name, index_def2);

        {
            auto *txn = new_txn_mgr_->BeginTxn(std::make_unique<std::string>("checkpoint"), TransactionType::kNewCheckpoint);
            auto status = txn->Checkpoint(wal_manager_->LastCheckpointTS(), false);
            EXPECT_TRUE(status.ok());

            status = txn->GetTableFilePaths(*db_name, *table_name, exist_file_paths_);
            EXPECT_TRUE(status.ok());

            status = new_txn_mgr_->CommitTxn(txn);
            EXPECT_TRUE(status.ok());
        }
        Checkpoint();
        Cleanup();

        CheckFilePaths(delete_file_paths_, exist_file_paths_);

        {
            auto *txn = new_txn_mgr_->BeginTxn(std::make_unique<std::string>("drop table"), TransactionType::kDropTable);

            auto status = txn->GetTableFilePaths(*db_name, *table_name, delete_file_paths_);
            EXPECT_TRUE(status.ok());

            status = txn->DropTable(*db_name, *table_name, ConflictType::kError);
            EXPECT_TRUE(status.ok());

            status = new_txn_mgr_->CommitTxn(txn);
            EXPECT_TRUE(status.ok());
        }
        Checkpoint();
        Cleanup();
    }
}

TEST_P(TestTxnCleanupInternal, test_cleanup_compact) {
    auto db_name = std::make_shared<std::string>("default_db");
    auto column_def1 = std::make_shared<ColumnDef>(0, std::make_shared<DataType>(LogicalType::kInteger), "col1", std::set<ConstraintType>());
    auto column_def2 = std::make_shared<ColumnDef>(1, std::make_shared<DataType>(LogicalType::kVarchar), "col2", std::set<ConstraintType>());
    auto table_name = std::make_shared<std::string>("tb1");
    auto table_def = TableDef::Make(db_name, table_name, std::make_shared<std::string>(), {column_def1, column_def2});

    auto index_name1 = std::make_shared<std::string>("index1");
    auto index_def1 = IndexSecondary::Make(index_name1, std::make_shared<std::string>(), "file_name", {column_def1->name()});
    // auto index_name2 = std::make_shared<std::string>("index2");
    // auto index_def2 = IndexFullText::Make(index_name2, std::make_shared<std::string>(), "file_name", {column_def2->name()}, {});

    {
        auto *txn = new_txn_mgr_->BeginTxn(std::make_unique<std::string>("create table"), TransactionType::kCreateTable);
        auto status = txn->CreateTable(*db_name, std::move(table_def), ConflictType::kIgnore);
        EXPECT_TRUE(status.ok());
        status = new_txn_mgr_->CommitTxn(txn);
        EXPECT_TRUE(status.ok());
    }

    size_t block_row_cnt = 8192;
    auto make_input_block = [&](const Value &v1, const Value &v2) {
        auto input_block = std::make_shared<DataBlock>();
        auto make_column = [&](const Value &v) {
            auto col = ColumnVector::Make(std::make_shared<DataType>(v.type()));
            col->Initialize();
            for (size_t i = 0; i < block_row_cnt; ++i) {
                col->AppendValue(v);
            }
            return col;
        };
        {
            auto col1 = make_column(v1);
            input_block->InsertVector(col1, 0);
        }
        {
            auto col2 = make_column(v2);
            input_block->InsertVector(col2, 1);
        }
        input_block->Finalize();
        return input_block;
    };
    for (size_t i = 0; i < 2; ++i) {
        auto *txn = new_txn_mgr_->BeginTxn(std::make_unique<std::string>("import"), TransactionType::kImport);
        auto status = txn->Import(*db_name, *table_name, {make_input_block(Value::MakeInt(1), Value::MakeVarchar("abcdefghijklmnoprstuvwxyz"))});
        EXPECT_TRUE(status.ok());
        status = new_txn_mgr_->CommitTxn(txn);
        EXPECT_TRUE(status.ok());
        new_txn_mgr_->PrintAllKeyValue();
    };
    // new_txn_mgr_->PrintAllKeyValue();
    // {
    //     auto *txn = new_txn_mgr_->BeginTxn(std::make_unique<std::string>("compact"), TransactionType::kCompact);
    //     Status status;
    //
    //     status = txn->GetTableFilePaths(*db_name, *table_name, delete_file_paths_);
    //     EXPECT_TRUE(status.ok());
    //
    //     status = txn->Compact(*db_name, *table_name, {0, 1});
    //     EXPECT_TRUE(status.ok());
    //     status = new_txn_mgr_->CommitTxn(txn);
    //     EXPECT_TRUE(status.ok());
    //     std::println("{}", ++cnt);
    //     new_txn_mgr_->PrintAllKeyValue();
    // }

    Checkpoint();
<<<<<<< HEAD
    new_txn_mgr_->PrintAllKeyValue();
    Cleanup();

    new_txn_mgr_->PrintAllKeyValue();
=======

    new_txn_mgr_->PrintAllKeyValue();
    Cleanup();

    new_txn_mgr_->PrintAllKeyValue();
>>>>>>> 48dc0474

    CheckFilePaths(delete_file_paths_, exist_file_paths_);

    {
        auto *txn = new_txn_mgr_->BeginTxn(std::make_unique<std::string>("drop table"), TransactionType::kDropTable);

        auto status = txn->GetTableFilePaths(*db_name, *table_name, delete_file_paths_);
        EXPECT_TRUE(status.ok());

        status = txn->DropTable(*db_name, *table_name, ConflictType::kError);
        EXPECT_TRUE(status.ok());

        status = new_txn_mgr_->CommitTxn(txn);
        EXPECT_TRUE(status.ok());
        new_txn_mgr_->PrintAllKeyValue();
    }
    Checkpoint();
    Cleanup();
    new_txn_mgr_->PrintAllKeyValue();
    CheckFilePaths(delete_file_paths_, exist_file_paths_);
}

TEST_P(TestTxnCleanupInternal, test_cleanup_optimize) {
    auto db_name = std::make_shared<std::string>("default_db");
    auto column_def1 = std::make_shared<ColumnDef>(0, std::make_shared<DataType>(LogicalType::kInteger), "col1", std::set<ConstraintType>());
    auto column_def2 = std::make_shared<ColumnDef>(1, std::make_shared<DataType>(LogicalType::kVarchar), "col2", std::set<ConstraintType>());
    auto table_name = std::make_shared<std::string>("tb1");
    auto table_def = TableDef::Make(db_name, table_name, std::make_shared<std::string>(), {column_def1, column_def2});

    auto index_name1 = std::make_shared<std::string>("index1");
    auto index_def1 = IndexSecondary::Make(index_name1, std::make_shared<std::string>(), "file_name", {column_def1->name()});
    auto index_name2 = std::make_shared<std::string>("index2");
    auto index_def2 = IndexFullText::Make(index_name2, std::make_shared<std::string>(), "file_name", {column_def2->name()}, {});

    {
        auto *txn = new_txn_mgr_->BeginTxn(std::make_unique<std::string>("create table"), TransactionType::kCreateTable);
        auto status = txn->CreateTable(*db_name, std::move(table_def), ConflictType::kIgnore);
        EXPECT_TRUE(status.ok());
        status = new_txn_mgr_->CommitTxn(txn);
        EXPECT_TRUE(status.ok());
    }

    create_index(*db_name, *table_name, index_def1);
    create_index(*db_name, *table_name, index_def2);

    size_t block_row_cnt = 8192;
    SegmentID segment_id = 0;

    auto make_input_block = [&](const Value &v1, const Value &v2) {
        auto input_block = std::make_shared<DataBlock>();
        auto make_column = [&](const Value &v) {
            auto col = ColumnVector::Make(std::make_shared<DataType>(v.type()));
            col->Initialize();
            for (size_t i = 0; i < block_row_cnt; ++i) {
                col->AppendValue(v);
            }
            return col;
        };
        {
            auto col1 = make_column(v1);
            input_block->InsertVector(col1, 0);
        }
        {
            auto col2 = make_column(v2);
            input_block->InsertVector(col2, 1);
        }
        input_block->Finalize();
        return input_block;
    };
    auto dump_index = [&](const std::string &index_name) {
        auto *txn = new_txn_mgr_->BeginTxn(std::make_unique<std::string>("dump index"), TransactionType::kDumpMemIndex);
        auto status = txn->DumpMemIndex(*db_name, *table_name, index_name, segment_id);
        EXPECT_TRUE(status.ok());
        status = new_txn_mgr_->CommitTxn(txn);
        EXPECT_TRUE(status.ok());
    };
    for (size_t i = 0; i < 2; ++i) {
        {
            auto *txn = new_txn_mgr_->BeginTxn(std::make_unique<std::string>("append"), TransactionType::kAppend);
            auto status = txn->Append(*db_name, *table_name, make_input_block(Value::MakeInt(1), Value::MakeVarchar("abcdefghijklmnoprstuvwxyz")));
            EXPECT_TRUE(status.ok());
            status = new_txn_mgr_->CommitTxn(txn);
            EXPECT_TRUE(status.ok());
        }
        dump_index(*index_name1);
        dump_index(*index_name2);
    };

    auto merge_index = [&](SegmentID segment_id, const std::string &index_name) {
        auto *txn = new_txn_mgr_->BeginTxn(std::make_unique<std::string>(fmt::format("merge index {}", index_name)), TransactionType::kOptimizeIndex);

        {
            auto status = txn->GetSegmentIndexFilepaths(*db_name, *table_name, index_name, segment_id, delete_file_paths_);
            EXPECT_TRUE(status.ok());
        }

        auto status = txn->OptimizeIndex(*db_name, *table_name, index_name, segment_id);
        EXPECT_TRUE(status.ok());
        status = new_txn_mgr_->CommitTxn(txn);
        EXPECT_TRUE(status.ok());
    };
    merge_index(segment_id, *index_name1);
    merge_index(segment_id, *index_name2);
    Checkpoint();
    {
        auto *txn = new_txn_mgr_->BeginTxn(std::make_unique<std::string>("cleanup"), TransactionType::kCleanup);
        Status status = txn->Cleanup();
        EXPECT_TRUE(status.ok());
        status = new_txn_mgr_->CommitTxn(txn);
        EXPECT_TRUE(status.ok());
    }
    CheckFilePaths(delete_file_paths_, exist_file_paths_);

    {
        auto *txn = new_txn_mgr_->BeginTxn(std::make_unique<std::string>("drop table"), TransactionType::kDropTable);

        Status status = txn->GetTableFilePaths(*db_name, *table_name, delete_file_paths_);
        EXPECT_TRUE(status.ok());

        status = txn->DropTable(*db_name, *table_name, ConflictType::kError);
        EXPECT_TRUE(status.ok());

        status = new_txn_mgr_->CommitTxn(txn);
        EXPECT_TRUE(status.ok());
    }
    Checkpoint();
    {
        auto *txn = new_txn_mgr_->BeginTxn(std::make_unique<std::string>("cleanup"), TransactionType::kCleanup);
        Status status = txn->Cleanup();
        EXPECT_TRUE(status.ok());
        status = new_txn_mgr_->CommitTxn(txn);
        EXPECT_TRUE(status.ok());
    }
    CheckFilePaths(delete_file_paths_, exist_file_paths_);
}

TEST_P(TestTxnCleanupInternal, test_cleanup_drop_column) {
    using namespace infinity;

    auto db_name = std::make_shared<std::string>("default_db");
    auto column_def1 = std::make_shared<ColumnDef>(0, std::make_shared<DataType>(LogicalType::kInteger), "col1", std::set<ConstraintType>());
    auto column_def2 = std::make_shared<ColumnDef>(1, std::make_shared<DataType>(LogicalType::kVarchar), "col2", std::set<ConstraintType>());
    auto table_name = std::make_shared<std::string>("tb1");
    {
        auto table_def = TableDef::Make(db_name, table_name, std::make_shared<std::string>(), {column_def1, column_def2});
        auto *txn = new_txn_mgr_->BeginTxn(std::make_unique<std::string>("create table"), TransactionType::kCreateTable);
        auto status = txn->CreateTable(*db_name, std::move(table_def), ConflictType::kIgnore);
        EXPECT_TRUE(status.ok());
        status = new_txn_mgr_->CommitTxn(txn);
        EXPECT_TRUE(status.ok());
    }

    u32 block_row_cnt = 8192;
    auto make_input_block = [&] {
        auto input_block = std::make_shared<DataBlock>();
        auto append_to_col = [&](ColumnVector &col, Value v) {
            for (u32 i = 0; i < block_row_cnt; ++i) {
                col.AppendValue(v);
            }
        };
        // Initialize input block
        {
            auto col1 = ColumnVector::Make(column_def1->type());
            col1->Initialize();
            append_to_col(*col1, Value::MakeInt(1));
            input_block->InsertVector(col1, 0);
        }
        {
            auto col2 = ColumnVector::Make(column_def2->type());
            col2->Initialize();
            append_to_col(*col2, Value::MakeVarchar("abcdefghijklmnopqrstuvwxyz"));
            input_block->InsertVector(col2, 1);
        }
        input_block->Finalize();
        return input_block;
    };

    for (size_t i = 0; i < 2; ++i) {
        auto *txn = new_txn_mgr_->BeginTxn(std::make_unique<std::string>("append"), TransactionType::kAppend);
        Status status = txn->Append(*db_name, *table_name, make_input_block());
        EXPECT_TRUE(status.ok());
        status = new_txn_mgr_->CommitTxn(txn);
        EXPECT_TRUE(status.ok());
    }

    {
        auto *txn = new_txn_mgr_->BeginTxn(std::make_unique<std::string>("drop column"), TransactionType::kDropColumn);

        Status status = txn->GetColumnFilePaths(*db_name, *table_name, column_def2->name_, delete_file_paths_);
        EXPECT_TRUE(status.ok());

        std::vector<std::string> column_names = {column_def2->name_};
        status = txn->DropColumns(*db_name, *table_name, column_names);
        EXPECT_TRUE(status.ok());
        status = new_txn_mgr_->CommitTxn(txn);
        EXPECT_TRUE(status.ok());
    }
    Checkpoint();
    {
        auto *txn = new_txn_mgr_->BeginTxn(std::make_unique<std::string>("cleanup"), TransactionType::kCleanup);
        Status status = txn->Cleanup();
        EXPECT_TRUE(status.ok());
        status = new_txn_mgr_->CommitTxn(txn);
        EXPECT_TRUE(status.ok());
    }
    CheckFilePaths(delete_file_paths_, exist_file_paths_);

    {
        auto *txn = new_txn_mgr_->BeginTxn(std::make_unique<std::string>("drop table"), TransactionType::kDropTable);

        Status status = txn->GetTableFilePaths(*db_name, *table_name, delete_file_paths_);
        EXPECT_TRUE(status.ok());

        status = txn->DropTable(*db_name, *table_name, ConflictType::kError);
        EXPECT_TRUE(status.ok());

        status = new_txn_mgr_->CommitTxn(txn);
        EXPECT_TRUE(status.ok());
    }

    new_txn_mgr_->PrintAllKeyValue();
    Checkpoint();
    {
        auto *txn = new_txn_mgr_->BeginTxn(std::make_unique<std::string>("cleanup"), TransactionType::kCleanup);
        Status status = txn->Cleanup();
        EXPECT_TRUE(status.ok());
        status = new_txn_mgr_->CommitTxn(txn);
        EXPECT_TRUE(status.ok());
    }
    CheckFilePaths(delete_file_paths_, exist_file_paths_);
}

TEST_P(TestTxnCleanupInternal, test_cleanup_drop_index_and_checkpoint_and_restart) {
    // move it into restart test
    using namespace infinity;

    auto db_name = std::make_shared<std::string>("default_db");
    auto column_def1 = std::make_shared<ColumnDef>(0, std::make_shared<DataType>(LogicalType::kInteger), "col1", std::set<ConstraintType>());
    auto column_def2 = std::make_shared<ColumnDef>(1, std::make_shared<DataType>(LogicalType::kVarchar), "col2", std::set<ConstraintType>());
    auto table_name = std::make_shared<std::string>("tb1");
    {
        auto table_def = TableDef::Make(db_name, table_name, std::make_shared<std::string>(), {column_def1, column_def2});
        auto *txn = new_txn_mgr_->BeginTxn(std::make_unique<std::string>("create table"), TransactionType::kCreateTable);
        Status status = txn->CreateTable(*db_name, std::move(table_def), ConflictType::kIgnore);
        EXPECT_TRUE(status.ok());
        status = new_txn_mgr_->CommitTxn(txn);
        EXPECT_TRUE(status.ok());
    }

    auto index_name1 = std::make_shared<std::string>("index1");
    auto index_def1 = IndexSecondary::Make(index_name1, std::make_shared<std::string>(), "my_file_name", {column_def1->name()});

    u32 block_row_cnt = 8192;
    auto make_input_block = [&] {
        auto input_block = std::make_shared<DataBlock>();
        auto append_to_col = [&](ColumnVector &col, Value v) {
            for (u32 i = 0; i < block_row_cnt; ++i) {
                col.AppendValue(v);
            }
        };
        // Initialize input block
        {
            auto col1 = ColumnVector::Make(column_def1->type());
            col1->Initialize();
            append_to_col(*col1, Value::MakeInt(1));
            input_block->InsertVector(col1, 0);
        }
        {
            auto col2 = ColumnVector::Make(column_def2->type());
            col2->Initialize();
            append_to_col(*col2, Value::MakeVarchar("abcdefghijklmnopqrstuvwxyz"));
            input_block->InsertVector(col2, 1);
        }
        input_block->Finalize();
        return input_block;
    };

    for (size_t i = 0; i < 2; ++i) {
        auto *txn = new_txn_mgr_->BeginTxn(std::make_unique<std::string>("append"), TransactionType::kAppend);
        Status status = txn->Append(*db_name, *table_name, make_input_block());
        EXPECT_TRUE(status.ok());
        status = new_txn_mgr_->CommitTxn(txn);
        EXPECT_TRUE(status.ok());
    }

    create_index(*db_name, *table_name, index_def1);

    {
        auto *txn = new_txn_mgr_->BeginTxn(std::make_unique<std::string>("drop index"), TransactionType::kDropIndex);
        Status status = txn->DropIndexByName(*db_name, *table_name, *index_name1, ConflictType::kError);
        EXPECT_TRUE(status.ok());
        status = new_txn_mgr_->CommitTxn(txn);
        EXPECT_TRUE(status.ok());
    }

    {
        auto *txn = new_txn_mgr_->BeginTxn(std::make_unique<std::string>("drop column"), TransactionType::kDropColumn);

        Status status = txn->GetColumnFilePaths(*db_name, *table_name, column_def2->name_, delete_file_paths_);
        EXPECT_TRUE(status.ok());

        std::vector<std::string> column_names = {column_def2->name_};
        status = txn->DropColumns(*db_name, *table_name, column_names);
        EXPECT_TRUE(status.ok());
        status = new_txn_mgr_->CommitTxn(txn);
        EXPECT_TRUE(status.ok());
    }

    {
        auto *txn = new_txn_mgr_->BeginTxn(std::make_unique<std::string>("checkpoint"), TransactionType::kNewCheckpoint);
        Status status = txn->Checkpoint(wal_manager_->LastCheckpointTS(), false);
        EXPECT_TRUE(status.ok());

        status = new_txn_mgr_->CommitTxn(txn);
        EXPECT_TRUE(status.ok());
    }

    UnInit();

    Init();
    Checkpoint();
    Cleanup();

    CheckFilePaths(delete_file_paths_, exist_file_paths_);

    {
        auto *txn = new_txn_mgr_->BeginTxn(std::make_unique<std::string>("drop table"), TransactionType::kDropTable);

        Status status = txn->GetTableFilePaths(*db_name, *table_name, delete_file_paths_);
        EXPECT_TRUE(status.ok());

        status = txn->DropTable(*db_name, *table_name, ConflictType::kError);
        EXPECT_TRUE(status.ok());

        status = new_txn_mgr_->CommitTxn(txn);
        EXPECT_TRUE(status.ok());
    }

    {
        auto *txn = new_txn_mgr_->BeginTxn(std::make_unique<std::string>("checkpoint"), TransactionType::kNewCheckpoint);

        Status status = txn->Checkpoint(wal_manager_->LastCheckpointTS(), false);
        EXPECT_TRUE(status.ok());
        status = new_txn_mgr_->CommitTxn(txn);
        EXPECT_TRUE(status.ok());
    }

    UnInit();

    Init();

    new_txn_mgr_->PrintAllKeyValue();
    Checkpoint();
    Cleanup();

    CheckFilePaths(delete_file_paths_, exist_file_paths_);
}<|MERGE_RESOLUTION|>--- conflicted
+++ resolved
@@ -584,18 +584,11 @@
     // }
 
     Checkpoint();
-<<<<<<< HEAD
+
     new_txn_mgr_->PrintAllKeyValue();
     Cleanup();
 
     new_txn_mgr_->PrintAllKeyValue();
-=======
-
-    new_txn_mgr_->PrintAllKeyValue();
-    Cleanup();
-
-    new_txn_mgr_->PrintAllKeyValue();
->>>>>>> 48dc0474
 
     CheckFilePaths(delete_file_paths_, exist_file_paths_);
 
