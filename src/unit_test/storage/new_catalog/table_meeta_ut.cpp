// Copyright(C) 2025 InfiniFlow, Inc. All rights reserved.
//
// Licensed under the Apache License, Version 2.0 (the "License");
// you may not use this file except in compliance with the License.
// You may obtain a copy of the License at
//
//     https://www.apache.org/licenses/LICENSE-2.0
//
// Unless required by applicable law or agreed to in writing, software
// distributed under the License is distributed on an "AS IS" BASIS,
// WITHOUT WARRANTIES OR CONDITIONS OF ANY KIND, either express or implied.
// See the License for the specific language governing permissions and
// limitations under the License.

#ifndef CI
module;

#include "gtest/gtest.h"

module infinity_core:ut.table_meeta;

import :ut.base_test;
import :stl;
import :third_party;
import :kv_store;
import :status;
import :new_txn_manager;
import :new_txn;
import :infinity_context;
import :table_def;
import :txn_state;
import :segment_meta;
import :table_meeta;
import :block_meta;
#else
#include "gtest/gtest.h"
import infinity_core;
import base_test;
#endif

import column_def;
import data_type;
import logical_type;
import extra_ddl_info;

using namespace infinity;

class TestTxnTableMeeta : public BaseTestParamStr {};

INSTANTIATE_TEST_SUITE_P(TestWithDifferentParams,
                         TestTxnTableMeeta,
                         ::testing::Values(BaseTestParamStr::NEW_CONFIG_PATH, BaseTestParamStr::NEW_VFS_OFF_CONFIG_PATH));

TEST_P(TestTxnTableMeeta, table_meeta) {
    using namespace infinity;

    Status status;

    NewTxnManager *new_txn_mgr = infinity::InfinityContext::instance().storage()->new_txn_manager();
    SharedPtr<String> db_name = std::make_shared<String>("db1");
    auto column_def1 = std::make_shared<ColumnDef>(0, std::make_shared<DataType>(LogicalType::kInteger), "col1", std::set<ConstraintType>());
    auto column_def2 = std::make_shared<ColumnDef>(1, std::make_shared<DataType>(LogicalType::kVarchar), "col2", std::set<ConstraintType>());
    auto table_name = std::make_shared<std::string>("tb1");
    auto table_def = TableDef::Make(db_name, table_name, MakeShared<String>(), {column_def1, column_def2});

    {
        // create db1
        auto *txn1 = new_txn_mgr->BeginTxn(MakeUnique<String>("create db"), TransactionType::kNormal);
        Status status = txn1->CreateDatabase(*db_name, ConflictType::kError, MakeShared<String>());
        EXPECT_TRUE(status.ok());
        status = new_txn_mgr->CommitTxn(txn1);
        EXPECT_TRUE(status.ok());

        // create table
        auto *txn2 = new_txn_mgr->BeginTxn(MakeUnique<String>("create table"), TransactionType::kNormal);
        status = txn2->CreateTable(*db_name, std::move(table_def), ConflictType::kIgnore);
        EXPECT_TRUE(status.ok());
        status = new_txn_mgr->CommitTxn(txn2);
        EXPECT_TRUE(status.ok());

        SizeT block_row_cnt = 8192;
        auto make_input_block = [&](const Value &v1, const Value &v2) {
            auto input_block = MakeShared<DataBlock>();
            auto make_column = [&](const Value &v) {
                auto col = ColumnVector::Make(MakeShared<DataType>(v.type()));
                col->Initialize();
                for (SizeT i = 0; i < block_row_cnt; ++i) {
                    col->AppendValue(v);
                }
                return col;
            };
            {
                auto col1 = make_column(v1);
                input_block->InsertVector(col1, 0);
            }
            {
                auto col2 = make_column(v2);
                input_block->InsertVector(col2, 1);
            }
            input_block->Finalize();
            return input_block;
        };

        auto append = [&] {
            auto *txn = new_txn_mgr->BeginTxn(MakeUnique<String>("append"), TransactionType::kNormal);
            Status status = txn->Append(*db_name, *table_name, make_input_block(Value::MakeInt(1), Value::MakeVarchar("abcdefghijklmnopqrstuvwxyz")));
            EXPECT_TRUE(status.ok());
            status = new_txn_mgr->CommitTxn(txn);
            EXPECT_TRUE(status.ok());
        };

        append();

        new_txn_mgr->PrintAllKeyValue();
    }
    // ---------------------------

    // get table
    auto *txn2 = new_txn_mgr->BeginTxn(MakeUnique<String>("get table"), TransactionType::kNormal);
    auto [table_info, get_status] = txn2->GetTableInfo(*db_name, *table_name);
    EXPECT_TRUE(get_status.ok());

    UniquePtr<KVInstance> kv_instance = infinity::InfinityContext::instance().storage()->KVInstance();
    TableMeeta table_meta(table_info->db_id_, table_info->table_id_, kv_instance.get(), txn2->BeginTS(), txn2->CommitTS());

    {
        {
            SegmentMeta segment_meta(0, table_meta);
<<<<<<< HEAD
            segment_meta.InitSet(txn2->kv_instance());
            // segment_meta.SetRowCnt(1048);
=======
            segment_meta.Init();
>>>>>>> 62e5af51
            {
                auto [blocks, block_status] = segment_meta.GetBlockIDs1(txn2->kv_instance(), txn2->BeginTS(), txn2->CommitTS());
                EXPECT_TRUE(block_status.ok());
                EXPECT_EQ(blocks->size(), 1);
            }
            {
                TxnTimeStamp commit_ts = 1;

                BlockID block_id = 0;
                std::tie(block_id, status) = segment_meta.AddBlockID1(txn2->kv_instance(), txn2->BeginTS(), commit_ts);
                EXPECT_TRUE(status.ok());
                EXPECT_EQ(block_id, 1);

                std::tie(block_id, status) = segment_meta.AddBlockID1(txn2->kv_instance(), txn2->BeginTS(), commit_ts);
                EXPECT_TRUE(status.ok());
                EXPECT_EQ(block_id, 2);
            }

            {
<<<<<<< HEAD
                auto [blocks, block_status] = segment_meta.GetBlockIDs1(txn2->kv_instance(), txn2->BeginTS(), txn2->CommitTS());
=======
                BlockMeta block_meta1(1, segment_meta);
                block_meta1.InitSet();

                BlockMeta block_meta2(2, segment_meta);
                block_meta2.InitSet();

                auto [blocks, block_status] = segment_meta.GetBlockIDs1();
>>>>>>> 62e5af51
                EXPECT_TRUE(block_status.ok());
                EXPECT_EQ(*blocks, std::vector<BlockID>({0, 1, 2}));
            }

            {
                auto [row_count, block_status] = segment_meta.GetRowCnt1();
                EXPECT_EQ(row_count, 8192);
            }
        }
    }

<<<<<<< HEAD
    // {
    //     Status status = table_meta.SetNextSegmentID(1);
    //     EXPECT_TRUE(status.ok());

    //     status = table_meta.SetNextSegmentID(2);
    //     EXPECT_TRUE(status.ok());

    //     SegmentID segment_id = 0;
    //     auto segment_status = table_meta.GetNextSegmentID(segment_id);
    //     EXPECT_TRUE(segment_status.ok());
    //     EXPECT_EQ(segment_id, 2);
    // }

    // {
    //     auto dir_ptr = table_meta.GetTableDir();
    //     EXPECT_STREQ(dir_ptr->c_str(), "1");
    // }

    // {
    //     auto [segments_ptr, segments_status] = table_meta.GetSegmentIDs1();
    //     EXPECT_TRUE(segments_status.ok());
    //     EXPECT_EQ(segments_ptr->size(), 3);
    //     EXPECT_EQ(segments_ptr->at(0), 0);
    //     EXPECT_EQ(segments_ptr->at(1), 1);
    //     EXPECT_EQ(segments_ptr->at(2), 2);
    // }
=======
    {
        TxnTimeStamp commit_ts = 1;

        SegmentID segment_id = 0;
        std::tie(segment_id, status) = table_meta.AddSegmentID1(commit_ts);
        EXPECT_TRUE(status.ok());
        EXPECT_EQ(segment_id, 1);

        std::tie(segment_id, status) = table_meta.AddSegmentID1(commit_ts);
        EXPECT_TRUE(status.ok());
        EXPECT_EQ(segment_id, 2);
    }

    {
        auto dir_ptr = table_meta.GetTableDir();
        EXPECT_STREQ(dir_ptr->c_str(), "0");
    }

    {
        auto [segments_ptr, segments_status] = table_meta.GetSegmentIDs1();
        EXPECT_TRUE(segments_status.ok());
        EXPECT_EQ(segments_ptr->size(), 3);
        EXPECT_EQ(segments_ptr->at(0), 0);
        EXPECT_EQ(segments_ptr->at(1), 1);
        EXPECT_EQ(segments_ptr->at(2), 2);
    }
>>>>>>> 62e5af51

    {
        auto [def_vectors, def_status] = table_meta.GetColumnDefs(txn2->kv_instance(), txn2->BeginTS(), txn2->CommitTS());
        EXPECT_TRUE(def_status.ok());
        EXPECT_EQ(def_vectors->size(), 2);
    }

    {
        auto [column_id1, column_status1] = table_meta.GetColumnIDByColumnName(txn2->kv_instance(), txn2->BeginTS(), txn2->CommitTS(), "col1");
        EXPECT_TRUE(column_status1.ok());
        EXPECT_EQ(column_id1, 0);

        auto [column_id2, column_status2] = table_meta.GetColumnIDByColumnName(txn2->kv_instance(), txn2->BeginTS(), txn2->CommitTS(), "col2");
        EXPECT_TRUE(column_status2.ok());
        EXPECT_EQ(column_id2, 1);
    }

    kv_instance->Commit();
    kv_instance.reset();

    get_status = new_txn_mgr->CommitTxn(txn2);
    EXPECT_TRUE(get_status.ok());

    {
        auto *txn3 = new_txn_mgr->BeginTxn(MakeUnique<String>("drop table"), TransactionType::kNormal);
        Status status = txn3->DropTable(*db_name, *table_name, ConflictType::kError);
        EXPECT_TRUE(status.ok());
        status = new_txn_mgr->CommitTxn(txn3);
        EXPECT_TRUE(status.ok());
    }

    {
        // drop database
        auto *txn4 = new_txn_mgr->BeginTxn(MakeUnique<String>("create db"), TransactionType::kNormal);
        Status status = txn4->DropDatabase("db1", ConflictType::kError);
        EXPECT_TRUE(status.ok());
        status = new_txn_mgr->CommitTxn(txn4);
        EXPECT_TRUE(status.ok());
    }
}<|MERGE_RESOLUTION|>--- conflicted
+++ resolved
@@ -126,12 +126,7 @@
     {
         {
             SegmentMeta segment_meta(0, table_meta);
-<<<<<<< HEAD
             segment_meta.InitSet(txn2->kv_instance());
-            // segment_meta.SetRowCnt(1048);
-=======
-            segment_meta.Init();
->>>>>>> 62e5af51
             {
                 auto [blocks, block_status] = segment_meta.GetBlockIDs1(txn2->kv_instance(), txn2->BeginTS(), txn2->CommitTS());
                 EXPECT_TRUE(block_status.ok());
@@ -151,65 +146,32 @@
             }
 
             {
-<<<<<<< HEAD
-                auto [blocks, block_status] = segment_meta.GetBlockIDs1(txn2->kv_instance(), txn2->BeginTS(), txn2->CommitTS());
-=======
                 BlockMeta block_meta1(1, segment_meta);
                 block_meta1.InitSet();
 
                 BlockMeta block_meta2(2, segment_meta);
                 block_meta2.InitSet();
 
-                auto [blocks, block_status] = segment_meta.GetBlockIDs1();
->>>>>>> 62e5af51
+                auto [blocks, block_status] = segment_meta.GetBlockIDs1(txn2->kv_instance(), txn2->BeginTS(), txn2->CommitTS());
                 EXPECT_TRUE(block_status.ok());
                 EXPECT_EQ(*blocks, std::vector<BlockID>({0, 1, 2}));
             }
 
             {
-                auto [row_count, block_status] = segment_meta.GetRowCnt1();
+                auto [row_count, block_status] = segment_meta.GetRowCnt1(txn2->kv_instance(), txn2->BeginTS(), txn2->CommitTS());
                 EXPECT_EQ(row_count, 8192);
             }
         }
     }
 
-<<<<<<< HEAD
-    // {
-    //     Status status = table_meta.SetNextSegmentID(1);
-    //     EXPECT_TRUE(status.ok());
-
-    //     status = table_meta.SetNextSegmentID(2);
-    //     EXPECT_TRUE(status.ok());
-
-    //     SegmentID segment_id = 0;
-    //     auto segment_status = table_meta.GetNextSegmentID(segment_id);
-    //     EXPECT_TRUE(segment_status.ok());
-    //     EXPECT_EQ(segment_id, 2);
-    // }
-
-    // {
-    //     auto dir_ptr = table_meta.GetTableDir();
-    //     EXPECT_STREQ(dir_ptr->c_str(), "1");
-    // }
-
-    // {
-    //     auto [segments_ptr, segments_status] = table_meta.GetSegmentIDs1();
-    //     EXPECT_TRUE(segments_status.ok());
-    //     EXPECT_EQ(segments_ptr->size(), 3);
-    //     EXPECT_EQ(segments_ptr->at(0), 0);
-    //     EXPECT_EQ(segments_ptr->at(1), 1);
-    //     EXPECT_EQ(segments_ptr->at(2), 2);
-    // }
-=======
     {
         TxnTimeStamp commit_ts = 1;
-
         SegmentID segment_id = 0;
-        std::tie(segment_id, status) = table_meta.AddSegmentID1(commit_ts);
+        std::tie(segment_id, status) = table_meta.AddSegmentID1(txn2->kv_instance(), txn2->BeginTS(), commit_ts);
         EXPECT_TRUE(status.ok());
         EXPECT_EQ(segment_id, 1);
 
-        std::tie(segment_id, status) = table_meta.AddSegmentID1(commit_ts);
+        std::tie(segment_id, status) = table_meta.AddSegmentID1(txn2->kv_instance(), txn2->BeginTS(), commit_ts);
         EXPECT_TRUE(status.ok());
         EXPECT_EQ(segment_id, 2);
     }
@@ -220,14 +182,13 @@
     }
 
     {
-        auto [segments_ptr, segments_status] = table_meta.GetSegmentIDs1();
+        auto [segments_ptr, segments_status] = table_meta.GetSegmentIDs1(txn2->kv_instance(), txn2->BeginTS(), txn2->CommitTS());
         EXPECT_TRUE(segments_status.ok());
         EXPECT_EQ(segments_ptr->size(), 3);
         EXPECT_EQ(segments_ptr->at(0), 0);
         EXPECT_EQ(segments_ptr->at(1), 1);
         EXPECT_EQ(segments_ptr->at(2), 2);
     }
->>>>>>> 62e5af51
 
     {
         auto [def_vectors, def_status] = table_meta.GetColumnDefs(txn2->kv_instance(), txn2->BeginTS(), txn2->CommitTS());
@@ -253,7 +214,7 @@
 
     {
         auto *txn3 = new_txn_mgr->BeginTxn(MakeUnique<String>("drop table"), TransactionType::kNormal);
-        Status status = txn3->DropTable(*db_name, *table_name, ConflictType::kError);
+        status = txn3->DropTable(*db_name, *table_name, ConflictType::kError);
         EXPECT_TRUE(status.ok());
         status = new_txn_mgr->CommitTxn(txn3);
         EXPECT_TRUE(status.ok());
@@ -262,7 +223,7 @@
     {
         // drop database
         auto *txn4 = new_txn_mgr->BeginTxn(MakeUnique<String>("create db"), TransactionType::kNormal);
-        Status status = txn4->DropDatabase("db1", ConflictType::kError);
+        status = txn4->DropDatabase("db1", ConflictType::kError);
         EXPECT_TRUE(status.ok());
         status = new_txn_mgr->CommitTxn(txn4);
         EXPECT_TRUE(status.ok());
