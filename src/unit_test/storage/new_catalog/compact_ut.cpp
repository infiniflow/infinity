--- conflicted
+++ resolved
@@ -79,13 +79,7 @@
         db_name = std::make_shared<std::string>("db1");
         column_def1 = std::make_shared<ColumnDef>(0, std::make_shared<DataType>(LogicalType::kInteger), "col1", std::set<ConstraintType>());
         column_def2 = std::make_shared<ColumnDef>(1, std::make_shared<DataType>(LogicalType::kVarchar), "col2", std::set<ConstraintType>());
-        // auto column3_type_info = std::make_shared<EmbeddingInfo>(EmbeddingDataType::kElemFloat, 4);
-        // column_def3 = std::make_shared<ColumnDef>(2,
-        //                                           std::make_shared<DataType>(LogicalType::kEmbedding, column3_type_info),
-        //                                           "col3",
-        //                                           std::set<ConstraintType>());
         table_name = std::make_shared<std::string>("tb1");
-        // table_def = TableDef::Make(db_name, table_name, std::make_shared<std::string>(), {column_def1, column_def2, column_def3});
         table_def = TableDef::Make(db_name, table_name, std::make_shared<std::string>(), {column_def1, column_def2});
     }
 
@@ -93,46 +87,6 @@
         new_txn_mgr = nullptr;
         BaseTestParamStr::TearDown();
     }
-
-    // std::shared_ptr<DataBlock> MakeInputBlock(const Value &v1, const Value &v2, const Value &v3, size_t row_cnt) {
-    //     auto column_def1 = std::make_shared<ColumnDef>(0, std::make_shared<DataType>(LogicalType::kInteger), "col1", std::set<ConstraintType>());
-    //     auto column_def2 = std::make_shared<ColumnDef>(1, std::make_shared<DataType>(LogicalType::kVarchar), "col2", std::set<ConstraintType>());
-    //     auto column3_type_info = std::make_shared<EmbeddingInfo>(EmbeddingDataType::kElemFloat, 4);
-    //     auto column_def3 = std::make_shared<ColumnDef>(2,
-    //                                                    std::make_shared<DataType>(LogicalType::kEmbedding, column3_type_info),
-    //                                                    "col3",
-    //                                                    std::set<ConstraintType>());
-    //
-    //     auto input_block = std::make_shared<DataBlock>();
-    //     {
-    //         auto col1 = ColumnVector::Make(column_def1->type());
-    //         col1->Initialize();
-    //         for (u32 i = 0; i < row_cnt; ++i) {
-    //             col1->AppendValue(v1);
-    //         }
-    //         input_block->InsertVector(col1, 0);
-    //     }
-    //     {
-    //         auto col2 = ColumnVector::Make(column_def2->type());
-    //         col2->Initialize();
-    //         for (u32 i = 0; i < row_cnt; ++i) {
-    //             col2->AppendValue(v2);
-    //         }
-    //         input_block->InsertVector(col2, 1);
-    //     }
-    //
-    //     {
-    //         auto col3 = ColumnVector::Make(column_def3->type());
-    //         col3->Initialize();
-    //         for (u32 i = 0; i < row_cnt; ++i) {
-    //             col3->AppendValue(v3);
-    //         }
-    //         input_block->InsertVector(col3, 2);
-    //     }
-    //
-    //     input_block->Finalize();
-    //     return input_block;
-    // };
 
     void PrepareForCompact() {
         {
@@ -153,9 +107,6 @@
             auto *txn = new_txn_mgr->BeginTxn(std::make_unique<std::string>(fmt::format("import {}", i)), TransactionType::kImport);
             std::vector<std::shared_ptr<DataBlock>> input_blocks = {
                 MakeInputBlock(Value::MakeInt(1), Value::MakeVarchar("abcdefghijklmnopqrstuvwxyz"), 8192)};
-            // ,
-            //                                                                        Value::MakeEmbedding(std::vector<float>{1.0, 2.0, 3.0, 4.0}),
-            //                                                                        8192)};
             Status status = txn->Import(*db_name, *table_name, input_blocks);
             EXPECT_TRUE(status.ok());
             status = new_txn_mgr->CommitTxn(txn);
@@ -370,7 +321,6 @@
     std::shared_ptr<std::string> db_name;
     std::shared_ptr<ColumnDef> column_def1;
     std::shared_ptr<ColumnDef> column_def2;
-    // std::shared_ptr<ColumnDef> column_def3;
     std::shared_ptr<std::string> table_name;
     std::shared_ptr<TableDef> table_def;
 };
@@ -383,24 +333,8 @@
     PrepareForCompact();
     auto index_name1 = std::make_shared<std::string>("index1");
     auto index_def1 = IndexSecondary::Make(index_name1, std::make_shared<std::string>(), "file_name", {column_def1->name()});
-<<<<<<< HEAD
-    // auto index_name2 = std::make_shared<std::string>("index2");
-    // auto index_def2 = IndexFullText::Make(index_name2, std::make_shared<std::string>(), "file_name", {column_def2->name()}, {});
-=======
     auto index_name2 = std::make_shared<std::string>("index2");
     auto index_def2 = IndexFullText::Make(index_name2, std::make_shared<std::string>(), "file_name", {column_def2->name()}, {});
-    //
-    // auto index_name3 = std::make_shared<std::string>("index3");
-    //
-    // std::vector<InitParameter *> parameters1;
-    // parameters1.emplace_back(new InitParameter("metric", "l2"));
-    // parameters1.emplace_back(new InitParameter("encode", "plain"));
-    // parameters1.emplace_back(new InitParameter("m", "16"));
-    // parameters1.emplace_back(new InitParameter("ef_construction", "200"));
-    //
-    // auto index_def3 = IndexHnsw::Make(index_name3, std::make_shared<std::string>("test_comment"), "file_name", {column_def3->name()}, parameters1);
-
->>>>>>> 0906a0d3
     auto create_index = [&](const std::shared_ptr<IndexBase> &index_base) {
         auto *txn = new_txn_mgr->BeginTxn(std::make_unique<std::string>(fmt::format("create index {}", *index_base->index_name_)),
                                           TransactionType::kCreateIndex);
@@ -410,12 +344,7 @@
         EXPECT_TRUE(status.ok());
     };
     create_index(index_def1);
-<<<<<<< HEAD
-    // create_index(index_def2);
-=======
     create_index(index_def2);
-    // create_index(index_def3);
->>>>>>> 0906a0d3
 
     auto *txn = new_txn_mgr->BeginTxn(std::make_unique<std::string>("compact"), TransactionType::kCompact);
 
@@ -427,12 +356,7 @@
 
     CheckDataAfterSuccesfulCompact();
     CheckIndexAfterSuccessfulCompact(*index_name1);
-<<<<<<< HEAD
-    // CheckIndexAfterSuccessfulCompact(*index_name2);
-=======
     CheckIndexAfterSuccessfulCompact(*index_name2);
-    // CheckIndexAfterSuccessfulCompact(*index_name3);
->>>>>>> 0906a0d3
 }
 
 TEST_P(TestTxnCompact, compact_with_index_rollback) {
