// Copyright(C) 2025 InfiniFlow, Inc. All rights reserved.
//
// Licensed under the Apache License, Version 2.0 (the "License");
// you may not use this file except in compliance with the License.
// You may obtain a copy of the License at
//
//     https://www.apache.org/licenses/LICENSE-2.0
//
// Unless required by applicable law or agreed to in writing, software
// distributed under the License is distributed on an "AS IS" BASIS,
// WITHOUT WARRANTIES OR CONDITIONS OF ANY KIND, either express or implied.
// See the License for the specific language governing permissions and
// limitations under the License.

#include "gtest/gtest.h"

import base_test;
import stl;
import third_party;
import status;
import new_catalog;
import new_txn_manager;
import infinity_context;
import txn_state;
import extra_ddl_info;
import infinity_exception;
import column_def;
import data_type;
import logical_type;
import table_def;
import index_base;
import index_secondary;
import index_ivf;
import index_full_text;
import index_hnsw;
import embedding_info;
import sparse_info;
import index_bmp;
import internal_types;
import defer_op;
import statement_common;
import meta_info;
import data_block;
import column_vector;
import value;
import data_access_state;
import kv_code;
import kv_store;
import new_txn;
import new_txn_store;
import buffer_obj;
import buffer_handle;
import secondary_index_in_mem;
import secondary_index_data;
import segment_meta;
import block_meta;
import column_meta;
import table_meeta;
import table_index_meeta;
import segment_index_meta;
import chunk_index_meta;
import db_meeta;
import catalog_meta;
import mem_index;
import roaring_bitmap;
import index_filter_evaluators;
import index_emvb;
import constant_expr;

using namespace infinity;

class TestTxnIndexInternal : public BaseTestParamStr {};

INSTANTIATE_TEST_SUITE_P(TestWithDifferentParams,
                         TestTxnIndexInternal,
                         ::testing::Values(BaseTestParamStr::NEW_CONFIG_PATH, BaseTestParamStr::NEW_VFS_OFF_CONFIG_PATH));

TEST_P(TestTxnIndexInternal, test_index0) {
    using namespace infinity;

    NewTxnManager *new_txn_mgr = infinity::InfinityContext::instance().storage()->new_txn_manager();

    SharedPtr<String> db_name = std::make_shared<String>("db1");
    auto table_name = std::make_shared<std::string>("tb1");

    auto column_def1 = std::make_shared<ColumnDef>(0, std::make_shared<DataType>(LogicalType::kInteger), "col1", std::set<ConstraintType>());
    auto table_def = TableDef::Make(db_name, table_name, MakeShared<String>(), {column_def1});

    auto index_name1 = std::make_shared<std::string>("index1");
    auto index_def1 = IndexSecondary::Make(index_name1, MakeShared<String>(), "file_name", {column_def1->name()});

    {
        auto *txn = new_txn_mgr->BeginTxn(MakeUnique<String>("create db"), TransactionType::kNormal);
        Status status = txn->CreateDatabase(*db_name, ConflictType::kError, MakeShared<String>());
        EXPECT_TRUE(status.ok());
        status = new_txn_mgr->CommitTxn(txn);
        EXPECT_TRUE(status.ok());
    }
    {
        auto *txn = new_txn_mgr->BeginTxn(MakeUnique<String>("create table"), TransactionType::kNormal);
        Status status = txn->CreateTable(*db_name, std::move(table_def), ConflictType::kIgnore);
        EXPECT_TRUE(status.ok());
        status = new_txn_mgr->CommitTxn(txn);
        EXPECT_TRUE(status.ok());
    }
    auto create_index = [&](const SharedPtr<IndexBase> &index_base) {
        auto *txn = new_txn_mgr->BeginTxn(MakeUnique<String>(fmt::format("create index {}", *index_base->index_name_)), TransactionType::kNormal);
        Status status = txn->CreateIndex(*db_name, *table_name, index_base, ConflictType::kIgnore);
        EXPECT_TRUE(status.ok());
        status = new_txn_mgr->CommitTxn(txn);
        EXPECT_TRUE(status.ok());
    };
    create_index(index_def1);

    u32 block_row_cnt = 8192;
    auto input_block = MakeShared<DataBlock>();
    {
        auto append_to_col = [&](ColumnVector &col, Value v1, Value v2) {
            for (u32 i = 0; i < block_row_cnt; i += 2) {
                col.AppendValue(v1);
                col.AppendValue(v2);
            }
        };
        // Initialize input block
        {
            auto col1 = ColumnVector::Make(column_def1->type());
            col1->Initialize();
            append_to_col(*col1, Value::MakeInt(1), Value::MakeInt(2));
            input_block->InsertVector(col1, 0);
        }
        input_block->Finalize();
    }
    auto append_a_block = [&] {
        auto *txn = new_txn_mgr->BeginTxn(MakeUnique<String>("append"), TransactionType::kNormal);

        Status status = txn->Append(*db_name, *table_name, input_block);
        EXPECT_TRUE(status.ok());
        status = new_txn_mgr->CommitTxn(txn);
        EXPECT_TRUE(status.ok());
    };
    auto dump_index = [&](const String &index_name) {
        auto *txn = new_txn_mgr->BeginTxn(MakeUnique<String>(fmt::format("dump mem index {}", index_name)), TransactionType::kNormal);
        SegmentID segment_id = 0;
        Status status = txn->DumpMemIndex(*db_name, *table_name, index_name, segment_id);
        EXPECT_TRUE(status.ok());
        status = new_txn_mgr->CommitTxn(txn);
        EXPECT_TRUE(status.ok());
    };

    append_a_block();

    dump_index(*index_name1);

    append_a_block();

    auto check_index = [&](const String &index_name, std::function<Pair<RowID, u32>(const SharedPtr<MemIndex> &)> check_mem_index) {
        auto *txn = new_txn_mgr->BeginTxn(MakeUnique<String>("check index1"), TransactionType::kNormal);

        Optional<DBMeeta> db_meta;
        Optional<TableMeeta> table_meta;
        Optional<TableIndexMeeta> table_index_meta;
        String table_key;
        String index_key;
        Status status = txn->GetTableIndexMeta(*db_name, *table_name, index_name, db_meta, table_meta, table_index_meta, &table_key, &index_key);
        EXPECT_TRUE(status.ok());

        {
            auto [segment_ids, status] = table_meta->GetSegmentIDs1();
            EXPECT_TRUE(status.ok());
            EXPECT_EQ(*segment_ids, Vector<SegmentID>({0}));
        }
        SegmentID segment_id = 0;
        SegmentIndexMeta segment_index_meta(segment_id, *table_index_meta);

        SharedPtr<MemIndex> mem_index;
        status = segment_index_meta.GetMemIndex(mem_index);
        EXPECT_TRUE(status.ok());
        {
            auto [row_id, row_cnt] = check_mem_index(mem_index);
            EXPECT_EQ(row_id, RowID(0, block_row_cnt));
            EXPECT_EQ(row_cnt, block_row_cnt);
        }

        {
            auto [chunk_ids, status] = segment_index_meta.GetChunkIDs1();
            EXPECT_TRUE(status.ok());
            EXPECT_EQ(*chunk_ids, Vector<ChunkID>({0}));
        }
        ChunkID chunk_id = 0;
        ChunkIndexMeta chunk_index_meta(chunk_id, segment_index_meta);
        {
            ChunkIndexMetaInfo *chunk_info = nullptr;
            Status status = chunk_index_meta.GetChunkInfo(chunk_info);
            EXPECT_TRUE(status.ok());
            EXPECT_EQ(chunk_info->row_cnt_, block_row_cnt);
            EXPECT_EQ(chunk_info->base_row_id_, RowID(0, 0));
        }

        BufferObj *buffer_obj = nullptr;
        status = chunk_index_meta.GetIndexBuffer(buffer_obj);
        EXPECT_TRUE(status.ok());

        status = new_txn_mgr->CommitTxn(txn);
        EXPECT_TRUE(status.ok());
    };
    check_index(*index_name1, [&](const SharedPtr<MemIndex> &mem_index) {
        RowID begin_id = mem_index->memory_secondary_index_->GetBeginRowID();
        u32 row_cnt = mem_index->memory_secondary_index_->GetRowCount();
        return std::make_pair(begin_id, row_cnt);
    });

    auto merge_index = [&](const String &index_name) {
        auto *txn = new_txn_mgr->BeginTxn(MakeUnique<String>(fmt::format("merge index {}", index_name)), TransactionType::kNormal);
        SegmentID segment_id = 0;
        Status status = txn->OptimizeIndex(*db_name, *table_name, index_name, segment_id);
        EXPECT_TRUE(status.ok());
        status = new_txn_mgr->CommitTxn(txn);
        EXPECT_TRUE(status.ok());
    };
    auto check_index2 = [&](const String &index_name, std::function<Pair<RowID, u32>(const SharedPtr<MemIndex> &)> check_mem_index) {
        auto *txn = new_txn_mgr->BeginTxn(MakeUnique<String>(fmt::format("check merged index {}", index_name)), TransactionType::kNormal);

        Optional<DBMeeta> db_meta;
        Optional<TableMeeta> table_meta;
        Optional<TableIndexMeeta> table_index_meta;
        String table_key;
        String index_key;
        Status status = txn->GetTableIndexMeta(*db_name, *table_name, index_name, db_meta, table_meta, table_index_meta, &table_key, &index_key);
        EXPECT_TRUE(status.ok());

        SegmentID segment_id = 0;
        SegmentIndexMeta segment_index_meta(segment_id, *table_index_meta);

        SharedPtr<MemIndex> mem_index;
        status = segment_index_meta.GetMemIndex(mem_index);
        EXPECT_TRUE(status.ok());
        {
            auto [row_id, row_cnt] = check_mem_index(mem_index);
            EXPECT_EQ(row_id, RowID(0, 2 * block_row_cnt));
            EXPECT_EQ(row_cnt, block_row_cnt);
        }

        {
            auto [chunk_ids, status] = segment_index_meta.GetChunkIDs1();
            EXPECT_TRUE(status.ok());
            EXPECT_EQ(*chunk_ids, Vector<ChunkID>({2}));
        }
        ChunkID chunk_id = 2;
        ChunkIndexMeta chunk_index_meta(chunk_id, segment_index_meta);
        {
            ChunkIndexMetaInfo *chunk_info = nullptr;
            Status status = chunk_index_meta.GetChunkInfo(chunk_info);
            EXPECT_TRUE(status.ok());
            EXPECT_EQ(chunk_info->row_cnt_, 2 * block_row_cnt);
            EXPECT_EQ(chunk_info->base_row_id_, RowID(0, 0));
        }

        BufferObj *buffer_obj = nullptr;
        status = chunk_index_meta.GetIndexBuffer(buffer_obj);
        EXPECT_TRUE(status.ok());

        status = new_txn_mgr->CommitTxn(txn);
        EXPECT_TRUE(status.ok());
    };
    dump_index(*index_name1);

    append_a_block();

    merge_index(*index_name1);

    check_index2(*index_name1, [&](const SharedPtr<MemIndex> &mem_index) {
        RowID begin_id = mem_index->memory_secondary_index_->GetBeginRowID();
        u32 row_cnt = mem_index->memory_secondary_index_->GetRowCount();
        return std::make_pair(begin_id, row_cnt);
    });
}

<<<<<<< HEAD
//TEST_P(TestTxnIndexInternal, test_index) {
//    using namespace infinity;
//
//    NewTxnManager *new_txn_mgr = infinity::InfinityContext::instance().storage()->new_txn_manager();
//
//    SharedPtr<String> db_name = std::make_shared<String>("db1");
//    auto column_def1 = std::make_shared<ColumnDef>(0, std::make_shared<DataType>(LogicalType::kInteger), "col1", std::set<ConstraintType>());
//    auto column_def2 = std::make_shared<ColumnDef>(1, std::make_shared<DataType>(LogicalType::kVarchar), "col2", std::set<ConstraintType>());
//    auto column3_type_info = MakeShared<EmbeddingInfo>(EmbeddingDataType::kElemFloat, 4);
//    auto column_def3 =
//        std::make_shared<ColumnDef>(2, std::make_shared<DataType>(LogicalType::kEmbedding, column3_type_info), "col3", std::set<ConstraintType>());
//    auto column4_typeinfo = MakeShared<SparseInfo>(EmbeddingDataType::kElemFloat, EmbeddingDataType::kElemInt32, 30000, SparseStoreType::kSort);
//    auto column_def4 =
//        std::make_shared<ColumnDef>(3, std::make_shared<DataType>(LogicalType::kSparse, column4_typeinfo), "col4", std::set<ConstraintType>());
//    auto table_name = std::make_shared<std::string>("tb1");
//    auto column_def5 =
//        std::make_shared<ColumnDef>(4, std::make_shared<DataType>(LogicalType::kTensor, column3_type_info), "col5", std::set<ConstraintType>());
//    auto table_def = TableDef::Make(db_name, table_name, MakeShared<String>(), {column_def1, column_def2, column_def3, column_def4, column_def5});
//
//    auto index_name1 = std::make_shared<std::string>("index1");
//    auto index_def1 = IndexSecondary::Make(index_name1, MakeShared<String>(), "file_name", {column_def1->name()});
//    auto index_name2 = std::make_shared<String>("index2");
//    auto index_def2 = IndexFullText::Make(index_name2, MakeShared<String>(), "file_name", {column_def2->name()}, {});
//    auto index_name3 = std::make_shared<std::string>("index3");
//    Vector<InitParameter *> index3_parameters;
//    index3_parameters.emplace_back(new InitParameter("metric", "l2"));
//    index3_parameters.emplace_back(new InitParameter("plain_storage_data_type", "float"));
//    auto index_def3 = IndexIVF::Make(index_name3, MakeShared<String>(), "file_name", Vector<String>{column_def3->name()}, index3_parameters);
//    auto index_name4 = std::make_shared<std::string>("index4");
//    Vector<InitParameter *> index4_parameters;
//    index4_parameters.emplace_back(new InitParameter("metric", "l2"));
//    auto index_def4 = IndexHnsw::Make(index_name4, MakeShared<String>(), "file_name", Vector<String>{column_def3->name()}, index4_parameters);
//    auto index_name5 = std::make_shared<std::string>("index5");
//    Vector<InitParameter *> index5_parameters;
//    index5_parameters.emplace_back(new InitParameter("block_size", "16"));
//    index5_parameters.emplace_back(new InitParameter("compress_type", "compress"));
//    auto index_def5 = IndexBMP::Make(index_name5, MakeShared<String>(), "file_name", Vector<String>{column_def4->name()}, index5_parameters);
//    auto index_name6 = std::make_shared<std::string>("index6");
//    Vector<InitParameter *> index6_parameters;
//    index6_parameters.emplace_back(new InitParameter("pq_subspace_num", "4"));
//    index6_parameters.emplace_back(new InitParameter("pq_subspace_bits", "8"));
//    auto index_def6 = IndexEMVB::Make(index_name6, MakeShared<String>(), "file_name", Vector<String>{column_def5->name()}, index6_parameters);
//    DeferFn defer_fn([&] {
//        for (auto *parameter : index3_parameters) {
//            delete parameter;
//        }
//        for (auto *parameter : index4_parameters) {
//            delete parameter;
//        }
//        for (auto *parameter : index5_parameters) {
//            delete parameter;
//        }
//        for (auto *parameter : index6_parameters) {
//            delete parameter;
//        }
//    });
//    {
//        auto *txn = new_txn_mgr->BeginTxn(MakeUnique<String>("create db"), TransactionType::kNormal);
//        Status status = txn->CreateDatabase(*db_name, ConflictType::kError, MakeShared<String>());
//        EXPECT_TRUE(status.ok());
//        status = new_txn_mgr->CommitTxn(txn);
//        EXPECT_TRUE(status.ok());
//    }
//    {
//        auto *txn = new_txn_mgr->BeginTxn(MakeUnique<String>("create table"), TransactionType::kNormal);
//        Status status = txn->CreateTable(*db_name, std::move(table_def), ConflictType::kIgnore);
//        EXPECT_TRUE(status.ok());
//        status = new_txn_mgr->CommitTxn(txn);
//        EXPECT_TRUE(status.ok());
//    }
//    auto create_index = [&](const SharedPtr<IndexBase> &index_base) {
//        auto *txn = new_txn_mgr->BeginTxn(MakeUnique<String>(fmt::format("create index {}", *index_base->index_name_)), TransactionType::kNormal);
//        Status status = txn->CreateIndex(*db_name, *table_name, index_base, ConflictType::kIgnore);
//        EXPECT_TRUE(status.ok());
//        status = new_txn_mgr->CommitTxn(txn);
//        EXPECT_TRUE(status.ok());
//    };
//    create_index(index_def1);
//    create_index(index_def2);
//    create_index(index_def3);
//    create_index(index_def4);
//    create_index(index_def5);
//    create_index(index_def6);
//
//    u32 block_row_cnt = 8192;
//    auto input_block = MakeShared<DataBlock>();
//    {
//        auto append_to_col = [&](ColumnVector &col, Value v1, Value v2) {
//            for (u32 i = 0; i < block_row_cnt; i += 2) {
//                col.AppendValue(v1);
//                col.AppendValue(v2);
//            }
//        };
//        // Initialize input block
//        {
//            auto col1 = ColumnVector::Make(column_def1->type());
//            col1->Initialize();
//            append_to_col(*col1, Value::MakeInt(1), Value::MakeInt(2));
//            input_block->InsertVector(col1, 0);
//        }
//        {
//            auto col2 = ColumnVector::Make(column_def2->type());
//            col2->Initialize();
//            append_to_col(*col2, Value::MakeVarchar("abc"), Value::MakeVarchar("abcdefghijklmnopqrstuvwxyz"));
//            input_block->InsertVector(col2, 1);
//        }
//        {
//            auto col3 = ColumnVector::Make(column_def3->type());
//            col3->Initialize();
//            append_to_col(*col3, Value::MakeEmbedding(Vector<float>{1.0, 2.0, 3.0, 4.0}), Value::MakeEmbedding(Vector<float>{5.0, 6.0, 7.0, 8.0}));
//            input_block->InsertVector(col3, 2);
//        }
//        {
//            auto col4 = ColumnVector::Make(column_def4->type());
//            col4->Initialize();
//            Pair<Vector<float>, Vector<int32_t>> vec{Vector<float>{1.0, 2.0, 3.0, 4.0}, Vector<int32_t>{100, 1000, 10000, 20000}};
//            Pair<Vector<float>, Vector<int32_t>> vec2{Vector<float>{1.0, 2.0, 3.0, 4.0}, Vector<int32_t>{100, 2000, 10000, 20000}};
//            auto v1 = Value::MakeSparse(reinterpret_cast<const char *>(vec.first.data()),
//                                        reinterpret_cast<const char *>(vec.second.data()),
//                                        vec.first.size(),
//                                        column4_typeinfo);
//            auto v2 = Value::MakeSparse(reinterpret_cast<const char *>(vec2.first.data()),
//                                        reinterpret_cast<const char *>(vec2.second.data()),
//                                        vec2.first.size(),
//                                        column4_typeinfo);
//            append_to_col(*col4, std::move(v1), std::move(v2));
//            input_block->InsertVector(col4, 3);
//        }
//        {
//            Vector<float> vec1 = {1.0, 2.0, 3.0, 4.0};
//            Vector<float> vec2 = {5.0, 6.0, 7.0, 8.0};
//            Vector<float> vec3 = {9.0, 10.0, 11.0, 12.0};
//            auto col5 = ColumnVector::Make(column_def5->type());
//            col5->Initialize();
//
//            Vector<Pair<ptr_t, SizeT>> embedding_data1;
//            embedding_data1.emplace_back(std::make_pair(reinterpret_cast<ptr_t>(vec1.data()), vec1.size() * sizeof(*vec1.data())));
//            embedding_data1.emplace_back(std::make_pair(reinterpret_cast<ptr_t>(vec2.data()), vec2.size() * sizeof(*vec2.data())));
//            Value v1 = Value::MakeTensor(embedding_data1, column3_type_info);
//
//            Vector<Pair<ptr_t, SizeT>> embedding_data2;
//            embedding_data2.emplace_back(std::make_pair(reinterpret_cast<ptr_t>(vec1.data()), vec1.size() * sizeof(*vec1.data())));
//            embedding_data2.emplace_back(std::make_pair(reinterpret_cast<ptr_t>(vec3.data()), vec3.size() * sizeof(*vec3.data())));
//            Value v2 = Value::MakeTensor(embedding_data2, column3_type_info);
//
//            append_to_col(*col5, std::move(v1), std::move(v2));
//
//            input_block->InsertVector(col5, 4);
//        }
//        input_block->Finalize();
//    }
//    auto append_a_block = [&] {
//        auto *txn = new_txn_mgr->BeginTxn(MakeUnique<String>("append"), TransactionType::kNormal);
//
//        Status status = txn->Append(*db_name, *table_name, input_block);
//        EXPECT_TRUE(status.ok());
//        status = new_txn_mgr->CommitTxn(txn);
//        EXPECT_TRUE(status.ok());
//    };
//    auto dump_index = [&](const String &index_name) {
//        auto *txn = new_txn_mgr->BeginTxn(MakeUnique<String>(fmt::format("dump mem index {}", index_name)), TransactionType::kNormal);
//        SegmentID segment_id = 0;
//        Status status = txn->DumpMemIndex(*db_name, *table_name, index_name, segment_id);
//        EXPECT_TRUE(status.ok());
//        status = new_txn_mgr->CommitTxn(txn);
//        EXPECT_TRUE(status.ok());
//    };
//
//    append_a_block();
//    dump_index(*index_name1);
//    dump_index(*index_name2);
//    dump_index(*index_name3);
//    dump_index(*index_name4);
//    dump_index(*index_name5);
//    dump_index(*index_name6);
//    append_a_block();
//    // new_txn_mgr->PrintAllKeyValue();
//
//    auto check_index = [&](const String &index_name, std::function<Pair<RowID, u32>(const SharedPtr<MemIndex> &)> check_mem_index) {
//        auto *txn = new_txn_mgr->BeginTxn(MakeUnique<String>("check index1"), TransactionType::kNormal);
//
//        Optional<DBMeeta> db_meta;
//        Optional<TableMeeta> table_meta;
//        Optional<TableIndexMeeta> table_index_meta;
//        String table_key;
//        String index_key;
//        Status status = txn->GetTableIndexMeta(*db_name, *table_name, index_name, db_meta, table_meta, table_index_meta, &table_key, &index_key);
//        EXPECT_TRUE(status.ok());
//
//        {
//            auto [segment_ids, status] = table_meta->GetSegmentIDs1();
//            EXPECT_TRUE(status.ok());
//            EXPECT_EQ(*segment_ids, Vector<SegmentID>({0}));
//        }
//        SegmentID segment_id = 0;
//        SegmentIndexMeta segment_index_meta(segment_id, *table_index_meta);
//
//        SharedPtr<MemIndex> mem_index;
//        status = segment_index_meta.GetMemIndex(mem_index);
//        EXPECT_TRUE(status.ok());
//        {
//            auto [row_id, row_cnt] = check_mem_index(mem_index);
//            EXPECT_EQ(row_id, RowID(0, block_row_cnt));
//            EXPECT_EQ(row_cnt, block_row_cnt);
//        }
//
//        // int32_t begin_val = 2;
//        // int32_t end_val = 3;
//        // {
//        //     SharedPtr<SecondaryIndexInMem> memory_secondary_index = mem_index->memory_secondary_index_;
//        //     u32 segment_row_count = 2;
//        //     Tuple<u32, int32_t, int32_t> arg_tuple = {segment_row_count, begin_val, end_val};
//        //     [[maybe_unused]] Pair<u32, Bitmask> result = memory_secondary_index->RangeQuery(&arg_tuple);
//        // }
//
//        {
//            Vector<ChunkID> *chunk_ids = nullptr;
//            Status status = segment_index_meta.GetChunkIDs(chunk_ids);
//            EXPECT_TRUE(status.ok());
//            EXPECT_EQ(*chunk_ids, Vector<ChunkID>({0}));
//        }
//        ChunkID chunk_id = 0;
//        ChunkIndexMeta chunk_index_meta(chunk_id, segment_index_meta);
//        {
//            ChunkIndexMetaInfo *chunk_info = nullptr;
//            Status status = chunk_index_meta.GetChunkInfo(chunk_info);
//            EXPECT_TRUE(status.ok());
//            EXPECT_EQ(chunk_info->row_cnt_, block_row_cnt);
//            EXPECT_EQ(chunk_info->base_row_id_, RowID(0, 0));
//        }
//
//        BufferObj *buffer_obj = nullptr;
//        status = chunk_index_meta.GetIndexBuffer(buffer_obj);
//        EXPECT_TRUE(status.ok());
//
//        // {
//        //     BufferHandle buffer_handle = buffer_obj->Load();
//        //     auto *index = static_cast<const SecondaryIndexData *>(buffer_handle.GetData());
//
//        //     [[maybe_unused]] const auto [begin_approx_pos, begin_lower, begin_upper] = index->SearchPGM(&begin_val);
//        //     [[maybe_unused]] const auto [end_approx_pos, end_lower, end_upper] = index->SearchPGM(&end_val);
//        // }
//
//        status = new_txn_mgr->CommitTxn(txn);
//        EXPECT_TRUE(status.ok());
//    };
//    check_index(*index_name1, [&](const SharedPtr<MemIndex> &mem_index) {
//        RowID begin_id = mem_index->memory_secondary_index_->GetBeginRowID();
//        u32 row_cnt = mem_index->memory_secondary_index_->GetRowCount();
//        return std::make_pair(begin_id, row_cnt);
//    });
//    check_index(*index_name2, [&](const SharedPtr<MemIndex> &mem_index) {
//        RowID begin_id = mem_index->memory_indexer_->GetBaseRowId();
//        u32 row_cnt = mem_index->memory_indexer_->GetDocCount();
//        return std::make_pair(begin_id, row_cnt);
//    });
//    check_index(*index_name3, [&](const SharedPtr<MemIndex> &mem_index) {
//        RowID begin_id = mem_index->memory_ivf_index_->GetBeginRowID();
//        u32 row_cnt = mem_index->memory_ivf_index_->GetRowCount();
//        return std::make_pair(begin_id, row_cnt);
//    });
//    check_index(*index_name4, [&](const SharedPtr<MemIndex> &mem_index) {
//        RowID begin_id = mem_index->memory_hnsw_index_->GetBeginRowID();
//        u32 row_cnt = mem_index->memory_hnsw_index_->GetRowCount();
//        return std::make_pair(begin_id, row_cnt);
//    });
//    check_index(*index_name5, [&](const SharedPtr<MemIndex> &mem_index) {
//        RowID begin_id = mem_index->memory_bmp_index_->GetBeginRowID();
//        u32 row_cnt = mem_index->memory_bmp_index_->GetRowCount();
//        return std::make_pair(begin_id, row_cnt);
//    });
//    check_index(*index_name6, [&](const SharedPtr<MemIndex> &mem_index) {
//        RowID begin_id = mem_index->memory_emvb_index_->GetBeginRowID();
//        u32 row_cnt = mem_index->memory_emvb_index_->GetRowCount();
//        return std::make_pair(begin_id, row_cnt);
//    });
//
//    auto merge_index = [&](const String &index_name) {
//        auto *txn = new_txn_mgr->BeginTxn(MakeUnique<String>(fmt::format("merge index {}", index_name)), TransactionType::kNormal);
//        SegmentID segment_id = 0;
//        Status status = txn->OptimizeIndex(*db_name, *table_name, index_name, segment_id);
//        EXPECT_TRUE(status.ok());
//        status = new_txn_mgr->CommitTxn(txn);
//        EXPECT_TRUE(status.ok());
//    };
//    auto check_index2 = [&](const String &index_name, std::function<Pair<RowID, u32>(const SharedPtr<MemIndex> &)> check_mem_index) {
//        auto *txn = new_txn_mgr->BeginTxn(MakeUnique<String>(fmt::format("check merged index {}", index_name)), TransactionType::kNormal);
//
//        Optional<DBMeeta> db_meta;
//        Optional<TableMeeta> table_meta;
//        Optional<TableIndexMeeta> table_index_meta;
//        String table_key;
//        String index_key;
//        Status status = txn->GetTableIndexMeta(*db_name, *table_name, index_name, db_meta, table_meta, table_index_meta, &table_key, &index_key);
//        EXPECT_TRUE(status.ok());
//
//        SegmentID segment_id = 0;
//        SegmentIndexMeta segment_index_meta(segment_id, *table_index_meta);
//
//        SharedPtr<MemIndex> mem_index;
//        status = segment_index_meta.GetMemIndex(mem_index);
//        EXPECT_TRUE(status.ok());
//        {
//            auto [row_id, row_cnt] = check_mem_index(mem_index);
//            EXPECT_EQ(row_id, RowID(0, 2 * block_row_cnt));
//            EXPECT_EQ(row_cnt, block_row_cnt);
//        }
//
//        {
//            Vector<ChunkID> *chunk_ids = nullptr;
//            Status status = segment_index_meta.GetChunkIDs(chunk_ids);
//            EXPECT_TRUE(status.ok());
//            EXPECT_EQ(*chunk_ids, Vector<ChunkID>({2}));
//        }
//        ChunkID chunk_id = 2;
//        ChunkIndexMeta chunk_index_meta(chunk_id, segment_index_meta);
//        {
//            ChunkIndexMetaInfo *chunk_info = nullptr;
//            Status status = chunk_index_meta.GetChunkInfo(chunk_info);
//            EXPECT_TRUE(status.ok());
//            EXPECT_EQ(chunk_info->row_cnt_, 2 * block_row_cnt);
//            EXPECT_EQ(chunk_info->base_row_id_, RowID(0, 0));
//        }
//
//        // int32_t begin_val = 2;
//        // int32_t end_val = 3;
//
//        BufferObj *buffer_obj = nullptr;
//        status = chunk_index_meta.GetIndexBuffer(buffer_obj);
//        EXPECT_TRUE(status.ok());
//
//        // {
//        //     BufferHandle buffer_handle = buffer_obj->Load();
//        //     auto *index = static_cast<const SecondaryIndexData *>(buffer_handle.GetData());
//
//        //     [[maybe_unused]] const auto [begin_approx_pos, begin_lower, begin_upper] = index->SearchPGM(&begin_val);
//        //     [[maybe_unused]] const auto [end_approx_pos, end_lower, end_upper] = index->SearchPGM(&end_val);
//        // }
//
//        status = new_txn_mgr->CommitTxn(txn);
//        EXPECT_TRUE(status.ok());
//    };
//    dump_index(*index_name1);
//    dump_index(*index_name2);
//    dump_index(*index_name3);
//    dump_index(*index_name4);
//    dump_index(*index_name5);
//    dump_index(*index_name6);
//
//    append_a_block();
//
//    merge_index(*index_name1);
//    merge_index(*index_name2);
//    merge_index(*index_name3);
//    merge_index(*index_name4);
//    merge_index(*index_name5);
//    merge_index(*index_name6);
//
//    check_index2(*index_name1, [&](const SharedPtr<MemIndex> &mem_index) {
//        RowID begin_id = mem_index->memory_secondary_index_->GetBeginRowID();
//        u32 row_cnt = mem_index->memory_secondary_index_->GetRowCount();
//        return std::make_pair(begin_id, row_cnt);
//    });
//    check_index2(*index_name2, [&](const SharedPtr<MemIndex> &mem_index) {
//        RowID begin_id = mem_index->memory_indexer_->GetBaseRowId();
//        u32 row_cnt = mem_index->memory_indexer_->GetDocCount();
//        return std::make_pair(begin_id, row_cnt);
//    });
//    check_index2(*index_name3, [&](const SharedPtr<MemIndex> &mem_index) {
//        RowID begin_id = mem_index->memory_ivf_index_->GetBeginRowID();
//        u32 row_cnt = mem_index->memory_ivf_index_->GetRowCount();
//        return std::make_pair(begin_id, row_cnt);
//    });
//    check_index2(*index_name4, [&](const SharedPtr<MemIndex> &mem_index) {
//        RowID begin_id = mem_index->memory_hnsw_index_->GetBeginRowID();
//        u32 row_cnt = mem_index->memory_hnsw_index_->GetRowCount();
//        return std::make_pair(begin_id, row_cnt);
//    });
//    check_index2(*index_name5, [&](const SharedPtr<MemIndex> &mem_index) {
//        RowID begin_id = mem_index->memory_bmp_index_->GetBeginRowID();
//        u32 row_cnt = mem_index->memory_bmp_index_->GetRowCount();
//        return std::make_pair(begin_id, row_cnt);
//    });
//    check_index2(*index_name6, [&](const SharedPtr<MemIndex> &mem_index) {
//        RowID begin_id = mem_index->memory_emvb_index_->GetBeginRowID();
//        u32 row_cnt = mem_index->memory_emvb_index_->GetRowCount();
//        return std::make_pair(begin_id, row_cnt);
//    });
//}
=======
TEST_P(TestTxnIndexInternal, test_index) {
    using namespace infinity;

    NewTxnManager *new_txn_mgr = infinity::InfinityContext::instance().storage()->new_txn_manager();

    SharedPtr<String> db_name = std::make_shared<String>("db1");
    auto column_def1 = std::make_shared<ColumnDef>(0, std::make_shared<DataType>(LogicalType::kInteger), "col1", std::set<ConstraintType>());
    auto column_def2 = std::make_shared<ColumnDef>(1, std::make_shared<DataType>(LogicalType::kVarchar), "col2", std::set<ConstraintType>());
    auto column3_type_info = MakeShared<EmbeddingInfo>(EmbeddingDataType::kElemFloat, 4);
    auto column_def3 =
        std::make_shared<ColumnDef>(2, std::make_shared<DataType>(LogicalType::kEmbedding, column3_type_info), "col3", std::set<ConstraintType>());
    auto column4_typeinfo = MakeShared<SparseInfo>(EmbeddingDataType::kElemFloat, EmbeddingDataType::kElemInt32, 30000, SparseStoreType::kSort);
    auto column_def4 =
        std::make_shared<ColumnDef>(3, std::make_shared<DataType>(LogicalType::kSparse, column4_typeinfo), "col4", std::set<ConstraintType>());
    auto table_name = std::make_shared<std::string>("tb1");
    auto column_def5 =
        std::make_shared<ColumnDef>(4, std::make_shared<DataType>(LogicalType::kTensor, column3_type_info), "col5", std::set<ConstraintType>());
    auto table_def = TableDef::Make(db_name, table_name, MakeShared<String>(), {column_def1, column_def2, column_def3, column_def4, column_def5});

    auto index_name1 = std::make_shared<std::string>("index1");
    auto index_def1 = IndexSecondary::Make(index_name1, MakeShared<String>(), "file_name", {column_def1->name()});
    auto index_name2 = std::make_shared<String>("index2");
    auto index_def2 = IndexFullText::Make(index_name2, MakeShared<String>(), "file_name", {column_def2->name()}, {});
    auto index_name3 = std::make_shared<std::string>("index3");
    Vector<InitParameter *> index3_parameters;
    index3_parameters.emplace_back(new InitParameter("metric", "l2"));
    index3_parameters.emplace_back(new InitParameter("plain_storage_data_type", "float"));
    auto index_def3 = IndexIVF::Make(index_name3, MakeShared<String>(), "file_name", Vector<String>{column_def3->name()}, index3_parameters);
    auto index_name4 = std::make_shared<std::string>("index4");
    Vector<InitParameter *> index4_parameters;
    index4_parameters.emplace_back(new InitParameter("metric", "l2"));
    auto index_def4 = IndexHnsw::Make(index_name4, MakeShared<String>(), "file_name", Vector<String>{column_def3->name()}, index4_parameters);
    auto index_name5 = std::make_shared<std::string>("index5");
    Vector<InitParameter *> index5_parameters;
    index5_parameters.emplace_back(new InitParameter("block_size", "16"));
    index5_parameters.emplace_back(new InitParameter("compress_type", "compress"));
    auto index_def5 = IndexBMP::Make(index_name5, MakeShared<String>(), "file_name", Vector<String>{column_def4->name()}, index5_parameters);
    auto index_name6 = std::make_shared<std::string>("index6");
    Vector<InitParameter *> index6_parameters;
    index6_parameters.emplace_back(new InitParameter("pq_subspace_num", "4"));
    index6_parameters.emplace_back(new InitParameter("pq_subspace_bits", "8"));
    auto index_def6 = IndexEMVB::Make(index_name6, MakeShared<String>(), "file_name", Vector<String>{column_def5->name()}, index6_parameters);
    DeferFn defer_fn([&] {
        for (auto *parameter : index3_parameters) {
            delete parameter;
        }
        for (auto *parameter : index4_parameters) {
            delete parameter;
        }
        for (auto *parameter : index5_parameters) {
            delete parameter;
        }
        for (auto *parameter : index6_parameters) {
            delete parameter;
        }
    });
    {
        auto *txn = new_txn_mgr->BeginTxn(MakeUnique<String>("create db"), TransactionType::kNormal);
        Status status = txn->CreateDatabase(*db_name, ConflictType::kError, MakeShared<String>());
        EXPECT_TRUE(status.ok());
        status = new_txn_mgr->CommitTxn(txn);
        EXPECT_TRUE(status.ok());
    }
    {
        auto *txn = new_txn_mgr->BeginTxn(MakeUnique<String>("create table"), TransactionType::kNormal);
        Status status = txn->CreateTable(*db_name, std::move(table_def), ConflictType::kIgnore);
        EXPECT_TRUE(status.ok());
        status = new_txn_mgr->CommitTxn(txn);
        EXPECT_TRUE(status.ok());
    }
    auto create_index = [&](const SharedPtr<IndexBase> &index_base) {
        auto *txn = new_txn_mgr->BeginTxn(MakeUnique<String>(fmt::format("create index {}", *index_base->index_name_)), TransactionType::kNormal);
        Status status = txn->CreateIndex(*db_name, *table_name, index_base, ConflictType::kIgnore);
        EXPECT_TRUE(status.ok());
        status = new_txn_mgr->CommitTxn(txn);
        EXPECT_TRUE(status.ok());
    };
    create_index(index_def1);
    create_index(index_def2);
    create_index(index_def3);
    create_index(index_def4);
    create_index(index_def5);
    create_index(index_def6);

    u32 block_row_cnt = 8192;
    auto input_block = MakeShared<DataBlock>();
    {
        auto append_to_col = [&](ColumnVector &col, Value v1, Value v2) {
            for (u32 i = 0; i < block_row_cnt; i += 2) {
                col.AppendValue(v1);
                col.AppendValue(v2);
            }
        };
        // Initialize input block
        {
            auto col1 = ColumnVector::Make(column_def1->type());
            col1->Initialize();
            append_to_col(*col1, Value::MakeInt(1), Value::MakeInt(2));
            input_block->InsertVector(col1, 0);
        }
        {
            auto col2 = ColumnVector::Make(column_def2->type());
            col2->Initialize();
            append_to_col(*col2, Value::MakeVarchar("abc"), Value::MakeVarchar("abcdefghijklmnopqrstuvwxyz"));
            input_block->InsertVector(col2, 1);
        }
        {
            auto col3 = ColumnVector::Make(column_def3->type());
            col3->Initialize();
            append_to_col(*col3, Value::MakeEmbedding(Vector<float>{1.0, 2.0, 3.0, 4.0}), Value::MakeEmbedding(Vector<float>{5.0, 6.0, 7.0, 8.0}));
            input_block->InsertVector(col3, 2);
        }
        {
            auto col4 = ColumnVector::Make(column_def4->type());
            col4->Initialize();
            Pair<Vector<float>, Vector<int32_t>> vec{Vector<float>{1.0, 2.0, 3.0, 4.0}, Vector<int32_t>{100, 1000, 10000, 20000}};
            Pair<Vector<float>, Vector<int32_t>> vec2{Vector<float>{1.0, 2.0, 3.0, 4.0}, Vector<int32_t>{100, 2000, 10000, 20000}};
            auto v1 = Value::MakeSparse(reinterpret_cast<const char *>(vec.first.data()),
                                        reinterpret_cast<const char *>(vec.second.data()),
                                        vec.first.size(),
                                        column4_typeinfo);
            auto v2 = Value::MakeSparse(reinterpret_cast<const char *>(vec2.first.data()),
                                        reinterpret_cast<const char *>(vec2.second.data()),
                                        vec2.first.size(),
                                        column4_typeinfo);
            append_to_col(*col4, std::move(v1), std::move(v2));
            input_block->InsertVector(col4, 3);
        }
        {
            Vector<float> vec1 = {1.0, 2.0, 3.0, 4.0};
            Vector<float> vec2 = {5.0, 6.0, 7.0, 8.0};
            Vector<float> vec3 = {9.0, 10.0, 11.0, 12.0};
            auto col5 = ColumnVector::Make(column_def5->type());
            col5->Initialize();

            Vector<Pair<ptr_t, SizeT>> embedding_data1;
            embedding_data1.emplace_back(std::make_pair(reinterpret_cast<ptr_t>(vec1.data()), vec1.size() * sizeof(*vec1.data())));
            embedding_data1.emplace_back(std::make_pair(reinterpret_cast<ptr_t>(vec2.data()), vec2.size() * sizeof(*vec2.data())));
            Value v1 = Value::MakeTensor(embedding_data1, column3_type_info);

            Vector<Pair<ptr_t, SizeT>> embedding_data2;
            embedding_data2.emplace_back(std::make_pair(reinterpret_cast<ptr_t>(vec1.data()), vec1.size() * sizeof(*vec1.data())));
            embedding_data2.emplace_back(std::make_pair(reinterpret_cast<ptr_t>(vec3.data()), vec3.size() * sizeof(*vec3.data())));
            Value v2 = Value::MakeTensor(embedding_data2, column3_type_info);

            append_to_col(*col5, std::move(v1), std::move(v2));

            input_block->InsertVector(col5, 4);
        }
        input_block->Finalize();
    }
    auto append_a_block = [&] {
        auto *txn = new_txn_mgr->BeginTxn(MakeUnique<String>("append"), TransactionType::kNormal);

        Status status = txn->Append(*db_name, *table_name, input_block);
        EXPECT_TRUE(status.ok());
        status = new_txn_mgr->CommitTxn(txn);
        EXPECT_TRUE(status.ok());
    };
    auto dump_index = [&](const String &index_name) {
        auto *txn = new_txn_mgr->BeginTxn(MakeUnique<String>(fmt::format("dump mem index {}", index_name)), TransactionType::kNormal);
        SegmentID segment_id = 0;
        Status status = txn->DumpMemIndex(*db_name, *table_name, index_name, segment_id);
        EXPECT_TRUE(status.ok());
        status = new_txn_mgr->CommitTxn(txn);
        EXPECT_TRUE(status.ok());
    };

    append_a_block();
    dump_index(*index_name1);
    dump_index(*index_name2);
    dump_index(*index_name3);
    dump_index(*index_name4);
    dump_index(*index_name5);
    dump_index(*index_name6);
    append_a_block();
    // new_txn_mgr->PrintAllKeyValue();

    auto check_index = [&](const String &index_name, std::function<Pair<RowID, u32>(const SharedPtr<MemIndex> &)> check_mem_index) {
        auto *txn = new_txn_mgr->BeginTxn(MakeUnique<String>("check index1"), TransactionType::kNormal);

        Optional<DBMeeta> db_meta;
        Optional<TableMeeta> table_meta;
        Optional<TableIndexMeeta> table_index_meta;
        String table_key;
        String index_key;
        Status status = txn->GetTableIndexMeta(*db_name, *table_name, index_name, db_meta, table_meta, table_index_meta, &table_key, &index_key);
        EXPECT_TRUE(status.ok());

        {
            auto [segment_ids, status] = table_meta->GetSegmentIDs1();
            EXPECT_TRUE(status.ok());
            EXPECT_EQ(*segment_ids, Vector<SegmentID>({0}));
        }
        SegmentID segment_id = 0;
        SegmentIndexMeta segment_index_meta(segment_id, *table_index_meta);

        SharedPtr<MemIndex> mem_index;
        status = segment_index_meta.GetMemIndex(mem_index);
        EXPECT_TRUE(status.ok());
        {
            auto [row_id, row_cnt] = check_mem_index(mem_index);
            EXPECT_EQ(row_id, RowID(0, block_row_cnt));
            EXPECT_EQ(row_cnt, block_row_cnt);
        }

        // int32_t begin_val = 2;
        // int32_t end_val = 3;
        // {
        //     SharedPtr<SecondaryIndexInMem> memory_secondary_index = mem_index->memory_secondary_index_;
        //     u32 segment_row_count = 2;
        //     Tuple<u32, int32_t, int32_t> arg_tuple = {segment_row_count, begin_val, end_val};
        //     [[maybe_unused]] Pair<u32, Bitmask> result = memory_secondary_index->RangeQuery(&arg_tuple);
        // }

        {
            auto [chunk_ids, status] = segment_index_meta.GetChunkIDs1();
            EXPECT_TRUE(status.ok());
            EXPECT_EQ(*chunk_ids, Vector<ChunkID>({0}));
        }
        ChunkID chunk_id = 0;
        ChunkIndexMeta chunk_index_meta(chunk_id, segment_index_meta);
        {
            ChunkIndexMetaInfo *chunk_info = nullptr;
            Status status = chunk_index_meta.GetChunkInfo(chunk_info);
            EXPECT_TRUE(status.ok());
            EXPECT_EQ(chunk_info->row_cnt_, block_row_cnt);
            EXPECT_EQ(chunk_info->base_row_id_, RowID(0, 0));
        }

        BufferObj *buffer_obj = nullptr;
        status = chunk_index_meta.GetIndexBuffer(buffer_obj);
        EXPECT_TRUE(status.ok());

        // {
        //     BufferHandle buffer_handle = buffer_obj->Load();
        //     auto *index = static_cast<const SecondaryIndexData *>(buffer_handle.GetData());

        //     [[maybe_unused]] const auto [begin_approx_pos, begin_lower, begin_upper] = index->SearchPGM(&begin_val);
        //     [[maybe_unused]] const auto [end_approx_pos, end_lower, end_upper] = index->SearchPGM(&end_val);
        // }

        status = new_txn_mgr->CommitTxn(txn);
        EXPECT_TRUE(status.ok());
    };
    check_index(*index_name1, [&](const SharedPtr<MemIndex> &mem_index) {
        RowID begin_id = mem_index->memory_secondary_index_->GetBeginRowID();
        u32 row_cnt = mem_index->memory_secondary_index_->GetRowCount();
        return std::make_pair(begin_id, row_cnt);
    });
    check_index(*index_name2, [&](const SharedPtr<MemIndex> &mem_index) {
        RowID begin_id = mem_index->memory_indexer_->GetBaseRowId();
        u32 row_cnt = mem_index->memory_indexer_->GetDocCount();
        return std::make_pair(begin_id, row_cnt);
    });
    check_index(*index_name3, [&](const SharedPtr<MemIndex> &mem_index) {
        RowID begin_id = mem_index->memory_ivf_index_->GetBeginRowID();
        u32 row_cnt = mem_index->memory_ivf_index_->GetRowCount();
        return std::make_pair(begin_id, row_cnt);
    });
    check_index(*index_name4, [&](const SharedPtr<MemIndex> &mem_index) {
        RowID begin_id = mem_index->memory_hnsw_index_->GetBeginRowID();
        u32 row_cnt = mem_index->memory_hnsw_index_->GetRowCount();
        return std::make_pair(begin_id, row_cnt);
    });
    check_index(*index_name5, [&](const SharedPtr<MemIndex> &mem_index) {
        RowID begin_id = mem_index->memory_bmp_index_->GetBeginRowID();
        u32 row_cnt = mem_index->memory_bmp_index_->GetRowCount();
        return std::make_pair(begin_id, row_cnt);
    });
    check_index(*index_name6, [&](const SharedPtr<MemIndex> &mem_index) {
        RowID begin_id = mem_index->memory_emvb_index_->GetBeginRowID();
        u32 row_cnt = mem_index->memory_emvb_index_->GetRowCount();
        return std::make_pair(begin_id, row_cnt);
    });

    auto merge_index = [&](const String &index_name) {
        auto *txn = new_txn_mgr->BeginTxn(MakeUnique<String>(fmt::format("merge index {}", index_name)), TransactionType::kNormal);
        SegmentID segment_id = 0;
        Status status = txn->OptimizeIndex(*db_name, *table_name, index_name, segment_id);
        EXPECT_TRUE(status.ok());
        status = new_txn_mgr->CommitTxn(txn);
        EXPECT_TRUE(status.ok());
    };
    auto check_index2 = [&](const String &index_name, std::function<Pair<RowID, u32>(const SharedPtr<MemIndex> &)> check_mem_index) {
        auto *txn = new_txn_mgr->BeginTxn(MakeUnique<String>(fmt::format("check merged index {}", index_name)), TransactionType::kNormal);

        Optional<DBMeeta> db_meta;
        Optional<TableMeeta> table_meta;
        Optional<TableIndexMeeta> table_index_meta;
        String table_key;
        String index_key;
        Status status = txn->GetTableIndexMeta(*db_name, *table_name, index_name, db_meta, table_meta, table_index_meta, &table_key, &index_key);
        EXPECT_TRUE(status.ok());

        SegmentID segment_id = 0;
        SegmentIndexMeta segment_index_meta(segment_id, *table_index_meta);

        SharedPtr<MemIndex> mem_index;
        status = segment_index_meta.GetMemIndex(mem_index);
        EXPECT_TRUE(status.ok());
        {
            auto [row_id, row_cnt] = check_mem_index(mem_index);
            EXPECT_EQ(row_id, RowID(0, 2 * block_row_cnt));
            EXPECT_EQ(row_cnt, block_row_cnt);
        }

        {
            auto [chunk_ids, status] = segment_index_meta.GetChunkIDs1();
            EXPECT_TRUE(status.ok());
            EXPECT_EQ(*chunk_ids, Vector<ChunkID>({2}));
        }
        ChunkID chunk_id = 2;
        ChunkIndexMeta chunk_index_meta(chunk_id, segment_index_meta);
        {
            ChunkIndexMetaInfo *chunk_info = nullptr;
            Status status = chunk_index_meta.GetChunkInfo(chunk_info);
            EXPECT_TRUE(status.ok());
            EXPECT_EQ(chunk_info->row_cnt_, 2 * block_row_cnt);
            EXPECT_EQ(chunk_info->base_row_id_, RowID(0, 0));
        }

        // int32_t begin_val = 2;
        // int32_t end_val = 3;

        BufferObj *buffer_obj = nullptr;
        status = chunk_index_meta.GetIndexBuffer(buffer_obj);
        EXPECT_TRUE(status.ok());

        // {
        //     BufferHandle buffer_handle = buffer_obj->Load();
        //     auto *index = static_cast<const SecondaryIndexData *>(buffer_handle.GetData());

        //     [[maybe_unused]] const auto [begin_approx_pos, begin_lower, begin_upper] = index->SearchPGM(&begin_val);
        //     [[maybe_unused]] const auto [end_approx_pos, end_lower, end_upper] = index->SearchPGM(&end_val);
        // }

        status = new_txn_mgr->CommitTxn(txn);
        EXPECT_TRUE(status.ok());
    };
    dump_index(*index_name1);
    dump_index(*index_name2);
    dump_index(*index_name3);
    dump_index(*index_name4);
    dump_index(*index_name5);
    dump_index(*index_name6);

    append_a_block();

    merge_index(*index_name1);
    merge_index(*index_name2);
    merge_index(*index_name3);
    merge_index(*index_name4);
    merge_index(*index_name5);
    merge_index(*index_name6);

    check_index2(*index_name1, [&](const SharedPtr<MemIndex> &mem_index) {
        RowID begin_id = mem_index->memory_secondary_index_->GetBeginRowID();
        u32 row_cnt = mem_index->memory_secondary_index_->GetRowCount();
        return std::make_pair(begin_id, row_cnt);
    });
    check_index2(*index_name2, [&](const SharedPtr<MemIndex> &mem_index) {
        RowID begin_id = mem_index->memory_indexer_->GetBaseRowId();
        u32 row_cnt = mem_index->memory_indexer_->GetDocCount();
        return std::make_pair(begin_id, row_cnt);
    });
    check_index2(*index_name3, [&](const SharedPtr<MemIndex> &mem_index) {
        RowID begin_id = mem_index->memory_ivf_index_->GetBeginRowID();
        u32 row_cnt = mem_index->memory_ivf_index_->GetRowCount();
        return std::make_pair(begin_id, row_cnt);
    });
    check_index2(*index_name4, [&](const SharedPtr<MemIndex> &mem_index) {
        RowID begin_id = mem_index->memory_hnsw_index_->GetBeginRowID();
        u32 row_cnt = mem_index->memory_hnsw_index_->GetRowCount();
        return std::make_pair(begin_id, row_cnt);
    });
    check_index2(*index_name5, [&](const SharedPtr<MemIndex> &mem_index) {
        RowID begin_id = mem_index->memory_bmp_index_->GetBeginRowID();
        u32 row_cnt = mem_index->memory_bmp_index_->GetRowCount();
        return std::make_pair(begin_id, row_cnt);
    });
    check_index2(*index_name6, [&](const SharedPtr<MemIndex> &mem_index) {
        RowID begin_id = mem_index->memory_emvb_index_->GetBeginRowID();
        u32 row_cnt = mem_index->memory_emvb_index_->GetRowCount();
        return std::make_pair(begin_id, row_cnt);
    });
}
>>>>>>> 3bc5a122

TEST_P(TestTxnIndexInternal, test_populate_index0) {
    using namespace infinity;

    NewTxnManager *new_txn_mgr = infinity::InfinityContext::instance().storage()->new_txn_manager();

    SharedPtr<String> db_name = std::make_shared<String>("db1");
    auto column_def1 = std::make_shared<ColumnDef>(0, std::make_shared<DataType>(LogicalType::kInteger), "col1", std::set<ConstraintType>());
    auto column_def2 = std::make_shared<ColumnDef>(1, std::make_shared<DataType>(LogicalType::kVarchar), "col2", std::set<ConstraintType>());
    auto table_name = std::make_shared<std::string>("tb1");
    auto table_def = TableDef::Make(db_name, table_name, MakeShared<String>(), {column_def1, column_def2});

    auto index_name1 = std::make_shared<std::string>("index1");
    auto index_def1 = IndexSecondary::Make(index_name1, MakeShared<String>(), "file_name", {column_def1->name()});
    auto index_name2 = std::make_shared<String>("index2");
    auto index_def2 = IndexFullText::Make(index_name2, MakeShared<String>(), "file_name", {column_def2->name()}, {});
    {
        auto *txn = new_txn_mgr->BeginTxn(MakeUnique<String>("create db"), TransactionType::kNormal);
        Status status = txn->CreateDatabase(*db_name, ConflictType::kError, MakeShared<String>());
        EXPECT_TRUE(status.ok());
        status = new_txn_mgr->CommitTxn(txn);
        EXPECT_TRUE(status.ok());
    }
    {
        auto *txn = new_txn_mgr->BeginTxn(MakeUnique<String>("create table"), TransactionType::kNormal);
        Status status = txn->CreateTable(*db_name, std::move(table_def), ConflictType::kIgnore);
        EXPECT_TRUE(status.ok());
        status = new_txn_mgr->CommitTxn(txn);
        EXPECT_TRUE(status.ok());
    }
    u32 block_row_cnt = 8192;
    auto make_input_block = [&]() {
        auto input_block = MakeShared<DataBlock>();
        auto append_to_col = [&](ColumnVector &col, Value v1, Value v2) {
            for (u32 i = 0; i < block_row_cnt; i += 2) {
                col.AppendValue(v1);
                col.AppendValue(v2);
            }
        };
        // Initialize input block
        {
            auto col1 = ColumnVector::Make(column_def1->type());
            col1->Initialize();
            append_to_col(*col1, Value::MakeInt(1), Value::MakeInt(2));
            input_block->InsertVector(col1, 0);
        }
        {
            auto col2 = ColumnVector::Make(column_def2->type());
            col2->Initialize();
            append_to_col(*col2, Value::MakeVarchar("abc"), Value::MakeVarchar("abcdefghijklmnopqrstuvwxyz"));
            input_block->InsertVector(col2, 1);
        }
        input_block->Finalize();
        return input_block;
    };
    {
        auto *txn = new_txn_mgr->BeginTxn(MakeUnique<String>("import"), TransactionType::kNormal);
        Vector<SharedPtr<DataBlock>> input_blocks = {make_input_block(), make_input_block()};
        Status status = txn->Import(*db_name, *table_name, input_blocks);
        EXPECT_TRUE(status.ok());
        status = new_txn_mgr->CommitTxn(txn);
        EXPECT_TRUE(status.ok());
    }
    auto create_index = [&](const SharedPtr<IndexBase> &index_base) {
        auto *txn = new_txn_mgr->BeginTxn(MakeUnique<String>(fmt::format("create index {}", *index_base->index_name_)), TransactionType::kNormal);
        Status status = txn->CreateIndex(*db_name, *table_name, index_base, ConflictType::kIgnore);
        EXPECT_TRUE(status.ok());
        status = new_txn_mgr->CommitTxn(txn);
        EXPECT_TRUE(status.ok());
    };
    create_index(index_def1);
    create_index(index_def2);

    auto check_index = [&](const String &index_name, std::function<Pair<RowID, u32>(const SharedPtr<MemIndex> &)> check_mem_index) {
        auto *txn = new_txn_mgr->BeginTxn(MakeUnique<String>(fmt::format("check index {}", index_name)), TransactionType::kNormal);

        Optional<DBMeeta> db_meta;
        Optional<TableMeeta> table_meta;
        Optional<TableIndexMeeta> table_index_meta;
        String table_key;
        String index_key;
        Status status = txn->GetTableIndexMeta(*db_name, *table_name, index_name, db_meta, table_meta, table_index_meta, &table_key, &index_key);
        EXPECT_TRUE(status.ok());

        SegmentID segment_id = 0;
        {
            auto [segment_ids, status] = table_meta->GetSegmentIDs1();
            EXPECT_TRUE(status.ok());
            EXPECT_EQ(*segment_ids, Vector<SegmentID>({0}));
            segment_id = 0;
        }
        SegmentIndexMeta segment_index_meta(segment_id, *table_index_meta);

        // SharedPtr<MemIndex> mem_index;
        // status = segment_index_meta.GetMemIndex(mem_index);
        // EXPECT_TRUE(status.ok());

        ChunkID chunk_id = 0;
        {
            auto [chunk_ids, status] = segment_index_meta.GetChunkIDs1();
            EXPECT_TRUE(status.ok());
            EXPECT_EQ(*chunk_ids, Vector<ChunkID>({0}));
            chunk_id = (*chunk_ids)[0];
        }
        ChunkIndexMeta chunk_index_meta(chunk_id, segment_index_meta);
        {
            ChunkIndexMetaInfo *chunk_info = nullptr;
            Status status = chunk_index_meta.GetChunkInfo(chunk_info);
            EXPECT_TRUE(status.ok());
            EXPECT_EQ(chunk_info->row_cnt_, 2 * block_row_cnt);
            EXPECT_EQ(chunk_info->base_row_id_, RowID(0, 0));
        }

        BufferObj *buffer_obj = nullptr;
        status = chunk_index_meta.GetIndexBuffer(buffer_obj);
        EXPECT_TRUE(status.ok());

        status = new_txn_mgr->CommitTxn(txn);
        EXPECT_TRUE(status.ok());
    };
    check_index(*index_name1, [&](const SharedPtr<MemIndex> &mem_index) {
        RowID begin_id = mem_index->memory_secondary_index_->GetBeginRowID();
        u32 row_cnt = mem_index->memory_secondary_index_->GetRowCount();
        return std::make_pair(begin_id, row_cnt);
    });
    check_index(*index_name2, [&](const SharedPtr<MemIndex> &mem_index) {
        RowID begin_id = mem_index->memory_indexer_->GetBaseRowId();
        u32 row_cnt = mem_index->memory_indexer_->GetDocCount();
        return std::make_pair(begin_id, row_cnt);
    });
}

TEST_P(TestTxnIndexInternal, test_populate_index) {
    using namespace infinity;

    NewTxnManager *new_txn_mgr = infinity::InfinityContext::instance().storage()->new_txn_manager();

    SharedPtr<String> db_name = std::make_shared<String>("db1");
    auto column_def1 = std::make_shared<ColumnDef>(0, std::make_shared<DataType>(LogicalType::kInteger), "col1", std::set<ConstraintType>());
    auto column_def2 = std::make_shared<ColumnDef>(1, std::make_shared<DataType>(LogicalType::kVarchar), "col2", std::set<ConstraintType>());
    auto column3_type_info = MakeShared<EmbeddingInfo>(EmbeddingDataType::kElemFloat, 4);
    auto column_def3 =
        std::make_shared<ColumnDef>(2, std::make_shared<DataType>(LogicalType::kEmbedding, column3_type_info), "col3", std::set<ConstraintType>());
    auto column4_typeinfo = MakeShared<SparseInfo>(EmbeddingDataType::kElemFloat, EmbeddingDataType::kElemInt32, 30000, SparseStoreType::kSort);
    auto column_def4 =
        std::make_shared<ColumnDef>(3, std::make_shared<DataType>(LogicalType::kSparse, column4_typeinfo), "col4", std::set<ConstraintType>());
    auto column_def5 =
        std::make_shared<ColumnDef>(4, std::make_shared<DataType>(LogicalType::kTensor, column3_type_info), "col5", std::set<ConstraintType>());
    auto table_name = std::make_shared<std::string>("tb1");
    auto table_def = TableDef::Make(db_name, table_name, MakeShared<String>(), {column_def1, column_def2, column_def3, column_def4, column_def5});

    auto index_name1 = std::make_shared<std::string>("index1");
    auto index_def1 = IndexSecondary::Make(index_name1, MakeShared<String>(), "file_name", {column_def1->name()});
    auto index_name2 = std::make_shared<String>("index2");
    auto index_def2 = IndexFullText::Make(index_name2, MakeShared<String>(), "file_name", {column_def2->name()}, {});
    auto index_name3 = std::make_shared<std::string>("index3");
    Vector<InitParameter *> index3_parameters;
    index3_parameters.emplace_back(new InitParameter("metric", "l2"));
    index3_parameters.emplace_back(new InitParameter("plain_storage_data_type", "float"));
    auto index_def3 = IndexIVF::Make(index_name3, MakeShared<String>(), "file_name", Vector<String>{column_def3->name()}, index3_parameters);
    auto index_name4 = std::make_shared<std::string>("index4");
    Vector<InitParameter *> index4_parameters;
    index4_parameters.emplace_back(new InitParameter("metric", "l2"));
    auto index_def4 = IndexHnsw::Make(index_name4, MakeShared<String>(), "file_name", Vector<String>{column_def3->name()}, index4_parameters);
    auto index_name5 = std::make_shared<std::string>("index5");
    Vector<InitParameter *> index5_parameters;
    index5_parameters.emplace_back(new InitParameter("block_size", "16"));
    index5_parameters.emplace_back(new InitParameter("compress_type", "compress"));
    auto index_def5 = IndexBMP::Make(index_name5, MakeShared<String>(), "file_name", Vector<String>{column_def4->name()}, index5_parameters);
    auto index_name6 = std::make_shared<std::string>("index6");
    Vector<InitParameter *> index6_parameters;
    index6_parameters.emplace_back(new InitParameter("pq_subspace_num", "4"));
    index6_parameters.emplace_back(new InitParameter("pq_subspace_bits", "8"));
    auto index_def6 = IndexEMVB::Make(index_name6, MakeShared<String>(), "file_name", Vector<String>{column_def5->name()}, index6_parameters);
    DeferFn defer_fn([&] {
        for (auto *parameter : index3_parameters) {
            delete parameter;
        }
        for (auto *parameter : index4_parameters) {
            delete parameter;
        }
        for (auto *parameter : index5_parameters) {
            delete parameter;
        }
        for (auto *parameter : index6_parameters) {
            delete parameter;
        }
    });
    {
        auto *txn = new_txn_mgr->BeginTxn(MakeUnique<String>("create db"), TransactionType::kNormal);
        Status status = txn->CreateDatabase(*db_name, ConflictType::kError, MakeShared<String>());
        EXPECT_TRUE(status.ok());
        status = new_txn_mgr->CommitTxn(txn);
        EXPECT_TRUE(status.ok());
    }
    {
        auto *txn = new_txn_mgr->BeginTxn(MakeUnique<String>("create table"), TransactionType::kNormal);
        Status status = txn->CreateTable(*db_name, std::move(table_def), ConflictType::kIgnore);
        EXPECT_TRUE(status.ok());
        status = new_txn_mgr->CommitTxn(txn);
        EXPECT_TRUE(status.ok());
    }
    u32 block_row_cnt = 8192;
    auto input_block = MakeShared<DataBlock>();
    {
        auto append_to_col = [&](ColumnVector &col, Value v1, Value v2) {
            for (u32 i = 0; i < block_row_cnt; i += 2) {
                col.AppendValue(v1);
                col.AppendValue(v2);
            }
        };
        // Initialize input block
        {
            auto col1 = ColumnVector::Make(column_def1->type());
            col1->Initialize();
            append_to_col(*col1, Value::MakeInt(1), Value::MakeInt(2));
            input_block->InsertVector(col1, 0);
        }
        {
            auto col2 = ColumnVector::Make(column_def2->type());
            col2->Initialize();
            append_to_col(*col2, Value::MakeVarchar("abc"), Value::MakeVarchar("abcdefghijklmnopqrstuvwxyz"));
            input_block->InsertVector(col2, 1);
        }
        {
            auto col3 = ColumnVector::Make(column_def3->type());
            col3->Initialize();
            append_to_col(*col3, Value::MakeEmbedding(Vector<float>{1.0, 2.0, 3.0, 4.0}), Value::MakeEmbedding(Vector<float>{5.0, 6.0, 7.0, 8.0}));
            input_block->InsertVector(col3, 2);
        }
        {
            auto col4 = ColumnVector::Make(column_def4->type());
            col4->Initialize();
            Pair<Vector<float>, Vector<int32_t>> vec{Vector<float>{1.0, 2.0, 3.0, 4.0}, Vector<int32_t>{100, 1000, 10000, 20000}};
            Pair<Vector<float>, Vector<int32_t>> vec2{Vector<float>{1.0, 2.0, 3.0, 4.0}, Vector<int32_t>{100, 2000, 10000, 20000}};
            auto v1 = Value::MakeSparse(reinterpret_cast<const char *>(vec.first.data()),
                                        reinterpret_cast<const char *>(vec.second.data()),
                                        vec.first.size(),
                                        column4_typeinfo);
            auto v2 = Value::MakeSparse(reinterpret_cast<const char *>(vec2.first.data()),
                                        reinterpret_cast<const char *>(vec2.second.data()),
                                        vec2.first.size(),
                                        column4_typeinfo);
            append_to_col(*col4, std::move(v1), std::move(v2));
            input_block->InsertVector(col4, 3);
        }
        {
            Vector<float> vec1 = {1.0, 2.0, 3.0, 4.0};
            Vector<float> vec2 = {5.0, 6.0, 7.0, 8.0};
            Vector<float> vec3 = {9.0, 10.0, 11.0, 12.0};
            auto col5 = ColumnVector::Make(column_def5->type());
            col5->Initialize();

            Vector<Pair<ptr_t, SizeT>> embedding_data1;
            embedding_data1.emplace_back(std::make_pair(reinterpret_cast<ptr_t>(vec1.data()), vec1.size() * sizeof(*vec1.data())));
            embedding_data1.emplace_back(std::make_pair(reinterpret_cast<ptr_t>(vec2.data()), vec2.size() * sizeof(*vec2.data())));
            Value v1 = Value::MakeTensor(embedding_data1, column3_type_info);

            Vector<Pair<ptr_t, SizeT>> embedding_data2;
            embedding_data2.emplace_back(std::make_pair(reinterpret_cast<ptr_t>(vec1.data()), vec1.size() * sizeof(*vec1.data())));
            embedding_data2.emplace_back(std::make_pair(reinterpret_cast<ptr_t>(vec3.data()), vec3.size() * sizeof(*vec3.data())));
            Value v2 = Value::MakeTensor(embedding_data2, column3_type_info);

            append_to_col(*col5, std::move(v1), std::move(v2));

            input_block->InsertVector(col5, 4);
        }
        input_block->Finalize();
    }
    auto append_a_block = [&] {
        {
            auto *txn = new_txn_mgr->BeginTxn(MakeUnique<String>("append"), TransactionType::kNormal);

            Status status = txn->Append(*db_name, *table_name, input_block);
            EXPECT_TRUE(status.ok());
            status = new_txn_mgr->CommitTxn(txn);
            EXPECT_TRUE(status.ok());
        }
    };
    for (int i = 0; i < 2; ++i) {
        append_a_block();
    }
    auto create_index = [&](const SharedPtr<IndexBase> &index_base) {
        auto *txn = new_txn_mgr->BeginTxn(MakeUnique<String>(fmt::format("create index {}", *index_base->index_name_)), TransactionType::kNormal);
        Status status = txn->CreateIndex(*db_name, *table_name, index_base, ConflictType::kIgnore);
        EXPECT_TRUE(status.ok());
        status = new_txn_mgr->CommitTxn(txn);
        EXPECT_TRUE(status.ok());
    };
    create_index(index_def1);
    create_index(index_def2);
    create_index(index_def3);
    create_index(index_def4);
    create_index(index_def5);
    create_index(index_def6);
    append_a_block();

    auto check_index = [&](const String &index_name, std::function<Pair<RowID, u32>(const SharedPtr<MemIndex> &)> check_mem_index) {
        auto *txn = new_txn_mgr->BeginTxn(MakeUnique<String>(fmt::format("check index {}", index_name)), TransactionType::kNormal);

        Optional<DBMeeta> db_meta;
        Optional<TableMeeta> table_meta;
        Optional<TableIndexMeeta> table_index_meta;
        String table_key;
        String index_key;
        Status status = txn->GetTableIndexMeta(*db_name, *table_name, index_name, db_meta, table_meta, table_index_meta, &table_key, &index_key);
        EXPECT_TRUE(status.ok());

        SegmentID segment_id = 0;
        {
            auto [segment_ids, status] = table_meta->GetSegmentIDs1();
            EXPECT_TRUE(status.ok());
            EXPECT_EQ(*segment_ids, Vector<SegmentID>({0}));
            segment_id = 0;
        }
        SegmentIndexMeta segment_index_meta(segment_id, *table_index_meta);

        SharedPtr<MemIndex> mem_index;
        status = segment_index_meta.GetMemIndex(mem_index);
        EXPECT_TRUE(status.ok());
        {
            auto [row_id, row_cnt] = check_mem_index(mem_index);
            EXPECT_EQ(row_id, RowID(0, 2 * block_row_cnt));
            EXPECT_EQ(row_cnt, block_row_cnt);
        }

        ChunkID chunk_id = 0;
        {
            auto [chunk_ids, status] = segment_index_meta.GetChunkIDs1();
            EXPECT_TRUE(status.ok());
            EXPECT_EQ(chunk_ids->size(), 1);
            chunk_id = chunk_ids->at(0);
            EXPECT_EQ(chunk_id, 0);
        }
        ChunkIndexMeta chunk_index_meta(chunk_id, segment_index_meta);
        {
            ChunkIndexMetaInfo *chunk_info = nullptr;
            Status status = chunk_index_meta.GetChunkInfo(chunk_info);
            EXPECT_TRUE(status.ok());
            EXPECT_EQ(chunk_info->row_cnt_, 2 * block_row_cnt);
            EXPECT_EQ(chunk_info->base_row_id_, RowID(0, 0));
        }

        BufferObj *buffer_obj = nullptr;
        status = chunk_index_meta.GetIndexBuffer(buffer_obj);
        EXPECT_TRUE(status.ok());

        status = new_txn_mgr->CommitTxn(txn);
        EXPECT_TRUE(status.ok());
    };
    check_index(*index_name1, [&](const SharedPtr<MemIndex> &mem_index) {
        RowID begin_id = mem_index->memory_secondary_index_->GetBeginRowID();
        u32 row_cnt = mem_index->memory_secondary_index_->GetRowCount();
        return std::make_pair(begin_id, row_cnt);
    });
    check_index(*index_name2, [&](const SharedPtr<MemIndex> &mem_index) {
        RowID begin_id = mem_index->memory_indexer_->GetBaseRowId();
        u32 row_cnt = mem_index->memory_indexer_->GetDocCount();
        return std::make_pair(begin_id, row_cnt);
    });
    check_index(*index_name3, [&](const SharedPtr<MemIndex> &mem_index) {
        RowID begin_id = mem_index->memory_ivf_index_->GetBeginRowID();
        u32 row_cnt = mem_index->memory_ivf_index_->GetRowCount();
        return std::make_pair(begin_id, row_cnt);
    });
    check_index(*index_name4, [&](const SharedPtr<MemIndex> &mem_index) {
        RowID begin_id = mem_index->memory_hnsw_index_->GetBeginRowID();
        u32 row_cnt = mem_index->memory_hnsw_index_->GetRowCount();
        return std::make_pair(begin_id, row_cnt);
    });
    check_index(*index_name5, [&](const SharedPtr<MemIndex> &mem_index) {
        RowID begin_id = mem_index->memory_bmp_index_->GetBeginRowID();
        u32 row_cnt = mem_index->memory_bmp_index_->GetRowCount();
        return std::make_pair(begin_id, row_cnt);
    });
    check_index(*index_name6, [&](const SharedPtr<MemIndex> &mem_index) {
        RowID begin_id = mem_index->memory_emvb_index_->GetBeginRowID();
        u32 row_cnt = mem_index->memory_emvb_index_->GetRowCount();
        return std::make_pair(begin_id, row_cnt);
    });
}<|MERGE_RESOLUTION|>--- conflicted
+++ resolved
@@ -275,7 +275,7 @@
     });
 }
 
-<<<<<<< HEAD
+
 //TEST_P(TestTxnIndexInternal, test_index) {
 //    using namespace infinity;
 //
@@ -665,395 +665,394 @@
 //        return std::make_pair(begin_id, row_cnt);
 //    });
 //}
-=======
-TEST_P(TestTxnIndexInternal, test_index) {
-    using namespace infinity;
-
-    NewTxnManager *new_txn_mgr = infinity::InfinityContext::instance().storage()->new_txn_manager();
-
-    SharedPtr<String> db_name = std::make_shared<String>("db1");
-    auto column_def1 = std::make_shared<ColumnDef>(0, std::make_shared<DataType>(LogicalType::kInteger), "col1", std::set<ConstraintType>());
-    auto column_def2 = std::make_shared<ColumnDef>(1, std::make_shared<DataType>(LogicalType::kVarchar), "col2", std::set<ConstraintType>());
-    auto column3_type_info = MakeShared<EmbeddingInfo>(EmbeddingDataType::kElemFloat, 4);
-    auto column_def3 =
-        std::make_shared<ColumnDef>(2, std::make_shared<DataType>(LogicalType::kEmbedding, column3_type_info), "col3", std::set<ConstraintType>());
-    auto column4_typeinfo = MakeShared<SparseInfo>(EmbeddingDataType::kElemFloat, EmbeddingDataType::kElemInt32, 30000, SparseStoreType::kSort);
-    auto column_def4 =
-        std::make_shared<ColumnDef>(3, std::make_shared<DataType>(LogicalType::kSparse, column4_typeinfo), "col4", std::set<ConstraintType>());
-    auto table_name = std::make_shared<std::string>("tb1");
-    auto column_def5 =
-        std::make_shared<ColumnDef>(4, std::make_shared<DataType>(LogicalType::kTensor, column3_type_info), "col5", std::set<ConstraintType>());
-    auto table_def = TableDef::Make(db_name, table_name, MakeShared<String>(), {column_def1, column_def2, column_def3, column_def4, column_def5});
-
-    auto index_name1 = std::make_shared<std::string>("index1");
-    auto index_def1 = IndexSecondary::Make(index_name1, MakeShared<String>(), "file_name", {column_def1->name()});
-    auto index_name2 = std::make_shared<String>("index2");
-    auto index_def2 = IndexFullText::Make(index_name2, MakeShared<String>(), "file_name", {column_def2->name()}, {});
-    auto index_name3 = std::make_shared<std::string>("index3");
-    Vector<InitParameter *> index3_parameters;
-    index3_parameters.emplace_back(new InitParameter("metric", "l2"));
-    index3_parameters.emplace_back(new InitParameter("plain_storage_data_type", "float"));
-    auto index_def3 = IndexIVF::Make(index_name3, MakeShared<String>(), "file_name", Vector<String>{column_def3->name()}, index3_parameters);
-    auto index_name4 = std::make_shared<std::string>("index4");
-    Vector<InitParameter *> index4_parameters;
-    index4_parameters.emplace_back(new InitParameter("metric", "l2"));
-    auto index_def4 = IndexHnsw::Make(index_name4, MakeShared<String>(), "file_name", Vector<String>{column_def3->name()}, index4_parameters);
-    auto index_name5 = std::make_shared<std::string>("index5");
-    Vector<InitParameter *> index5_parameters;
-    index5_parameters.emplace_back(new InitParameter("block_size", "16"));
-    index5_parameters.emplace_back(new InitParameter("compress_type", "compress"));
-    auto index_def5 = IndexBMP::Make(index_name5, MakeShared<String>(), "file_name", Vector<String>{column_def4->name()}, index5_parameters);
-    auto index_name6 = std::make_shared<std::string>("index6");
-    Vector<InitParameter *> index6_parameters;
-    index6_parameters.emplace_back(new InitParameter("pq_subspace_num", "4"));
-    index6_parameters.emplace_back(new InitParameter("pq_subspace_bits", "8"));
-    auto index_def6 = IndexEMVB::Make(index_name6, MakeShared<String>(), "file_name", Vector<String>{column_def5->name()}, index6_parameters);
-    DeferFn defer_fn([&] {
-        for (auto *parameter : index3_parameters) {
-            delete parameter;
-        }
-        for (auto *parameter : index4_parameters) {
-            delete parameter;
-        }
-        for (auto *parameter : index5_parameters) {
-            delete parameter;
-        }
-        for (auto *parameter : index6_parameters) {
-            delete parameter;
-        }
-    });
-    {
-        auto *txn = new_txn_mgr->BeginTxn(MakeUnique<String>("create db"), TransactionType::kNormal);
-        Status status = txn->CreateDatabase(*db_name, ConflictType::kError, MakeShared<String>());
-        EXPECT_TRUE(status.ok());
-        status = new_txn_mgr->CommitTxn(txn);
-        EXPECT_TRUE(status.ok());
-    }
-    {
-        auto *txn = new_txn_mgr->BeginTxn(MakeUnique<String>("create table"), TransactionType::kNormal);
-        Status status = txn->CreateTable(*db_name, std::move(table_def), ConflictType::kIgnore);
-        EXPECT_TRUE(status.ok());
-        status = new_txn_mgr->CommitTxn(txn);
-        EXPECT_TRUE(status.ok());
-    }
-    auto create_index = [&](const SharedPtr<IndexBase> &index_base) {
-        auto *txn = new_txn_mgr->BeginTxn(MakeUnique<String>(fmt::format("create index {}", *index_base->index_name_)), TransactionType::kNormal);
-        Status status = txn->CreateIndex(*db_name, *table_name, index_base, ConflictType::kIgnore);
-        EXPECT_TRUE(status.ok());
-        status = new_txn_mgr->CommitTxn(txn);
-        EXPECT_TRUE(status.ok());
-    };
-    create_index(index_def1);
-    create_index(index_def2);
-    create_index(index_def3);
-    create_index(index_def4);
-    create_index(index_def5);
-    create_index(index_def6);
-
-    u32 block_row_cnt = 8192;
-    auto input_block = MakeShared<DataBlock>();
-    {
-        auto append_to_col = [&](ColumnVector &col, Value v1, Value v2) {
-            for (u32 i = 0; i < block_row_cnt; i += 2) {
-                col.AppendValue(v1);
-                col.AppendValue(v2);
-            }
-        };
-        // Initialize input block
-        {
-            auto col1 = ColumnVector::Make(column_def1->type());
-            col1->Initialize();
-            append_to_col(*col1, Value::MakeInt(1), Value::MakeInt(2));
-            input_block->InsertVector(col1, 0);
-        }
-        {
-            auto col2 = ColumnVector::Make(column_def2->type());
-            col2->Initialize();
-            append_to_col(*col2, Value::MakeVarchar("abc"), Value::MakeVarchar("abcdefghijklmnopqrstuvwxyz"));
-            input_block->InsertVector(col2, 1);
-        }
-        {
-            auto col3 = ColumnVector::Make(column_def3->type());
-            col3->Initialize();
-            append_to_col(*col3, Value::MakeEmbedding(Vector<float>{1.0, 2.0, 3.0, 4.0}), Value::MakeEmbedding(Vector<float>{5.0, 6.0, 7.0, 8.0}));
-            input_block->InsertVector(col3, 2);
-        }
-        {
-            auto col4 = ColumnVector::Make(column_def4->type());
-            col4->Initialize();
-            Pair<Vector<float>, Vector<int32_t>> vec{Vector<float>{1.0, 2.0, 3.0, 4.0}, Vector<int32_t>{100, 1000, 10000, 20000}};
-            Pair<Vector<float>, Vector<int32_t>> vec2{Vector<float>{1.0, 2.0, 3.0, 4.0}, Vector<int32_t>{100, 2000, 10000, 20000}};
-            auto v1 = Value::MakeSparse(reinterpret_cast<const char *>(vec.first.data()),
-                                        reinterpret_cast<const char *>(vec.second.data()),
-                                        vec.first.size(),
-                                        column4_typeinfo);
-            auto v2 = Value::MakeSparse(reinterpret_cast<const char *>(vec2.first.data()),
-                                        reinterpret_cast<const char *>(vec2.second.data()),
-                                        vec2.first.size(),
-                                        column4_typeinfo);
-            append_to_col(*col4, std::move(v1), std::move(v2));
-            input_block->InsertVector(col4, 3);
-        }
-        {
-            Vector<float> vec1 = {1.0, 2.0, 3.0, 4.0};
-            Vector<float> vec2 = {5.0, 6.0, 7.0, 8.0};
-            Vector<float> vec3 = {9.0, 10.0, 11.0, 12.0};
-            auto col5 = ColumnVector::Make(column_def5->type());
-            col5->Initialize();
-
-            Vector<Pair<ptr_t, SizeT>> embedding_data1;
-            embedding_data1.emplace_back(std::make_pair(reinterpret_cast<ptr_t>(vec1.data()), vec1.size() * sizeof(*vec1.data())));
-            embedding_data1.emplace_back(std::make_pair(reinterpret_cast<ptr_t>(vec2.data()), vec2.size() * sizeof(*vec2.data())));
-            Value v1 = Value::MakeTensor(embedding_data1, column3_type_info);
-
-            Vector<Pair<ptr_t, SizeT>> embedding_data2;
-            embedding_data2.emplace_back(std::make_pair(reinterpret_cast<ptr_t>(vec1.data()), vec1.size() * sizeof(*vec1.data())));
-            embedding_data2.emplace_back(std::make_pair(reinterpret_cast<ptr_t>(vec3.data()), vec3.size() * sizeof(*vec3.data())));
-            Value v2 = Value::MakeTensor(embedding_data2, column3_type_info);
-
-            append_to_col(*col5, std::move(v1), std::move(v2));
-
-            input_block->InsertVector(col5, 4);
-        }
-        input_block->Finalize();
-    }
-    auto append_a_block = [&] {
-        auto *txn = new_txn_mgr->BeginTxn(MakeUnique<String>("append"), TransactionType::kNormal);
-
-        Status status = txn->Append(*db_name, *table_name, input_block);
-        EXPECT_TRUE(status.ok());
-        status = new_txn_mgr->CommitTxn(txn);
-        EXPECT_TRUE(status.ok());
-    };
-    auto dump_index = [&](const String &index_name) {
-        auto *txn = new_txn_mgr->BeginTxn(MakeUnique<String>(fmt::format("dump mem index {}", index_name)), TransactionType::kNormal);
-        SegmentID segment_id = 0;
-        Status status = txn->DumpMemIndex(*db_name, *table_name, index_name, segment_id);
-        EXPECT_TRUE(status.ok());
-        status = new_txn_mgr->CommitTxn(txn);
-        EXPECT_TRUE(status.ok());
-    };
-
-    append_a_block();
-    dump_index(*index_name1);
-    dump_index(*index_name2);
-    dump_index(*index_name3);
-    dump_index(*index_name4);
-    dump_index(*index_name5);
-    dump_index(*index_name6);
-    append_a_block();
-    // new_txn_mgr->PrintAllKeyValue();
-
-    auto check_index = [&](const String &index_name, std::function<Pair<RowID, u32>(const SharedPtr<MemIndex> &)> check_mem_index) {
-        auto *txn = new_txn_mgr->BeginTxn(MakeUnique<String>("check index1"), TransactionType::kNormal);
-
-        Optional<DBMeeta> db_meta;
-        Optional<TableMeeta> table_meta;
-        Optional<TableIndexMeeta> table_index_meta;
-        String table_key;
-        String index_key;
-        Status status = txn->GetTableIndexMeta(*db_name, *table_name, index_name, db_meta, table_meta, table_index_meta, &table_key, &index_key);
-        EXPECT_TRUE(status.ok());
-
-        {
-            auto [segment_ids, status] = table_meta->GetSegmentIDs1();
-            EXPECT_TRUE(status.ok());
-            EXPECT_EQ(*segment_ids, Vector<SegmentID>({0}));
-        }
-        SegmentID segment_id = 0;
-        SegmentIndexMeta segment_index_meta(segment_id, *table_index_meta);
-
-        SharedPtr<MemIndex> mem_index;
-        status = segment_index_meta.GetMemIndex(mem_index);
-        EXPECT_TRUE(status.ok());
-        {
-            auto [row_id, row_cnt] = check_mem_index(mem_index);
-            EXPECT_EQ(row_id, RowID(0, block_row_cnt));
-            EXPECT_EQ(row_cnt, block_row_cnt);
-        }
-
-        // int32_t begin_val = 2;
-        // int32_t end_val = 3;
-        // {
-        //     SharedPtr<SecondaryIndexInMem> memory_secondary_index = mem_index->memory_secondary_index_;
-        //     u32 segment_row_count = 2;
-        //     Tuple<u32, int32_t, int32_t> arg_tuple = {segment_row_count, begin_val, end_val};
-        //     [[maybe_unused]] Pair<u32, Bitmask> result = memory_secondary_index->RangeQuery(&arg_tuple);
-        // }
-
-        {
-            auto [chunk_ids, status] = segment_index_meta.GetChunkIDs1();
-            EXPECT_TRUE(status.ok());
-            EXPECT_EQ(*chunk_ids, Vector<ChunkID>({0}));
-        }
-        ChunkID chunk_id = 0;
-        ChunkIndexMeta chunk_index_meta(chunk_id, segment_index_meta);
-        {
-            ChunkIndexMetaInfo *chunk_info = nullptr;
-            Status status = chunk_index_meta.GetChunkInfo(chunk_info);
-            EXPECT_TRUE(status.ok());
-            EXPECT_EQ(chunk_info->row_cnt_, block_row_cnt);
-            EXPECT_EQ(chunk_info->base_row_id_, RowID(0, 0));
-        }
-
-        BufferObj *buffer_obj = nullptr;
-        status = chunk_index_meta.GetIndexBuffer(buffer_obj);
-        EXPECT_TRUE(status.ok());
-
-        // {
-        //     BufferHandle buffer_handle = buffer_obj->Load();
-        //     auto *index = static_cast<const SecondaryIndexData *>(buffer_handle.GetData());
-
-        //     [[maybe_unused]] const auto [begin_approx_pos, begin_lower, begin_upper] = index->SearchPGM(&begin_val);
-        //     [[maybe_unused]] const auto [end_approx_pos, end_lower, end_upper] = index->SearchPGM(&end_val);
-        // }
-
-        status = new_txn_mgr->CommitTxn(txn);
-        EXPECT_TRUE(status.ok());
-    };
-    check_index(*index_name1, [&](const SharedPtr<MemIndex> &mem_index) {
-        RowID begin_id = mem_index->memory_secondary_index_->GetBeginRowID();
-        u32 row_cnt = mem_index->memory_secondary_index_->GetRowCount();
-        return std::make_pair(begin_id, row_cnt);
-    });
-    check_index(*index_name2, [&](const SharedPtr<MemIndex> &mem_index) {
-        RowID begin_id = mem_index->memory_indexer_->GetBaseRowId();
-        u32 row_cnt = mem_index->memory_indexer_->GetDocCount();
-        return std::make_pair(begin_id, row_cnt);
-    });
-    check_index(*index_name3, [&](const SharedPtr<MemIndex> &mem_index) {
-        RowID begin_id = mem_index->memory_ivf_index_->GetBeginRowID();
-        u32 row_cnt = mem_index->memory_ivf_index_->GetRowCount();
-        return std::make_pair(begin_id, row_cnt);
-    });
-    check_index(*index_name4, [&](const SharedPtr<MemIndex> &mem_index) {
-        RowID begin_id = mem_index->memory_hnsw_index_->GetBeginRowID();
-        u32 row_cnt = mem_index->memory_hnsw_index_->GetRowCount();
-        return std::make_pair(begin_id, row_cnt);
-    });
-    check_index(*index_name5, [&](const SharedPtr<MemIndex> &mem_index) {
-        RowID begin_id = mem_index->memory_bmp_index_->GetBeginRowID();
-        u32 row_cnt = mem_index->memory_bmp_index_->GetRowCount();
-        return std::make_pair(begin_id, row_cnt);
-    });
-    check_index(*index_name6, [&](const SharedPtr<MemIndex> &mem_index) {
-        RowID begin_id = mem_index->memory_emvb_index_->GetBeginRowID();
-        u32 row_cnt = mem_index->memory_emvb_index_->GetRowCount();
-        return std::make_pair(begin_id, row_cnt);
-    });
-
-    auto merge_index = [&](const String &index_name) {
-        auto *txn = new_txn_mgr->BeginTxn(MakeUnique<String>(fmt::format("merge index {}", index_name)), TransactionType::kNormal);
-        SegmentID segment_id = 0;
-        Status status = txn->OptimizeIndex(*db_name, *table_name, index_name, segment_id);
-        EXPECT_TRUE(status.ok());
-        status = new_txn_mgr->CommitTxn(txn);
-        EXPECT_TRUE(status.ok());
-    };
-    auto check_index2 = [&](const String &index_name, std::function<Pair<RowID, u32>(const SharedPtr<MemIndex> &)> check_mem_index) {
-        auto *txn = new_txn_mgr->BeginTxn(MakeUnique<String>(fmt::format("check merged index {}", index_name)), TransactionType::kNormal);
-
-        Optional<DBMeeta> db_meta;
-        Optional<TableMeeta> table_meta;
-        Optional<TableIndexMeeta> table_index_meta;
-        String table_key;
-        String index_key;
-        Status status = txn->GetTableIndexMeta(*db_name, *table_name, index_name, db_meta, table_meta, table_index_meta, &table_key, &index_key);
-        EXPECT_TRUE(status.ok());
-
-        SegmentID segment_id = 0;
-        SegmentIndexMeta segment_index_meta(segment_id, *table_index_meta);
-
-        SharedPtr<MemIndex> mem_index;
-        status = segment_index_meta.GetMemIndex(mem_index);
-        EXPECT_TRUE(status.ok());
-        {
-            auto [row_id, row_cnt] = check_mem_index(mem_index);
-            EXPECT_EQ(row_id, RowID(0, 2 * block_row_cnt));
-            EXPECT_EQ(row_cnt, block_row_cnt);
-        }
-
-        {
-            auto [chunk_ids, status] = segment_index_meta.GetChunkIDs1();
-            EXPECT_TRUE(status.ok());
-            EXPECT_EQ(*chunk_ids, Vector<ChunkID>({2}));
-        }
-        ChunkID chunk_id = 2;
-        ChunkIndexMeta chunk_index_meta(chunk_id, segment_index_meta);
-        {
-            ChunkIndexMetaInfo *chunk_info = nullptr;
-            Status status = chunk_index_meta.GetChunkInfo(chunk_info);
-            EXPECT_TRUE(status.ok());
-            EXPECT_EQ(chunk_info->row_cnt_, 2 * block_row_cnt);
-            EXPECT_EQ(chunk_info->base_row_id_, RowID(0, 0));
-        }
-
-        // int32_t begin_val = 2;
-        // int32_t end_val = 3;
-
-        BufferObj *buffer_obj = nullptr;
-        status = chunk_index_meta.GetIndexBuffer(buffer_obj);
-        EXPECT_TRUE(status.ok());
-
-        // {
-        //     BufferHandle buffer_handle = buffer_obj->Load();
-        //     auto *index = static_cast<const SecondaryIndexData *>(buffer_handle.GetData());
-
-        //     [[maybe_unused]] const auto [begin_approx_pos, begin_lower, begin_upper] = index->SearchPGM(&begin_val);
-        //     [[maybe_unused]] const auto [end_approx_pos, end_lower, end_upper] = index->SearchPGM(&end_val);
-        // }
-
-        status = new_txn_mgr->CommitTxn(txn);
-        EXPECT_TRUE(status.ok());
-    };
-    dump_index(*index_name1);
-    dump_index(*index_name2);
-    dump_index(*index_name3);
-    dump_index(*index_name4);
-    dump_index(*index_name5);
-    dump_index(*index_name6);
-
-    append_a_block();
-
-    merge_index(*index_name1);
-    merge_index(*index_name2);
-    merge_index(*index_name3);
-    merge_index(*index_name4);
-    merge_index(*index_name5);
-    merge_index(*index_name6);
-
-    check_index2(*index_name1, [&](const SharedPtr<MemIndex> &mem_index) {
-        RowID begin_id = mem_index->memory_secondary_index_->GetBeginRowID();
-        u32 row_cnt = mem_index->memory_secondary_index_->GetRowCount();
-        return std::make_pair(begin_id, row_cnt);
-    });
-    check_index2(*index_name2, [&](const SharedPtr<MemIndex> &mem_index) {
-        RowID begin_id = mem_index->memory_indexer_->GetBaseRowId();
-        u32 row_cnt = mem_index->memory_indexer_->GetDocCount();
-        return std::make_pair(begin_id, row_cnt);
-    });
-    check_index2(*index_name3, [&](const SharedPtr<MemIndex> &mem_index) {
-        RowID begin_id = mem_index->memory_ivf_index_->GetBeginRowID();
-        u32 row_cnt = mem_index->memory_ivf_index_->GetRowCount();
-        return std::make_pair(begin_id, row_cnt);
-    });
-    check_index2(*index_name4, [&](const SharedPtr<MemIndex> &mem_index) {
-        RowID begin_id = mem_index->memory_hnsw_index_->GetBeginRowID();
-        u32 row_cnt = mem_index->memory_hnsw_index_->GetRowCount();
-        return std::make_pair(begin_id, row_cnt);
-    });
-    check_index2(*index_name5, [&](const SharedPtr<MemIndex> &mem_index) {
-        RowID begin_id = mem_index->memory_bmp_index_->GetBeginRowID();
-        u32 row_cnt = mem_index->memory_bmp_index_->GetRowCount();
-        return std::make_pair(begin_id, row_cnt);
-    });
-    check_index2(*index_name6, [&](const SharedPtr<MemIndex> &mem_index) {
-        RowID begin_id = mem_index->memory_emvb_index_->GetBeginRowID();
-        u32 row_cnt = mem_index->memory_emvb_index_->GetRowCount();
-        return std::make_pair(begin_id, row_cnt);
-    });
-}
->>>>>>> 3bc5a122
+//
+//TEST_P(TestTxnIndexInternal, test_index) {
+//    using namespace infinity;
+//
+//    NewTxnManager *new_txn_mgr = infinity::InfinityContext::instance().storage()->new_txn_manager();
+//
+//    SharedPtr<String> db_name = std::make_shared<String>("db1");
+//    auto column_def1 = std::make_shared<ColumnDef>(0, std::make_shared<DataType>(LogicalType::kInteger), "col1", std::set<ConstraintType>());
+//    auto column_def2 = std::make_shared<ColumnDef>(1, std::make_shared<DataType>(LogicalType::kVarchar), "col2", std::set<ConstraintType>());
+//    auto column3_type_info = MakeShared<EmbeddingInfo>(EmbeddingDataType::kElemFloat, 4);
+//    auto column_def3 =
+//        std::make_shared<ColumnDef>(2, std::make_shared<DataType>(LogicalType::kEmbedding, column3_type_info), "col3", std::set<ConstraintType>());
+//    auto column4_typeinfo = MakeShared<SparseInfo>(EmbeddingDataType::kElemFloat, EmbeddingDataType::kElemInt32, 30000, SparseStoreType::kSort);
+//    auto column_def4 =
+//        std::make_shared<ColumnDef>(3, std::make_shared<DataType>(LogicalType::kSparse, column4_typeinfo), "col4", std::set<ConstraintType>());
+//    auto table_name = std::make_shared<std::string>("tb1");
+//    auto column_def5 =
+//        std::make_shared<ColumnDef>(4, std::make_shared<DataType>(LogicalType::kTensor, column3_type_info), "col5", std::set<ConstraintType>());
+//    auto table_def = TableDef::Make(db_name, table_name, MakeShared<String>(), {column_def1, column_def2, column_def3, column_def4, column_def5});
+//
+//    auto index_name1 = std::make_shared<std::string>("index1");
+//    auto index_def1 = IndexSecondary::Make(index_name1, MakeShared<String>(), "file_name", {column_def1->name()});
+//    auto index_name2 = std::make_shared<String>("index2");
+//    auto index_def2 = IndexFullText::Make(index_name2, MakeShared<String>(), "file_name", {column_def2->name()}, {});
+//    auto index_name3 = std::make_shared<std::string>("index3");
+//    Vector<InitParameter *> index3_parameters;
+//    index3_parameters.emplace_back(new InitParameter("metric", "l2"));
+//    index3_parameters.emplace_back(new InitParameter("plain_storage_data_type", "float"));
+//    auto index_def3 = IndexIVF::Make(index_name3, MakeShared<String>(), "file_name", Vector<String>{column_def3->name()}, index3_parameters);
+//    auto index_name4 = std::make_shared<std::string>("index4");
+//    Vector<InitParameter *> index4_parameters;
+//    index4_parameters.emplace_back(new InitParameter("metric", "l2"));
+//    auto index_def4 = IndexHnsw::Make(index_name4, MakeShared<String>(), "file_name", Vector<String>{column_def3->name()}, index4_parameters);
+//    auto index_name5 = std::make_shared<std::string>("index5");
+//    Vector<InitParameter *> index5_parameters;
+//    index5_parameters.emplace_back(new InitParameter("block_size", "16"));
+//    index5_parameters.emplace_back(new InitParameter("compress_type", "compress"));
+//    auto index_def5 = IndexBMP::Make(index_name5, MakeShared<String>(), "file_name", Vector<String>{column_def4->name()}, index5_parameters);
+//    auto index_name6 = std::make_shared<std::string>("index6");
+//    Vector<InitParameter *> index6_parameters;
+//    index6_parameters.emplace_back(new InitParameter("pq_subspace_num", "4"));
+//    index6_parameters.emplace_back(new InitParameter("pq_subspace_bits", "8"));
+//    auto index_def6 = IndexEMVB::Make(index_name6, MakeShared<String>(), "file_name", Vector<String>{column_def5->name()}, index6_parameters);
+//    DeferFn defer_fn([&] {
+//        for (auto *parameter : index3_parameters) {
+//            delete parameter;
+//        }
+//        for (auto *parameter : index4_parameters) {
+//            delete parameter;
+//        }
+//        for (auto *parameter : index5_parameters) {
+//            delete parameter;
+//        }
+//        for (auto *parameter : index6_parameters) {
+//            delete parameter;
+//        }
+//    });
+//    {
+//        auto *txn = new_txn_mgr->BeginTxn(MakeUnique<String>("create db"), TransactionType::kNormal);
+//        Status status = txn->CreateDatabase(*db_name, ConflictType::kError, MakeShared<String>());
+//        EXPECT_TRUE(status.ok());
+//        status = new_txn_mgr->CommitTxn(txn);
+//        EXPECT_TRUE(status.ok());
+//    }
+//    {
+//        auto *txn = new_txn_mgr->BeginTxn(MakeUnique<String>("create table"), TransactionType::kNormal);
+//        Status status = txn->CreateTable(*db_name, std::move(table_def), ConflictType::kIgnore);
+//        EXPECT_TRUE(status.ok());
+//        status = new_txn_mgr->CommitTxn(txn);
+//        EXPECT_TRUE(status.ok());
+//    }
+//    auto create_index = [&](const SharedPtr<IndexBase> &index_base) {
+//        auto *txn = new_txn_mgr->BeginTxn(MakeUnique<String>(fmt::format("create index {}", *index_base->index_name_)), TransactionType::kNormal);
+//        Status status = txn->CreateIndex(*db_name, *table_name, index_base, ConflictType::kIgnore);
+//        EXPECT_TRUE(status.ok());
+//        status = new_txn_mgr->CommitTxn(txn);
+//        EXPECT_TRUE(status.ok());
+//    };
+//    create_index(index_def1);
+//    create_index(index_def2);
+//    create_index(index_def3);
+//    create_index(index_def4);
+//    create_index(index_def5);
+//    create_index(index_def6);
+//
+//    u32 block_row_cnt = 8192;
+//    auto input_block = MakeShared<DataBlock>();
+//    {
+//        auto append_to_col = [&](ColumnVector &col, Value v1, Value v2) {
+//            for (u32 i = 0; i < block_row_cnt; i += 2) {
+//                col.AppendValue(v1);
+//                col.AppendValue(v2);
+//            }
+//        };
+//        // Initialize input block
+//        {
+//            auto col1 = ColumnVector::Make(column_def1->type());
+//            col1->Initialize();
+//            append_to_col(*col1, Value::MakeInt(1), Value::MakeInt(2));
+//            input_block->InsertVector(col1, 0);
+//        }
+//        {
+//            auto col2 = ColumnVector::Make(column_def2->type());
+//            col2->Initialize();
+//            append_to_col(*col2, Value::MakeVarchar("abc"), Value::MakeVarchar("abcdefghijklmnopqrstuvwxyz"));
+//            input_block->InsertVector(col2, 1);
+//        }
+//        {
+//            auto col3 = ColumnVector::Make(column_def3->type());
+//            col3->Initialize();
+//            append_to_col(*col3, Value::MakeEmbedding(Vector<float>{1.0, 2.0, 3.0, 4.0}), Value::MakeEmbedding(Vector<float>{5.0, 6.0, 7.0, 8.0}));
+//            input_block->InsertVector(col3, 2);
+//        }
+//        {
+//            auto col4 = ColumnVector::Make(column_def4->type());
+//            col4->Initialize();
+//            Pair<Vector<float>, Vector<int32_t>> vec{Vector<float>{1.0, 2.0, 3.0, 4.0}, Vector<int32_t>{100, 1000, 10000, 20000}};
+//            Pair<Vector<float>, Vector<int32_t>> vec2{Vector<float>{1.0, 2.0, 3.0, 4.0}, Vector<int32_t>{100, 2000, 10000, 20000}};
+//            auto v1 = Value::MakeSparse(reinterpret_cast<const char *>(vec.first.data()),
+//                                        reinterpret_cast<const char *>(vec.second.data()),
+//                                        vec.first.size(),
+//                                        column4_typeinfo);
+//            auto v2 = Value::MakeSparse(reinterpret_cast<const char *>(vec2.first.data()),
+//                                        reinterpret_cast<const char *>(vec2.second.data()),
+//                                        vec2.first.size(),
+//                                        column4_typeinfo);
+//            append_to_col(*col4, std::move(v1), std::move(v2));
+//            input_block->InsertVector(col4, 3);
+//        }
+//        {
+//            Vector<float> vec1 = {1.0, 2.0, 3.0, 4.0};
+//            Vector<float> vec2 = {5.0, 6.0, 7.0, 8.0};
+//            Vector<float> vec3 = {9.0, 10.0, 11.0, 12.0};
+//            auto col5 = ColumnVector::Make(column_def5->type());
+//            col5->Initialize();
+//
+//            Vector<Pair<ptr_t, SizeT>> embedding_data1;
+//            embedding_data1.emplace_back(std::make_pair(reinterpret_cast<ptr_t>(vec1.data()), vec1.size() * sizeof(*vec1.data())));
+//            embedding_data1.emplace_back(std::make_pair(reinterpret_cast<ptr_t>(vec2.data()), vec2.size() * sizeof(*vec2.data())));
+//            Value v1 = Value::MakeTensor(embedding_data1, column3_type_info);
+//
+//            Vector<Pair<ptr_t, SizeT>> embedding_data2;
+//            embedding_data2.emplace_back(std::make_pair(reinterpret_cast<ptr_t>(vec1.data()), vec1.size() * sizeof(*vec1.data())));
+//            embedding_data2.emplace_back(std::make_pair(reinterpret_cast<ptr_t>(vec3.data()), vec3.size() * sizeof(*vec3.data())));
+//            Value v2 = Value::MakeTensor(embedding_data2, column3_type_info);
+//
+//            append_to_col(*col5, std::move(v1), std::move(v2));
+//
+//            input_block->InsertVector(col5, 4);
+//        }
+//        input_block->Finalize();
+//    }
+//    auto append_a_block = [&] {
+//        auto *txn = new_txn_mgr->BeginTxn(MakeUnique<String>("append"), TransactionType::kNormal);
+//
+//        Status status = txn->Append(*db_name, *table_name, input_block);
+//        EXPECT_TRUE(status.ok());
+//        status = new_txn_mgr->CommitTxn(txn);
+//        EXPECT_TRUE(status.ok());
+//    };
+//    auto dump_index = [&](const String &index_name) {
+//        auto *txn = new_txn_mgr->BeginTxn(MakeUnique<String>(fmt::format("dump mem index {}", index_name)), TransactionType::kNormal);
+//        SegmentID segment_id = 0;
+//        Status status = txn->DumpMemIndex(*db_name, *table_name, index_name, segment_id);
+//        EXPECT_TRUE(status.ok());
+//        status = new_txn_mgr->CommitTxn(txn);
+//        EXPECT_TRUE(status.ok());
+//    };
+//
+//    append_a_block();
+//    dump_index(*index_name1);
+//    dump_index(*index_name2);
+//    dump_index(*index_name3);
+//    dump_index(*index_name4);
+//    dump_index(*index_name5);
+//    dump_index(*index_name6);
+//    append_a_block();
+//    // new_txn_mgr->PrintAllKeyValue();
+//
+//    auto check_index = [&](const String &index_name, std::function<Pair<RowID, u32>(const SharedPtr<MemIndex> &)> check_mem_index) {
+//        auto *txn = new_txn_mgr->BeginTxn(MakeUnique<String>("check index1"), TransactionType::kNormal);
+//
+//        Optional<DBMeeta> db_meta;
+//        Optional<TableMeeta> table_meta;
+//        Optional<TableIndexMeeta> table_index_meta;
+//        String table_key;
+//        String index_key;
+//        Status status = txn->GetTableIndexMeta(*db_name, *table_name, index_name, db_meta, table_meta, table_index_meta, &table_key, &index_key);
+//        EXPECT_TRUE(status.ok());
+//
+//        {
+//            auto [segment_ids, status] = table_meta->GetSegmentIDs1();
+//            EXPECT_TRUE(status.ok());
+//            EXPECT_EQ(*segment_ids, Vector<SegmentID>({0}));
+//        }
+//        SegmentID segment_id = 0;
+//        SegmentIndexMeta segment_index_meta(segment_id, *table_index_meta);
+//
+//        SharedPtr<MemIndex> mem_index;
+//        status = segment_index_meta.GetMemIndex(mem_index);
+//        EXPECT_TRUE(status.ok());
+//        {
+//            auto [row_id, row_cnt] = check_mem_index(mem_index);
+//            EXPECT_EQ(row_id, RowID(0, block_row_cnt));
+//            EXPECT_EQ(row_cnt, block_row_cnt);
+//        }
+//
+//        // int32_t begin_val = 2;
+//        // int32_t end_val = 3;
+//        // {
+//        //     SharedPtr<SecondaryIndexInMem> memory_secondary_index = mem_index->memory_secondary_index_;
+//        //     u32 segment_row_count = 2;
+//        //     Tuple<u32, int32_t, int32_t> arg_tuple = {segment_row_count, begin_val, end_val};
+//        //     [[maybe_unused]] Pair<u32, Bitmask> result = memory_secondary_index->RangeQuery(&arg_tuple);
+//        // }
+//
+//        {
+//            auto [chunk_ids, status] = segment_index_meta.GetChunkIDs1();
+//            EXPECT_TRUE(status.ok());
+//            EXPECT_EQ(*chunk_ids, Vector<ChunkID>({0}));
+//        }
+//        ChunkID chunk_id = 0;
+//        ChunkIndexMeta chunk_index_meta(chunk_id, segment_index_meta);
+//        {
+//            ChunkIndexMetaInfo *chunk_info = nullptr;
+//            Status status = chunk_index_meta.GetChunkInfo(chunk_info);
+//            EXPECT_TRUE(status.ok());
+//            EXPECT_EQ(chunk_info->row_cnt_, block_row_cnt);
+//            EXPECT_EQ(chunk_info->base_row_id_, RowID(0, 0));
+//        }
+//
+//        BufferObj *buffer_obj = nullptr;
+//        status = chunk_index_meta.GetIndexBuffer(buffer_obj);
+//        EXPECT_TRUE(status.ok());
+//
+//        // {
+//        //     BufferHandle buffer_handle = buffer_obj->Load();
+//        //     auto *index = static_cast<const SecondaryIndexData *>(buffer_handle.GetData());
+//
+//        //     [[maybe_unused]] const auto [begin_approx_pos, begin_lower, begin_upper] = index->SearchPGM(&begin_val);
+//        //     [[maybe_unused]] const auto [end_approx_pos, end_lower, end_upper] = index->SearchPGM(&end_val);
+//        // }
+//
+//        status = new_txn_mgr->CommitTxn(txn);
+//        EXPECT_TRUE(status.ok());
+//    };
+//    check_index(*index_name1, [&](const SharedPtr<MemIndex> &mem_index) {
+//        RowID begin_id = mem_index->memory_secondary_index_->GetBeginRowID();
+//        u32 row_cnt = mem_index->memory_secondary_index_->GetRowCount();
+//        return std::make_pair(begin_id, row_cnt);
+//    });
+//    check_index(*index_name2, [&](const SharedPtr<MemIndex> &mem_index) {
+//        RowID begin_id = mem_index->memory_indexer_->GetBaseRowId();
+//        u32 row_cnt = mem_index->memory_indexer_->GetDocCount();
+//        return std::make_pair(begin_id, row_cnt);
+//    });
+//    check_index(*index_name3, [&](const SharedPtr<MemIndex> &mem_index) {
+//        RowID begin_id = mem_index->memory_ivf_index_->GetBeginRowID();
+//        u32 row_cnt = mem_index->memory_ivf_index_->GetRowCount();
+//        return std::make_pair(begin_id, row_cnt);
+//    });
+//    check_index(*index_name4, [&](const SharedPtr<MemIndex> &mem_index) {
+//        RowID begin_id = mem_index->memory_hnsw_index_->GetBeginRowID();
+//        u32 row_cnt = mem_index->memory_hnsw_index_->GetRowCount();
+//        return std::make_pair(begin_id, row_cnt);
+//    });
+//    check_index(*index_name5, [&](const SharedPtr<MemIndex> &mem_index) {
+//        RowID begin_id = mem_index->memory_bmp_index_->GetBeginRowID();
+//        u32 row_cnt = mem_index->memory_bmp_index_->GetRowCount();
+//        return std::make_pair(begin_id, row_cnt);
+//    });
+//    check_index(*index_name6, [&](const SharedPtr<MemIndex> &mem_index) {
+//        RowID begin_id = mem_index->memory_emvb_index_->GetBeginRowID();
+//        u32 row_cnt = mem_index->memory_emvb_index_->GetRowCount();
+//        return std::make_pair(begin_id, row_cnt);
+//    });
+//
+//    auto merge_index = [&](const String &index_name) {
+//        auto *txn = new_txn_mgr->BeginTxn(MakeUnique<String>(fmt::format("merge index {}", index_name)), TransactionType::kNormal);
+//        SegmentID segment_id = 0;
+//        Status status = txn->OptimizeIndex(*db_name, *table_name, index_name, segment_id);
+//        EXPECT_TRUE(status.ok());
+//        status = new_txn_mgr->CommitTxn(txn);
+//        EXPECT_TRUE(status.ok());
+//    };
+//    auto check_index2 = [&](const String &index_name, std::function<Pair<RowID, u32>(const SharedPtr<MemIndex> &)> check_mem_index) {
+//        auto *txn = new_txn_mgr->BeginTxn(MakeUnique<String>(fmt::format("check merged index {}", index_name)), TransactionType::kNormal);
+//
+//        Optional<DBMeeta> db_meta;
+//        Optional<TableMeeta> table_meta;
+//        Optional<TableIndexMeeta> table_index_meta;
+//        String table_key;
+//        String index_key;
+//        Status status = txn->GetTableIndexMeta(*db_name, *table_name, index_name, db_meta, table_meta, table_index_meta, &table_key, &index_key);
+//        EXPECT_TRUE(status.ok());
+//
+//        SegmentID segment_id = 0;
+//        SegmentIndexMeta segment_index_meta(segment_id, *table_index_meta);
+//
+//        SharedPtr<MemIndex> mem_index;
+//        status = segment_index_meta.GetMemIndex(mem_index);
+//        EXPECT_TRUE(status.ok());
+//        {
+//            auto [row_id, row_cnt] = check_mem_index(mem_index);
+//            EXPECT_EQ(row_id, RowID(0, 2 * block_row_cnt));
+//            EXPECT_EQ(row_cnt, block_row_cnt);
+//        }
+//
+//        {
+//            auto [chunk_ids, status] = segment_index_meta.GetChunkIDs1();
+//            EXPECT_TRUE(status.ok());
+//            EXPECT_EQ(*chunk_ids, Vector<ChunkID>({2}));
+//        }
+//        ChunkID chunk_id = 2;
+//        ChunkIndexMeta chunk_index_meta(chunk_id, segment_index_meta);
+//        {
+//            ChunkIndexMetaInfo *chunk_info = nullptr;
+//            Status status = chunk_index_meta.GetChunkInfo(chunk_info);
+//            EXPECT_TRUE(status.ok());
+//            EXPECT_EQ(chunk_info->row_cnt_, 2 * block_row_cnt);
+//            EXPECT_EQ(chunk_info->base_row_id_, RowID(0, 0));
+//        }
+//
+//        // int32_t begin_val = 2;
+//        // int32_t end_val = 3;
+//
+//        BufferObj *buffer_obj = nullptr;
+//        status = chunk_index_meta.GetIndexBuffer(buffer_obj);
+//        EXPECT_TRUE(status.ok());
+//
+//        // {
+//        //     BufferHandle buffer_handle = buffer_obj->Load();
+//        //     auto *index = static_cast<const SecondaryIndexData *>(buffer_handle.GetData());
+//
+//        //     [[maybe_unused]] const auto [begin_approx_pos, begin_lower, begin_upper] = index->SearchPGM(&begin_val);
+//        //     [[maybe_unused]] const auto [end_approx_pos, end_lower, end_upper] = index->SearchPGM(&end_val);
+//        // }
+//
+//        status = new_txn_mgr->CommitTxn(txn);
+//        EXPECT_TRUE(status.ok());
+//    };
+//    dump_index(*index_name1);
+//    dump_index(*index_name2);
+//    dump_index(*index_name3);
+//    dump_index(*index_name4);
+//    dump_index(*index_name5);
+//    dump_index(*index_name6);
+//
+//    append_a_block();
+//
+//    merge_index(*index_name1);
+//    merge_index(*index_name2);
+//    merge_index(*index_name3);
+//    merge_index(*index_name4);
+//    merge_index(*index_name5);
+//    merge_index(*index_name6);
+//
+//    check_index2(*index_name1, [&](const SharedPtr<MemIndex> &mem_index) {
+//        RowID begin_id = mem_index->memory_secondary_index_->GetBeginRowID();
+//        u32 row_cnt = mem_index->memory_secondary_index_->GetRowCount();
+//        return std::make_pair(begin_id, row_cnt);
+//    });
+//    check_index2(*index_name2, [&](const SharedPtr<MemIndex> &mem_index) {
+//        RowID begin_id = mem_index->memory_indexer_->GetBaseRowId();
+//        u32 row_cnt = mem_index->memory_indexer_->GetDocCount();
+//        return std::make_pair(begin_id, row_cnt);
+//    });
+//    check_index2(*index_name3, [&](const SharedPtr<MemIndex> &mem_index) {
+//        RowID begin_id = mem_index->memory_ivf_index_->GetBeginRowID();
+//        u32 row_cnt = mem_index->memory_ivf_index_->GetRowCount();
+//        return std::make_pair(begin_id, row_cnt);
+//    });
+//    check_index2(*index_name4, [&](const SharedPtr<MemIndex> &mem_index) {
+//        RowID begin_id = mem_index->memory_hnsw_index_->GetBeginRowID();
+//        u32 row_cnt = mem_index->memory_hnsw_index_->GetRowCount();
+//        return std::make_pair(begin_id, row_cnt);
+//    });
+//    check_index2(*index_name5, [&](const SharedPtr<MemIndex> &mem_index) {
+//        RowID begin_id = mem_index->memory_bmp_index_->GetBeginRowID();
+//        u32 row_cnt = mem_index->memory_bmp_index_->GetRowCount();
+//        return std::make_pair(begin_id, row_cnt);
+//    });
+//    check_index2(*index_name6, [&](const SharedPtr<MemIndex> &mem_index) {
+//        RowID begin_id = mem_index->memory_emvb_index_->GetBeginRowID();
+//        u32 row_cnt = mem_index->memory_emvb_index_->GetRowCount();
+//        return std::make_pair(begin_id, row_cnt);
+//    });
+//}
 
 TEST_P(TestTxnIndexInternal, test_populate_index0) {
     using namespace infinity;
