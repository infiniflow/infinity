--- conflicted
+++ resolved
@@ -278,10 +278,6 @@
         EXPECT_TRUE(status.ok());
     }
 
-<<<<<<< HEAD
-    LOG_INFO("Abc");
-=======
->>>>>>> f41a6770
     new_txn_mgr->PrintAllKeyValue();
 
     {
