--- conflicted
+++ resolved
@@ -71,11 +71,7 @@
                          CompactTaskTest,
                          ::testing::Values(BaseTestParamStr::NEW_BG_ON_CONFIG_PATH, BaseTestParamStr::NEW_VFS_OFF_BG_ON_CONFIG_PATH));
 
-<<<<<<< HEAD
 TEST_P(CompactTaskTest, SLOW_bg_compact) {
-=======
-TEST_P(CompactTaskTest, bg_compact) {
->>>>>>> f41a6770
     auto *storage = infinity::InfinityContext::instance().storage();
     auto *txn_mgr = storage->new_txn_manager();
 
