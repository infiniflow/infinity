// Copyright(C) 2023 InfiniFlow, Inc. All rights reserved.
//
// Licensed under the Apache License, Version 2.0 (the "License");
// you may not use this file except in compliance with the License.
// You may obtain a copy of the License at
//
//     https://www.apache.org/licenses/LICENSE-2.0
//
// Unless required by applicable law or agreed to in writing, software
// distributed under the License is distributed on an "AS IS" BASIS,
// WITHOUT WARRANTIES OR CONDITIONS OF ANY KIND, either express or implied.
// See the License for the specific language governing permissions and
// limitations under the License.

module;

#include "unit_test/gtest_expand.h"

module infinity_core:ut.test_lsg_build;

import :ut.base_test;
import :hnsw_lsg_builder;
import :index_hnsw;
import :hnsw_common;
import :index_base;
import :hnsw_handler;
import :infinity_exception;
import :hnsw_alg;

import column_def;
import embedding_info;
import data_type;
import logical_type;
import internal_types;

using namespace infinity;

class LSGBuildTest : public BaseTest {
protected:
    void SetUp() override {
        M = 8;
        ef_construction = 200;
        block_size = 128;
        dim = 128;
        element_size = 8192;

        index_name = std::make_shared<std::string>("index_name");
        filename = "filename";
        column_names = {"col_name"};
        metric_type = MetricType::kMetricL2;
        encode_type = HnswEncodeType::kPlain;
        build_type = HnswBuildType::kLSG;
        lsg_config = LSGConfig();
    }

<<<<<<< HEAD
    SharedPtr<IndexHnsw> MakeIndexHnsw() {
        return MakeShared<
            IndexHnsw>(index_name, nullptr, filename, column_names, metric_type, encode_type, build_type, M, ef_construction, block_size, lsg_config);
    }

    SharedPtr<ColumnDef> MakeColumnDef() {
        auto embeddingInfo = MakeShared<EmbeddingInfo>(EmbeddingDataType::kElemFloat, dim);
        auto data_type = MakeShared<DataType>(LogicalType::kEmbedding, embeddingInfo);
        return MakeShared<ColumnDef>(0, data_type, column_names[0], std::set<ConstraintType>());
=======
    std::unique_ptr<IndexHnsw> MakeIndexHnsw() {
        return std::make_unique<
            IndexHnsw>(index_name, nullptr, filename, column_names, metric_type, encode_type, build_type, M, ef_construction, block_size, lsg_config);
    }

    std::unique_ptr<ColumnDef> MakeColumnDef() {
        auto embeddingInfo = std::make_shared<EmbeddingInfo>(EmbeddingDataType::kElemFloat, dim);
        auto data_type = std::make_shared<DataType>(LogicalType::kEmbedding, embeddingInfo);
        return std::make_unique<ColumnDef>(0, data_type, column_names[0], std::set<ConstraintType>());
>>>>>>> 7e0ac0a9
    }

protected:
    size_t M;
    size_t ef_construction;
    size_t block_size;
    size_t dim;
    size_t element_size;

    std::shared_ptr<std::string> index_name;
    std::string filename;
    std::vector<std::string> column_names;
    MetricType metric_type;
    HnswEncodeType encode_type;
    HnswBuildType build_type;
    std::optional<LSGConfig> lsg_config;

    using LabelT = u32;
};

TEST_F(LSGBuildTest, test_avg) {
    element_size = 128;
    lsg_config->sample_ratio_ = 0.1;

    auto data = std::make_unique<float[]>(dim * element_size);
    std::mt19937 rng;
    rng.seed(0);
    std::uniform_real_distribution<float> distrib_real;
    for (size_t i = 0; i < dim * element_size; ++i) {
        data[i] = distrib_real(rng);
    }

    auto iter = DenseVectorIter<f32, LabelT>(data.get(), dim, element_size);

    auto index_hnsw = MakeIndexHnsw();
    auto column_def = MakeColumnDef();

    HnswLSGBuilder<f32, f32> lsg_builder(index_hnsw.get(), column_def);

    lsg_builder.InsertSampleVec(iter);
    lsg_builder.InsertLSAvg<decltype(iter)>(std::move(iter), element_size);
    auto avg = lsg_builder.avg();

    auto avg_gt = std::make_unique<float[]>(element_size);
    {
        size_t ls_k = std::min(lsg_config->ls_k_, element_size);
        auto distances = std::make_unique<float[]>(element_size);
        for (size_t i = 0; i < element_size; ++i) {
            const float *v = data.get() + i * dim;
            for (size_t j = 0; j < element_size; ++j) {
                const float *v2 = data.get() + j * dim;
                float sum = 0;
                for (size_t k = 0; k < dim; ++k) {
                    float diff = v[k] - v2[k];
                    sum += diff * diff;
                }
                // float distance = std::sqrt(sum);
                // distances[j] = distance;
                distances[j] = sum;
            }
            std::sort(distances.get(), distances.get() + element_size);
            float distance_sum = 0;
            for (size_t j = 0; j < ls_k; ++j) {
                distance_sum += distances[j];
            }
            avg_gt[i] = distance_sum / ls_k;
        }
    }

    for (std::size_t i = 0; i < element_size; ++i) {
        printf("i: %zu, avg: %f, avg_gt: %f\n", i, avg[i], avg_gt[i]);
        ASSERT_GE(avg[i], avg_gt[i]);
    }
}

TEST_F(LSGBuildTest, test1) {
    dim = 16;
    lsg_config->sample_ratio_ = 0.1;

    auto data = std::make_unique<float[]>(dim * element_size);

    std::mt19937 rng;
    rng.seed(0);
    std::uniform_real_distribution<float> distrib_real;
    for (size_t i = 0; i < dim * element_size; ++i) {
        data[i] = distrib_real(rng);
    }

    auto index_hnsw = MakeIndexHnsw();
    auto column_def = MakeColumnDef();

    auto iter = DenseVectorIter<f32, LabelT>(data.get(), dim, element_size);

<<<<<<< HEAD
    auto hnsw_index = HnswIndexInMem::Make(index_hnsw.get(), column_def);
    hnsw_index->InsertSampleVecs(iter);
    hnsw_index->InsertLSAvg(iter, element_size);
    hnsw_index->SetLSGParam();
    hnsw_index->InsertVecs(std::move(iter), kDefaultHnswInsertConfig, false);
=======
    std::unique_ptr<HnswIndexInMem> hnsw_index =
        lsg_builder.MakeImplIter<decltype(iter), f32, f32>(std::move(iter), element_size, RowID(0, 0), false);
>>>>>>> 7e0ac0a9

    u32 correct_count = 0;
    i32 topk = 1;
    KnnSearchOption search_option{.ef_ = size_t(topk) * 10};
    for (size_t i = 0; i < element_size; ++i) {
        const float *query = data.get() + i * dim;
        HnswHandlerPtr hnsw_handler = hnsw_index->get();
        auto [result_n, d_ptr, v_ptr] = hnsw_handler->SearchIndex<float, LabelT>(query, topk, search_option);
        std::vector<std::pair<f32, LabelT>> res(result_n);
        for (size_t i = 0; i < result_n; ++i) {
            res[i] = {d_ptr[i], hnsw_handler->GetLabel<LabelT>(v_ptr[i])};
        }
        std::sort(res.begin(), res.end(), [](const auto &a, const auto &b) { return a.first < b.first; });
        if (res.empty()) {
            continue;
        }
        LabelT label = res[0].second;
        if (label == static_cast<LabelT>(i)) {
            correct_count++;
        }
    }
    float correct_rate = float(correct_count) / element_size;
    printf("correct rate: %f\n", correct_rate);
    ASSERT_GE(correct_rate, 0.95);
}<|MERGE_RESOLUTION|>--- conflicted
+++ resolved
@@ -53,27 +53,15 @@
         lsg_config = LSGConfig();
     }
 
-<<<<<<< HEAD
-    SharedPtr<IndexHnsw> MakeIndexHnsw() {
-        return MakeShared<
+    std::shared_ptr<IndexHnsw> MakeIndexHnsw() {
+        return std::make_shared<
             IndexHnsw>(index_name, nullptr, filename, column_names, metric_type, encode_type, build_type, M, ef_construction, block_size, lsg_config);
     }
 
-    SharedPtr<ColumnDef> MakeColumnDef() {
-        auto embeddingInfo = MakeShared<EmbeddingInfo>(EmbeddingDataType::kElemFloat, dim);
-        auto data_type = MakeShared<DataType>(LogicalType::kEmbedding, embeddingInfo);
-        return MakeShared<ColumnDef>(0, data_type, column_names[0], std::set<ConstraintType>());
-=======
-    std::unique_ptr<IndexHnsw> MakeIndexHnsw() {
-        return std::make_unique<
-            IndexHnsw>(index_name, nullptr, filename, column_names, metric_type, encode_type, build_type, M, ef_construction, block_size, lsg_config);
-    }
-
-    std::unique_ptr<ColumnDef> MakeColumnDef() {
+    std::shared_ptr<ColumnDef> MakeColumnDef() {
         auto embeddingInfo = std::make_shared<EmbeddingInfo>(EmbeddingDataType::kElemFloat, dim);
         auto data_type = std::make_shared<DataType>(LogicalType::kEmbedding, embeddingInfo);
-        return std::make_unique<ColumnDef>(0, data_type, column_names[0], std::set<ConstraintType>());
->>>>>>> 7e0ac0a9
+        return std::make_shared<ColumnDef>(0, data_type, column_names[0], std::set<ConstraintType>());
     }
 
 protected:
@@ -167,16 +155,11 @@
 
     auto iter = DenseVectorIter<f32, LabelT>(data.get(), dim, element_size);
 
-<<<<<<< HEAD
     auto hnsw_index = HnswIndexInMem::Make(index_hnsw.get(), column_def);
     hnsw_index->InsertSampleVecs(iter);
     hnsw_index->InsertLSAvg(iter, element_size);
     hnsw_index->SetLSGParam();
     hnsw_index->InsertVecs(std::move(iter), kDefaultHnswInsertConfig, false);
-=======
-    std::unique_ptr<HnswIndexInMem> hnsw_index =
-        lsg_builder.MakeImplIter<decltype(iter), f32, f32>(std::move(iter), element_size, RowID(0, 0), false);
->>>>>>> 7e0ac0a9
 
     u32 correct_count = 0;
     i32 topk = 1;
