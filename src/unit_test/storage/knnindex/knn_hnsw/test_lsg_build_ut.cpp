// Copyright(C) 2023 InfiniFlow, Inc. All rights reserved.
//
// Licensed under the Apache License, Version 2.0 (the "License");
// you may not use this file except in compliance with the License.
// You may obtain a copy of the License at
//
//     https://www.apache.org/licenses/LICENSE-2.0
//
// Unless required by applicable law or agreed to in writing, software
// distributed under the License is distributed on an "AS IS" BASIS,
// WITHOUT WARRANTIES OR CONDITIONS OF ANY KIND, either express or implied.
// See the License for the specific language governing permissions and
// limitations under the License.

#ifdef CI
#include "gtest/gtest.h"
#include <cstdio>
#include <random>
import infinity_core;
import base_test;
#else
module;

#include "gtest/gtest.h"
#include <cstdio>
#include <random>

module infinity_core:ut.test_lsg_build;

import :ut.base_test;
import :stl;
import :hnsw_lsg_builder;
import :index_hnsw;
import :hnsw_common;
import :index_base;
import :hnsw_handler;
import :infinity_exception;
import :hnsw_alg;
#endif

import column_def;
import embedding_info;
import data_type;
import logical_type;
import internal_types;

using namespace infinity;

class LSGBuildTest : public BaseTest {
protected:
    void SetUp() override {
        M = 8;
        ef_construction = 200;
        block_size = 128;
        dim = 128;
        element_size = 8192;

        index_name = MakeShared<String>("index_name");
        filename = "filename";
        column_names = {"col_name"};
        metric_type = MetricType::kMetricL2;
        encode_type = HnswEncodeType::kPlain;
        build_type = HnswBuildType::kLSG;
        lsg_config = LSGConfig();
    }

    SharedPtr<IndexHnsw> MakeIndexHnsw() {
        return MakeShared<
            IndexHnsw>(index_name, nullptr, filename, column_names, metric_type, encode_type, build_type, M, ef_construction, block_size, lsg_config);
    }

    SharedPtr<ColumnDef> MakeColumnDef() {
        auto embeddingInfo = MakeShared<EmbeddingInfo>(EmbeddingDataType::kElemFloat, dim);
        auto data_type = MakeShared<DataType>(LogicalType::kEmbedding, embeddingInfo);
        return MakeShared<ColumnDef>(0, data_type, column_names[0], std::set<ConstraintType>());
    }

protected:
    SizeT M;
    SizeT ef_construction;
    SizeT block_size;
    SizeT dim;
    SizeT element_size;

    SharedPtr<String> index_name;
    String filename;
    Vector<String> column_names;
    MetricType metric_type;
    HnswEncodeType encode_type;
    HnswBuildType build_type;
    Optional<LSGConfig> lsg_config;

    using LabelT = u32;
};

TEST_F(LSGBuildTest, test_avg) {
    element_size = 128;
    lsg_config->sample_ratio_ = 0.1;

    auto data = MakeUnique<float[]>(dim * element_size);
    std::mt19937 rng;
    rng.seed(0);
    std::uniform_real_distribution<float> distrib_real;
    for (SizeT i = 0; i < dim * element_size; ++i) {
        data[i] = distrib_real(rng);
    }

    auto iter = DenseVectorIter<f32, LabelT>(data.get(), dim, element_size);

    auto index_hnsw = MakeIndexHnsw();
    auto column_def = MakeColumnDef();

    HnswLSGBuilder<f32, f32> lsg_builder(index_hnsw.get(), column_def);

    lsg_builder.InsertSampleVec(iter);
    lsg_builder.InsertLSAvg<decltype(iter)>(std::move(iter), element_size);
    auto avg = lsg_builder.avg();

    auto avg_gt = MakeUnique<float[]>(element_size);
    {
        SizeT ls_k = std::min(lsg_config->ls_k_, element_size);
        auto distances = MakeUnique<float[]>(element_size);
        for (SizeT i = 0; i < element_size; ++i) {
            const float *v = data.get() + i * dim;
            for (SizeT j = 0; j < element_size; ++j) {
                const float *v2 = data.get() + j * dim;
                float sum = 0;
                for (SizeT k = 0; k < dim; ++k) {
                    float diff = v[k] - v2[k];
                    sum += diff * diff;
                }
                // float distance = std::sqrt(sum);
                // distances[j] = distance;
                distances[j] = sum;
            }
            std::sort(distances.get(), distances.get() + element_size);
            float distance_sum = 0;
            for (SizeT j = 0; j < ls_k; ++j) {
                distance_sum += distances[j];
            }
            avg_gt[i] = distance_sum / ls_k;
        }
    }

    for (std::size_t i = 0; i < element_size; ++i) {
        printf("i: %zu, avg: %f, avg_gt: %f\n", i, avg[i], avg_gt[i]);
        ASSERT_GE(avg[i], avg_gt[i]);
    }
}

TEST_F(LSGBuildTest, test1) {
    dim = 16;
    lsg_config->sample_ratio_ = 0.1;

    auto data = MakeUnique<float[]>(dim * element_size);

    std::mt19937 rng;
    rng.seed(0);
    std::uniform_real_distribution<float> distrib_real;
    for (SizeT i = 0; i < dim * element_size; ++i) {
        data[i] = distrib_real(rng);
    }

    auto index_hnsw = MakeIndexHnsw();
    auto column_def = MakeColumnDef();


    auto iter = DenseVectorIter<f32, LabelT>(data.get(), dim, element_size);

<<<<<<< HEAD
    auto hnsw_index = HnswIndexInMem::Make(index_hnsw.get(), column_def);
    hnsw_index->InsertSampleVecs(iter);
    hnsw_index->InsertLSAvg(iter, element_size);
    hnsw_index->SetLSGParam();
    hnsw_index->InsertVecs(std::move(iter), kDefaultHnswInsertConfig, false);
#ifdef INDEX_HANDLER
#else
    auto search_index =
        [](HnswIndexInMem *hnsw_index, const float *query, i32 topk, const KnnSearchOption &search_option) -> Vector<Pair<f32, LabelT>> {
        return std::visit(
            [&](auto &&index) {
                using T = std::decay_t<decltype(index)>;
                if constexpr (std::is_same_v<T, std::nullptr_t>) {
                    UnrecoverableError("Invalid index type");
                } else {
                    using IndexT = std::decay_t<decltype(*index)>;
                    using DataType = typename IndexT::DataType;
                    if constexpr (std::is_same_v<DataType, f32>) {
                        return index->KnnSearchSorted(query, topk, search_option);
                    }
                    UnrecoverableError("Invalid data type");
                }
                return Vector<Pair<f32, LabelT>>{};
            },
            hnsw_index->get());
    };
#endif
=======
    UniquePtr<HnswIndexInMem> hnsw_index = lsg_builder.MakeImplIter<decltype(iter), f32, f32>(std::move(iter), element_size, RowID(0, 0), false);
>>>>>>> 62e5af51

    u32 correct_count = 0;
    i32 topk = 1;
    KnnSearchOption search_option{.ef_ = SizeT(topk) * 10};
    for (SizeT i = 0; i < element_size; ++i) {
        const float *query = data.get() + i * dim;
        HnswHandlerPtr hnsw_handler = hnsw_index->get();
        auto [result_n, d_ptr, v_ptr] = hnsw_handler->SearchIndex<float, LabelT>(query, topk, search_option);
        Vector<Pair<f32, LabelT>> res(result_n);
        for (SizeT i = 0; i < result_n; ++i) {
            res[i] = {d_ptr[i], hnsw_handler->GetLabel<LabelT>(v_ptr[i])};
        }
        std::sort(res.begin(), res.end(), [](const auto &a, const auto &b) { return a.first < b.first; });
        if (res.empty()) {
            continue;
        }
        LabelT label = res[0].second;
        if (label == static_cast<LabelT>(i)) {
            correct_count++;
        }
    }
    float correct_rate = float(correct_count) / element_size;
    printf("correct rate: %f\n", correct_rate);
    ASSERT_GE(correct_rate, 0.95);
}<|MERGE_RESOLUTION|>--- conflicted
+++ resolved
@@ -167,37 +167,11 @@
 
     auto iter = DenseVectorIter<f32, LabelT>(data.get(), dim, element_size);
 
-<<<<<<< HEAD
     auto hnsw_index = HnswIndexInMem::Make(index_hnsw.get(), column_def);
     hnsw_index->InsertSampleVecs(iter);
     hnsw_index->InsertLSAvg(iter, element_size);
     hnsw_index->SetLSGParam();
     hnsw_index->InsertVecs(std::move(iter), kDefaultHnswInsertConfig, false);
-#ifdef INDEX_HANDLER
-#else
-    auto search_index =
-        [](HnswIndexInMem *hnsw_index, const float *query, i32 topk, const KnnSearchOption &search_option) -> Vector<Pair<f32, LabelT>> {
-        return std::visit(
-            [&](auto &&index) {
-                using T = std::decay_t<decltype(index)>;
-                if constexpr (std::is_same_v<T, std::nullptr_t>) {
-                    UnrecoverableError("Invalid index type");
-                } else {
-                    using IndexT = std::decay_t<decltype(*index)>;
-                    using DataType = typename IndexT::DataType;
-                    if constexpr (std::is_same_v<DataType, f32>) {
-                        return index->KnnSearchSorted(query, topk, search_option);
-                    }
-                    UnrecoverableError("Invalid data type");
-                }
-                return Vector<Pair<f32, LabelT>>{};
-            },
-            hnsw_index->get());
-    };
-#endif
-=======
-    UniquePtr<HnswIndexInMem> hnsw_index = lsg_builder.MakeImplIter<decltype(iter), f32, f32>(std::move(iter), element_size, RowID(0, 0), false);
->>>>>>> 62e5af51
 
     u32 correct_count = 0;
     i32 topk = 1;
