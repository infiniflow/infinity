// Copyright(C) 2023 InfiniFlow, Inc. All rights reserved.
//
// Licensed under the Apache License, Version 2.0 (the "License");
// you may not use this file except in compliance with the License.
// You may obtain a copy of the License at
//
//     https://www.apache.org/licenses/LICENSE-2.0
//
// Unless required by applicable law or agreed to in writing, software
// distributed under the License is distributed on an "AS IS" BASIS,
// WITHOUT WARRANTIES OR CONDITIONS OF ANY KIND, either express or implied.
// See the License for the specific language governing permissions and
// limitations under the License.

module;

#include "unit_test/gtest_expand.h"

module infinity_core:ut.test_hnsw_sparse;

import :ut.base_test;
import :hnsw_alg;
import :vec_store_type;
import :hnsw_common;
import :sparse_util;
import :infinity_exception;
import :sparse_test_util;
import :virtual_store;
import :local_file_handle;

<<<<<<< HEAD
import third_party;

import compilation_config;

=======
>>>>>>> 0906a0d3
using namespace infinity;

class HnswSparseTest : public BaseTest {
protected:
    using LabelT = u64;
    using IdxT = i32;

    const std::string save_dir_ = GetFullTmpDir();

    template <typename Hnsw>
    void TestSimple() {
        int max_dim = 1600;
        float sparsity = 0.01;
        int M = 16;
        int ef_construction = 200;
        int chunk_size = 128;
        int max_chunk_n = 10;
        size_t element_size = max_chunk_n * chunk_size;

        SparseMatrix dataset = SparseTestUtil<f32, i32>::GenerateDataset(element_size, max_dim, sparsity, 0, 1.0);
        auto [gt_idx, gt_score] = SparseTestUtil<f32, i32>::GenerateGroundtruth(dataset, dataset, 1);

        {
            auto hnsw_index = Hnsw::Make(chunk_size, max_chunk_n, max_dim, M, ef_construction);
            auto iter = SparseVectorIter<float, IdxT, LabelT>(dataset.indptr_.get(), dataset.indices_.get(), dataset.data_.get(), dataset.nrow_);
            hnsw_index->InsertVecs(std::move(iter));

            {
<<<<<<< HEAD
                auto tmp_path = tmp_data_path();
                if (!VirtualStore::Exists(tmp_path)) {
                    VirtualStore::MakeDirectory(tmp_path);
                }
                std::filesystem::path dump_path = std::filesystem::path(tmp_path) / "dump.txt";
=======
                std::filesystem::path dump_path = std::filesystem::path(GetFullDataDir()) / "dump.txt";
>>>>>>> 0906a0d3
                std::fstream ss(dump_path, std::fstream::out);
                if (!ss.is_open()) {
                    UnrecoverableError(fmt::format("Failed to open file: {}", dump_path.string()));
                }
                hnsw_index->Dump(ss);
                hnsw_index->Check();
            }

            KnnSearchOption search_option{.ef_ = 50};
            for (size_t i = 0; i < element_size; ++i) {
                SparseVecRef<f32, IdxT> query = dataset.at(i);
                if (gt_score[i] == 0.0 || query.nnz_ == 0) {
                    continue;
                }
                std::vector<std::pair<f32, LabelT>> res = hnsw_index->KnnSearchSorted(query, 1, search_option);
                //                if (int(res[0].second) != gt_idx[i]) {
                //                    std::cout << (fmt::format("{}, {}", res[0].second, gt_idx[i])) << std::endl;
                //                    std::cout << (fmt::format("{}, {}", -res[0].first, gt_score[i])) << std::endl;
                //                }
                // EXPECT_EQ(res[0].second, gt_idx[i]);
                // EXPECT_NEAR(-res[0].first, gt_score[i], 1e-5);
            }

            auto [file_handle, status] = VirtualStore::Open(save_dir_ + "/test_hnsw_sparse.bin", FileAccessMode::kWrite);
            if (!status.ok()) {
                UnrecoverableError(status.message());
            }
            hnsw_index->Save(*file_handle);
        }
        {
            auto [file_handle, status] = VirtualStore::Open(save_dir_ + "/test_hnsw_sparse.bin", FileAccessMode::kRead);
            if (!status.ok()) {
                UnrecoverableError(status.message());
            }

            auto hnsw_index = Hnsw::Load(*file_handle);
            KnnSearchOption search_option{.ef_ = 50};
            for (size_t i = 0; i < element_size; ++i) {
                SparseVecRef<f32, IdxT> query = dataset.at(i);
                if (gt_score[i] == 0.0 || query.nnz_ == 0) {
                    continue;
                }
                std::vector<std::pair<f32, LabelT>> res = hnsw_index->KnnSearchSorted(query, 1, search_option);
                //                if (int(res[0].second) != gt_idx[i]) {
                //                    std::cout << (fmt::format("{}, {}", res[0].second, gt_idx[i])) << std::endl;
                //                    std::cout << (fmt::format("{}, {}", -res[0].first, gt_score[i])) << std::endl;
                //                }
                // EXPECT_EQ(res[0].second, gt_idx[i]);
                // EXPECT_NEAR(-res[0].first, gt_score[i], 1e-5);
            }
        }
    }

private:
    template <typename T>
    std::vector<T> MakeRandom(T min, T max, size_t num, std::mt19937 &rng) {
        std::uniform_real_distribution<float> distrib_real;
        std::unordered_set<T> set;
        while (set.size() < num) {
            set.insert(distrib_real(rng) * (max - min) + min);
        }
        return std::vector<T>(set.begin(), set.end());
    }
};

TEST_F(HnswSparseTest, test1) {
    using Hnsw = KnnHnsw<SparseIPVecStoreType<float, IdxT>, LabelT>;
    TestSimple<Hnsw>();
}<|MERGE_RESOLUTION|>--- conflicted
+++ resolved
@@ -28,13 +28,10 @@
 import :virtual_store;
 import :local_file_handle;
 
-<<<<<<< HEAD
 import third_party;
 
 import compilation_config;
 
-=======
->>>>>>> 0906a0d3
 using namespace infinity;
 
 class HnswSparseTest : public BaseTest {
@@ -63,15 +60,10 @@
             hnsw_index->InsertVecs(std::move(iter));
 
             {
-<<<<<<< HEAD
-                auto tmp_path = tmp_data_path();
-                if (!VirtualStore::Exists(tmp_path)) {
-                    VirtualStore::MakeDirectory(tmp_path);
-                }
-                std::filesystem::path dump_path = std::filesystem::path(tmp_path) / "dump.txt";
-=======
-                std::filesystem::path dump_path = std::filesystem::path(GetFullDataDir()) / "dump.txt";
->>>>>>> 0906a0d3
+                // if (!VirtualStore::Exists(tmp_path)) {
+                //     VirtualStore::MakeDirectory(tmp_path);
+                // }
+                std::filesystem::path dump_path = std::filesystem::path(GetFullTmpDir()) / "dump.txt";
                 std::fstream ss(dump_path, std::fstream::out);
                 if (!ss.is_open()) {
                     UnrecoverableError(fmt::format("Failed to open file: {}", dump_path.string()));
