--- conflicted
+++ resolved
@@ -92,12 +92,9 @@
         txn_mgr->CommitTxn(insert_txn);
 
         // Create snapshot using the correct method
+        // Create snapshot using the correct method
         NewTxn *snapshot_txn = txn_mgr->BeginTxn(MakeUnique<String>("create snapshot"), TransactionType::kNormal);
-<<<<<<< HEAD
         status = snapshot_txn->CreateSnapshot("default_db", "test_table", "test_snapshot", SnapshotScope::kTable);
-=======
-        status = snapshot_txn->CreateTableSnapshot("default_db", "test_table", "test_snapshot");
->>>>>>> c507a835
         EXPECT_TRUE(status.ok());
         txn_mgr->CommitTxn(snapshot_txn);
 
@@ -111,11 +108,7 @@
 
 INSTANTIATE_TEST_SUITE_P(TestWithDifferentParams,
                          TableSnapshotTest,
-<<<<<<< HEAD
                          ::testing::Values(BaseTestParamStr::NEW_CONFIG_PATH));
-=======
-                         ::testing::Values(BaseTestParamStr::NEW_CONFIG_PATH));    
->>>>>>> c507a835
 
 TEST_P(TableSnapshotTest, test_restore_table_rollback_basic) {
     using namespace infinity;
@@ -131,7 +124,15 @@
     std::tie(table_snapshot, status) = TableSnapshotInfo::Deserialize(snapshot_dir, "test_snapshot");
     EXPECT_TRUE(status.ok());
     
+    // Deserialize the snapshot info
+    String snapshot_dir = InfinityContext::instance().config()->SnapshotDir();
+    SharedPtr<TableSnapshotInfo> table_snapshot;
+    Status status;
+    std::tie(table_snapshot, status) = TableSnapshotInfo::Deserialize(snapshot_dir, "test_snapshot");
+    EXPECT_TRUE(status.ok());
+    
     // Attempt to restore table
+    status = restore_txn->RestoreTableSnapshot("default_db", table_snapshot);
     status = restore_txn->RestoreTableSnapshot("default_db", table_snapshot);
     EXPECT_TRUE(status.ok());
     txn_mgr->CommitTxn(restore_txn);
@@ -154,7 +155,12 @@
     std::tie(table_snapshot, status) = TableSnapshotInfo::Deserialize(snapshot_dir, "test_snapshot");
     EXPECT_TRUE(status.ok());
     
+    // Deserialize the snapshot info again
+    std::tie(table_snapshot, status) = TableSnapshotInfo::Deserialize(snapshot_dir, "test_snapshot");
+    EXPECT_TRUE(status.ok());
+    
     // Attempt to restore table
+    status = restore_txn1->RestoreTableSnapshot("default_db", table_snapshot);
     status = restore_txn1->RestoreTableSnapshot("default_db", table_snapshot);
     EXPECT_TRUE(status.ok());
     
