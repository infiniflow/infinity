--- conflicted
+++ resolved
@@ -92,12 +92,9 @@
         txn_mgr->CommitTxn(insert_txn);
 
         // Create snapshot using the correct method
+        // Create snapshot using the correct method
         NewTxn *snapshot_txn = txn_mgr->BeginTxn(MakeUnique<String>("create snapshot"), TransactionType::kNormal);
-<<<<<<< HEAD
         status = snapshot_txn->CreateTableSnapshot("default_db", "test_table", "test_snapshot");
-=======
-        status = snapshot_txn->CreateSnapshot("default_db", "test_table", "test_snapshot", SnapshotScope::kTable);
->>>>>>> 583256cf
         EXPECT_TRUE(status.ok());
         txn_mgr->CommitTxn(snapshot_txn);
 
