--- conflicted
+++ resolved
@@ -40,13 +40,10 @@
 import index_base;
 import index_full_text;
 import index_def;
-<<<<<<< HEAD
 import bg_task;
 import backgroud_process;
-=======
 import compact_segments_task;
 import default_values;
->>>>>>> ba4d858c
 
 class WalReplayTest : public BaseTest {
     void SetUp() override { system("rm -rf /tmp/infinity"); }
