--- conflicted
+++ resolved
@@ -148,21 +148,13 @@
         ofs.close();
     }
     {
-<<<<<<< HEAD
-        auto entry = MakeShared<WalEntry>();
-        Vector<WalSegmentInfo> new_segment_infos(3, MakeSegmentInfo(1, 0, 2));
-        Vector<SegmentID> deprecated_segment_ids{0, 1, 2};
-        Vector<String> names;
-        Vector<String> ids;
-        entry->cmds_.push_back(
-            MakeShared<WalCmdCompactV2>("db1", "2", "tbl1", "1", names, ids, std::move(new_segment_infos), std::move(deprecated_segment_ids)));
-=======
         auto entry = std::make_shared<WalEntry>();
         std::vector<WalSegmentInfo> new_segment_infos(3, MakeSegmentInfo(1, 0, 2));
         std::vector<SegmentID> deprecated_segment_ids{0, 1, 2};
+        std::vector<std::string> names;
+        std::vector<std::string> ids;
         entry->cmds_.push_back(
-            std::make_shared<WalCmdCompactV2>("db1", "2", "tbl1", "1", std::move(new_segment_infos), std::move(deprecated_segment_ids)));
->>>>>>> 7e0ac0a9
+            std::make_shared<WalCmdCompactV2>("db1", "2", "tbl1", "1", names, ids, std::move(new_segment_infos), std::move(deprecated_segment_ids)));
         entry->commit_ts_ = 5;
         i32 expect_size = entry->GetSizeInBytes();
         std::vector<char> buf(expect_size);
@@ -375,17 +367,11 @@
     }
     entry->cmds_.push_back(std::make_shared<WalCmdCheckpointV2>(int64_t(123)));
     {
-<<<<<<< HEAD
-        Vector<String> names;
-        Vector<String> ids;
-        Vector<WalSegmentInfo> new_segment_infos(3, MakeSegmentInfo(1, 0, 2));
-        entry->cmds_.push_back(
-            MakeShared<WalCmdCompactV2>("db1", "1", "tbl1", "2", names, ids, std::move(new_segment_infos), Vector<SegmentID>{0, 1, 2}));
-=======
+        std::vector<std::string> names;
+        std::vector<std::string> ids;
         std::vector<WalSegmentInfo> new_segment_infos(3, MakeSegmentInfo(1, 0, 2));
         entry->cmds_.push_back(
-            std::make_shared<WalCmdCompactV2>("db1", "1", "tbl1", "2", std::move(new_segment_infos), std::vector<SegmentID>{0, 1, 2}));
->>>>>>> 7e0ac0a9
+            std::make_shared<WalCmdCompactV2>("db1", "1", "tbl1", "2", names, ids, std::move(new_segment_infos), std::vector<SegmentID>{0, 1, 2}));
     }
     {
         WalChunkIndexInfo info;
@@ -403,12 +389,8 @@
         entry->cmds_.push_back(std::make_shared<WalCmdRenameTableV2>("db1", "1", "tbl1", "2", "tbl2", "old_table_key"));
     }
     {
-<<<<<<< HEAD
-        Vector<u32> column_idx_list;
-        Vector<SharedPtr<ColumnDef>> column_defs;
-=======
+        std::vector<u32> column_idx_list;
         std::vector<std::shared_ptr<ColumnDef>> column_defs;
->>>>>>> 7e0ac0a9
         std::set<ConstraintType> constraints;
 
         auto column_def3 =
@@ -421,15 +403,11 @@
 
         column_defs.push_back(column_def3);
         column_defs.push_back(column_def4);
-<<<<<<< HEAD
 
         column_idx_list.push_back(3);
         column_idx_list.push_back(4);
         entry->cmds_.push_back(
-            MakeShared<WalCmdAddColumnsV2>("db1", "1", "tbl1", "2", std::move(column_idx_list), std::move(column_defs), "table_key"));
-=======
-        entry->cmds_.push_back(std::make_shared<WalCmdAddColumnsV2>("db1", "1", "tbl1", "2", std::move(column_defs), "table_key"));
->>>>>>> 7e0ac0a9
+            std::make_shared<WalCmdAddColumnsV2>("db1", "1", "tbl1", "2", std::move(column_idx_list), std::move(column_defs), "table_key"));
     }
     {
         std::vector<std::string> column_names;
