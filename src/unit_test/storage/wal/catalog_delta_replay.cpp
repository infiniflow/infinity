// Copyright(C) 2023 InfiniFlow, Inc. All rights reserved.
//
// Licensed under the Apache License, Version 2.0 (the "License");
// you may not use this file except in compliance with the License.
// You may obtain a copy of the License at
//
//     https://www.apache.org/licenses/LICENSE-2.0
//
// Unless required by applicable law or agreed to in writing, software
// distributed under the License is distributed on an "AS IS" BASIS,
// WITHOUT WARRANTIES OR CONDITIONS OF ANY KIND, either express or implied.
// See the License for the specific language governing permissions and
// limitations under the License.

#include "unit_test/base_test.h"
#include <numeric>
#include <random>

import statement_common;
import internal_types;
import stl;
import infinity_context;
import storage;
import column_def;
import logical_type;
import data_type;
import txn_manager;
import table_def;
import extra_ddl_info;
import column_vector;
import value;
import catalog;
import segment_entry;
import block_entry;
import buffer_manager;
import physical_import;
import status;
import compilation_config;
import cleanup_task;
import compact_segments_task;
import index_base;
import index_base;
import third_party;
import base_table_ref;
import index_secondary;
import data_block;
import query_context;
import txn;
import index_base;
import index_full_text;
import fulltext_index_entry;
import bg_task;
import logger;
import global_resource_usage;
import infinity_exception;
import default_values;

using namespace infinity;

class CatalogDeltaReplayTest : public BaseTest {
protected:
    void SetUp() override { system("rm -rf /tmp/infinity"); }

    void TearDown() override {}

    void WaitFlushDeltaOp(TxnManager *txn_mgr, TxnTimeStamp last_commit_ts) {
        TxnTimeStamp visible_ts = 0;
        do {
            visible_ts = txn_mgr->GetMinUnflushedTS();
            // // sleep for 1s
            // std::this_thread::sleep_for(std::chrono::seconds(1));
        } while (visible_ts <= last_commit_ts);
    }

    void AddSegments(TxnManager *txn_mgr, const String &table_name, const Vector<SizeT> &segment_sizes, BufferManager *buffer_mgr) {
        for (SizeT segment_size : segment_sizes) {
            auto *txn = txn_mgr->CreateTxn();
            txn->Begin();

            auto [table_entry, status] = txn->GetTableByName("default", table_name);
            table_entry->SetCompactionAlg(nullptr); // close auto compaction to test manual compaction
            auto column_count = table_entry->ColumnCount();

            SegmentID segment_id = Catalog::GetNextSegmentID(table_entry);
            auto segment_entry = SegmentEntry::NewSegmentEntry(table_entry, segment_id, txn);
            auto block_entry = BlockEntry::NewBlockEntry(segment_entry.get(), 0, 0, column_count, txn);

            while (segment_size > 0) {
                SizeT write_size = std::min(SizeT(DEFAULT_BLOCK_CAPACITY), segment_size);
                segment_size -= write_size;
                Vector<ColumnVector> column_vectors;
                {
                    auto column_vector = ColumnVector(MakeShared<DataType>(LogicalType::kTinyInt));
                    column_vector.Initialize();
                    Value v = Value::MakeTinyInt(static_cast<TinyIntT>(1));
                    for (int i = 0; i < (int)write_size; ++i) {
                        column_vector.AppendValue(v);
                    }
                    column_vectors.push_back(std::move(column_vector));
                }
                block_entry->AppendBlock(column_vectors, 0, write_size, buffer_mgr);
                segment_entry->AppendBlockEntry(std::move(block_entry));
                block_entry = BlockEntry::NewBlockEntry(segment_entry.get(), segment_entry->GetNextBlockID(), 0, 1, txn);
            }
            PhysicalImport::SaveSegmentData(table_entry, txn, segment_entry);
            txn_mgr->CommitTxn(txn);
        }
    }
};

TEST_F(CatalogDeltaReplayTest, replay_db_entry) {
    auto config_path = std::make_shared<std::string>(std::string(test_data_path()) + "/config/test_catalog_delta.toml");

    auto db_name1 = std::make_shared<std::string>("db1");
    auto db_name2 = std::make_shared<std::string>("db2");
    auto db_name3 = std::make_shared<std::string>("db3");

    std::shared_ptr<std::string> db_entry_dir1;
    {
        InfinityContext::instance().Init(config_path);
        Storage *storage = InfinityContext::instance().storage();

        TxnManager *txn_mgr = storage->txn_manager();
        TxnTimeStamp last_commit_ts = 0;

        {
            auto *txn = txn_mgr->CreateTxn();
            txn->Begin();

            txn->CreateDatabase(*db_name1, ConflictType::kError);
            txn->CreateDatabase(*db_name2, ConflictType::kError);
            txn->DropDatabase(*db_name2, ConflictType::kError);

            auto [db_entry, status] = txn->GetDatabase(*db_name1);
            EXPECT_TRUE(status.ok());
            db_entry_dir1 = db_entry->db_entry_dir();

            last_commit_ts = txn_mgr->CommitTxn(txn);
        }
        {
            auto *txn = txn_mgr->CreateTxn();
            txn->Begin();
            txn->CreateDatabase(*db_name3, ConflictType::kError);
            txn_mgr->RollBackTxn(txn);
        }
        WaitFlushDeltaOp(txn_mgr, last_commit_ts);

        infinity::InfinityContext::instance().UnInit();
    }
    {
        InfinityContext::instance().Init(config_path);
        Storage *storage = InfinityContext::instance().storage();

        TxnManager *txn_mgr = storage->txn_manager();

        {
            auto *txn = txn_mgr->CreateTxn();
            txn->Begin();
            {
                auto [db_entry, status] = txn->GetDatabase(*db_name1);
                EXPECT_TRUE(status.ok());
                EXPECT_EQ(*db_entry->db_name_ptr(), *db_name1);
                EXPECT_EQ(*db_entry->db_entry_dir(), *db_entry_dir1);
            }
            {
                auto [db_entry, status] = txn->GetDatabase(*db_name2);
                EXPECT_EQ(status.code(), ErrorCode::kDBNotExist);
            }
            {
                auto [db_entry, status] = txn->GetDatabase(*db_name3);
                EXPECT_EQ(status.code(), ErrorCode::kDBNotExist);
            }
            txn_mgr->CommitTxn(txn);
        }

        infinity::InfinityContext::instance().UnInit();
    }
}

TEST_F(CatalogDeltaReplayTest, replay_table_entry) {
    auto config_path = std::make_shared<std::string>(std::string(test_data_path()) + "/config/test_catalog_delta.toml");

    auto db_name = std::make_shared<std::string>("default");

    auto column_def1 =
        std::make_shared<ColumnDef>(0, std::make_shared<DataType>(LogicalType::kInteger), "col1", std::unordered_set<ConstraintType>{});
    auto column_def2 =
        std::make_shared<ColumnDef>(0, std::make_shared<DataType>(LogicalType::kVarchar), "col2", std::unordered_set<ConstraintType>{});
    auto table_name1 = std::make_shared<std::string>("tb1");
    auto table_name2 = std::make_shared<std::string>("tb2");
    auto table_name3 = std::make_shared<std::string>("tb3");
    auto table_def1 = TableDef::Make(db_name, table_name1, {column_def1, column_def2});
    auto table_def2 = TableDef::Make(db_name, table_name2, {column_def1, column_def2});
    auto table_def3 = TableDef::Make(db_name, table_name3, {column_def1, column_def2});

    std::shared_ptr<std::string> table_entry_dir1;
    {
        InfinityContext::instance().Init(config_path);
        Storage *storage = InfinityContext::instance().storage();

        TxnManager *txn_mgr = storage->txn_manager();
        TxnTimeStamp last_commit_ts = 0;

        {
            auto *txn = txn_mgr->CreateTxn();
            txn->Begin();

            txn->CreateTable(*db_name, table_def1, ConflictType::kError);
            txn->CreateTable(*db_name, table_def2, ConflictType::kError);
            txn->DropTableCollectionByName(*db_name, *table_name2, ConflictType::kError);

            auto [table_entry, status] = txn->GetTableByName(*db_name, *table_name1);
            EXPECT_TRUE(status.ok());
            table_entry_dir1 = table_entry->TableEntryDir();

            last_commit_ts = txn_mgr->CommitTxn(txn);
        }
        {
            auto *txn = txn_mgr->CreateTxn();
            txn->Begin();

            txn->CreateTable(*db_name, table_def3, ConflictType::kError);
            txn_mgr->RollBackTxn(txn);
        }
        WaitFlushDeltaOp(txn_mgr, last_commit_ts);

        infinity::InfinityContext::instance().UnInit();
    }
    {
        InfinityContext::instance().Init(config_path);
        Storage *storage = InfinityContext::instance().storage();

        TxnManager *txn_mgr = storage->txn_manager();

        {
            auto *txn = txn_mgr->CreateTxn();
            txn->Begin();
            {
                auto [table_entry, status] = txn->GetTableByName(*db_name, *table_name1);
                EXPECT_TRUE(status.ok());
                EXPECT_EQ(*table_entry->GetTableName(), *table_name1);
                EXPECT_EQ(*table_entry->TableEntryDir(), *table_entry_dir1);
            }
            {
                auto [table_entry, status] = txn->GetTableByName(*db_name, *table_name2);
                EXPECT_EQ(status.code(), ErrorCode::kTableNotExist);
            }
            {
                auto [table_entry, status] = txn->GetTableByName(*db_name, *table_name3);
                EXPECT_EQ(status.code(), ErrorCode::kTableNotExist);
            }
            txn_mgr->CommitTxn(txn);
        }

        infinity::InfinityContext::instance().UnInit();
    }
}

TEST_F(CatalogDeltaReplayTest, replay_import) {
    auto config_path = std::make_shared<std::string>(std::string(test_data_path()) + "/config/test_catalog_delta.toml");

    auto db_name = std::make_shared<std::string>("default");

    auto column_def1 =
        std::make_shared<ColumnDef>(0, std::make_shared<DataType>(LogicalType::kInteger), "col1", std::unordered_set<ConstraintType>{});
    auto column_def2 =
        std::make_shared<ColumnDef>(0, std::make_shared<DataType>(LogicalType::kVarchar), "col2", std::unordered_set<ConstraintType>{});
    auto table_name = std::make_shared<std::string>("tb1");
    auto table_def = TableDef::Make(db_name, table_name, {column_def1, column_def2});

    {
        InfinityContext::instance().Init(config_path);
        Storage *storage = InfinityContext::instance().storage();

        TxnManager *txn_mgr = storage->txn_manager();
        TxnTimeStamp last_commit_ts = 0;
        {
            auto *txn = txn_mgr->CreateTxn();
            txn->Begin();

            txn->CreateTable(*db_name, table_def, ConflictType::kError);

            auto [table_entry, status] = txn->GetTableByName(*db_name, *table_name);
            EXPECT_TRUE(status.ok());

            last_commit_ts = txn_mgr->CommitTxn(txn);
        }
        {
            auto *txn = txn_mgr->CreateTxn();
            txn->Begin();

            auto [table_entry, status] = txn->GetTableByName(*db_name, *table_name);
            EXPECT_TRUE(status.ok());

            SegmentID segment_id = Catalog::GetNextSegmentID(table_entry);
            SharedPtr<SegmentEntry> segment_entry = SegmentEntry::NewSegmentEntry(table_entry, segment_id, txn);
            {
                BlockID block_id = 0;
                UniquePtr<BlockEntry> block_entry =
                    BlockEntry::NewBlockEntry(segment_entry.get(), block_id, 0 /*checkpoint_ts*/, table_entry->ColumnCount(), txn);
                {
                    Vector<ColumnVector> column_vectors;
                    for (SizeT i = 0; i < table_entry->ColumnCount(); ++i) {
                        auto *block_column_entry = block_entry->GetColumnBlockEntry(i);
                        column_vectors.emplace_back(block_column_entry->GetColumnVector(txn->buffer_mgr()));
                    }

                    {
                        int v1 = 1;
                        column_vectors[0].AppendByPtr(reinterpret_cast<const_ptr_t>(&v1));
                    }
                    {
                        std::string v2 = "v2v2v2v2v2v2v2v2v2v2v2v2v2v2v2v2v2v2v2v2";
                        column_vectors[1].AppendByStringView(v2, ',');
                    }
                    block_entry->IncreaseRowCount(1);
                }
                segment_entry->AppendBlockEntry(std::move(block_entry));
            }

            TxnTimeStamp flush_ts = txn->BeginTS();
            segment_entry->FlushNewData(flush_ts);
            txn->Import(*db_name, *table_name, segment_entry);

            last_commit_ts = txn_mgr->CommitTxn(txn);
        }
        WaitFlushDeltaOp(txn_mgr, last_commit_ts);

        infinity::InfinityContext::instance().UnInit();
    }
    {
        InfinityContext::instance().Init(config_path);
        Storage *storage = InfinityContext::instance().storage();

        TxnManager *txn_mgr = storage->txn_manager();

        {
            auto *txn = txn_mgr->CreateTxn();
            txn->Begin();
            {
                auto [table_entry, status] = txn->GetTableByName(*db_name, *table_name);
                EXPECT_TRUE(status.ok());

                EXPECT_EQ(table_entry->row_count(), 1ul);
                ASSERT_EQ(table_entry->segment_map().size(), 1ul);
                {
                    auto &segment_entry = table_entry->segment_map().begin()->second;
                    EXPECT_EQ(segment_entry->row_count(), 1ul);
                    ASSERT_EQ(segment_entry->block_entries().size(), 1ul);
                    {
                        BlockEntry *block_entry = segment_entry->block_entries()[0].get();
                        EXPECT_EQ(block_entry->row_count(), 1ul);
                        ASSERT_EQ(block_entry->columns().size(), 2ul);
                        {
                            auto &col2 = block_entry->columns()[1];
                            EXPECT_EQ(col2->OutlineBufferCount(), 1ul);
                        }
                    }
                }
            }
            txn_mgr->CommitTxn(txn);
        }

        infinity::InfinityContext::instance().UnInit();
    }
}

TEST_F(CatalogDeltaReplayTest, replay_append) {
    auto config_path = std::make_shared<std::string>(std::string(test_data_path()) + "/config/test_catalog_delta.toml");

    auto db_name = std::make_shared<std::string>("default");

    auto column_def1 =
        std::make_shared<ColumnDef>(0, std::make_shared<DataType>(LogicalType::kInteger), "col1", std::unordered_set<ConstraintType>{});
    auto column_def2 =
        std::make_shared<ColumnDef>(0, std::make_shared<DataType>(LogicalType::kVarchar), "col2", std::unordered_set<ConstraintType>{});

    auto table_name = std::make_shared<std::string>("tb1");
    auto table_def = TableDef::Make(db_name, table_name, {column_def1, column_def2});
    {
        InfinityContext::instance().Init(config_path);
        Storage *storage = InfinityContext::instance().storage();

        TxnManager *txn_mgr = storage->txn_manager();
        TxnTimeStamp last_commit_ts = 0;
        {
            auto *txn = txn_mgr->CreateTxn();
            txn->Begin();

            txn->CreateTable(*db_name, table_def, ConflictType::kError);

            auto [table_entry, status] = txn->GetTableByName(*db_name, *table_name);
            EXPECT_TRUE(status.ok());

            last_commit_ts = txn_mgr->CommitTxn(txn);
        }
        {
            auto *txn = txn_mgr->CreateTxn();
            txn->Begin();

            Vector<SharedPtr<ColumnVector>> column_vectors;
            for (SizeT i = 0; i < table_def->columns().size(); ++i) {
                SharedPtr<DataType> data_type = table_def->columns()[i]->type();
                column_vectors.push_back(MakeShared<ColumnVector>(data_type));
                column_vectors.back()->Initialize();
            }
            {
                int v1 = 1;
                column_vectors[0]->AppendByPtr(reinterpret_cast<const_ptr_t>(&v1));
            }
            {
                std::string v2 = "v2v2v2v2v2v2v2v2v2v2v2v2v2v2v2v2v2v2v2v2";
                column_vectors[1]->AppendByStringView(v2, ',');
            }
            auto data_block = DataBlock::Make();
            data_block->Init(column_vectors);

            auto status = txn->Append(*db_name, *table_name, data_block);
            ASSERT_TRUE(status.ok());
            last_commit_ts = txn_mgr->CommitTxn(txn);
        }
        WaitFlushDeltaOp(txn_mgr, last_commit_ts);

        infinity::InfinityContext::instance().UnInit();
    }
    {
        InfinityContext::instance().Init(config_path);
        Storage *storage = InfinityContext::instance().storage();

        TxnManager *txn_mgr = storage->txn_manager();

        auto *txn = txn_mgr->CreateTxn();
        txn->Begin();
        {
            auto [table_entry, status] = txn->GetTableByName(*db_name, *table_name);
            EXPECT_TRUE(status.ok());

            EXPECT_EQ(table_entry->row_count(), 1ul);
            ASSERT_EQ(table_entry->segment_map().size(), 1ul);
            {
                auto &segment_entry = table_entry->segment_map().begin()->second;
                EXPECT_EQ(segment_entry->row_count(), 1ul);
                ASSERT_EQ(segment_entry->block_entries().size(), 1ul);
                {
                    BlockEntry *block_entry = segment_entry->block_entries()[0].get();
                    EXPECT_EQ(block_entry->row_count(), 1ul);
                    ASSERT_EQ(block_entry->columns().size(), 2ul);
                    {
                        auto &col2 = block_entry->columns()[1];
                        EXPECT_EQ(col2->OutlineBufferCount(), 1ul);
                    }
                }
            }
        }
<<<<<<< HEAD
        txn_mgr->CommitTxn(txn);
=======
            txn_mgr->CommitTxn(txn);
>>>>>>> 66ff8c77
    }
    infinity::InfinityContext::instance().UnInit();
}

TEST_F(CatalogDeltaReplayTest, replay_delete) {

    auto config_path = std::make_shared<std::string>(std::string(test_data_path()) + "/config/test_catalog_delta.toml");

    auto db_name = std::make_shared<std::string>("default");

    auto column_def1 =
        std::make_shared<ColumnDef>(0, std::make_shared<DataType>(LogicalType::kInteger), "col1", std::unordered_set<ConstraintType>{});
    auto column_def2 =
        std::make_shared<ColumnDef>(0, std::make_shared<DataType>(LogicalType::kVarchar), "col2", std::unordered_set<ConstraintType>{});

    auto table_name = std::make_shared<std::string>("tb1");
    auto table_def = TableDef::Make(db_name, table_name, {column_def1, column_def2});

    std::shared_ptr<std::string> table_entry_dir1;
    {
        InfinityContext::instance().Init(config_path);
        Storage *storage = InfinityContext::instance().storage();

        TxnManager *txn_mgr = storage->txn_manager();
        TxnTimeStamp last_commit_ts = 0;
        {
            auto *txn = txn_mgr->CreateTxn();
            txn->Begin();

            txn->CreateTable(*db_name, table_def, ConflictType::kError);

            auto [table_entry, status] = txn->GetTableByName(*db_name, *table_name);
            EXPECT_TRUE(status.ok());
            last_commit_ts = txn_mgr->CommitTxn(txn);
<<<<<<< HEAD
        }
        {

            auto *txn = txn_mgr->CreateTxn();
            txn->Begin();

            auto [table_entry, status] = txn->GetTableByName(*db_name, *table_name);
            EXPECT_TRUE(status.ok());

            Vector<SharedPtr<ColumnVector>> column_vectors;
            for (SizeT i = 0; i < table_def->columns().size(); ++i) {
                SharedPtr<DataType> data_type = table_def->columns()[i]->type();
                column_vectors.push_back(MakeShared<ColumnVector>(data_type));
                column_vectors.back()->Initialize();
            }
            int v1 = 1;
            column_vectors[0]->AppendByPtr(reinterpret_cast<const_ptr_t>(&v1));
            std::string v2 = "v2v2v2v2v2v2v2v2v2v2v2v2v2v2v2v2v2v2v2v2";
            column_vectors[1]->AppendByStringView(v2, ',');

            auto data_block = DataBlock::Make();
            data_block->Init(column_vectors);

            status = txn->Append(*db_name, *table_name, data_block);
            ASSERT_TRUE(status.ok());
            last_commit_ts = txn_mgr->CommitTxn(txn);
        }
        {
            auto *txn = txn_mgr->CreateTxn();
            txn->Begin();

            auto [table_entry, status] = txn->GetTableByName(*db_name, *table_name);
            EXPECT_TRUE(status.ok());
            auto del_row = infinity::RowID(uint64_t(table_def->columns().size() - 1));

            Vector<infinity::RowID> del_row_ids{};
            del_row_ids.push_back(del_row);
            status = txn->Delete(*db_name, *table_name, del_row_ids, true);
            EXPECT_TRUE(status.ok());
=======
>>>>>>> 66ff8c77
        }
        {

            auto *txn = txn_mgr->CreateTxn();
            txn->Begin();

<<<<<<< HEAD
=======
            auto [table_entry, status] = txn->GetTableByName(*db_name, *table_name);
            EXPECT_TRUE(status.ok());

            Vector<SharedPtr<ColumnVector>> column_vectors;
            for (SizeT i = 0; i < table_def->columns().size(); ++i) {
                SharedPtr<DataType> data_type = table_def->columns()[i]->type();
                column_vectors.push_back(MakeShared<ColumnVector>(data_type));
                column_vectors.back()->Initialize();
            }
            int v1 = 1;
            column_vectors[0]->AppendByPtr(reinterpret_cast<const_ptr_t>(&v1));
            std::string v2 = "v2v2v2v2v2v2v2v2v2v2v2v2v2v2v2v2v2v2v2v2";
            column_vectors[1]->AppendByStringView(v2, ',');

            auto data_block = DataBlock::Make();
            data_block->Init(column_vectors);

            status = txn->Append(*db_name, *table_name, data_block);
            ASSERT_TRUE(status.ok());
            last_commit_ts = txn_mgr->CommitTxn(txn);
        }
        {
            auto *txn = txn_mgr->CreateTxn();
            txn->Begin();

            auto [table_entry, status] = txn->GetTableByName(*db_name, *table_name);
            EXPECT_TRUE(status.ok());
            auto del_row = infinity::RowID(uint64_t(table_def->columns().size() - 1));

            Vector<infinity::RowID> del_row_ids{};
            del_row_ids.push_back(del_row);
            status = txn->Delete(*db_name, *table_name, del_row_ids, true);
            EXPECT_TRUE(status.ok());
        }

>>>>>>> 66ff8c77
        WaitFlushDeltaOp(txn_mgr, last_commit_ts);
        infinity::InfinityContext::instance().UnInit();
    }
}

TEST_F(CatalogDeltaReplayTest, replay_with_full_checkpoint) {
    auto config_path = std::make_shared<std::string>(std::string(test_data_path()) + "/config/test_catalog_delta.toml");

    auto db_name = std::make_shared<std::string>("default");

    auto column_def1 =
        std::make_shared<ColumnDef>(0, std::make_shared<DataType>(LogicalType::kInteger), "col1", std::unordered_set<ConstraintType>{});
    auto column_def2 =
        std::make_shared<ColumnDef>(0, std::make_shared<DataType>(LogicalType::kVarchar), "col2", std::unordered_set<ConstraintType>{});
    auto table_name = std::make_shared<std::string>("tb1");
    auto table_name_committed = std::make_shared<std::string>("tb_committed");
    auto table_name_uncommitted = std::make_shared<std::string>("tb_uncommitted");
    auto table_def = TableDef::Make(db_name, table_name, {column_def1, column_def2});
    auto table_def_committed = TableDef::Make(db_name, table_name_committed, {column_def1, column_def2});
    auto table_def_uncommitted = TableDef::Make(db_name, table_name_uncommitted, {column_def1, column_def2});

    {
        InfinityContext::instance().Init(config_path);
        Storage *storage = InfinityContext::instance().storage();

        TxnManager *txn_mgr = storage->txn_manager();
        TxnTimeStamp last_commit_ts = 0;
        // create table and insert two records
        {
            auto *txn = txn_mgr->CreateTxn();
            txn->Begin();

            txn->CreateTable(*db_name, table_def, ConflictType::kError);

            auto [table_entry, status] = txn->GetTableByName(*db_name, *table_name);
            EXPECT_TRUE(status.ok());

            last_commit_ts = txn_mgr->CommitTxn(txn);
        }
        {
            auto *txn = txn_mgr->CreateTxn();
            txn->Begin();

            Vector<SharedPtr<ColumnVector>> column_vectors;
            for (SizeT i = 0; i < table_def->columns().size(); ++i) {
                SharedPtr<DataType> data_type = table_def->columns()[i]->type();
                column_vectors.push_back(MakeShared<ColumnVector>(data_type));
                column_vectors.back()->Initialize();
            }
            {
                int v1 = 1;
                column_vectors[0]->AppendByPtr(reinterpret_cast<const_ptr_t>(&v1));
            }
            {
                std::string v2 = "v2v2v2v2v2v2v2v2v2v2v2v2v2v2v2v2v2v2v2v2";
                column_vectors[1]->AppendByStringView(v2, ',');
            }
            auto data_block = DataBlock::Make();
            data_block->Init(column_vectors);

            auto status = txn->Append(*db_name, *table_name, data_block);
            ASSERT_TRUE(status.ok());
            last_commit_ts = txn_mgr->CommitTxn(txn);
        }
        {
            auto *txn = txn_mgr->CreateTxn();
            txn->Begin();

            Vector<SharedPtr<ColumnVector>> column_vectors;
            for (SizeT i = 0; i < table_def->columns().size(); ++i) {
                SharedPtr<DataType> data_type = table_def->columns()[i]->type();
                column_vectors.push_back(MakeShared<ColumnVector>(data_type));
                column_vectors.back()->Initialize();
            }
            {
                int v1 = 2;
                column_vectors[0]->AppendByPtr(reinterpret_cast<const_ptr_t>(&v1));
            }
            {
                std::string v2 = "askljhfasfhuiwqeriqkldfnramgeasfklhllfjas";
                column_vectors[1]->AppendByStringView(v2, ',');
            }
            auto data_block = DataBlock::Make();
            data_block->Init(column_vectors);

            auto status = txn->Append(*db_name, *table_name, data_block);
            ASSERT_TRUE(status.ok());
            last_commit_ts = txn_mgr->CommitTxn(txn);
        }

        // 1. remain some uncommitted txn before force full checkpoint
        // 2. wait delta checkpoint
        {
            auto *txn_uncommitted = txn_mgr->CreateTxn();
            txn_uncommitted->Begin();
            txn_uncommitted->CreateTable(*db_name, table_def_uncommitted, ConflictType::kError);

            LOG_INFO("BEFORE FULL CKP");
            auto *txn_force_ckp = txn_mgr->CreateTxn();
            txn_force_ckp->Begin();
            auto force_ckp_task = MakeShared<ForceCheckpointTask>(txn_force_ckp, true);
            storage->bg_processor()->Submit(force_ckp_task);
            force_ckp_task->Wait();
            LOG_INFO("AFTER FULL CKP");
            txn_mgr->CommitTxn(txn_force_ckp);

            txn_mgr->CommitTxn(txn_uncommitted);

            // some txn in delta checkpoint
            auto *txn_committed = txn_mgr->CreateTxn();
            txn_committed->Begin();
            txn_committed->CreateTable(*db_name, table_def_committed, ConflictType::kError);
            txn_mgr->CommitTxn(txn_committed);

            auto *txn_record3 = txn_mgr->CreateTxn();
            txn_record3->Begin();
            Vector<SharedPtr<ColumnVector>> column_vectors;
            for (SizeT i = 0; i < table_def_committed->columns().size(); ++i) {
                SharedPtr<DataType> data_type = table_def_committed->columns()[i]->type();
                column_vectors.push_back(MakeShared<ColumnVector>(data_type));
                column_vectors.back()->Initialize();
            }
            {
                int v1 = 3;
                column_vectors[0]->AppendByPtr(reinterpret_cast<const_ptr_t>(&v1));
            }
            {
                std::string v2 = "this is a test for replay with full checkpoint";
                column_vectors[1]->AppendByStringView(v2, ',');
            }
            auto data_block = DataBlock::Make();
            data_block->Init(column_vectors);

            auto status = txn_record3->Append(*db_name, *table_name, data_block);
            ASSERT_TRUE(status.ok());

            last_commit_ts = txn_mgr->CommitTxn(txn_record3);
            WaitFlushDeltaOp(txn_mgr, last_commit_ts);

            infinity::InfinityContext::instance().UnInit();
        }
    }

    // now restart and the table `tb_uncommitted` should exist
    {
        InfinityContext::instance().Init(config_path);
        Storage *storage = InfinityContext::instance().storage();

        TxnManager *txn_mgr = storage->txn_manager();

        {
            auto *txn = txn_mgr->CreateTxn();
            txn->Begin();
            {
                auto [table_uncommitted, uncommitted_status] = txn->GetTableByName(*db_name, *table_name_uncommitted);
                EXPECT_TRUE(uncommitted_status.ok());

                auto [table_committed, committed_status] = txn->GetTableByName(*db_name, *table_name_committed);
                EXPECT_TRUE(committed_status.ok());

                auto [table_entry, table_status] = txn->GetTableByName(*db_name, *table_name);
                EXPECT_TRUE(table_status.ok());

                EXPECT_EQ(table_entry->row_count(), 3ul);
                ASSERT_EQ(table_entry->segment_map().size(), 1ul);
                {
                    auto &segment_entry = table_entry->segment_map().begin()->second;
                    EXPECT_EQ(segment_entry->row_count(), 3ul);
                    ASSERT_EQ(segment_entry->block_entries().size(), 1ul);
                    {
                        BlockEntry *block_entry = segment_entry->block_entries()[0].get();
                        EXPECT_EQ(block_entry->row_count(), 3ul);
                        ASSERT_EQ(block_entry->columns().size(), 2ul);
                        {
                            auto &col2 = block_entry->columns()[1];
                            EXPECT_EQ(col2->OutlineBufferCount(), 3ul);
                        }
                    }
                }
            }
        }
        infinity::InfinityContext::instance().UnInit();
    }
}
<<<<<<< HEAD

TEST_F(CatalogDeltaReplayTest, replay_compact_to_single_rollback) {
    String table_name = "tb1";
    std::shared_ptr<std::string> config_path = nullptr;
    infinity::InfinityContext::instance().Init(config_path);

    Storage *storage = infinity::InfinityContext::instance().storage();
    BufferManager *buffer_manager = storage->buffer_manager();
    TxnManager *txn_mgr = storage->txn_manager();

    Vector<SharedPtr<ColumnDef>> columns;
    {
        i64 column_id = 0;
        {
            HashSet<ConstraintType> constraints;
            auto column_def_ptr =
                MakeShared<ColumnDef>(column_id++, MakeShared<DataType>(DataType(LogicalType::kTinyInt)), "tiny_int_col", constraints);
            columns.emplace_back(column_def_ptr);
        }
    }
    {
        // create table
        auto tbl1_def = MakeUnique<TableDef>(MakeShared<String>("default"), MakeShared<String>(table_name), columns);
        auto *txn = txn_mgr->CreateTxn();
        txn->Begin();

        Status status = txn->CreateTable("default", std::move(tbl1_def), ConflictType::kIgnore);
        EXPECT_TRUE(status.ok());

        txn_mgr->CommitTxn(txn);
    }
    Vector<SizeT> segment_sizes{1, 10, 100, 1000, 10000, 100000};
    this->AddSegments(txn_mgr, table_name, segment_sizes, buffer_manager);

    {
        // add compact
        auto txn4 = txn_mgr->CreateTxn();
        txn4->Begin();

        auto [table_entry, status] = txn4->GetTableByName("default", table_name);
        EXPECT_NE(table_entry, nullptr);

        {
            auto compact_task = CompactSegmentsTask::MakeTaskWithWholeTable(table_entry, txn4);
            compact_task->Execute();
        }
        // rollback
        txn_mgr->RollBackTxn(txn4);
    }

    {
        auto txn5 = txn_mgr->CreateTxn();
        txn5->Begin();
        TxnTimeStamp begin_ts = txn5->BeginTS();

        auto [table_entry, status] = txn5->GetTableByName("default", table_name);
        EXPECT_NE(table_entry, nullptr);

        size_t test_segment_n = segment_sizes.size();

        for (size_t i = 0; i < test_segment_n; ++i) {
            auto segment_entry = table_entry->GetSegmentByID(i, begin_ts);
            EXPECT_NE(segment_entry, nullptr);
            EXPECT_NE(segment_entry->status(), SegmentStatus::kDeprecated);
        }

        auto compact_segment = table_entry->GetSegmentByID(test_segment_n, begin_ts);
        EXPECT_EQ(compact_segment, nullptr);

        txn_mgr->CommitTxn(txn5);
    }
    infinity::InfinityContext::instance().UnInit();
}

=======
>>>>>>> 66ff8c77
<|MERGE_RESOLUTION|>--- conflicted
+++ resolved
@@ -16,6 +16,8 @@
 #include <numeric>
 #include <random>
 
+import statement_common;
+import internal_types;
 import statement_common;
 import internal_types;
 import stl;
@@ -49,6 +51,11 @@
 import index_base;
 import index_full_text;
 import fulltext_index_entry;
+import query_context;
+import txn;
+import index_base;
+import index_full_text;
+import fulltext_index_entry;
 import bg_task;
 import logger;
 import global_resource_usage;
@@ -375,6 +382,7 @@
     auto column_def2 =
         std::make_shared<ColumnDef>(0, std::make_shared<DataType>(LogicalType::kVarchar), "col2", std::unordered_set<ConstraintType>{});
 
+
     auto table_name = std::make_shared<std::string>("tb1");
     auto table_def = TableDef::Make(db_name, table_name, {column_def1, column_def2});
     {
@@ -429,6 +437,11 @@
 
         TxnManager *txn_mgr = storage->txn_manager();
 
+        auto *txn = txn_mgr->CreateTxn();
+        txn->Begin();
+        {
+            auto [table_entry, status] = txn->GetTableByName(*db_name, *table_name);
+            EXPECT_TRUE(status.ok());
         auto *txn = txn_mgr->CreateTxn();
         txn->Begin();
         {
@@ -452,11 +465,7 @@
                 }
             }
         }
-<<<<<<< HEAD
         txn_mgr->CommitTxn(txn);
-=======
-            txn_mgr->CommitTxn(txn);
->>>>>>> 66ff8c77
     }
     infinity::InfinityContext::instance().UnInit();
 }
@@ -491,7 +500,6 @@
             auto [table_entry, status] = txn->GetTableByName(*db_name, *table_name);
             EXPECT_TRUE(status.ok());
             last_commit_ts = txn_mgr->CommitTxn(txn);
-<<<<<<< HEAD
         }
         {
 
@@ -531,52 +539,8 @@
             del_row_ids.push_back(del_row);
             status = txn->Delete(*db_name, *table_name, del_row_ids, true);
             EXPECT_TRUE(status.ok());
-=======
->>>>>>> 66ff8c77
-        }
-        {
-
-            auto *txn = txn_mgr->CreateTxn();
-            txn->Begin();
-
-<<<<<<< HEAD
-=======
-            auto [table_entry, status] = txn->GetTableByName(*db_name, *table_name);
-            EXPECT_TRUE(status.ok());
-
-            Vector<SharedPtr<ColumnVector>> column_vectors;
-            for (SizeT i = 0; i < table_def->columns().size(); ++i) {
-                SharedPtr<DataType> data_type = table_def->columns()[i]->type();
-                column_vectors.push_back(MakeShared<ColumnVector>(data_type));
-                column_vectors.back()->Initialize();
-            }
-            int v1 = 1;
-            column_vectors[0]->AppendByPtr(reinterpret_cast<const_ptr_t>(&v1));
-            std::string v2 = "v2v2v2v2v2v2v2v2v2v2v2v2v2v2v2v2v2v2v2v2";
-            column_vectors[1]->AppendByStringView(v2, ',');
-
-            auto data_block = DataBlock::Make();
-            data_block->Init(column_vectors);
-
-            status = txn->Append(*db_name, *table_name, data_block);
-            ASSERT_TRUE(status.ok());
-            last_commit_ts = txn_mgr->CommitTxn(txn);
-        }
-        {
-            auto *txn = txn_mgr->CreateTxn();
-            txn->Begin();
-
-            auto [table_entry, status] = txn->GetTableByName(*db_name, *table_name);
-            EXPECT_TRUE(status.ok());
-            auto del_row = infinity::RowID(uint64_t(table_def->columns().size() - 1));
-
-            Vector<infinity::RowID> del_row_ids{};
-            del_row_ids.push_back(del_row);
-            status = txn->Delete(*db_name, *table_name, del_row_ids, true);
-            EXPECT_TRUE(status.ok());
-        }
-
->>>>>>> 66ff8c77
+        }
+
         WaitFlushDeltaOp(txn_mgr, last_commit_ts);
         infinity::InfinityContext::instance().UnInit();
     }
@@ -761,7 +725,6 @@
         infinity::InfinityContext::instance().UnInit();
     }
 }
-<<<<<<< HEAD
 
 TEST_F(CatalogDeltaReplayTest, replay_compact_to_single_rollback) {
     String table_name = "tb1";
@@ -836,5 +799,3 @@
     infinity::InfinityContext::instance().UnInit();
 }
 
-=======
->>>>>>> 66ff8c77
