--- conflicted
+++ resolved
@@ -495,48 +495,6 @@
 
 target_compile_options(unit_test PRIVATE $<$<COMPILE_LANGUAGE:CXX>:-mavx2 -mfma -mf16c -mpopcnt>)
 
-<<<<<<< HEAD
-add_executable(test_hnsw "${CMAKE_CURRENT_SOURCE_DIR}/unit_test/storage/knnindex/knn_hnsw/test_hnsw.cpp")
-target_include_directories(test_hnsw PUBLIC "${CMAKE_SOURCE_DIR}/unit_test")
-target_include_directories(test_hnsw PUBLIC "${CMAKE_SOURCE_DIR}/third_party/googletest/googletest/include")
-
-target_link_libraries(test_hnsw
-    infinity_core
-    gtest
-    gtest_main
-    c++.a
-    c++abi.a
-)
-
-add_executable(test_hnsw_bitmask "${CMAKE_CURRENT_SOURCE_DIR}/unit_test/storage/knnindex/knn_hnsw/test_hnsw_bitmask.cpp")
-
-target_link_directories(test_hnsw_bitmask PUBLIC "${CMAKE_BINARY_DIR}/lib")
-target_include_directories(test_hnsw_bitmask PUBLIC "${CMAKE_SOURCE_DIR}/unit_test")
-target_include_directories(test_hnsw_bitmask PUBLIC "${CMAKE_SOURCE_DIR}/third_party/googletest/googletest/include")
-
-target_link_libraries(test_hnsw_bitmask
-    infinity_core
-    gtest
-    gtest_main
-    sql_parser
-    onnxruntime_mlas
-    zsv_parser
-    newpfor
-    fastpfor
-    opencc
-    thrift.a
-    thriftnb.a
-    lz4.a
-    atomic.a
-    event.a
-    c++.a
-    c++abi.a
-    jma
-    #        profiler
-)
-
-=======
->>>>>>> e25e10e6
 # target_compile_options(unit_test PRIVATE $<$<COMPILE_LANGUAGE:CXX>:-mavx2 -mfma -mf16c -mpopcnt>)
 if (SUPPORT_AVX2 EQUAL 0 OR SUPPORT_AVX512 EQUAL 0)
     message("Compiled by AVX2 or AVX512")
