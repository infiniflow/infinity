--- conflicted
+++ resolved
@@ -274,10 +274,7 @@
 target_include_directories(infinity_core PUBLIC "${CMAKE_BINARY_DIR}/third_party/snappy/")
 target_include_directories(infinity_core PUBLIC "${CMAKE_SOURCE_DIR}/third_party/thrift/lib/cpp/src")
 target_include_directories(infinity_core PUBLIC "${CMAKE_BINARY_DIR}/third_party/thrift/")
-<<<<<<< HEAD
 target_include_directories(infinity_core PUBLIC "${CMAKE_SOURCE_DIR}/third_party/minio-cpp/include")
-=======
->>>>>>> 39634250
 
 if (NOT SUPPORT_FMA EQUAL 0)
     message(FATAL_ERROR "This project requires the processor support fused multiply-add (FMA) instructions.")
@@ -300,21 +297,12 @@
 add_executable(infinity
         ${main_cpp}
 
-<<<<<<< HEAD
-        #        network/http_server.cppm
-        #        network/http_server.cpp
-        #        network/http/http_search.cppm
-        #        network/http/http_search.cpp
-        #        network/infinity_thrift_service.cpp
-        #        network/infinity_thrift_service.cppm
-=======
 #        network/http_server.cppm
 #        network/http_server.cpp
 #        network/http/http_search.cppm
 #        network/http/http_search.cpp
 #        network/infinity_thrift_service.cpp
 #        network/infinity_thrift_service.cppm
->>>>>>> 39634250
 )
 
 #target_sources(infinity
@@ -323,11 +311,7 @@
 #        ${network_cppm}
 #)
 
-<<<<<<< HEAD
 add_dependencies(infinity oatpp miniocpp)
-=======
-add_dependencies(infinity oatpp)
->>>>>>> 39634250
 
 target_link_libraries(infinity
         infinity_core
@@ -365,7 +349,6 @@
 target_include_directories(infinity PUBLIC "${CMAKE_BINARY_DIR}/third_party/thrift/")
 
 if (SKBUILD)
-<<<<<<< HEAD
     add_library(embedded_infinity_ext MODULE
             embedded_infinity_ext.cpp
             embedded_infinity/wrap_infinity.cpp
@@ -425,65 +408,6 @@
     nanobind_strip(embedded_infinity_ext)
 
     install(TARGETS embedded_infinity_ext LIBRARY DESTINATION infinity_embedded)
-=======
-add_library(embedded_infinity_ext MODULE
-        embedded_infinity_ext.cpp
-        embedded_infinity/wrap_infinity.cpp
-)
-
-target_sources(embedded_infinity_ext
-        PRIVATE
-        FILE_SET core_cxx_modules TYPE CXX_MODULES FILES
-        embedded_infinity/wrap_infinity.cppm
-)
-
-nanobind_compile_options(embedded_infinity_ext)
-nanobind_link_options(embedded_infinity_ext)
-set_target_properties(embedded_infinity_ext PROPERTIES LINKER_LANGUAGE CXX)
-set(libname "nanobind-static-abi3")
-nanobind_build_library(${libname})
-nanobind_extension_abi3(embedded_infinity_ext)
-add_dependencies(embedded_infinity_ext oatpp)
-
-target_link_libraries(embedded_infinity_ext PRIVATE
-        ${libname}
-        infinity_core
-        sql_parser
-        onnxruntime_mlas
-        zsv_parser
-        newpfor
-        fastpfor
-        jma
-        opencc
-        dl
-        lz4.a
-        atomic.a
-        event.a
-        oatpp.a
-        c++.a
-        c++abi.a
-        parquet.a
-        arrow.a
-        thrift.a
-        thriftnb.a
-        snappy.a
-        ${JEMALLOC_STATIC_LIB}
-)
-
-# WARN: python modules shall not link to static libstdc++!!!
-target_link_options(embedded_infinity_ext PRIVATE -static-libgcc)
-set_target_properties(embedded_infinity_ext PROPERTIES CXX_VISIBILITY_PRESET hidden)
-
-target_link_directories(embedded_infinity_ext PUBLIC "${CMAKE_BINARY_DIR}/lib")
-target_link_directories(embedded_infinity_ext PUBLIC "${CMAKE_BINARY_DIR}/third_party/oatpp/src/")
-target_link_directories(embedded_infinity_ext PUBLIC "${CMAKE_BINARY_DIR}/third_party/arrow/")
-target_link_directories(embedded_infinity_ext PUBLIC "${CMAKE_BINARY_DIR}/third_party/snappy/")
-nanobind_disable_stack_protector(embedded_infinity_ext)
-nanobind_opt_size(embedded_infinity_ext)
-nanobind_strip(embedded_infinity_ext)
-
-install(TARGETS embedded_infinity_ext LIBRARY DESTINATION infinity_embedded)
->>>>>>> 39634250
 endif ()
 
 ### unit test
@@ -608,20 +532,14 @@
         thrift.a
         thriftnb.a
         event.a
-<<<<<<< HEAD
         miniocpp.a
-=======
->>>>>>> 39634250
 )
 
 target_link_directories(unit_test PUBLIC "${CMAKE_BINARY_DIR}/lib")
 target_link_directories(unit_test PUBLIC "${CMAKE_BINARY_DIR}/third_party/arrow/")
 target_link_directories(unit_test PUBLIC "${CMAKE_BINARY_DIR}/third_party/snappy/")
 target_link_directories(unit_test PUBLIC "${CMAKE_BINARY_DIR}/third_party/oatpp/src/")
-<<<<<<< HEAD
 target_link_directories(unit_test PUBLIC "${CMAKE_BINARY_DIR}/third_party/minio-cpp/")
-=======
->>>>>>> 39634250
 
 target_sources(unit_test
         PRIVATE
