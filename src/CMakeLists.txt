
set(CMAKE_CXX_STANDARD 20)
set(CMAKE_CXX_SCAN_FOR_MODULES ON)

configure_file(${CMAKE_CURRENT_SOURCE_DIR}/bin/compilation_config.cppm.in ${CMAKE_CURRENT_SOURCE_DIR}/bin/compilation_config.cppm)

### Parser

add_subdirectory(parser)

### Infinity

### WARNING: DONT MOVE FOLLOWING COMMAND TO OTHER PLACE.

# add_definitions(-march=native)
# add_definitions(-msse4.2 -mfma)
# add_definitions(-mavx2 -mf16c -mpopcnt)

execute_process(COMMAND grep -q fma /proc/cpuinfo
        RESULT_VARIABLE SUPPORT_FMA
        OUTPUT_QUIET
        ERROR_QUIET)

execute_process(COMMAND grep -q sse4_2 /proc/cpuinfo
        RESULT_VARIABLE SUPPORT_SSE42
        OUTPUT_QUIET
        ERROR_QUIET)

execute_process(COMMAND grep -q avx2 /proc/cpuinfo
        RESULT_VARIABLE SUPPORT_AVX2
        OUTPUT_QUIET
        ERROR_QUIET)

execute_process(COMMAND grep -q avx512 /proc/cpuinfo
        RESULT_VARIABLE SUPPORT_AVX512
        OUTPUT_QUIET
        ERROR_QUIET)


file(GLOB_RECURSE
        main_cpp
        CONFIGURE_DEPENDS
        bin/infinity_main.cpp
)

file(GLOB_RECURSE
        main_cppm
        CONFIGURE_DEPENDS
        bin/*.cppm
)

file(GLOB_RECURSE
        infinity_cpp
        CONFIGURE_DEPENDS
        main/*.cpp
)

file(GLOB_RECURSE
        infinity_cppm
        CONFIGURE_DEPENDS
        main/*.cppm
)

file(GLOB_RECURSE
        network_cpp
        CONFIGURE_DEPENDS
        network/*.cpp
)

file(GLOB_RECURSE
        network_cppm
        CONFIGURE_DEPENDS
        network/*.cppm
)

file(GLOB_RECURSE
        function_cpp
        CONFIGURE_DEPENDS
        function/*.cpp
)

file(GLOB_RECURSE
        function_cppm
        CONFIGURE_DEPENDS
        function/*.cppm
)

file(GLOB_RECURSE
        expression_cpp
        CONFIGURE_DEPENDS
        expression/*.cpp
)

file(GLOB_RECURSE
        expression_cppm
        CONFIGURE_DEPENDS
        expression/*.cppm
)

file(GLOB_RECURSE
        executor_cpp
        CONFIGURE_DEPENDS
        executor/*.cpp
)

file(GLOB_RECURSE
        executor_cppm
        CONFIGURE_DEPENDS
        executor/*.cppm
)

file(GLOB_RECURSE
        metrics_cpp
        CONFIGURE_DEPENDS
        metrics/*.cpp
        )

file(GLOB_RECURSE
        metrics_cppm
        CONFIGURE_DEPENDS
        metrics/*.cppm
        )

file(GLOB_RECURSE
        planner_cpp
        CONFIGURE_DEPENDS
        planner/*.cpp
)

file(GLOB_RECURSE
        planner_cppm
        CONFIGURE_DEPENDS
        planner/*.cppm
)

file(GLOB_RECURSE
        scheduler_cpp
        CONFIGURE_DEPENDS
        scheduler/*.cpp
)

file(GLOB_RECURSE
        scheduler_cppm
        CONFIGURE_DEPENDS
        scheduler/*.cppm
)

file(GLOB_RECURSE
        storage_cpp
        CONFIGURE_DEPENDS
        storage/*.cpp
)

file(GLOB_RECURSE
        storage_cppm
        CONFIGURE_DEPENDS
        storage/*.cppm
)

file(GLOB_RECURSE
        common_cpp
        CONFIGURE_DEPENDS
        common/*.cpp
)

file(GLOB_RECURSE
        common_cppm
        CONFIGURE_DEPENDS
        common/*.cppm
)

file(GLOB_RECURSE
        parser_cppm
        CONFIGURE_DEPENDS
        parser/*.cppm
)

#file(GLOB_RECURSE
#        std_cppm
#        CONFIGURE_DEPENDS
#        third_party_modules/std_modules/*.cppm
#)

add_library(infinity_core
        ${infinity_cpp}
        ${planner_cpp}
        ${scheduler_cpp}
        ${storage_cpp}
        ${function_cpp}
        ${expression_cpp}
        ${executor_cpp}
        ${metrics_cpp}
        ${common_cpp}
        storage/buffer/file_worker/file_worker_type.cppm)

target_sources(infinity_core
        PUBLIC
        FILE_SET core_cxx_modules TYPE CXX_MODULES FILES
        ${main_cppm}
        ${infinity_cppm}
        ${common_cppm}
        ${planner_cppm}
        ${scheduler_cppm}
        ${storage_cppm}
        ${parser_cppm}
        ${function_cppm}
        ${expression_cppm}
        ${executor_cppm}
        ${metrics_cppm}
)

add_dependencies(infinity_core thrift thriftnb)

target_include_directories(infinity_core PUBLIC "${CMAKE_CURRENT_SOURCE_DIR}")
target_include_directories(infinity_core PUBLIC "${CMAKE_CURRENT_SOURCE_DIR}/parser")
target_include_directories(infinity_core PUBLIC "${CMAKE_SOURCE_DIR}/third_party/spdlog/include")
target_include_directories(infinity_core PUBLIC "${CMAKE_SOURCE_DIR}/third_party/cli11")
target_include_directories(infinity_core PUBLIC "${CMAKE_SOURCE_DIR}/third_party/ctpl")
target_include_directories(infinity_core PUBLIC "${CMAKE_SOURCE_DIR}/third_party/tomlplusplus")
target_include_directories(infinity_core PUBLIC "${CMAKE_SOURCE_DIR}/third_party/magic_enum/include")
target_include_directories(infinity_core PUBLIC "${CMAKE_SOURCE_DIR}/third_party/croaring/include")
target_include_directories(infinity_core PUBLIC "${CMAKE_SOURCE_DIR}/third_party/nlohmann")
target_include_directories(infinity_core PUBLIC "${CMAKE_SOURCE_DIR}/third_party/concurrentqueue")
target_include_directories(infinity_core PUBLIC "${CMAKE_SOURCE_DIR}/third_party/zsv/include")
target_include_directories(infinity_core PUBLIC "${CMAKE_SOURCE_DIR}/third_party/newpfor")
target_include_directories(infinity_core PUBLIC "${CMAKE_SOURCE_DIR}/third_party/fastpfor/headers")
target_include_directories(infinity_core PUBLIC "${CMAKE_SOURCE_DIR}/third_party/cppjieba/include")
target_include_directories(infinity_core PUBLIC "${CMAKE_SOURCE_DIR}/third_party/cppjieba/deps/limonp/include")
target_include_directories(infinity_core PUBLIC "${CMAKE_SOURCE_DIR}/third_party/ijma/include")
target_include_directories(infinity_core PUBLIC "${CMAKE_SOURCE_DIR}/third_party/parallel-hashmap")
target_include_directories(infinity_core PUBLIC "${CMAKE_SOURCE_DIR}/third_party/pgm/include")
target_include_directories(infinity_core PUBLIC "${CMAKE_SOURCE_DIR}/third_party/mlas")
target_include_directories(infinity_core PUBLIC "${CMAKE_SOURCE_DIR}/third_party/xor_singleheader/include")
target_include_directories(infinity_core PUBLIC "${CMAKE_SOURCE_DIR}/third_party/base64/include")
target_include_directories(infinity_core PUBLIC "${CMAKE_SOURCE_DIR}/third_party/oatpp/src")
target_include_directories(infinity_core PUBLIC "${CMAKE_SOURCE_DIR}/third_party/eigen-3.4.0")
target_include_directories(infinity_core PUBLIC "${CMAKE_SOURCE_DIR}/third_party/opencc")

if (NOT SUPPORT_FMA EQUAL 0)
    message(FATAL_ERROR "This project requires the processor support fused multiply-add (FMA) instructions.")
endif ()

if (NOT SUPPORT_SSE42 EQUAL 0)
    message(FATAL_ERROR "This project requires the processor support sse4_2 instructions.")
endif ()

if (SUPPORT_AVX2 EQUAL 0 OR SUPPORT_AVX512 EQUAL 0)
    message("Compiled by AVX2 or AVX512")
    add_definitions(-march=native)
    target_compile_options(infinity_core PRIVATE $<$<COMPILE_LANGUAGE:CXX>:-march=native>)
else ()
    message("Compiled by SSE")
    add_definitions(-msse4.2 -mfma)
    target_compile_options(infinity_core PRIVATE $<$<COMPILE_LANGUAGE:CXX>:-msse4.2 -mfma>)
endif ()

add_executable(infinity
        ${main_cpp}
        ${network_cpp}
        network/http_server.cppm
        network/http_server.cpp
        network/http/http_search.cppm
        network/http/http_search.cpp
        network/infinity_thrift_service.cpp
        network/infinity_thrift_service.cppm
)

target_sources(infinity
        PUBLIC
        FILE_SET core_cxx_modules TYPE CXX_MODULES FILES
        ${network_cppm}
)

add_dependencies(infinity oatpp)

message("Python3_LIBRARIES = ${Python3_LIBRARIES}")
target_link_libraries(infinity
        infinity_core
        sql_parser
        onnxruntime_mlas
        zsv_parser
        newpfor
        fastpfor
        thrift.a
        thriftnb.a
        lz4.a
        atomic.a
        event.a
        c++.a
        c++abi.a
#        profiler
        oatpp.a
        jma
        opencc
        Arrow::arrow_shared
        Parquet::parquet_shared
)

if (ENABLE_JEMALLOC)
    target_link_libraries(infinity jemalloc.a)
endif ()

target_link_directories(infinity PUBLIC "${CMAKE_BINARY_DIR}/lib")
target_link_directories(infinity PUBLIC "${CMAKE_BINARY_DIR}/third_party/oatpp/src/")

target_include_directories(infinity PUBLIC "${CMAKE_CURRENT_SOURCE_DIR}")
target_include_directories(infinity PUBLIC "${CMAKE_SOURCE_DIR}/third_party/thrift/lib/cpp/src")
target_include_directories(infinity PUBLIC "${CMAKE_BINARY_DIR}/third_party/thrift/")

if (SKBUILD)
add_library(embedded_infinity_ext MODULE
        embedded_infinity_ext.cpp
        embedded_infinity/wrap_infinity.cpp
)

target_sources(embedded_infinity_ext
        PRIVATE
        FILE_SET core_cxx_modules TYPE CXX_MODULES FILES
        embedded_infinity/wrap_infinity.cppm
)

nanobind_compile_options(embedded_infinity_ext)
nanobind_link_options(embedded_infinity_ext)
set_target_properties(embedded_infinity_ext PROPERTIES LINKER_LANGUAGE CXX)
set(libname "nanobind-static-abi3")
nanobind_build_library(${libname})
nanobind_extension_abi3(embedded_infinity_ext)
add_dependencies(embedded_infinity_ext oatpp)

target_link_libraries(embedded_infinity_ext PRIVATE
        ${libname}
        infinity_core
        sql_parser
        onnxruntime_mlas
        zsv_parser
        newpfor
        fastpfor
        jma
        opencc
        lz4.a
        atomic.a
        event.a
        oatpp.a
<<<<<<< HEAD
        jma
        opencc
        Arrow::arrow_shared
        Parquet::parquet_shared
=======
        c++.a
        c++abi.a
>>>>>>> dcbe0ccf
)

# WARN: python modules shall not link to static libstdc++!!!
target_link_options(embedded_infinity_ext PRIVATE -static-libgcc)

target_link_directories(embedded_infinity_ext PUBLIC "${CMAKE_BINARY_DIR}/lib")
target_link_directories(embedded_infinity_ext PUBLIC "${CMAKE_BINARY_DIR}/third_party/oatpp/src/")
nanobind_disable_stack_protector(embedded_infinity_ext)
nanobind_opt_size(embedded_infinity_ext)
nanobind_strip(embedded_infinity_ext)

install(TARGETS embedded_infinity_ext LIBRARY DESTINATION infinity)
endif ()

### unit test

file(GLOB_RECURSE
        ut_test_main_cpp
        CONFIGURE_DEPENDS
        unit_test/main.cpp
)

file(GLOB_RECURSE
        ut_common_cpp
        CONFIGURE_DEPENDS
        unit_test/common/*.cpp
)

file(GLOB_RECURSE
        ut_parser_cpp
        CONFIGURE_DEPENDS
        unit_test/parser/*.cpp
)

file(GLOB_RECURSE
        ut_storage_cpp
        CONFIGURE_DEPENDS
        unit_test/storage/*.cpp
)

file(GLOB_RECURSE
        ut_executor_cpp
        CONFIGURE_DEPENDS
        unit_test/executor/*.cpp
)

file(GLOB_RECURSE
        ut_test_helper_cpp
        CONFIGURE_DEPENDS
        unit_test/test_helper/*.cpp
)

file(GLOB_RECURSE
        ut_main_cpp
        CONFIGURE_DEPENDS
        unit_test/main/*.cpp
)

file(GLOB_RECURSE
        ut_planner_cpp
        CONFIGURE_DEPENDS
        unit_test/planner/*.cpp
)

file(GLOB_RECURSE
        ut_function_cpp
        CONFIGURE_DEPENDS
        unit_test/function/*.cpp
)


file(GLOB_RECURSE
        ut_thirdparty_cpp
        CONFIGURE_DEPENDS
        unit_test/third_party/*.cpp
)

file(GLOB_RECURSE
        ut_dependent_cppm
        CONFIGURE_DEPENDS
        unit_test/test_helper/sql_runner.cppm
)

add_executable(unit_test
        ${ut_test_main_cpp}
        ${ut_common_cpp}
        ${ut_storage_cpp}
        ${ut_main_cpp}
        ${ut_parser_cpp}
        ${ut_function_cpp}
        ${ut_thirdparty_cpp}
        ${ut_executor_cpp}
        ${ut_test_helper_cpp}
        ${ut_planner_cpp}
        ${ut_function_cpp}

        ${infinity_cpp}
        ${planner_cpp}
        ${scheduler_cpp}
        ${storage_cpp}
        ${expression_cpp}
        ${function_cpp}
        ${common_cpp}
        ${executor_cpp}
)

set_target_properties(unit_test PROPERTIES OUTPUT_NAME test_main)

target_link_libraries(unit_test
        gtest
        gtest_main
        gmock
        gmock_main
        sql_parser
        infinity_core
        onnxruntime_mlas
        zsv_parser
        newpfor
        fastpfor
        lz4.a
        atomic.a
        thrift.a
        c++.a
        c++abi.a
        jma
        opencc
        Arrow::arrow_shared
        Parquet::parquet_shared
)

target_link_directories(unit_test PUBLIC "${CMAKE_BINARY_DIR}/lib")

target_sources(unit_test
        PRIVATE
        FILE_SET core_cxx_modules TYPE CXX_MODULES FILES
        ${ut_dependent_cppm}
        ${network_cppm}
)

target_include_directories(unit_test PUBLIC "${CMAKE_CURRENT_SOURCE_DIR}")
target_include_directories(unit_test PUBLIC "${CMAKE_SOURCE_DIR}/third_party/spdlog/include")
target_include_directories(unit_test PUBLIC "${CMAKE_SOURCE_DIR}/third_party/ctpl")
target_include_directories(unit_test PUBLIC "${CMAKE_SOURCE_DIR}/third_party/tomlplusplus")
target_include_directories(unit_test PUBLIC "${CMAKE_SOURCE_DIR}/third_party/magic_enum/include")
target_include_directories(unit_test PUBLIC "${CMAKE_SOURCE_DIR}/third_party/nlohmann")
target_include_directories(unit_test PUBLIC "${CMAKE_SOURCE_DIR}/unit_test")
target_include_directories(unit_test PUBLIC "${CMAKE_SOURCE_DIR}/third_party/concurrentqueue")
target_include_directories(unit_test PUBLIC "${CMAKE_SOURCE_DIR}/third_party/zsv/include")
target_include_directories(unit_test PUBLIC "${CMAKE_SOURCE_DIR}/third_party/thrift/lib/cpp/src")
target_include_directories(unit_test PUBLIC "${CMAKE_BINARY_DIR}/third_party/thrift/")
target_include_directories(unit_test PUBLIC "${CMAKE_SOURCE_DIR}/third_party/pgm/include")
target_include_directories(unit_test PUBLIC "${CMAKE_SOURCE_DIR}/third_party/googletest/googletest/include")
target_include_directories(unit_test PUBLIC "${CMAKE_SOURCE_DIR}/third_party/opencc")

target_compile_options(unit_test PRIVATE $<$<COMPILE_LANGUAGE:CXX>:-mavx2 -mfma -mf16c -mpopcnt>)

add_executable(test_hnsw "${CMAKE_CURRENT_SOURCE_DIR}/unit_test/storage/knnindex/knn_hnsw/test_hnsw.cpp")
target_include_directories(test_hnsw PUBLIC "${CMAKE_SOURCE_DIR}/unit_test")
target_include_directories(test_hnsw PUBLIC "${CMAKE_SOURCE_DIR}/third_party/googletest/googletest/include")

target_link_libraries(test_hnsw
    infinity_core
    gtest
    gtest_main
    c++.a
    c++abi.a
)

add_executable(test_hnsw_bitmask "${CMAKE_CURRENT_SOURCE_DIR}/unit_test/storage/knnindex/knn_hnsw/test_hnsw_bitmask.cpp")

target_link_directories(test_hnsw_bitmask PUBLIC "${CMAKE_BINARY_DIR}/lib")
target_include_directories(test_hnsw_bitmask PUBLIC "${CMAKE_SOURCE_DIR}/unit_test")
target_include_directories(test_hnsw_bitmask PUBLIC "${CMAKE_SOURCE_DIR}/third_party/googletest/googletest/include")

target_link_libraries(test_hnsw_bitmask
    infinity_core
    gtest
    gtest_main
    sql_parser
    onnxruntime_mlas
    zsv_parser
    roaring
    newpfor
    fastpfor

    thrift.a
    thriftnb.a
    lz4.a
    atomic.a
    event.a
    c++.a
    c++abi.a
    jma
    #        profiler
)

# target_compile_options(unit_test PRIVATE $<$<COMPILE_LANGUAGE:CXX>:-mavx2 -mfma -mf16c -mpopcnt>)
if (SUPPORT_AVX2 EQUAL 0 OR SUPPORT_AVX512 EQUAL 0)
    message("Compiled by AVX2 or AVX512")
    add_definitions(-mavx2 -mfma -mf16c -mpopcnt)
    target_compile_options(unit_test PRIVATE $<$<COMPILE_LANGUAGE:CXX>:-mavx2 -mfma -mf16c -mpopcnt>)
else ()
    message("Compiled by SSE")
    add_definitions(-msse4.2 -mfma)
    target_compile_options(unit_test PRIVATE $<$<COMPILE_LANGUAGE:CXX>:-msse4.2 -mfma>)
endif ()<|MERGE_RESOLUTION|>--- conflicted
+++ resolved
@@ -341,15 +341,12 @@
         atomic.a
         event.a
         oatpp.a
-<<<<<<< HEAD
+        c++.a
+        c++abi.a
         jma
         opencc
         Arrow::arrow_shared
         Parquet::parquet_shared
-=======
-        c++.a
-        c++abi.a
->>>>>>> dcbe0ccf
 )
 
 # WARN: python modules shall not link to static libstdc++!!!
@@ -544,6 +541,8 @@
     c++abi.a
     jma
     #        profiler
+    Arrow::arrow_shared
+    Parquet::parquet_shared
 )
 
 # target_compile_options(unit_test PRIVATE $<$<COMPILE_LANGUAGE:CXX>:-mavx2 -mfma -mf16c -mpopcnt>)
