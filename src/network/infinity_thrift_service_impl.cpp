// Copyright(C) 2024 InfiniFlow, Inc. All rights reserved.
//
// Licensed under the Apache License, Version 2.0 (the "License");
// you may not use this file except in compliance with the License.
// You may obtain a copy of the License at
//
//     https://www.apache.org/licenses/LICENSE-2.0
//
// Unless required by applicable law or agreed to in writing, software
// distributed under the License is distributed on an "AS IS" BASIS,
// WITHOUT WARRANTIES OR CONDITIONS OF ANY KIND, either express or implied.
// See the License for the specific language governing permissions and
// limitations under the License.

module;

#include <cstring>

module infinity_core:infinity_thrift_service.impl;

import :infinity_thrift_service;
import :query_options;
import :infinity_thrift_types;
import :infinity;
import :infinity_context;
import :file_writer;
import :value;
import :infinity_exception;
import :status;
import :data_block;
import :table_def;
import :defer_op;
import :data_table;
import :column_vector;
import :query_result;
import :utility;

import std;
import std.compat;
import third_party;

import extra_ddl_info;
import embedding_info;
import sparse_info;
import array_info;
import in_expr;
import constant_expr;
import column_expr;
import function_expr;
import knn_expr;
import match_sparse_expr;
import match_tensor_expr;
import match_expr;
import fusion_expr;
import parsed_expr;
import insert_row_expr;
import update_statement;
import search_expr;
import explain_statement;
import create_index_info;
import command_statement;
import select_statement;
import logical_type;
import internal_types;
import search_options;
import column_def;
import statement_common;
import data_type;

namespace infinity {

ClientVersions::ClientVersions() {
    client_version_map_[1] = std::string("0.2.0.dev2");
    client_version_map_[2] = std::string("0.2.0.dev3");
    client_version_map_[3] = std::string("0.2.0.dev4");
    client_version_map_[4] = std::string("0.2.0.dev5");
    client_version_map_[5] = std::string("0.2.0.dev6");
    client_version_map_[6] = std::string("0.2.0.dev7");
    client_version_map_[7] = std::string("0.2.0.dev8");
    client_version_map_[8] = std::string("0.2.0");
    client_version_map_[9] = std::string("0.2.1.dev5");
    client_version_map_[10] = std::string("0.2.1");
    client_version_map_[11] = std::string("0.3.0.dev1");
    client_version_map_[12] = std::string("0.3.0.dev3");
    client_version_map_[13] = std::string("0.3.0.dev4");
    client_version_map_[14] = std::string("0.3.0.dev5");
    client_version_map_[15] = std::string("0.3.0.dev6");
    client_version_map_[16] = std::string("0.3.0.dev7");
    client_version_map_[17] = std::string("0.3.0");
    client_version_map_[18] = std::string("0.4.0.dev1");
    client_version_map_[19] = std::string("0.4.0.dev2");
    client_version_map_[20] = std::string("0.4.0.dev3");
    client_version_map_[21] = std::string("0.4.0.dev4");
    client_version_map_[22] = std::string("0.4.0");
    client_version_map_[23] = std::string("0.5.0.dev1");
    client_version_map_[24] = std::string("0.5.0.dev2");
    client_version_map_[25] = std::string("0.5.0.dev3");
    client_version_map_[26] = std::string("0.5.0.dev5");
    client_version_map_[27] = std::string("0.5.2");
    client_version_map_[28] = std::string("0.6.0.dev2");
    client_version_map_[29] = std::string("0.6.0.dev3");
    client_version_map_[30] = std::string("0.6.0.dev5");
}

std::pair<const char *, Status> ClientVersions::GetVersionByIndex(i64 version_index) {
    auto iter = client_version_map_.find(version_index);
    if (iter == client_version_map_.end()) {
        return {nullptr, Status::UnsupportedVersionIndex(version_index)};
    }
    return {iter->second.c_str(), Status::OK()};
}

std::mutex InfinityThriftService::infinity_session_map_mutex_;
std::unordered_map<u64, std::shared_ptr<Infinity>> InfinityThriftService::infinity_session_map_;
ClientVersions InfinityThriftService::client_version_;

u32 InfinityThriftService::ClearSessionMap() {
    std::lock_guard lock(infinity_session_map_mutex_);
    const auto session_count = infinity_session_map_.size();
    infinity_session_map_.clear();
    return session_count;
}

void InfinityThriftService::Connect(infinity_thrift_rpc::CommonResponse &response, const infinity_thrift_rpc::ConnectRequest &request) {
    i64 request_client_version = request.client_version;
    if (request_client_version != current_version_index_) {
        auto [request_version_ptr, status1] = client_version_.GetVersionByIndex(request_client_version);
        if (!status1.ok()) {
            response.__set_error_code(static_cast<i64>(status1.code()));
            response.__set_error_msg(status1.message());
            LOG_ERROR(status1.message());
            return;
        }

        auto [expected_version_ptr, status2] = client_version_.GetVersionByIndex(current_version_index_);
        if (!status2.ok()) {
            UnrecoverableError(status2.message());
        }

        Status status3 = Status::ClientVersionMismatch(expected_version_ptr, request_version_ptr);
        response.__set_error_code(static_cast<i64>(status3.code()));
        response.__set_error_msg(status3.message());
        LOG_ERROR(status3.message());
        return;
    }

    auto infinity = Infinity::RemoteConnect();
    std::lock_guard<std::mutex> lock(infinity_session_map_mutex_);
    infinity_session_map_.emplace(infinity->GetSessionId(), infinity);
    response.__set_session_id(infinity->GetSessionId());
    response.__set_error_code(static_cast<i64>(ErrorCode::kOk));
    LOG_TRACE(fmt::format("THRIFT: Connect success, new session {}", response.session_id));
}

void InfinityThriftService::Disconnect(infinity_thrift_rpc::CommonResponse &response, const infinity_thrift_rpc::CommonRequest &request) {
    if (auto status = GetAndRemoveSessionID(request.session_id); status.ok()) {
        response.__set_error_code((i64)(status.code()));
        LOG_TRACE(fmt::format("THRIFT: Disconnect session {} success", request.session_id));
    } else {
        response.__set_error_code(static_cast<i64>(status.code()));
        response.__set_error_msg(status.message());
        LOG_TRACE(fmt::format("THRIFT: Disconnect session {} failed", request.session_id));
    }
}

void InfinityThriftService::CreateDatabase(infinity_thrift_rpc::CommonResponse &response, const infinity_thrift_rpc::CreateDatabaseRequest &request) {
    CreateDatabaseOptions create_database_opts;
    switch (request.create_option.conflict_type) {
        case infinity_thrift_rpc::CreateConflict::Ignore: {
            create_database_opts.conflict_type_ = ConflictType::kIgnore;
            break;
        }
        case infinity_thrift_rpc::CreateConflict::Error: {
            create_database_opts.conflict_type_ = ConflictType::kError;
            break;
        }
        case infinity_thrift_rpc::CreateConflict::Replace: {
            create_database_opts.conflict_type_ = ConflictType::kReplace;
            break;
        }
        default: {
            ProcessStatus(response, Status::InvalidConflictType());
            return;
        }
    }

    auto [infinity, status] = GetInfinityBySessionID(request.session_id);
    if (status.ok()) {
        auto result = infinity->CreateDatabase(request.db_name, create_database_opts, request.db_comment);
        ProcessQueryResult(response, result);
    } else {
        ProcessStatus(response, status);
    }
}

void InfinityThriftService::DropDatabase(infinity_thrift_rpc::CommonResponse &response, const infinity_thrift_rpc::DropDatabaseRequest &request) {

    DropDatabaseOptions drop_database_opts;
    switch (request.drop_option.conflict_type) {
        case infinity_thrift_rpc::DropConflict::Ignore: {
            drop_database_opts.conflict_type_ = ConflictType::kIgnore;
            break;
        }
        case infinity_thrift_rpc::DropConflict::Error: {
            drop_database_opts.conflict_type_ = ConflictType::kError;
            break;
        }
        default: {
            ProcessStatus(response, Status::InvalidConflictType());
            return;
        }
    }

    auto [infinity, status] = GetInfinityBySessionID(request.session_id);
    if (status.ok()) {
        auto result = infinity->DropDatabase(request.db_name, drop_database_opts);
        ProcessQueryResult(response, result);
    } else {
        ProcessStatus(response, status);
    }
}

void InfinityThriftService::CreateTable(infinity_thrift_rpc::CommonResponse &response, const infinity_thrift_rpc::CreateTableRequest &request) {
    std::vector<ColumnDef *> column_defs;

    for (auto &proto_column_def : request.column_defs) {
        auto [column_def, column_def_status] = GetColumnDefFromProto(proto_column_def);
        if (!column_def_status.ok()) {
            ProcessStatus(response, column_def_status);
            return;
        }
        column_defs.emplace_back(column_def);
    }

    CreateTableOptions create_table_opts;
    switch (request.create_option.conflict_type) {
        case infinity_thrift_rpc::CreateConflict::Ignore: {
            create_table_opts.conflict_type_ = ConflictType::kIgnore;
            break;
        }
        case infinity_thrift_rpc::CreateConflict::Error: {
            create_table_opts.conflict_type_ = ConflictType::kError;
            break;
        }
        case infinity_thrift_rpc::CreateConflict::Replace: {
            create_table_opts.conflict_type_ = ConflictType::kReplace;
            break;
        }
        default: {
            ProcessStatus(response, Status::InvalidConflictType());
            return;
        }
    }

    size_t properties_count = request.create_option.properties.size();
    create_table_opts.properties_.reserve(properties_count);
    for (size_t idx = 0; idx < properties_count; ++idx) {
        InitParameter *property = new InitParameter();
        property->param_name_ = request.create_option.properties[idx].key;
        property->param_value_ = request.create_option.properties[idx].value;
        create_table_opts.properties_.emplace_back(property);
    }

    auto [infinity, infinity_status] = GetInfinityBySessionID(request.session_id);
    if (!infinity_status.ok()) {
        ProcessStatus(response, infinity_status);
        return;
    }

    auto result = infinity->CreateTable(request.db_name, request.table_name, column_defs, std::vector<TableConstraint *>(), create_table_opts);
    ProcessQueryResult(response, result);
}

void InfinityThriftService::DropTable(infinity_thrift_rpc::CommonResponse &response, const infinity_thrift_rpc::DropTableRequest &request) {
    auto [infinity, infinity_status] = GetInfinityBySessionID(request.session_id);
    if (!infinity_status.ok()) {
        ProcessStatus(response, infinity_status);
        return;
    }

    DropTableOptions drop_table_opts;
    switch (request.drop_option.conflict_type) {
        case infinity_thrift_rpc::DropConflict::Ignore: {
            drop_table_opts.conflict_type_ = ConflictType::kIgnore;
            break;
        }
        case infinity_thrift_rpc::DropConflict::Error: {
            drop_table_opts.conflict_type_ = ConflictType::kError;
            break;
        }
        default: {
            ProcessStatus(response, Status::InvalidConflictType());
            return;
        }
    }

    auto result = infinity->DropTable(request.db_name, request.table_name, drop_table_opts);
    ProcessQueryResult(response, result);
}

void InfinityThriftService::Insert(infinity_thrift_rpc::CommonResponse &response, const infinity_thrift_rpc::InsertRequest &request) {
    auto [infinity, infinity_status] = GetInfinityBySessionID(request.session_id);
    if (!infinity_status.ok()) {
        ProcessStatus(response, infinity_status);
        return;
    }

    if (request.fields.empty()) {
        ProcessStatus(response, Status::InsertWithoutValues());
        return;
    }

    Status constant_status;

    std::vector<InsertRowExpr *> *insert_rows = new std::vector<InsertRowExpr *>();
    DeferFn delete_insert_rows([&insert_rows] {
        if (insert_rows != nullptr) {
            for (auto &insert_row : *insert_rows) {
                if (insert_row != nullptr) {
                    delete insert_row;
                }
                insert_row = nullptr;
            }
            delete insert_rows;
            insert_rows = nullptr;
        }
    });
    insert_rows->reserve(request.fields.size());
    for (auto &field : request.fields) {
        auto insert_row = std::make_unique<InsertRowExpr>();
        insert_row->columns_ = std::move(field.column_names);
        insert_row->values_.reserve(field.parse_exprs.size());
        for (auto &expr : field.parse_exprs) {
            auto parsed_expr = std::unique_ptr<ConstantExpr>(GetConstantFromProto(constant_status, *expr.type.constant_expr));
            if (!constant_status.ok()) {
                ProcessStatus(response, constant_status);
                return;
            }
            insert_row->values_.emplace_back(parsed_expr.release());
        }
        insert_rows->emplace_back(insert_row.release());
    }
    auto result = infinity->Insert(request.db_name, request.table_name, insert_rows);
    ProcessQueryResult(response, result);
}

std::tuple<CopyFileType, Status> InfinityThriftService::GetCopyFileType(infinity_thrift_rpc::CopyFileType::type copy_file_type) {
    switch (copy_file_type) {
        case infinity_thrift_rpc::CopyFileType::CSV:
            return {CopyFileType::kCSV, Status::OK()};
        case infinity_thrift_rpc::CopyFileType::JSON:
            return {CopyFileType::kJSON, Status::OK()};
        case infinity_thrift_rpc::CopyFileType::JSONL:
            return {CopyFileType::kJSONL, Status::OK()};
        case infinity_thrift_rpc::CopyFileType::FVECS:
            return {CopyFileType::kFVECS, Status::OK()};
        case infinity_thrift_rpc::CopyFileType::CSR:
            return {CopyFileType::kCSR, Status::OK()};
        case infinity_thrift_rpc::CopyFileType::BVECS:
            return {CopyFileType::kBVECS, Status::OK()};
        default: {
            return {CopyFileType::kInvalid, Status::ImportFileFormatError("Not implemented yet")};
        }
    }
}

void InfinityThriftService::Import(infinity_thrift_rpc::CommonResponse &response, const infinity_thrift_rpc::ImportRequest &request) {
    auto [infinity, infinity_status] = GetInfinityBySessionID(request.session_id);
    if (!infinity_status.ok()) {
        ProcessStatus(response, infinity_status);
        return;
    }

    auto [copy_file_type, status] = GetCopyFileType(request.import_option.copy_file_type);
    if (!status.ok()) {
        ProcessStatus(response, status);
    }

    ImportOptions import_options;
    import_options.copy_file_type_ = copy_file_type;
    auto &delimiter_string = request.import_option.delimiter;
    if (import_options.copy_file_type_ == CopyFileType::kCSV && delimiter_string.size() != 1) {
        ProcessStatus(response, Status::SyntaxError("CSV file delimiter isn't a char."));
    }
    import_options.delimiter_ = delimiter_string[0];

    const QueryResult result = infinity->Import(request.db_name, request.table_name, request.file_name.c_str(), import_options);
    ProcessQueryResult(response, result);
}

void InfinityThriftService::Export(infinity_thrift_rpc::CommonResponse &response, const infinity_thrift_rpc::ExportRequest &request) {
    auto [infinity, infinity_status] = GetInfinityBySessionID(request.session_id);
    if (!infinity_status.ok()) {
        ProcessStatus(response, infinity_status);
        return;
    }

    auto [copy_file_type, status] = GetCopyFileType(request.export_option.copy_file_type);
    if (!status.ok()) {
        ProcessStatus(response, status);
    }

    auto *export_columns = new std::vector<ParsedExpr *>();
    export_columns->reserve(request.columns.size());

    for (std::string column_name : request.columns) {
        ToLower(column_name);
        if (column_name == "_row_id") {
            FunctionExpr *expr = new FunctionExpr();
            expr->func_name_ = "row_id";
            export_columns->emplace_back(expr);
        } else if (column_name == "_create_timestamp") {
            FunctionExpr *expr = new FunctionExpr();
            expr->func_name_ = "create_timestamp";
            export_columns->emplace_back(expr);
        } else if (column_name == "_delete_timestamp") {
            FunctionExpr *expr = new FunctionExpr();
            expr->func_name_ = "delete_timestamp";
            export_columns->emplace_back(expr);
        } else {
            ColumnExpr *expr = new ColumnExpr();
            expr->names_.emplace_back(column_name);
            export_columns->emplace_back(expr);
        }
    }

    ExportOptions export_options;
    export_options.copy_file_type_ = copy_file_type;
    auto &delimiter_string = request.export_option.delimiter;
    if (export_options.copy_file_type_ == CopyFileType::kCSV && delimiter_string.size() != 1) {
        ProcessStatus(response, Status::SyntaxError("CSV file delimiter isn't a char."));
    }
    export_options.delimiter_ = delimiter_string[0];
    export_options.offset_ = request.export_option.offset;
    export_options.limit_ = request.export_option.limit;
    export_options.row_limit_ = request.export_option.row_limit;

    const QueryResult result = infinity->Export(request.db_name, request.table_name, export_columns, request.file_name.c_str(), export_options);
    ProcessQueryResult(response, result);
}

void InfinityThriftService::Select(infinity_thrift_rpc::SelectResponse &response, const infinity_thrift_rpc::SelectRequest &request) {
    // ++count_;
    // auto start1 = std::chrono::steady_clock::now();

    auto [infinity, infinity_status] = GetInfinityBySessionID(request.session_id);
    if (!infinity_status.ok()) {
        ProcessStatus(response, infinity_status);
        return;
    }

    // auto end1 = std::chrono::steady_clock::now();
    //
    // phase_1_duration_ += end1 - start1;
    //
    // auto start2 = std::chrono::steady_clock::now();

    // select list
    if (request.__isset.select_list == false or request.select_list.empty()) {
        ProcessStatus(response, Status::EmptySelectFields());
        return;
    }

    std::vector<ParsedExpr *> *output_columns = new std::vector<ParsedExpr *>();
    DeferFn defer_fn1([&]() {
        if (output_columns != nullptr) {
            for (auto &expr_ptr : *output_columns) {
                delete expr_ptr;
                expr_ptr = nullptr;
            }
            delete output_columns;
            output_columns = nullptr;
        }
    });
    output_columns->reserve(request.select_list.size());

    Status parsed_expr_status;
    for (auto &expr : request.select_list) {
        auto parsed_expr = GetParsedExprFromProto(parsed_expr_status, expr);
        DeferFn defer_fn4([&]() {
            if (parsed_expr != nullptr) {
                delete parsed_expr;
                parsed_expr = nullptr;
            }
        });

        if (!parsed_expr_status.ok()) {
            ProcessStatus(response, parsed_expr_status);
            return;
        }
        output_columns->emplace_back(parsed_expr);
        parsed_expr = nullptr;
    }

    // highlight list
    std::vector<ParsedExpr *> *highlight_columns = nullptr;
    DeferFn defer_fn11([&]() {
        if (highlight_columns != nullptr) {
            for (auto &expr_ptr : *highlight_columns) {
                delete expr_ptr;
                expr_ptr = nullptr;
            }
            delete highlight_columns;
            highlight_columns = nullptr;
        }
    });
    if (!request.highlight_list.empty()) {
        highlight_columns = new std::vector<ParsedExpr *>();
        highlight_columns->reserve(request.highlight_list.size());
        for (auto &expr : request.highlight_list) {
            auto parsed_expr = GetParsedExprFromProto(parsed_expr_status, expr);
            DeferFn defer_fn4([&]() {
                if (parsed_expr != nullptr) {
                    delete parsed_expr;
                    parsed_expr = nullptr;
                }
            });

            if (!parsed_expr_status.ok()) {
                ProcessStatus(response, parsed_expr_status);
                return;
            }
            highlight_columns->emplace_back(parsed_expr);
            parsed_expr = nullptr;
        }
    }

    // search expr
    SearchExpr *search_expr = nullptr;
    DeferFn defer_fn5([&]() {
        if (search_expr != nullptr) {
            delete search_expr;
            search_expr = nullptr;
        }
    });
    if (request.__isset.search_expr) {

        auto search_expr_list = new std::vector<ParsedExpr *>();
        DeferFn defer_fn2([&]() {
            if (search_expr_list != nullptr) {
                for (auto &expr_ptr : *search_expr_list) {
                    delete expr_ptr;
                    expr_ptr = nullptr;
                }
                delete search_expr_list;
                search_expr_list = nullptr;
            }
        });

        size_t match_expr_count = request.search_expr.match_exprs.size();
        size_t fusion_expr_count = request.search_expr.fusion_exprs.size();
        size_t total_expr_count = match_expr_count + fusion_expr_count;
        search_expr_list->reserve(total_expr_count);
        for (size_t idx = 0; idx < match_expr_count; ++idx) {
            Status status;
            ParsedExpr *match_expr = GetGenericMatchExprFromProto(status, request.search_expr.match_exprs[idx]);
            DeferFn defer_fn3([&]() {
                if (match_expr != nullptr) {
                    delete match_expr;
                    match_expr = nullptr;
                }
            });
            if (!status.ok()) {
                ProcessStatus(response, status);
                return;
            }
            search_expr_list->emplace_back(match_expr);
            match_expr = nullptr;
        }

        for (size_t idx = 0; idx < fusion_expr_count; ++idx) {
            ParsedExpr *fusion_expr = GetFusionExprFromProto(request.search_expr.fusion_exprs[idx]);
            search_expr_list->emplace_back(fusion_expr);
        }

        search_expr = new SearchExpr();
        search_expr->SetExprs(search_expr_list);
        search_expr_list = nullptr;
    }

    // filter
    ParsedExpr *filter = nullptr;
    DeferFn defer_fn6([&]() {
        if (filter != nullptr) {
            delete filter;
            filter = nullptr;
        }
    });
    if (request.__isset.where_expr == true) {
        filter = GetParsedExprFromProto(parsed_expr_status, request.where_expr);
        if (!parsed_expr_status.ok()) {
            ProcessStatus(response, parsed_expr_status);
            return;
        }
    }

    // Limit
    ParsedExpr *limit = nullptr;
    DeferFn defer_fn7([&]() {
        if (limit != nullptr) {
            delete limit;
            limit = nullptr;
        }
    });
    if (request.__isset.limit_expr == true) {
        limit = GetParsedExprFromProto(parsed_expr_status, request.limit_expr);
        if (!parsed_expr_status.ok()) {
            ProcessStatus(response, parsed_expr_status);
            return;
        }
    }

    // Offset
    ParsedExpr *offset = nullptr;
    DeferFn defer_fn8([&]() {
        if (offset != nullptr) {
            delete offset;
            offset = nullptr;
        }
    });
    if (request.__isset.offset_expr == true) {
        offset = GetParsedExprFromProto(parsed_expr_status, request.offset_expr);
        if (!parsed_expr_status.ok()) {
            ProcessStatus(response, parsed_expr_status);
            return;
        }
    }

    // order by
    std::vector<OrderByExpr *> *order_by_list = nullptr;
    DeferFn defer_fn9([&]() {
        if (order_by_list != nullptr) {
            for (auto &expr_ptr : *order_by_list) {
                delete expr_ptr;
                expr_ptr = nullptr;
            }
            delete order_by_list;
            order_by_list = nullptr;
        }
    });
    if (!request.order_by_list.empty()) {
        order_by_list = new std::vector<OrderByExpr *>();
        order_by_list->reserve(request.order_by_list.size());

        Status order_by_status;
        for (auto &expr : request.order_by_list) {
            auto order_by_expr = GetOrderByExprFromProto(order_by_status, expr);
            DeferFn defer_fn4([&]() {
                if (order_by_expr != nullptr) {
                    delete order_by_expr;
                    order_by_expr = nullptr;
                }
            });

            if (!order_by_status.ok()) {
                ProcessStatus(response, order_by_status);
                return;
            }
            order_by_list->emplace_back(order_by_expr);
            order_by_expr = nullptr;
        }
    }

    // group by
    std::vector<ParsedExpr *> *group_by_list = nullptr;
    DeferFn defer_fn10([&]() {
        if (group_by_list != nullptr) {
            for (auto &expr_ptr : *group_by_list) {
                delete expr_ptr;
                expr_ptr = nullptr;
            }
            delete group_by_list;
            group_by_list = nullptr;
        }
    });
    if (!request.group_by_list.empty()) {
        group_by_list = new std::vector<ParsedExpr *>();
        group_by_list->reserve(request.group_by_list.size());
        for (auto &expr : request.group_by_list) {
            auto parsed_expr = GetParsedExprFromProto(parsed_expr_status, expr);
            if (!parsed_expr_status.ok()) {
                ProcessStatus(response, parsed_expr_status);
                return;
            }
            group_by_list->emplace_back(parsed_expr);
        }
    }

    // having
    ParsedExpr *having = nullptr;
    DeferFn defer_fn12([&]() {
        if (having != nullptr) {
            delete having;
            having = nullptr;
        }
    });
    if (request.__isset.having_expr == true) {
        having = GetParsedExprFromProto(parsed_expr_status, request.having_expr);
        if (!parsed_expr_status.ok()) {
            ProcessStatus(response, parsed_expr_status);
            return;
        }
    }

    // auto end2 = std::chrono::steady_clock::now();
    // phase_2_duration_ += end2 - start2;
    //
    // auto start3 = std::chrono::steady_clock::now();

    const QueryResult result = infinity->Search(request.db_name,
                                                request.table_name,
                                                search_expr,
                                                filter,
                                                limit,
                                                offset,
                                                output_columns,
                                                highlight_columns,
                                                order_by_list,
                                                group_by_list,
                                                having,
                                                request.total_hits_count);
    output_columns = nullptr;
    highlight_columns = nullptr;
    filter = nullptr;
    search_expr = nullptr;
    limit = nullptr;
    offset = nullptr;
    order_by_list = nullptr;
    group_by_list = nullptr;
    having = nullptr;
    // auto end3 = std::chrono::steady_clock::now();
    //
    // phase_3_duration_ += end3 - start3;
    //
    // auto start4 = std::chrono::steady_clock::now();

    if (result.IsOk()) {
        auto &columns = response.column_fields;
        columns.resize(result.result_table_->ColumnCount());
        ProcessDataBlocks(result, response, columns);
    } else {
        ProcessQueryResult(response, result);
    }

    // auto end4 = std::chrono::steady_clock::now();
    // phase_4_duration_ += end4 - start4;
    //
    // if (count_ % 10000 == 0) {
    //     LOG_ERROR(fmt::format("Phase 1: {} Phase 2: {} Phase 3: {} Phase 4: {}  Total: {} seconds",
    //                      phase_1_duration_.count(),
    //                      phase_2_duration_.count(),
    //                      phase_3_duration_.count(),
    //                      phase_4_duration_.count(),
    //                      (phase_1_duration_ + phase_2_duration_ + phase_3_duration_ + phase_4_duration_).count()));
    //     phase_1_duration_ = std::chrono::duration<double>();
    //     phase_2_duration_ = std::chrono::duration<double>();
    //     phase_3_duration_ = std::chrono::duration<double>();
    //     phase_4_duration_ = std::chrono::duration<double>();
    // } else if (count_ % 1000 == 0) {
    //     LOG_ERROR(fmt::format("Phase 1: {} Phase 2: {} Phase 3: {} Phase 4: {}  Total: {} seconds",
    //                      phase_1_duration_.count(),
    //                      phase_2_duration_.count(),
    //                      phase_3_duration_.count(),
    //                      phase_4_duration_.count(),
    //                      (phase_1_duration_ + phase_2_duration_ + phase_3_duration_ + phase_4_duration_).count()));
    // }
}

void InfinityThriftService::Explain(infinity_thrift_rpc::SelectResponse &response, const infinity_thrift_rpc::ExplainRequest &request) {
    auto [infinity, infinity_status] = GetInfinityBySessionID(request.session_id);
    if (!infinity_status.ok()) {
        ProcessStatus(response, infinity_status);
        return;
    }

    if (request.__isset.select_list == false) {
        ProcessStatus(response, Status::EmptySelectFields());
        return;
    }

    std::vector<ParsedExpr *> *output_columns = new std::vector<ParsedExpr *>();
    output_columns->reserve(request.select_list.size());
    DeferFn defer_fn1([&]() {
        if (output_columns != nullptr) {
            for (auto &expr_ptr : *output_columns) {
                delete expr_ptr;
                expr_ptr = nullptr;
            }
            delete output_columns;
            output_columns = nullptr;
        }
    });

    Status parsed_expr_status;
    for (auto &expr : request.select_list) {
        auto parsed_expr = GetParsedExprFromProto(parsed_expr_status, expr);
        if (!parsed_expr_status.ok()) {
            if (parsed_expr != nullptr) {
                delete parsed_expr;
                parsed_expr = nullptr;
            }

            ProcessStatus(response, parsed_expr_status);
            return;
        }
        output_columns->emplace_back(parsed_expr);
    }

    // highlight list
    std::vector<ParsedExpr *> *highlight_columns = nullptr;
    DeferFn defer_fn11([&]() {
        if (highlight_columns != nullptr) {
            for (auto &expr_ptr : *highlight_columns) {
                delete expr_ptr;
                expr_ptr = nullptr;
            }
            delete highlight_columns;
            highlight_columns = nullptr;
        }
    });
    if (!request.highlight_list.empty()) {
        highlight_columns = new std::vector<ParsedExpr *>();
        highlight_columns->reserve(request.highlight_list.size());

        for (auto &expr : request.highlight_list) {
            auto parsed_expr = GetParsedExprFromProto(parsed_expr_status, expr);
            DeferFn defer_fn4([&]() {
                if (parsed_expr != nullptr) {
                    delete parsed_expr;
                    parsed_expr = nullptr;
                }
            });

            if (!parsed_expr_status.ok()) {
                ProcessStatus(response, parsed_expr_status);
                return;
            }
            highlight_columns->emplace_back(parsed_expr);
            parsed_expr = nullptr;
        }
    }

    // search expr
    SearchExpr *search_expr = nullptr;
    DeferFn defer_fn5([&]() {
        if (search_expr != nullptr) {
            delete search_expr;
            search_expr = nullptr;
        }
    });
    if (request.__isset.search_expr) {
        auto search_expr_list = new std::vector<ParsedExpr *>();
        DeferFn defer_fn2([&]() {
            if (search_expr_list != nullptr) {
                for (auto &expr_ptr : *search_expr_list) {
                    delete expr_ptr;
                    expr_ptr = nullptr;
                }
                delete search_expr_list;
                search_expr_list = nullptr;
            }
        });

        size_t match_expr_count = request.search_expr.match_exprs.size();
        size_t fusion_expr_count = request.search_expr.fusion_exprs.size();
        size_t total_expr_count = match_expr_count + fusion_expr_count;
        search_expr_list->reserve(total_expr_count);
        for (size_t idx = 0; idx < match_expr_count; ++idx) {
            Status status;
            ParsedExpr *match_expr = GetGenericMatchExprFromProto(status, request.search_expr.match_exprs[idx]);
            DeferFn defer_fn3([&]() {
                if (match_expr != nullptr) {
                    delete match_expr;
                    match_expr = nullptr;
                }
            });
            if (!status.ok()) {
                ProcessStatus(response, status);
                return;
            }
            search_expr_list->emplace_back(match_expr);
            match_expr = nullptr;
        }

        for (size_t idx = 0; idx < fusion_expr_count; ++idx) {
            ParsedExpr *fusion_expr = GetFusionExprFromProto(request.search_expr.fusion_exprs[idx]);
            search_expr_list->emplace_back(fusion_expr);
        }

        search_expr = new SearchExpr();
        search_expr->SetExprs(search_expr_list);
        search_expr_list = nullptr;
    }

    // filter
    ParsedExpr *filter = nullptr;
    if (request.__isset.where_expr == true) {
        filter = GetParsedExprFromProto(parsed_expr_status, request.where_expr);
        if (!parsed_expr_status.ok()) {
            if (search_expr != nullptr) {
                delete search_expr;
                search_expr = nullptr;
            }

            if (filter != nullptr) {
                delete filter;
                filter = nullptr;
            }

            ProcessStatus(response, parsed_expr_status);
            return;
        }
    }

    // Limit
    ParsedExpr *limit = nullptr;
    DeferFn defer_fn7([&]() {
        if (limit != nullptr) {
            delete limit;
            limit = nullptr;
        }
    });
    if (request.__isset.limit_expr == true) {
        limit = GetParsedExprFromProto(parsed_expr_status, request.limit_expr);
        if (!parsed_expr_status.ok()) {
            ProcessStatus(response, parsed_expr_status);
            return;
        }
    }

    // Offset
    ParsedExpr *offset = nullptr;
    DeferFn defer_fn8([&]() {
        if (offset != nullptr) {
            delete offset;
            offset = nullptr;
        }
    });
    if (request.__isset.offset_expr == true) {
        offset = GetParsedExprFromProto(parsed_expr_status, request.offset_expr);
        if (!parsed_expr_status.ok()) {
            ProcessStatus(response, parsed_expr_status);
            return;
        }
    }

    // order by
    std::vector<OrderByExpr *> *order_by_list = nullptr;
    DeferFn defer_fn9([&]() {
        if (order_by_list != nullptr) {
            for (auto &expr_ptr : *order_by_list) {
                delete expr_ptr;
                expr_ptr = nullptr;
            }
            delete order_by_list;
            order_by_list = nullptr;
        }
    });
    if (!request.order_by_list.empty()) {
        order_by_list = new std::vector<OrderByExpr *>();
        order_by_list->reserve(request.order_by_list.size());

        Status order_by_status;
        for (auto &expr : request.order_by_list) {
            auto order_by_expr = GetOrderByExprFromProto(order_by_status, expr);
            DeferFn defer_fn4([&]() {
                if (order_by_expr != nullptr) {
                    delete order_by_expr;
                    order_by_expr = nullptr;
                }
            });

            if (!order_by_status.ok()) {
                ProcessStatus(response, order_by_status);
                return;
            }
            order_by_list->emplace_back(order_by_expr);
            order_by_expr = nullptr;
        }
    }

    // group by
    std::vector<ParsedExpr *> *group_by_list = nullptr;
    DeferFn defer_fn10([&]() {
        if (group_by_list != nullptr) {
            for (auto &expr_ptr : *group_by_list) {
                delete expr_ptr;
                expr_ptr = nullptr;
            }
            delete group_by_list;
            group_by_list = nullptr;
        }
    });
    if (!request.group_by_list.empty()) {
        group_by_list = new std::vector<ParsedExpr *>();
        group_by_list->reserve(request.group_by_list.size());
        for (auto &expr : request.group_by_list) {
            auto parsed_expr = GetParsedExprFromProto(parsed_expr_status, expr);
            if (!parsed_expr_status.ok()) {
                ProcessStatus(response, parsed_expr_status);
                return;
            }
            group_by_list->emplace_back(parsed_expr);
        }
    }

    // having
    ParsedExpr *having = nullptr;
    DeferFn defer_fn12([&]() {
        if (having != nullptr) {
            delete having;
            having = nullptr;
        }
    });
    if (request.__isset.having_expr == true) {
        having = GetParsedExprFromProto(parsed_expr_status, request.having_expr);
        if (!parsed_expr_status.ok()) {
            ProcessStatus(response, parsed_expr_status);
            return;
        }
    }

    // Explain type
    auto explain_type = GetExplainTypeFromProto(request.explain_type);
    const QueryResult result = infinity->Explain(request.db_name,
                                                 request.table_name,
                                                 explain_type,
                                                 search_expr,
                                                 filter,
                                                 limit,
                                                 offset,
                                                 output_columns,
                                                 highlight_columns,
                                                 order_by_list,
                                                 group_by_list,
                                                 having);
    output_columns = nullptr;
    highlight_columns = nullptr;
    search_expr = nullptr;
    filter = nullptr;
    limit = nullptr;
    offset = nullptr;
    order_by_list = nullptr;
    group_by_list = nullptr;
    having = nullptr;

    if (result.IsOk()) {
        auto &columns = response.column_fields;
        columns.resize(result.result_table_->ColumnCount());
        ProcessDataBlocks(result, response, columns);
    } else {
        ProcessQueryResult(response, result);
    }
}

void InfinityThriftService::Delete(infinity_thrift_rpc::DeleteResponse &response, const infinity_thrift_rpc::DeleteRequest &request) {
    auto [infinity, infinity_status] = GetInfinityBySessionID(request.session_id);
    if (!infinity_status.ok()) {
        ProcessStatus(response, infinity_status);
        return;
    }

    ParsedExpr *filter = nullptr;
    if (request.__isset.where_expr == true) {
        Status parsed_expr_status;
        filter = GetParsedExprFromProto(parsed_expr_status, request.where_expr);
        if (!parsed_expr_status.ok()) {
            ProcessStatus(response, parsed_expr_status);
            return;
        }
    }

    const QueryResult result = infinity->Delete(request.db_name, request.table_name, filter);
    if (result.IsOk()) {
        std::shared_ptr<DataBlock> data_block = result.result_table_->GetDataBlockById(0);
        auto row_count = data_block->row_count();
        if (row_count != 1) {
            UnrecoverableError("Delete: query result is invalid.");
        }

        {
            // delete row count
            Value value = data_block->GetValue(1, 0);
            response.deleted_rows = value.value_.big_int;
        }

        response.__set_error_code((i64)(result.ErrorCode()));
    } else {
        ProcessQueryResult(response, result);
    }
};

void InfinityThriftService::Update(infinity_thrift_rpc::CommonResponse &response, const infinity_thrift_rpc::UpdateRequest &request) {
    auto [infinity, infinity_status] = GetInfinityBySessionID(request.session_id);
    if (!infinity_status.ok()) {
        ProcessStatus(response, infinity_status);
        return;
    }

    ParsedExpr *filter = nullptr;
    if (request.__isset.where_expr == true) {
        Status parsed_expr_status;
        filter = GetParsedExprFromProto(parsed_expr_status, request.where_expr);
        if (!parsed_expr_status.ok()) {
            ProcessStatus(response, parsed_expr_status);
            return;
        }
    }

    std::vector<UpdateExpr *> *update_expr_array{nullptr};
    if (request.__isset.update_expr_array == true) {
        update_expr_array = new std::vector<UpdateExpr *>();
        update_expr_array->reserve(request.update_expr_array.size());
        for (auto &update_expr : request.update_expr_array) {
            auto [parsed_expr, update_expr_status] = GetUpdateExprFromProto(update_expr);
            if (!update_expr_status.ok()) {

                if (update_expr_array != nullptr) {
                    for (auto update_expr : *update_expr_array) {
                        delete update_expr;
                    }

                    delete update_expr_array;
                    update_expr_array = nullptr;
                }

                if (parsed_expr != nullptr) {
                    delete parsed_expr;
                    parsed_expr = nullptr;
                }

                ProcessStatus(response, update_expr_status);
                return;
            }
            update_expr_array->emplace_back(parsed_expr);
        }
    }

    const QueryResult result = infinity->Update(request.db_name, request.table_name, filter, update_expr_array);
    ProcessQueryResult(response, result);
}

void InfinityThriftService::Optimize(infinity_thrift_rpc::CommonResponse &response, const infinity_thrift_rpc::OptimizeRequest &request) {
    auto [infinity, infinity_status] = GetInfinityBySessionID(request.session_id);
    if (!infinity_status.ok()) {
        ProcessStatus(response, infinity_status);
        return;
    }

    auto optimize_options = GetParsedOptimizeOptionFromProto(request.optimize_options);

    const QueryResult result = infinity->Optimize(request.db_name, request.table_name, std::move(optimize_options));
    ProcessQueryResult(response, result);
}

void InfinityThriftService::AddColumns(infinity_thrift_rpc::CommonResponse &response, const infinity_thrift_rpc::AddColumnsRequest &request) {
    std::vector<std::shared_ptr<ColumnDef>> column_defs;
    for (auto &proto_column_def : request.column_defs) {
        auto [column_def, column_def_status] = GetColumnDefFromProto(proto_column_def);
        if (!column_def_status.ok()) {
            ProcessStatus(response, column_def_status);
            return;
        }
        column_defs.emplace_back(column_def);
    }
    auto [infinity, infinity_status] = GetInfinityBySessionID(request.session_id);
    if (!infinity_status.ok()) {
        ProcessStatus(response, infinity_status);
        return;
    }
    auto result = infinity->AddColumns(request.db_name, request.table_name, std::move(column_defs));
    ProcessQueryResult(response, result);
}

void InfinityThriftService::DropColumns(infinity_thrift_rpc::CommonResponse &response, const infinity_thrift_rpc::DropColumnsRequest &request) {
    std::vector<std::string> column_names = request.column_names;
    auto [infinity, infinity_status] = GetInfinityBySessionID(request.session_id);
    if (!infinity_status.ok()) {
        ProcessStatus(response, infinity_status);
        return;
    }
    auto result = infinity->DropColumns(request.db_name, request.table_name, std::move(column_names));
    ProcessQueryResult(response, result);
}

void InfinityThriftService::Cleanup(infinity_thrift_rpc::CommonResponse &response, const infinity_thrift_rpc::CommonRequest &request) {
    auto [infinity, infinity_status] = GetInfinityBySessionID(request.session_id);
    if (!infinity_status.ok()) {
        ProcessStatus(response, infinity_status);
        return;
    }
    auto result = infinity->Cleanup();
    ProcessQueryResult(response, result);
}

void InfinityThriftService::DumpIndex(infinity_thrift_rpc::CommonResponse &response, const infinity_thrift_rpc::DumpIndexRequest &request) {
    auto [infinity, infinity_status] = GetInfinityBySessionID(request.session_id);
    if (!infinity_status.ok()) {
        ProcessStatus(response, infinity_status);
        return;
    }
    auto result = infinity->DumpIndex(request.db_name, request.table_name, request.index_name);
    ProcessQueryResult(response, result);
}

void InfinityThriftService::ListDatabase(infinity_thrift_rpc::ListDatabaseResponse &response,
                                         const infinity_thrift_rpc::ListDatabaseRequest &request) {
    auto [infinity, infinity_status] = GetInfinityBySessionID(request.session_id);
    if (!infinity_status.ok()) {
        ProcessStatus(response, infinity_status);
        return;
    }

    auto result = infinity->ListDatabases();
    response.__set_error_code((i64)(result.ErrorCode()));
    if (result.IsOk()) {
<<<<<<< HEAD
        std::shared_ptr<DataBlock> data_block = result.result_table_->GetDataBlockById(0);
        auto row_count = data_block->row_count();
        for (int i = 0; i < row_count; ++i) {
            Value value = data_block->GetValue(0, i);
            const std::string &db_name = value.GetVarchar();
            response.db_names.emplace_back(db_name);
=======
        for (SharedPtr<DataBlock> &data_block : result.result_table_->data_blocks_) {
            auto row_count = data_block->row_count();
            for (SizeT i = 0; i < row_count; ++i) {
                Value value = data_block->GetValue(0, i);
                const String &db_name = value.GetVarchar();
                response.db_names.emplace_back(db_name);
            }
>>>>>>> 04ccca8d
        }
    } else {
        ProcessQueryResult(response, result);
    }
}

void InfinityThriftService::ListTable(infinity_thrift_rpc::ListTableResponse &response, const infinity_thrift_rpc::ListTableRequest &request) {
    auto [infinity, infinity_status] = GetInfinityBySessionID(request.session_id);
    if (!infinity_status.ok()) {
        ProcessStatus(response, infinity_status);
        return;
    }

    auto result = infinity->ListTables(request.db_name);
    if (result.IsOk()) {
<<<<<<< HEAD
        std::shared_ptr<DataBlock> data_block = result.result_table_->GetDataBlockById(0);
        auto row_count = data_block->row_count();
        for (int i = 0; i < row_count; ++i) {
            Value value = data_block->GetValue(1, i);
            const std::string &table_name = value.GetVarchar();
            response.table_names.emplace_back(table_name);
=======
        for (SharedPtr<DataBlock> &data_block : result.result_table_->data_blocks_) {
            auto row_count = data_block->row_count();
            for (SizeT i = 0; i < row_count; ++i) {
                Value value = data_block->GetValue(1, i);
                const String &table_name = value.GetVarchar();
                response.table_names.emplace_back(table_name);
            }
>>>>>>> 04ccca8d
        }
        response.__set_error_code((i64)(result.ErrorCode()));
    } else {
        ProcessQueryResult(response, result);
    }
}

void InfinityThriftService::ShowDatabase(infinity_thrift_rpc::ShowDatabaseResponse &response,
                                         const infinity_thrift_rpc::ShowDatabaseRequest &request) {
    auto [infinity, infinity_status] = GetInfinityBySessionID(request.session_id);
    if (!infinity_status.ok()) {
        ProcessStatus(response, infinity_status);
        return;
    }
    const QueryResult result = infinity->ShowDatabase(request.db_name);
    if (result.IsOk()) {
        std::shared_ptr<DataBlock> data_block = result.result_table_->GetDataBlockById(0);
        auto row_count = data_block->row_count();
        if (row_count != 4) {
            UnrecoverableError("ShowDatabase: query result is invalid.");
        }

        {
            Value value = data_block->GetValue(1, 0);
            response.database_name = value.GetVarchar();
        }

        {
            Value value = data_block->GetValue(1, 1);
            response.store_dir = value.GetVarchar();
        }

        {
            Value value = data_block->GetValue(1, 2);
            response.table_count = std::stol(value.GetVarchar());
        }

        {
            Value value = data_block->GetValue(1, 3);
            response.comment = value.GetVarchar();
        }

        response.__set_error_code((i64)(result.ErrorCode()));
    } else {
        ProcessQueryResult(response, result);
    }
}

void InfinityThriftService::ShowTable(infinity_thrift_rpc::ShowTableResponse &response, const infinity_thrift_rpc::ShowTableRequest &request) {
    auto [infinity, infinity_status] = GetInfinityBySessionID(request.session_id);
    if (!infinity_status.ok()) {
        ProcessStatus(response, infinity_status);
        return;
    }

    const QueryResult result = infinity->ShowTable(request.db_name, request.table_name);
    if (result.IsOk()) {
        std::shared_ptr<DataBlock> data_block = result.result_table_->GetDataBlockById(0);
        auto row_count = data_block->row_count();
        if (row_count != 7) {
            UnrecoverableError("ShowTable: query result is invalid.");
        }

        {
            // db name
            Value value = data_block->GetValue(1, 0);
            response.database_name = value.GetVarchar();
        }

        {
            // table name
            Value value = data_block->GetValue(1, 1);
            response.table_name = value.GetVarchar();
        }

        {
            // table comment
            Value value = data_block->GetValue(1, 2);
            response.store_dir = value.GetVarchar();
        }

        {
            // storage directory
            Value value = data_block->GetValue(1, 3);
            response.store_dir = value.GetVarchar();
        }

        {
            // column count
            Value value = data_block->GetValue(1, 4);
            response.column_count = std::stol(value.GetVarchar());
        }

        {
            // segment count
            Value value = data_block->GetValue(1, 5);
            response.segment_count = std::stol(value.GetVarchar());
        }

        {
            // row count
            Value value = data_block->GetValue(1, 6);
            response.row_count = std::stol(value.GetVarchar());
        }

        response.__set_error_code((i64)(result.ErrorCode()));
    } else {
        ProcessQueryResult(response, result);
    }
}

void InfinityThriftService::ShowColumns(infinity_thrift_rpc::SelectResponse &response, const infinity_thrift_rpc::ShowColumnsRequest &request) {
    auto [infinity, infinity_status] = GetInfinityBySessionID(request.session_id);
    if (!infinity_status.ok()) {
        ProcessStatus(response, infinity_status);
        return;
    }

    const QueryResult result = infinity->ShowColumns(request.db_name, request.table_name);
    if (result.IsOk()) {
        auto &columns = response.column_fields;
        columns.resize(result.result_table_->ColumnCount());
        ProcessDataBlocks(result, response, columns);
    } else {
        ProcessQueryResult(response, result);
    }
}

void InfinityThriftService::ShowTables(infinity_thrift_rpc::SelectResponse &response, const infinity_thrift_rpc::ShowTablesRequest &request) {
    auto [infinity, infinity_status] = GetInfinityBySessionID(request.session_id);
    if (!infinity_status.ok()) {
        ProcessStatus(response, infinity_status);
        return;
    }

    const QueryResult result = infinity->ShowTables(request.db_name);
    if (result.IsOk()) {
        auto &columns = response.column_fields;
        columns.resize(result.result_table_->ColumnCount());
        ProcessDataBlocks(result, response, columns);
    } else {
        ProcessQueryResult(response, result);
    }
}

void InfinityThriftService::GetDatabase(infinity_thrift_rpc::CommonResponse &response, const infinity_thrift_rpc::GetDatabaseRequest &request) {
    auto [infinity, infinity_status] = GetInfinityBySessionID(request.session_id);
    if (!infinity_status.ok()) {
        ProcessStatus(response, infinity_status);
        return;
    }

    QueryResult result = infinity->GetDatabase(request.db_name);
    ProcessQueryResult(response, result);
}

void InfinityThriftService::GetTable(infinity_thrift_rpc::CommonResponse &response, const infinity_thrift_rpc::GetTableRequest &request) {
    auto [infinity, infinity_status] = GetInfinityBySessionID(request.session_id);
    if (!infinity_status.ok()) {
        ProcessStatus(response, infinity_status);
        return;
    }

    QueryResult result = infinity->GetTable(request.db_name, request.table_name);
    ProcessQueryResult(response, result);
}

void InfinityThriftService::CreateIndex(infinity_thrift_rpc::CommonResponse &response, const infinity_thrift_rpc::CreateIndexRequest &request) {
    CreateIndexOptions create_index_opts;
    switch (request.create_option.conflict_type) {
        case infinity_thrift_rpc::CreateConflict::Ignore: {
            create_index_opts.conflict_type_ = ConflictType::kIgnore;
            break;
        }
        case infinity_thrift_rpc::CreateConflict::Error: {
            create_index_opts.conflict_type_ = ConflictType::kError;
            break;
        }
        case infinity_thrift_rpc::CreateConflict::Replace: {
            create_index_opts.conflict_type_ = ConflictType::kReplace;
            break;
        }
        default: {
            ProcessStatus(response, Status::InvalidConflictType());
            return;
        }
    }

    auto [infinity, infinity_status] = GetInfinityBySessionID(request.session_id);
    if (!infinity_status.ok()) {
        ProcessStatus(response, infinity_status);
        return;
    }

    auto *index_info_to_use = new IndexInfo();

    index_info_to_use->index_type_ = GetIndexTypeFromProto(request.index_info.index_type);
    if (index_info_to_use->index_type_ == IndexType::kInvalid) {

        delete index_info_to_use;
        index_info_to_use = nullptr;

        ProcessStatus(response, Status::InvalidIndexType("Invalid index"));
        return;
    }

    index_info_to_use->column_name_ = request.index_info.column_name;

    auto *index_param_list = new std::vector<InitParameter *>();
    for (auto &index_param : request.index_info.index_param_list) {
        auto init_parameter = new InitParameter();
        init_parameter->param_name_ = index_param.param_name;
        init_parameter->param_value_ = index_param.param_value;
        index_param_list->emplace_back(init_parameter);
    }
    index_info_to_use->index_param_list_ = index_param_list;

    QueryResult result =
        infinity->CreateIndex(request.db_name, request.table_name, request.index_name, request.index_comment, index_info_to_use, create_index_opts);
    ProcessQueryResult(response, result);
}

void InfinityThriftService::DropIndex(infinity_thrift_rpc::CommonResponse &response, const infinity_thrift_rpc::DropIndexRequest &request) {
    DropIndexOptions drop_index_opts;
    switch (request.drop_option.conflict_type) {
        case infinity_thrift_rpc::DropConflict::type::Ignore: {
            drop_index_opts.conflict_type_ = ConflictType::kIgnore;
            break;
        }
        case infinity_thrift_rpc::DropConflict::type::Error: {
            drop_index_opts.conflict_type_ = ConflictType::kError;
            break;
        }
        default: {
            ProcessStatus(response, Status::InvalidConflictType());
            return;
        }
    }

    auto [infinity, infinity_status] = GetInfinityBySessionID(request.session_id);
    if (!infinity_status.ok()) {
        ProcessStatus(response, infinity_status);
        return;
    }

    QueryResult result = infinity->DropIndex(request.db_name, request.table_name, request.index_name, drop_index_opts);
    ProcessQueryResult(response, result);
}

void InfinityThriftService::ListIndex(infinity_thrift_rpc::ListIndexResponse &response, const infinity_thrift_rpc::ListIndexRequest &request) {
    auto [infinity, infinity_status] = GetInfinityBySessionID(request.session_id);
    if (!infinity_status.ok()) {
        ProcessStatus(response, infinity_status);
        return;
    }

    auto result = infinity->ListTableIndexes(request.db_name, request.table_name);
    if (result.IsOk()) {
        std::shared_ptr<DataBlock> data_block = result.result_table_->GetDataBlockById(0);
        auto row_count = data_block->row_count();
        for (int i = 0; i < row_count; ++i) {
            Value value = data_block->GetValue(0, i);
            const std::string &index_name = value.GetVarchar();
            response.index_names.emplace_back(index_name);
        }
        response.__set_error_code((i64)(result.ErrorCode()));
    } else {
        ProcessQueryResult(response, result);
    }
}

void InfinityThriftService::ShowIndex(infinity_thrift_rpc::ShowIndexResponse &response, const infinity_thrift_rpc::ShowIndexRequest &request) {
    auto [infinity, infinity_status] = GetInfinityBySessionID(request.session_id);
    if (!infinity_status.ok()) {
        ProcessStatus(response, infinity_status);
        return;
    }

    auto result = infinity->ShowIndex(request.db_name, request.table_name, request.index_name);

    if (result.IsOk()) {
        std::shared_ptr<DataBlock> data_block = result.result_table_->GetDataBlockById(0);
        auto row_count = data_block->row_count();
        if (row_count != 10) {
            UnrecoverableError("ShowIndex: query result is invalid.");
        }

        {
            Value value = data_block->GetValue(1, 0);
            response.db_name = value.GetVarchar();
        }

        {
            Value value = data_block->GetValue(1, 1);
            response.table_name = value.GetVarchar();
        }

        {
            Value value = data_block->GetValue(1, 2);
            response.index_name = value.GetVarchar();
        }

        {
            Value value = data_block->GetValue(1, 3);
            response.index_comment = value.GetVarchar();
        }

        {
            Value value = data_block->GetValue(1, 4);
            response.index_type = value.GetVarchar();
        }

        {
            Value value = data_block->GetValue(1, 5);
            response.index_column_names = value.GetVarchar();
        }

        {
            Value value = data_block->GetValue(1, 6);
            response.index_column_ids = value.GetVarchar();
        }

        {
            Value value = data_block->GetValue(1, 7);
            response.other_parameters = value.GetVarchar();
        }

        {
            Value value = data_block->GetValue(1, 8);
            response.store_dir = value.GetVarchar();
        }

        //        {
        //            Value value = data_block->GetValue(1, 9);
        //            response.store_size = value.GetVarchar();
        //        }

        {
            Value value = data_block->GetValue(1, 9);
            response.segment_index_count = value.GetVarchar();
        }

        response.__set_error_code((i64)(result.ErrorCode()));
    } else {
        ProcessQueryResult(response, result);
    }
}

void InfinityThriftService::ShowSegments(infinity_thrift_rpc::SelectResponse &response, const infinity_thrift_rpc::ShowSegmentsRequest &request) {
    auto [infinity, infinity_status] = GetInfinityBySessionID(request.session_id);
    if (!infinity_status.ok()) {
        ProcessStatus(response, infinity_status);
        return;
    }

    const QueryResult result = infinity->ShowSegments(request.db_name, request.table_name);
    if (result.IsOk()) {
        auto &columns = response.column_fields;
        columns.resize(result.result_table_->ColumnCount());
        ProcessDataBlocks(result, response, columns);
    } else {
        ProcessQueryResult(response, result);
    }
}

void InfinityThriftService::ShowSegment(infinity_thrift_rpc::ShowSegmentResponse &response, const infinity_thrift_rpc::ShowSegmentRequest &request) {
    auto [infinity, infinity_status] = GetInfinityBySessionID(request.session_id);
    if (!infinity_status.ok()) {
        ProcessStatus(response, infinity_status);
        return;
    }

    const QueryResult result = infinity->ShowSegment(request.db_name, request.table_name, request.segment_id);
    if (result.IsOk()) {
        std::shared_ptr<DataBlock> data_block = result.result_table_->GetDataBlockById(0);
        auto row_count = data_block->row_count();
        if (row_count != 1) {
            UnrecoverableError("ShowSegment: query result is invalid.");
        }

        {
            Value value = data_block->GetValue(0, 0);
            response.segment_id = value.value_.big_int;
        }

        {
            Value value = data_block->GetValue(0, 1);
            response.status = value.GetVarchar();
        }

        {
            Value value = data_block->GetValue(0, 2);
            response.path = value.GetVarchar();
        }

        {
            Value value = data_block->GetValue(0, 3);
            response.size = value.GetVarchar();
        }

        {
            Value value = data_block->GetValue(0, 4);
            response.block_count = value.value_.big_int;
        }

        {
            Value value = data_block->GetValue(0, 5);
            response.row_capacity = value.value_.big_int;
        }

        {
            Value value = data_block->GetValue(0, 6);
            response.row_count = value.value_.big_int;
        }

        {
            Value value = data_block->GetValue(0, 8);
            response.room = value.value_.big_int;
        }

        {
            Value value = data_block->GetValue(0, 9);
            response.column_count = value.value_.big_int;
        }

        response.__set_error_code((i64)(result.ErrorCode()));
    } else {
        ProcessQueryResult(response, result);
    }
}

void InfinityThriftService::ShowBlocks(infinity_thrift_rpc::SelectResponse &response, const infinity_thrift_rpc::ShowBlocksRequest &request) {
    auto [infinity, infinity_status] = GetInfinityBySessionID(request.session_id);
    if (!infinity_status.ok()) {
        ProcessStatus(response, infinity_status);
        return;
    }

    const QueryResult result = infinity->ShowBlocks(request.db_name, request.table_name, request.segment_id);
    if (result.IsOk()) {
        auto &columns = response.column_fields;
        columns.resize(result.result_table_->ColumnCount());
        ProcessDataBlocks(result, response, columns);
    } else {
        ProcessQueryResult(response, result);
    }
}

void InfinityThriftService::ShowBlock(infinity_thrift_rpc::ShowBlockResponse &response, const infinity_thrift_rpc::ShowBlockRequest &request) {
    auto [infinity, infinity_status] = GetInfinityBySessionID(request.session_id);
    if (!infinity_status.ok()) {
        ProcessStatus(response, infinity_status);
        return;
    }

    const QueryResult result = infinity->ShowBlock(request.db_name, request.table_name, request.segment_id, request.block_id);
    if (result.IsOk()) {
        std::shared_ptr<DataBlock> data_block = result.result_table_->GetDataBlockById(0);
        auto row_count = data_block->row_count();
        if (row_count != 1) {
            UnrecoverableError("ShowBlock: query result is invalid.");
        }

        {
            Value value = data_block->GetValue(0, 0);
            response.block_id = value.value_.big_int;
        }

        {
            Value value = data_block->GetValue(0, 1);
            response.path = value.GetVarchar();
        }

        {
            Value value = data_block->GetValue(0, 2);
            response.size = value.GetVarchar();
        }

        {
            Value value = data_block->GetValue(0, 3);
            response.size = value.GetVarchar();
        }

        {
            Value value = data_block->GetValue(0, 4);
            response.row_capacity = value.value_.big_int;
        }

        {
            Value value = data_block->GetValue(0, 5);
            response.row_count = value.value_.big_int;
        }

        {
            Value value = data_block->GetValue(0, 6);
            response.column_count = value.value_.big_int;
        }

        response.__set_error_code((i64)(result.ErrorCode()));
    } else {
        ProcessQueryResult(response, result);
    }
}

void InfinityThriftService::ShowBlockColumn(infinity_thrift_rpc::ShowBlockColumnResponse &response,
                                            const infinity_thrift_rpc::ShowBlockColumnRequest &request) {
    auto [infinity, infinity_status] = GetInfinityBySessionID(request.session_id);
    if (!infinity_status.ok()) {
        ProcessStatus(response, infinity_status);
        return;
    }

    auto result = infinity->ShowBlockColumn(request.db_name, request.table_name, request.segment_id, request.block_id, request.column_id);

    if (result.IsOk()) {
        std::shared_ptr<DataBlock> data_block = result.result_table_->GetDataBlockById(0);
        auto row_count = data_block->row_count();
        if (row_count != 6) {
            UnrecoverableError("ShowBlockColumn: query result is invalid.");
        }

        {
            Value value = data_block->GetValue(1, 0);
            response.column_name = value.GetVarchar();
        }

        {
            Value value = data_block->GetValue(1, 1);
            response.column_id = value.value_.big_int;
        }

        {
            Value value = data_block->GetValue(1, 2);
            response.data_type = value.GetVarchar();
        }

        {
            Value value = data_block->GetValue(1, 3);
            response.path = value.GetVarchar();
        }

        {
            Value value = data_block->GetValue(1, 4);
            response.extra_file_count = value.value_.big_int;
        }

        {
            Value value = data_block->GetValue(1, 5);
            response.extra_file_names = value.GetVarchar();
        }

        response.__set_error_code((i64)(result.ErrorCode()));
    } else {
        ProcessQueryResult(response, result);
    }
}

void InfinityThriftService::ShowCurrentNode(infinity_thrift_rpc::ShowCurrentNodeResponse &response,
                                            const infinity_thrift_rpc::ShowCurrentNodeRequest &request) {
    auto [infinity, infinity_status] = GetInfinityBySessionID(request.session_id);
    if (!infinity_status.ok()) {
        ProcessStatus(response, infinity_status);
        return;
    }

    auto result = infinity->AdminShowCurrentNode();

    if (result.IsOk()) {
        std::shared_ptr<DataBlock> data_block = result.result_table_->GetDataBlockById(0);
        auto row_count = data_block->row_count();
        if (row_count != 2 && row_count != 5) {
            UnrecoverableError("ShowCurrentNode: query result is invalid.");
        }

        {
            Value value = data_block->GetValue(1, 0);
            response.node_role = value.GetVarchar();
        }

        {
            Value value = data_block->GetValue(1, 1);
            if (row_count == 5)
                value = data_block->GetValue(1, 2);
            response.server_status = value.GetVarchar();
        }

        response.__set_error_code((i64)(result.ErrorCode()));
    } else {
        ProcessQueryResult(response, result);
    }
}

void InfinityThriftService::Command(infinity_thrift_rpc::CommonResponse &response, const infinity_thrift_rpc::CommandRequest &request) {
    auto [infinity, infinity_status] = GetInfinityBySessionID(request.session_id);
    if (!infinity_status.ok()) {
        ProcessStatus(response, infinity_status);
        return;
    }
    LOG_TRACE(fmt::format("THRIFT: Command Type: {}, Test Command Content: {}", request.command_type, request.test_command_content));
    if (request.command_type != "test_command") {
        LOG_WARN(fmt::format("Not support command type: {}", request.command_type));
        return;
    }

    QueryResult result = infinity->TestCommand(request.test_command_content);
    ProcessQueryResult(response, result);
}

void InfinityThriftService::Flush(infinity_thrift_rpc::CommonResponse &response, const infinity_thrift_rpc::FlushRequest &request) {
    auto [infinity, infinity_status] = GetInfinityBySessionID(request.session_id);
    if (!infinity_status.ok()) {
        ProcessStatus(response, infinity_status);
        return;
    }
    LOG_TRACE(fmt::format("THRIFT: Flush Type: {}", request.flush_type));

    QueryResult result = infinity->Flush(request.flush_type);
    ProcessQueryResult(response, result);
}

void InfinityThriftService::Compact(infinity_thrift_rpc::CommonResponse &response, const infinity_thrift_rpc::CompactRequest &request) {
    auto [infinity, infinity_status] = GetInfinityBySessionID(request.session_id);
    if (!infinity_status.ok()) {
        ProcessStatus(response, infinity_status);
        return;
    }
    LOG_TRACE(fmt::format("THRIFT: Compact Table: {}", request.table_name));

    QueryResult result = infinity->Compact(request.db_name, request.table_name);
    ProcessQueryResult(response, result);
}

std::tuple<Infinity *, Status> InfinityThriftService::GetInfinityBySessionID(i64 session_id) {
    std::lock_guard<std::mutex> lock(infinity_session_map_mutex_);
    auto iter = infinity_session_map_.find(session_id);
    if (iter == infinity_session_map_.end()) {
        return {nullptr, Status::SessionNotFound(session_id)};
    }
    return {iter->second.get(), Status::OK()};
}

Status InfinityThriftService::GetAndRemoveSessionID(i64 session_id) {
    std::lock_guard<std::mutex> lock(infinity_session_map_mutex_);
    auto iter = infinity_session_map_.find(session_id);
    if (iter == infinity_session_map_.end()) {
        return Status::SessionNotFound(session_id);
    }
    iter->second->RemoteDisconnect();
    infinity_session_map_.erase(session_id);
    LOG_TRACE(fmt::format("THRIFT: Remove session {}", session_id));
    return Status::OK();
}

std::tuple<ColumnDef *, Status> InfinityThriftService::GetColumnDefFromProto(const infinity_thrift_rpc::ColumnDef &column_def) {
    auto column_def_data_type_ptr = GetColumnTypeFromProto(column_def.data_type);
    if (column_def_data_type_ptr->type() == infinity::LogicalType::kInvalid) {
        return {nullptr, Status::InvalidDataType()};
    }

    auto constraints = std::set<ConstraintType>();

    for (auto constraint : column_def.constraints) {
        auto type = GetConstraintTypeFromProto(constraint);
        if (type == ConstraintType::kInvalid) {
            return {nullptr, Status::InvalidConstraintType()};
        }
        constraints.insert(type);
    }

    Status status;
    auto const_expr = std::shared_ptr<ParsedExpr>(GetConstantFromProto(status, column_def.constant_expr));
    if (!status.ok()) {
        return {nullptr, status};
    }

    std::string comment = column_def.comment;
    auto col_def = new ColumnDef(column_def.id, column_def_data_type_ptr, column_def.name, constraints, std::move(comment), const_expr);
    return {col_def, Status::OK()};
}

std::shared_ptr<DataType> InfinityThriftService::GetColumnTypeFromProto(const infinity_thrift_rpc::DataType &type) {
    switch (type.logic_type) {
        case infinity_thrift_rpc::LogicType::Boolean:
            return std::make_shared<infinity::DataType>(infinity::LogicalType::kBoolean);
        case infinity_thrift_rpc::LogicType::TinyInt:
            return std::make_shared<infinity::DataType>(infinity::LogicalType::kTinyInt);
        case infinity_thrift_rpc::LogicType::SmallInt:
            return std::make_shared<infinity::DataType>(infinity::LogicalType::kSmallInt);
        case infinity_thrift_rpc::LogicType::Integer:
            return std::make_shared<infinity::DataType>(infinity::LogicalType::kInteger);
        case infinity_thrift_rpc::LogicType::BigInt:
            return std::make_shared<infinity::DataType>(infinity::LogicalType::kBigInt);
        case infinity_thrift_rpc::LogicType::HugeInt:
            return std::make_shared<infinity::DataType>(infinity::LogicalType::kHugeInt);
        case infinity_thrift_rpc::LogicType::Decimal:
            return std::make_shared<infinity::DataType>(infinity::LogicalType::kDecimal);
        case infinity_thrift_rpc::LogicType::Float:
            return std::make_shared<infinity::DataType>(infinity::LogicalType::kFloat);
        case infinity_thrift_rpc::LogicType::Double:
            return std::make_shared<infinity::DataType>(infinity::LogicalType::kDouble);
        case infinity_thrift_rpc::LogicType::Float16:
            return std::make_shared<infinity::DataType>(infinity::LogicalType::kFloat16);
        case infinity_thrift_rpc::LogicType::BFloat16:
            return std::make_shared<infinity::DataType>(infinity::LogicalType::kBFloat16);
        case infinity_thrift_rpc::LogicType::Tensor:
        case infinity_thrift_rpc::LogicType::TensorArray:
        case infinity_thrift_rpc::LogicType::MultiVector:
        case infinity_thrift_rpc::LogicType::Embedding: {
            const auto embedding_type = GetEmbeddingDataTypeFromProto(type.physical_type.embedding_type.element_type);
            if (embedding_type == EmbeddingDataType::kElemInvalid) {
                return std::make_shared<infinity::DataType>(infinity::LogicalType::kInvalid);
            }
            auto embedding_info = EmbeddingInfo::Make(embedding_type, type.physical_type.embedding_type.dimension);
            infinity::LogicalType dt = infinity::LogicalType::kInvalid;
            switch (type.logic_type) {
                case infinity_thrift_rpc::LogicType::Tensor: {
                    dt = infinity::LogicalType::kTensor;
                    break;
                }
                case infinity_thrift_rpc::LogicType::TensorArray: {
                    dt = infinity::LogicalType::kTensorArray;
                    break;
                }
                case infinity_thrift_rpc::LogicType::MultiVector: {
                    dt = infinity::LogicalType::kMultiVector;
                    break;
                }
                case infinity_thrift_rpc::LogicType::Embedding: {
                    dt = infinity::LogicalType::kEmbedding;
                    break;
                }
                default: {
                    UnrecoverableError("Unreachable code!");
                }
            }
            return std::make_shared<infinity::DataType>(dt, std::move(embedding_info));
        }
        case infinity_thrift_rpc::LogicType::Varchar:
            return std::make_shared<infinity::DataType>(infinity::LogicalType::kVarchar);
        case infinity_thrift_rpc::LogicType::Sparse: {
            auto embedding_type = GetEmbeddingDataTypeFromProto(type.physical_type.sparse_type.element_type);
            if (embedding_type == EmbeddingDataType::kElemInvalid) {
                return std::make_shared<infinity::DataType>(infinity::LogicalType::kInvalid);
            }
            auto index_type = GetEmbeddingDataTypeFromProto(type.physical_type.sparse_type.index_type);
            if (index_type == EmbeddingDataType::kElemInvalid) {
                return std::make_shared<infinity::DataType>(infinity::LogicalType::kInvalid);
            }
            auto sparse_info = SparseInfo::Make(embedding_type, index_type, type.physical_type.sparse_type.dimension, SparseStoreType::kSort);
            return std::make_shared<infinity::DataType>(infinity::LogicalType::kSparse, sparse_info);
        }
        case infinity_thrift_rpc::LogicType::Date: {
            return std::make_shared<infinity::DataType>(infinity::LogicalType::kDate);
        }
        case infinity_thrift_rpc::LogicType::Time: {
            return std::make_shared<infinity::DataType>(infinity::LogicalType::kTime);
        }
        case infinity_thrift_rpc::LogicType::DateTime: {
            return std::make_shared<infinity::DataType>(infinity::LogicalType::kDateTime);
        }
        case infinity_thrift_rpc::LogicType::Timestamp: {
            return std::make_shared<infinity::DataType>(infinity::LogicalType::kTimestamp);
        }
        case infinity_thrift_rpc::LogicType::Interval: {
            return std::make_shared<infinity::DataType>(infinity::LogicalType::kInterval);
        }
        case infinity_thrift_rpc::LogicType::Invalid: {
            return std::make_shared<infinity::DataType>(infinity::LogicalType::kInvalid);
        }
        case infinity_thrift_rpc::LogicType::Array: {
            const auto element_data_type = GetColumnTypeFromProto(*type.physical_type.array_type.element_data_type);
            auto array_info = infinity::ArrayInfo::Make(std::move(*element_data_type));
            return std::make_shared<infinity::DataType>(infinity::LogicalType::kArray, std::move(array_info));
        }
    }
    return std::make_shared<infinity::DataType>(infinity::LogicalType::kInvalid);
}

ConstraintType InfinityThriftService::GetConstraintTypeFromProto(infinity_thrift_rpc::Constraint::type constraint) {
    switch (constraint) {
        case infinity_thrift_rpc::Constraint::NotNull:
            return ConstraintType::kNotNull;
        case infinity_thrift_rpc::Constraint::Null:
            return ConstraintType::kNull;
        case infinity_thrift_rpc::Constraint::PrimaryKey:
            return ConstraintType::kPrimaryKey;
        case infinity_thrift_rpc::Constraint::Unique:
            return ConstraintType::kUnique;
        default:
            return ConstraintType::kInvalid;
    }
}

EmbeddingDataType InfinityThriftService::GetEmbeddingDataTypeFromProto(const infinity_thrift_rpc::ElementType::type &type) {
    switch (type) {
        case infinity_thrift_rpc::ElementType::ElementBit:
            return EmbeddingDataType::kElemBit;
        case infinity_thrift_rpc::ElementType::ElementUInt8:
            return EmbeddingDataType::kElemUInt8;
        case infinity_thrift_rpc::ElementType::ElementInt8:
            return EmbeddingDataType::kElemInt8;
        case infinity_thrift_rpc::ElementType::ElementInt16:
            return EmbeddingDataType::kElemInt16;
        case infinity_thrift_rpc::ElementType::ElementInt32:
            return EmbeddingDataType::kElemInt32;
        case infinity_thrift_rpc::ElementType::ElementInt64:
            return EmbeddingDataType::kElemInt64;
        case infinity_thrift_rpc::ElementType::ElementFloat32:
            return EmbeddingDataType::kElemFloat;
        case infinity_thrift_rpc::ElementType::ElementFloat64:
            return EmbeddingDataType::kElemDouble;
        case infinity_thrift_rpc::ElementType::ElementFloat16:
            return EmbeddingDataType::kElemFloat16;
        case infinity_thrift_rpc::ElementType::ElementBFloat16:
            return EmbeddingDataType::kElemBFloat16;
    }
    return EmbeddingDataType::kElemInvalid;
}

IndexType InfinityThriftService::GetIndexTypeFromProto(const infinity_thrift_rpc::IndexType::type &type) {
    switch (type) {
        case infinity_thrift_rpc::IndexType::IVF:
            return IndexType::kIVF;
        case infinity_thrift_rpc::IndexType::Hnsw:
            return IndexType::kHnsw;
        case infinity_thrift_rpc::IndexType::FullText:
            return IndexType::kFullText;
        case infinity_thrift_rpc::IndexType::Secondary:
            return IndexType::kSecondary;
        case infinity_thrift_rpc::IndexType::EMVB:
            return IndexType::kEMVB;
        case infinity_thrift_rpc::IndexType::BMP:
            return IndexType::kBMP;
        case infinity_thrift_rpc::IndexType::DiskAnn:
            return IndexType::kDiskAnn;
        default:
            return IndexType::kInvalid;
    }
    return IndexType::kInvalid;
}

ConstantExpr *InfinityThriftService::GetConstantFromProto(Status &status, const infinity_thrift_rpc::ConstantExpr &expr) {
    switch (expr.literal_type) {
        case infinity_thrift_rpc::LiteralType::Boolean: {
            auto parsed_expr = new ConstantExpr(LiteralType::kBoolean);
            parsed_expr->bool_value_ = expr.bool_value;
            return parsed_expr;
        }
        case infinity_thrift_rpc::LiteralType::Double: {
            auto parsed_expr = new ConstantExpr(LiteralType::kDouble);
            parsed_expr->double_value_ = expr.f64_value;
            return parsed_expr;
        }
        case infinity_thrift_rpc::LiteralType::String: {
            auto parsed_expr = new ConstantExpr(LiteralType::kString);
            parsed_expr->str_value_ = strdup(expr.str_value.c_str());
            return parsed_expr;
        }
        case infinity_thrift_rpc::LiteralType::Int64: {
            auto parsed_expr = new ConstantExpr(LiteralType::kInteger);
            parsed_expr->integer_value_ = expr.i64_value;
            return parsed_expr;
        }
        case infinity_thrift_rpc::LiteralType::Null: {
            auto parsed_expr = new ConstantExpr(LiteralType::kNull);
            return parsed_expr;
        }
        case infinity_thrift_rpc::LiteralType::IntegerArray: {
            auto parsed_expr = new ConstantExpr(LiteralType::kIntegerArray);
            parsed_expr->long_array_ = expr.i64_array_value;
            return parsed_expr;
        }
        case infinity_thrift_rpc::LiteralType::DoubleArray: {
            auto parsed_expr = new ConstantExpr(LiteralType::kDoubleArray);
            parsed_expr->double_array_ = expr.f64_array_value;
            return parsed_expr;
        }
        case infinity_thrift_rpc::LiteralType::IntegerTensor: {
            auto parsed_expr = new ConstantExpr(LiteralType::kSubArrayArray);
            parsed_expr->sub_array_array_.reserve(expr.i64_tensor_value.size());
            for (auto &value_2 : expr.i64_tensor_value) {
                auto parsed_expr_2 = std::make_shared<ConstantExpr>(LiteralType::kIntegerArray);
                parsed_expr_2->long_array_ = value_2;
                parsed_expr->sub_array_array_.emplace_back(std::move(parsed_expr_2));
            }
            return parsed_expr;
        }
        case infinity_thrift_rpc::LiteralType::DoubleTensor: {
            auto parsed_expr = new ConstantExpr(LiteralType::kSubArrayArray);
            parsed_expr->sub_array_array_.reserve(expr.f64_tensor_value.size());
            for (auto &value_2 : expr.f64_tensor_value) {
                auto parsed_expr_2 = std::make_shared<ConstantExpr>(LiteralType::kDoubleArray);
                parsed_expr_2->double_array_ = value_2;
                parsed_expr->sub_array_array_.emplace_back(std::move(parsed_expr_2));
            }
            return parsed_expr;
        }
        case infinity_thrift_rpc::LiteralType::IntegerTensorArray: {
            auto parsed_expr = new ConstantExpr(LiteralType::kSubArrayArray);
            parsed_expr->sub_array_array_.reserve(expr.i64_tensor_array_value.size());
            for (auto &value_1 : expr.i64_tensor_array_value) {
                auto parsed_expr_1 = std::make_shared<ConstantExpr>(LiteralType::kSubArrayArray);
                parsed_expr_1->sub_array_array_.reserve(value_1.size());
                for (auto &value_2 : value_1) {
                    auto parsed_expr_2 = std::make_shared<ConstantExpr>(LiteralType::kIntegerArray);
                    parsed_expr_2->long_array_ = value_2;
                    parsed_expr_1->sub_array_array_.emplace_back(std::move(parsed_expr_2));
                }
                parsed_expr->sub_array_array_.emplace_back(std::move(parsed_expr_1));
            }
            return parsed_expr;
        }
        case infinity_thrift_rpc::LiteralType::DoubleTensorArray: {
            auto parsed_expr = new ConstantExpr(LiteralType::kSubArrayArray);
            parsed_expr->sub_array_array_.reserve(expr.f64_tensor_array_value.size());
            for (auto &value_1 : expr.f64_tensor_array_value) {
                auto parsed_expr_1 = std::make_shared<ConstantExpr>(LiteralType::kSubArrayArray);
                parsed_expr_1->sub_array_array_.reserve(value_1.size());
                for (auto &value_2 : value_1) {
                    auto parsed_expr_2 = std::make_shared<ConstantExpr>(LiteralType::kDoubleArray);
                    parsed_expr_2->double_array_ = value_2;
                    parsed_expr_1->sub_array_array_.emplace_back(std::move(parsed_expr_2));
                }
                parsed_expr->sub_array_array_.emplace_back(std::move(parsed_expr_1));
            }
            return parsed_expr;
        }
        case infinity_thrift_rpc::LiteralType::SparseIntegerArray: {
            auto parsed_expr = new ConstantExpr(LiteralType::kLongSparseArray);
            parsed_expr->long_sparse_array_.first.reserve(expr.i64_array_idx.size());
            parsed_expr->long_sparse_array_.second.reserve(expr.i64_array_value.size());
            for (auto &value : expr.i64_array_idx) {
                parsed_expr->long_sparse_array_.first.emplace_back(value);
            }
            for (auto &value : expr.i64_array_value) {
                parsed_expr->long_sparse_array_.second.emplace_back(value);
            }
            return parsed_expr;
        }
        case infinity_thrift_rpc::LiteralType::SparseDoubleArray: {
            auto parsed_expr = new ConstantExpr(LiteralType::kDoubleSparseArray);
            parsed_expr->double_sparse_array_.first.reserve(expr.i64_array_idx.size());
            parsed_expr->double_sparse_array_.second.reserve(expr.f64_array_value.size());
            for (auto &value : expr.i64_array_idx) {
                parsed_expr->double_sparse_array_.first.emplace_back(value);
            }
            for (auto &value : expr.f64_array_value) {
                parsed_expr->double_sparse_array_.second.emplace_back(value);
            }
            return parsed_expr;
        }
        case infinity_thrift_rpc::LiteralType::Date: {
            auto parsed_expr = new ConstantExpr(LiteralType::kDate);
            parsed_expr->date_value_ = strdup(expr.str_value.c_str());
            return parsed_expr;
        }
        case infinity_thrift_rpc::LiteralType::Time: {
            auto parsed_expr = new ConstantExpr(LiteralType::kTime);
            parsed_expr->date_value_ = strdup(expr.str_value.c_str());
            return parsed_expr;
        }
        case infinity_thrift_rpc::LiteralType::DateTime: {
            auto parsed_expr = new ConstantExpr(LiteralType::kDateTime);
            parsed_expr->date_value_ = strdup(expr.str_value.c_str());
            return parsed_expr;
        }
        case infinity_thrift_rpc::LiteralType::CurlyBracketsArray: {
            auto parsed_expr = std::make_unique<ConstantExpr>(LiteralType::kCurlyBracketsArray);
            parsed_expr->curly_brackets_array_.reserve(expr.curly_brackets_array.size());
            for (const auto &child_expr : expr.curly_brackets_array) {
                const auto child_parsed_expr = GetConstantFromProto(status, child_expr);
                parsed_expr->curly_brackets_array_.emplace_back(child_parsed_expr);
                if (!status.ok()) {
                    return nullptr;
                }
            }
            return parsed_expr.release();
        }
        default: {
            status = Status::InvalidConstantType();
            return nullptr;
        }
    }
}

ColumnExpr *InfinityThriftService::GetColumnExprFromProto(const infinity_thrift_rpc::ColumnExpr &column_expr) {
    auto parsed_expr = new ColumnExpr();

    for (auto column_name : column_expr.column_name) {
        parsed_expr->names_.emplace_back(column_name);
    }

    parsed_expr->star_ = column_expr.star;
    return parsed_expr;
}

FunctionExpr *InfinityThriftService::GetFunctionExprFromProto(Status &status, const infinity_thrift_rpc::FunctionExpr &function_expr) {
    auto *parsed_expr = new FunctionExpr();
    parsed_expr->func_name_ = function_expr.function_name;
    std::vector<ParsedExpr *> *arguments;
    arguments = new std::vector<ParsedExpr *>();
    arguments->reserve(function_expr.arguments.size());

    for (auto &args : function_expr.arguments) {
        arguments->emplace_back(GetParsedExprFromProto(status, args));
        if (!status.ok()) {
            if (parsed_expr != nullptr) {
                delete parsed_expr;
                parsed_expr = nullptr;
            }
            if (arguments != nullptr) {
                for (auto &argument : *arguments) {
                    delete argument;
                    argument = nullptr;
                }
                delete arguments;
                arguments = nullptr;
            }
            return nullptr;
        }
    }

    parsed_expr->arguments_ = arguments;
    return parsed_expr;
}

KnnExpr *InfinityThriftService::GetKnnExprFromProto(Status &status, const infinity_thrift_rpc::KnnExpr &expr) {
    auto knn_expr = std::make_unique<KnnExpr>(false);
    knn_expr->column_expr_ = GetColumnExprFromProto(expr.column_expr);

    knn_expr->distance_type_ = GetDistanceTypeFormProto(expr.distance_type);
    if (knn_expr->distance_type_ == KnnDistanceType::kInvalid) {
        status = Status::InvalidKnnDistanceType();
        return nullptr;
    }
    knn_expr->embedding_data_type_ = GetEmbeddingDataTypeFromProto(expr.embedding_data_type);
    if (knn_expr->embedding_data_type_ == EmbeddingDataType::kElemInvalid) {
        status = Status::InvalidEmbeddingDataType("invalid");
        return nullptr;
    }

    auto [embedding_data_ptr, dimension, status2] = GetEmbeddingDataTypeDataPtrFromProto(expr.embedding_data);
    knn_expr->embedding_data_ptr_ = embedding_data_ptr;
    if (knn_expr->embedding_data_type_ == EmbeddingDataType::kElemBit) {
        knn_expr->dimension_ = dimension * 8;
    } else {
        knn_expr->dimension_ = dimension;
    }
    if (!status2.ok()) {
        status = status2;
        return nullptr;
    }

    knn_expr->topn_ = expr.topn;
    if (knn_expr->topn_ <= 0) {
        status = Status::InvalidParameterValue("topn", std::to_string(expr.topn), "topn should be greater than 0");
        return nullptr;
    }

    knn_expr->opt_params_ = new std::vector<InitParameter *>();
    for (auto &param : expr.opt_params) {
        if (param.param_name == "index_name") {
            knn_expr->index_name_ = param.param_value;
            continue;
        }
        if (param.param_name == "ignore_index" && param.param_value == "true") {
            knn_expr->ignore_index_ = true;
            continue;
        }

        auto init_parameter = new InitParameter();
        init_parameter->param_name_ = param.param_name;
        init_parameter->param_value_ = param.param_value;
        knn_expr->opt_params_->emplace_back(init_parameter);
    }
    if (expr.__isset.filter_expr) {
        knn_expr->filter_expr_.reset(GetParsedExprFromProto(status, expr.filter_expr));
        if (!status.ok()) {
            return nullptr;
        }
    }
    status = Status::OK();
    return knn_expr.release();
}

MatchSparseExpr *InfinityThriftService::GetMatchSparseExprFromProto(Status &status, const infinity_thrift_rpc::MatchSparseExpr &expr) {
    auto match_sparse_expr = std::make_unique<MatchSparseExpr>(true);

    auto *column_expr = static_cast<ParsedExpr *>(GetColumnExprFromProto(expr.column_expr));
    DeferFn defer_fn2([&] {
        if (column_expr != nullptr) {
            delete column_expr;
            column_expr = nullptr;
        }
    });
    match_sparse_expr->SetSearchColumn(column_expr);
    column_expr = nullptr;

    auto *constant_expr = GetConstantFromProto(status, expr.query_sparse_expr);
    DeferFn defer_fn3([&] {
        if (constant_expr != nullptr) {
            delete constant_expr;
            constant_expr = nullptr;
        }
    });

    match_sparse_expr->SetQuerySparse(constant_expr);
    constant_expr = nullptr;

    match_sparse_expr->SetMetricType(expr.metric_type);

    auto *opt_params_ptr = new std::vector<InitParameter *>();
    for (auto &param : expr.opt_params) {
        if (param.param_name == "index_name") {
            match_sparse_expr->index_name_ = param.param_value;
            continue;
        }
        if (param.param_name == "ignore_index" && param.param_value == "true") {
            match_sparse_expr->ignore_index_ = true;
            continue;
        }
        auto *init_parameter = new InitParameter();
        init_parameter->param_name_ = param.param_name;
        init_parameter->param_value_ = param.param_value;
        opt_params_ptr->emplace_back(init_parameter);
    }
    match_sparse_expr->SetOptParams(expr.topn, opt_params_ptr);

    if (expr.__isset.filter_expr) {
        match_sparse_expr->filter_expr_.reset(GetParsedExprFromProto(status, expr.filter_expr));
        if (!status.ok()) {
            return nullptr;
        }
    }
    status = Status::OK();

    return match_sparse_expr.release();
}

MatchTensorExpr *InfinityThriftService::GetMatchTensorExprFromProto(Status &status, const infinity_thrift_rpc::MatchTensorExpr &expr) {
    auto match_tensor_expr = std::make_unique<MatchTensorExpr>();
    match_tensor_expr->SetSearchMethodStr(expr.search_method);
    match_tensor_expr->column_expr_.reset(GetColumnExprFromProto(expr.column_expr));
    match_tensor_expr->embedding_data_type_ = GetEmbeddingDataTypeFromProto(expr.embedding_data_type);
    auto [embedding_data_ptr, dimension, status2] = GetEmbeddingDataTypeDataPtrFromProto(expr.embedding_data);
    if (!status2.ok()) {
        status = status2;
        return nullptr;
    }
    match_tensor_expr->dimension_ = dimension;
    const auto copy_bytes = EmbeddingT::EmbeddingSize(match_tensor_expr->embedding_data_type_, match_tensor_expr->dimension_);
    match_tensor_expr->query_tensor_data_ptr_ = std::make_unique_for_overwrite<char[]>(copy_bytes);
    std::memcpy(match_tensor_expr->query_tensor_data_ptr_.get(), embedding_data_ptr, copy_bytes);
    SearchOptions options(match_tensor_expr->options_text_);
    if (options.options_.find("index_name") != options.options_.end()) {
        match_tensor_expr->index_name_ = options.options_["index_name"];
    }
    match_tensor_expr->options_text_ = expr.extra_options;
    if (expr.__isset.filter_expr) {
        match_tensor_expr->filter_expr_.reset(GetParsedExprFromProto(status, expr.filter_expr));
        if (!status.ok()) {
            return nullptr;
        }
    }
    status = Status::OK();
    return match_tensor_expr.release();
}

MatchExpr *InfinityThriftService::GetMatchExprFromProto(Status &status, const infinity_thrift_rpc::MatchExpr &expr) {
    auto match_expr = std::make_unique<MatchExpr>();
    match_expr->fields_ = expr.fields;
    match_expr->matching_text_ = expr.matching_text;
    match_expr->options_text_ = expr.options_text;
    SearchOptions options(match_expr->options_text_);
    if (options.options_.find("index_names") != options.options_.end()) {
        match_expr->index_names_ = options.options_["index_names"];
    }
    if (expr.__isset.filter_expr) {
        match_expr->filter_expr_.reset(GetParsedExprFromProto(status, expr.filter_expr));
        if (!status.ok()) {
            return nullptr;
        }
    }
    return match_expr.release();
}

ParsedExpr *InfinityThriftService::GetGenericMatchExprFromProto(Status &status, const infinity_thrift_rpc::GenericMatchExpr &expr) {
    if (expr.__isset.match_vector_expr == true) {
        auto parsed_expr = GetKnnExprFromProto(status, *expr.match_vector_expr);
        return parsed_expr;
    } else if (expr.__isset.match_sparse_expr == true) {
        auto parsed_expr = GetMatchSparseExprFromProto(status, *expr.match_sparse_expr);
        return parsed_expr;
    } else if (expr.__isset.match_tensor_expr == true) {
        auto parsed_expr = GetMatchTensorExprFromProto(status, *expr.match_tensor_expr);
        return parsed_expr;
    } else if (expr.__isset.match_text_expr == true) {
        auto parsed_expr = GetMatchExprFromProto(status, *expr.match_text_expr);
        return parsed_expr;
    } else {
        status = Status::InvalidParsedExprType();
    }
    return nullptr;
}

FusionExpr *InfinityThriftService::GetFusionExprFromProto(const infinity_thrift_rpc::FusionExpr &expr) {
    auto fusion_expr = std::make_unique<FusionExpr>();
    fusion_expr->method_ = expr.method;
    fusion_expr->SetOptions(expr.options_text);
    if (expr.__isset.optional_match_tensor_expr) {
        Status status;
        const auto result_ptr = GetMatchTensorExprFromProto(status, expr.optional_match_tensor_expr);
        fusion_expr->match_tensor_expr_.reset(result_ptr);
        if (!status.ok()) {
            fusion_expr.reset();
        }
    }
    return fusion_expr.release();
}

InExpr *InfinityThriftService::GetInExprFromProto(Status &status, const infinity_thrift_rpc::InExpr &in_expr) {
    auto parsed_expr = std::make_unique<InExpr>();
    parsed_expr->left_ = GetParsedExprFromProto(status, in_expr.left_operand);
    if (!status.ok()) {
        return nullptr;
    }
    parsed_expr->arguments_ = new std::vector<ParsedExpr *>();
    parsed_expr->arguments_->reserve(in_expr.arguments.size());
    for (auto &arg : in_expr.arguments) {
        parsed_expr->arguments_->emplace_back(GetParsedExprFromProto(status, arg));
        if (!status.ok()) {
            return nullptr;
        }
    }
    parsed_expr->in_ = in_expr.in_type;
    return parsed_expr.release();
}

ParsedExpr *InfinityThriftService::GetParsedExprFromProto(Status &status, const infinity_thrift_rpc::ParsedExpr &expr) {
    ParsedExpr *result = nullptr;
    if (expr.type.__isset.column_expr == true) {
        result = GetColumnExprFromProto(*expr.type.column_expr);
    } else if (expr.type.__isset.constant_expr == true) {
        result = GetConstantFromProto(status, *expr.type.constant_expr);
    } else if (expr.type.__isset.function_expr == true) {
        result = GetFunctionExprFromProto(status, *expr.type.function_expr);
    } else if (expr.type.__isset.knn_expr == true) {
        result = GetKnnExprFromProto(status, *expr.type.knn_expr);
    } else if (expr.type.__isset.match_expr == true) {
        result = GetMatchExprFromProto(status, *expr.type.match_expr);
    } else if (expr.type.__isset.fusion_expr == true) {
        result = GetFusionExprFromProto(*expr.type.fusion_expr);
    } else if (expr.type.__isset.in_expr == true) {
        result = GetInExprFromProto(status, *expr.type.in_expr);
    } else {
        status = Status::InvalidParsedExprType();
    }
    if (result) {
        result->alias_ = expr.alias_name;
    }
    return result;
}

OrderByExpr *InfinityThriftService::GetOrderByExprFromProto(Status &status, const infinity_thrift_rpc::OrderByExpr &expr) {
    auto order_by_expr = std::make_unique<OrderByExpr>();
    order_by_expr->expr_ = GetParsedExprFromProto(status, expr.expr);
    if (!status.ok()) {
        return nullptr;
    }
    if (expr.asc) {
        order_by_expr->type_ = OrderType::kAsc;
    } else {
        order_by_expr->type_ = OrderType::kDesc;
    }
    return order_by_expr.release();
}

KnnDistanceType InfinityThriftService::GetDistanceTypeFormProto(const infinity_thrift_rpc::KnnDistanceType::type &type) {
    switch (type) {
        case infinity_thrift_rpc::KnnDistanceType::L2:
            return KnnDistanceType::kL2;
        case infinity_thrift_rpc::KnnDistanceType::Cosine:
            return KnnDistanceType::kCosine;
        case infinity_thrift_rpc::KnnDistanceType::InnerProduct:
            return KnnDistanceType::kInnerProduct;
        case infinity_thrift_rpc::KnnDistanceType::Hamming:
            return KnnDistanceType::kHamming;
        default:
            return KnnDistanceType::kInvalid;
    }
}

ExplainType InfinityThriftService::GetExplainTypeFromProto(const infinity_thrift_rpc::ExplainType::type &type) {
    switch (type) {
        case infinity_thrift_rpc::ExplainType::Analyze:
            return ExplainType::kAnalyze;
        case infinity_thrift_rpc::ExplainType::Ast:
            return ExplainType::kAst;
        case infinity_thrift_rpc::ExplainType::Physical:
            return ExplainType::kPhysical;
        case infinity_thrift_rpc::ExplainType::Pipeline:
            return ExplainType::kPipeline;
        case infinity_thrift_rpc::ExplainType::UnOpt:
            return ExplainType::kUnOpt;
        case infinity_thrift_rpc::ExplainType::Opt:
            return ExplainType::kOpt;
        case infinity_thrift_rpc::ExplainType::Fragment:
            return ExplainType::kFragment;
        default:
            return ExplainType::kInvalid;
    }
}

std::tuple<void *, i64, Status> InfinityThriftService::GetEmbeddingDataTypeDataPtrFromProto(const infinity_thrift_rpc::EmbeddingData &embedding_data) {
    if (embedding_data.__isset.u8_array_value) {
        auto ptr_i16 = (int16_t *)(embedding_data.u8_array_value.data());
        auto ptr_u8 = (uint8_t *)(embedding_data.u8_array_value.data());
        for (size_t i = 0; i < embedding_data.u8_array_value.size(); ++i) {
            ptr_u8[i] = static_cast<uint8_t>(ptr_i16[i]);
        }
        return {(void *)embedding_data.u8_array_value.data(), embedding_data.u8_array_value.size(), Status::OK()};
    } else if (embedding_data.__isset.i8_array_value) {
        auto ptr_i16 = (int16_t *)(embedding_data.i8_array_value.data());
        auto ptr_i8 = (int8_t *)(embedding_data.i8_array_value.data());
        for (size_t i = 0; i < embedding_data.i8_array_value.size(); ++i) {
            ptr_i8[i] = static_cast<int8_t>(ptr_i16[i]);
        }
        return {(void *)embedding_data.i8_array_value.data(), embedding_data.i8_array_value.size(), Status::OK()};
    } else if (embedding_data.__isset.i16_array_value) {
        return {(void *)embedding_data.i16_array_value.data(), embedding_data.i16_array_value.size(), Status::OK()};
    } else if (embedding_data.__isset.i32_array_value) {
        return {(void *)embedding_data.i32_array_value.data(), embedding_data.i32_array_value.size(), Status::OK()};
    } else if (embedding_data.__isset.i64_array_value) {
        return {(void *)embedding_data.i64_array_value.data(), embedding_data.i64_array_value.size(), Status::OK()};
    } else if (embedding_data.__isset.f32_array_value) {
        auto ptr_double = (double *)(embedding_data.f32_array_value.data());
        auto ptr_float = (float *)(embedding_data.f32_array_value.data());
        for (size_t i = 0; i < embedding_data.f32_array_value.size(); ++i) {
            ptr_float[i] = float(ptr_double[i]);
        }
        return {(void *)embedding_data.f32_array_value.data(), embedding_data.f32_array_value.size(), Status::OK()};
    } else if (embedding_data.__isset.f64_array_value) {
        return {(void *)embedding_data.f64_array_value.data(), embedding_data.f64_array_value.size(), Status::OK()};
    } else if (embedding_data.__isset.f16_array_value) {
        auto ptr_double = (double *)(embedding_data.f16_array_value.data());
        auto ptr_float16 = (Float16T *)(embedding_data.f16_array_value.data());
        for (size_t i = 0; i < embedding_data.f16_array_value.size(); ++i) {
            ptr_float16[i] = float(ptr_double[i]);
        }
        return {(void *)embedding_data.f16_array_value.data(), embedding_data.f16_array_value.size(), Status::OK()};
    } else if (embedding_data.__isset.bf16_array_value) {
        auto ptr_double = (double *)(embedding_data.bf16_array_value.data());
        auto ptr_bfloat16 = (BFloat16T *)(embedding_data.bf16_array_value.data());
        for (size_t i = 0; i < embedding_data.bf16_array_value.size(); ++i) {
            ptr_bfloat16[i] = float(ptr_double[i]);
        }
        return {(void *)embedding_data.bf16_array_value.data(), embedding_data.bf16_array_value.size(), Status::OK()};
    } else {
        return {nullptr, 0, Status::InvalidEmbeddingDataType("unknown type")};
    }
}

std::tuple<UpdateExpr *, Status> InfinityThriftService::GetUpdateExprFromProto(const infinity_thrift_rpc::UpdateExpr &update_expr) {
    Status status;
    auto up_expr = new UpdateExpr();
    up_expr->column_name = update_expr.column_name;
    up_expr->value = GetParsedExprFromProto(status, update_expr.value);
    return {up_expr, status};
}

OptimizeOptions InfinityThriftService::GetParsedOptimizeOptionFromProto(const infinity_thrift_rpc::OptimizeOptions &options) {
    OptimizeOptions opt;
    opt.index_name_ = options.index_name;
    for (const auto &param : options.opt_params) {
        auto *init_param = new InitParameter();
        init_param->param_name_ = param.param_name;
        init_param->param_value_ = param.param_value;
        opt.opt_params_.emplace_back(init_param);
    }
    return opt;
}

infinity_thrift_rpc::ColumnType::type InfinityThriftService::DataTypeToProtoColumnType(const std::shared_ptr<DataType> &data_type) {
    switch (data_type->type()) {
        case LogicalType::kBoolean:
            return infinity_thrift_rpc::ColumnType::ColumnBool;
        case LogicalType::kTinyInt:
            return infinity_thrift_rpc::ColumnType::ColumnInt8;
        case LogicalType::kSmallInt:
            return infinity_thrift_rpc::ColumnType::ColumnInt16;
        case LogicalType::kInteger:
            return infinity_thrift_rpc::ColumnType::ColumnInt32;
        case LogicalType::kBigInt:
            return infinity_thrift_rpc::ColumnType::ColumnInt64;
        case LogicalType::kFloat:
            return infinity_thrift_rpc::ColumnType::ColumnFloat32;
        case LogicalType::kDouble:
            return infinity_thrift_rpc::ColumnType::ColumnFloat64;
        case LogicalType::kFloat16:
            return infinity_thrift_rpc::ColumnType::ColumnFloat16;
        case LogicalType::kBFloat16:
            return infinity_thrift_rpc::ColumnType::ColumnBFloat16;
        case LogicalType::kVarchar:
            return infinity_thrift_rpc::ColumnType::ColumnVarchar;
        case LogicalType::kEmbedding:
            return infinity_thrift_rpc::ColumnType::ColumnEmbedding;
        case LogicalType::kMultiVector:
            return infinity_thrift_rpc::ColumnType::ColumnMultiVector;
        case LogicalType::kTensor:
            return infinity_thrift_rpc::ColumnType::ColumnTensor;
        case LogicalType::kTensorArray:
            return infinity_thrift_rpc::ColumnType::ColumnTensorArray;
        case LogicalType::kRowID:
            return infinity_thrift_rpc::ColumnType::ColumnRowID;
        case LogicalType::kSparse:
            return infinity_thrift_rpc::ColumnType::ColumnSparse;
        case LogicalType::kDate:
            return infinity_thrift_rpc::ColumnType::ColumnDate;
        case LogicalType::kTime:
            return infinity_thrift_rpc::ColumnType::ColumnTime;
        case LogicalType::kDateTime:
            return infinity_thrift_rpc::ColumnType::ColumnDateTime;
        case LogicalType::kTimestamp:
            return infinity_thrift_rpc::ColumnType::ColumnTimestamp;
        case LogicalType::kInterval:
            return infinity_thrift_rpc::ColumnType::ColumnInterval;
        case LogicalType::kArray:
            return infinity_thrift_rpc::ColumnType::ColumnArray;
        default: {
            UnrecoverableError(fmt::format("Invalid logical data type: {}", data_type->ToString()));
        }
    }
    return infinity_thrift_rpc::ColumnType::ColumnInvalid;
}

std::unique_ptr<infinity_thrift_rpc::DataType> InfinityThriftService::DataTypeToProtoDataType(const std::shared_ptr<DataType> &data_type) {
    switch (data_type->type()) {
        case LogicalType::kBoolean: {
            auto data_type_proto = std::make_unique<infinity_thrift_rpc::DataType>();
            data_type_proto->__set_logic_type(infinity_thrift_rpc::LogicType::Boolean);
            return data_type_proto;
        }
        case LogicalType::kTinyInt: {
            auto data_type_proto = std::make_unique<infinity_thrift_rpc::DataType>();
            data_type_proto->__set_logic_type(infinity_thrift_rpc::LogicType::TinyInt);
            return data_type_proto;
        }
        case LogicalType::kSmallInt: {
            auto data_type_proto = std::make_unique<infinity_thrift_rpc::DataType>();
            data_type_proto->__set_logic_type(infinity_thrift_rpc::LogicType::SmallInt);
            return data_type_proto;
        }
        case LogicalType::kInteger: {
            auto data_type_proto = std::make_unique<infinity_thrift_rpc::DataType>();
            data_type_proto->__set_logic_type(infinity_thrift_rpc::LogicType::Integer);
            return data_type_proto;
        }
        case LogicalType::kBigInt: {
            auto data_type_proto = std::make_unique<infinity_thrift_rpc::DataType>();
            data_type_proto->__set_logic_type(infinity_thrift_rpc::LogicType::BigInt);
            return data_type_proto;
        }
        case LogicalType::kFloat: {
            auto data_type_proto = std::make_unique<infinity_thrift_rpc::DataType>();
            data_type_proto->__set_logic_type(infinity_thrift_rpc::LogicType::Float);
            return data_type_proto;
        }
        case LogicalType::kDouble: {
            auto data_type_proto = std::make_unique<infinity_thrift_rpc::DataType>();
            data_type_proto->__set_logic_type(infinity_thrift_rpc::LogicType::Double);
            return data_type_proto;
        }
        case LogicalType::kFloat16: {
            auto data_type_proto = std::make_unique<infinity_thrift_rpc::DataType>();
            data_type_proto->__set_logic_type(infinity_thrift_rpc::LogicType::Float16);
            return data_type_proto;
        }
        case LogicalType::kBFloat16: {
            auto data_type_proto = std::make_unique<infinity_thrift_rpc::DataType>();
            data_type_proto->__set_logic_type(infinity_thrift_rpc::LogicType::BFloat16);
            return data_type_proto;
        }
        case LogicalType::kVarchar: {
            auto data_type_proto = std::make_unique<infinity_thrift_rpc::DataType>();
            infinity_thrift_rpc::VarcharType varchar_type;
            data_type_proto->__set_logic_type(infinity_thrift_rpc::LogicType::Varchar);
            infinity_thrift_rpc::PhysicalType physical_type;
            physical_type.__set_varchar_type(varchar_type);
            data_type_proto->__set_physical_type(physical_type);
            return data_type_proto;
        }
        case LogicalType::kTensor:
        case LogicalType::kTensorArray:
        case LogicalType::kMultiVector:
        case LogicalType::kEmbedding: {
            auto data_type_proto = std::make_unique<infinity_thrift_rpc::DataType>();
            infinity_thrift_rpc::EmbeddingType embedding_type;
            auto embedding_info = static_cast<EmbeddingInfo *>(data_type->type_info().get());
            embedding_type.__set_dimension(embedding_info->Dimension());
            embedding_type.__set_element_type(EmbeddingDataTypeToProtoElementType(embedding_info->Type()));
            switch (data_type->type()) {
                case LogicalType::kTensor: {
                    data_type_proto->__set_logic_type(infinity_thrift_rpc::LogicType::Tensor);
                    break;
                }
                case LogicalType::kTensorArray: {
                    data_type_proto->__set_logic_type(infinity_thrift_rpc::LogicType::TensorArray);
                    break;
                }
                case LogicalType::kMultiVector: {
                    data_type_proto->__set_logic_type(infinity_thrift_rpc::LogicType::MultiVector);
                    break;
                }
                case LogicalType::kEmbedding: {
                    data_type_proto->__set_logic_type(infinity_thrift_rpc::LogicType::Embedding);
                    break;
                }
                default: {
                    UnrecoverableError("Invalid data type");
                }
            }
            infinity_thrift_rpc::PhysicalType physical_type;
            physical_type.__set_embedding_type(embedding_type);
            data_type_proto->__set_physical_type(physical_type);
            return data_type_proto;
        }
        case LogicalType::kSparse: {
            auto data_type_proto = std::make_unique<infinity_thrift_rpc::DataType>();
            data_type_proto->__set_logic_type(infinity_thrift_rpc::LogicType::Sparse);

            infinity_thrift_rpc::SparseType sparse_type;
            auto *sparse_info = static_cast<SparseInfo *>(data_type->type_info().get());
            sparse_type.__set_dimension(sparse_info->Dimension());
            sparse_type.__set_element_type(EmbeddingDataTypeToProtoElementType(sparse_info->DataType()));
            sparse_type.__set_index_type(EmbeddingDataTypeToProtoElementType(sparse_info->IndexType()));

            infinity_thrift_rpc::PhysicalType physical_type;
            physical_type.__set_sparse_type(sparse_type);
            data_type_proto->__set_physical_type(physical_type);
            return data_type_proto;
        }
        case LogicalType::kTime: {
            auto data_type_proto = std::make_unique<infinity_thrift_rpc::DataType>();
            data_type_proto->__set_logic_type(infinity_thrift_rpc::LogicType::Time);
            return data_type_proto;
        }
        case LogicalType::kDate: {
            auto data_type_proto = std::make_unique<infinity_thrift_rpc::DataType>();
            data_type_proto->__set_logic_type(infinity_thrift_rpc::LogicType::Date);
            return data_type_proto;
        }
        case LogicalType::kDateTime: {
            auto data_type_proto = std::make_unique<infinity_thrift_rpc::DataType>();
            data_type_proto->__set_logic_type(infinity_thrift_rpc::LogicType::DateTime);
            return data_type_proto;
        }
        case LogicalType::kTimestamp: {
            auto data_type_proto = std::make_unique<infinity_thrift_rpc::DataType>();
            data_type_proto->__set_logic_type(infinity_thrift_rpc::LogicType::Timestamp);
            return data_type_proto;
        }
        case LogicalType::kInterval: {
            auto data_type_proto = std::make_unique<infinity_thrift_rpc::DataType>();
            data_type_proto->__set_logic_type(infinity_thrift_rpc::LogicType::Interval);
            return data_type_proto;
        }
        case LogicalType::kArray: {
            auto data_type_proto = std::make_unique<infinity_thrift_rpc::DataType>();
            data_type_proto->__set_logic_type(infinity_thrift_rpc::LogicType::Array);
            auto *array_info = static_cast<const ArrayInfo *>(data_type->type_info().get());
            const auto &element_type = array_info->ElemType();
            const std::shared_ptr<DataType> fake_element_type_ptr{const_cast<DataType *>(&element_type), [](DataType *) {}};
            auto element_thrift_type_unique = DataTypeToProtoDataType(fake_element_type_ptr);
            std::shared_ptr<infinity_thrift_rpc::DataType> element_thrift_type_shared{std::move(element_thrift_type_unique)};
            infinity_thrift_rpc::ArrayType array_type;
            array_type.__set_element_data_type(std::move(element_thrift_type_shared));
            infinity_thrift_rpc::PhysicalType physical_type;
            physical_type.__set_array_type(array_type);
            data_type_proto->__set_physical_type(physical_type);
            return data_type_proto;
        }
        default: {
            UnrecoverableError(fmt::format("Invalid logical data type: {}", data_type->ToString()));
        }
    }
    return nullptr;
}

infinity_thrift_rpc::ElementType::type InfinityThriftService::EmbeddingDataTypeToProtoElementType(const EmbeddingDataType &embedding_data_type) {
    switch (embedding_data_type) {
        case EmbeddingDataType::kElemBit:
            return infinity_thrift_rpc::ElementType::ElementBit;
        case EmbeddingDataType::kElemUInt8:
            return infinity_thrift_rpc::ElementType::ElementUInt8;
        case EmbeddingDataType::kElemInt8:
            return infinity_thrift_rpc::ElementType::ElementInt8;
        case EmbeddingDataType::kElemInt16:
            return infinity_thrift_rpc::ElementType::ElementInt16;
        case EmbeddingDataType::kElemInt32:
            return infinity_thrift_rpc::ElementType::ElementInt32;
        case EmbeddingDataType::kElemInt64:
            return infinity_thrift_rpc::ElementType::ElementInt64;
        case EmbeddingDataType::kElemFloat:
            return infinity_thrift_rpc::ElementType::ElementFloat32;
        case EmbeddingDataType::kElemDouble:
            return infinity_thrift_rpc::ElementType::ElementFloat64;
        case EmbeddingDataType::kElemFloat16:
            return infinity_thrift_rpc::ElementType::ElementFloat16;
        case EmbeddingDataType::kElemBFloat16:
            return infinity_thrift_rpc::ElementType::ElementBFloat16;
        case EmbeddingDataType::kElemInvalid: {
            UnrecoverableError(fmt::format("Invalid embedding element data type: {}", static_cast<i8>(embedding_data_type)));
        }
    }
    return infinity_thrift_rpc::ElementType::ElementFloat32;
}

void InfinityThriftService::ProcessDataBlocks(const QueryResult &result,
                                              infinity_thrift_rpc::SelectResponse &response,
                                              std::vector<infinity_thrift_rpc::ColumnField> &columns) {
    size_t blocks_count = result.result_table_->DataBlockCount();
    for (size_t block_idx = 0; block_idx < blocks_count; ++block_idx) {
        auto data_block = result.result_table_->GetDataBlockById(block_idx);
        Status status = ProcessColumns(data_block, result.result_table_->ColumnCount(), columns);
        if (!status.ok()) {
            ProcessStatus(response, status);
            return;
        }
    }

    if (result.result_table_->total_hits_count_flag_) {
        nlohmann::json json_response;
        json_response["total_hits_count"] = result.result_table_->total_hits_count_;
        response.extra_result = json_response.dump();
    }

    HandleColumnDef(response, result.result_table_->ColumnCount(), result.result_table_->definition_ptr_, columns);
}

Status
InfinityThriftService::ProcessColumns(const std::shared_ptr<DataBlock> &data_block, size_t column_count, std::vector<infinity_thrift_rpc::ColumnField> &columns) {
    auto row_count = data_block->row_count();
    for (size_t col_index = 0; col_index < column_count; ++col_index) {
        auto &result_column_vector = data_block->column_vectors[col_index];
        infinity_thrift_rpc::ColumnField &output_column_field = columns[col_index];
        output_column_field.__set_column_type(DataTypeToProtoColumnType(result_column_vector->data_type()));
        Status status = ProcessColumnFieldType(output_column_field, row_count, result_column_vector);
        if (!status.ok()) {
            return status;
        }
    }
    return Status::OK();
}

void InfinityThriftService::HandleColumnDef(infinity_thrift_rpc::SelectResponse &response,
                                            size_t column_count,
                                            std::shared_ptr<TableDef> table_def,
                                            std::vector<infinity_thrift_rpc::ColumnField> &all_column_vectors) {
    if (column_count != all_column_vectors.size()) {
        ProcessStatus(response, Status::ColumnCountMismatch(fmt::format("expect: {}, actual: {}", column_count, all_column_vectors.size())));
        return;
    }
    for (size_t col_index = 0; col_index < column_count; ++col_index) {
        auto column_def = table_def->columns()[col_index];
        infinity_thrift_rpc::ColumnDef proto_column_def;
        proto_column_def.__set_id(column_def->id());
        proto_column_def.__set_name(column_def->name());

        infinity_thrift_rpc::DataType proto_data_type;
        proto_column_def.__set_data_type(*DataTypeToProtoDataType(column_def->type()));

        response.column_defs.emplace_back(proto_column_def);
    }
    response.__set_error_code((i64)(ErrorCode::kOk));
}

Status InfinityThriftService::ProcessColumnFieldType(infinity_thrift_rpc::ColumnField &output_column_field,
                                                     size_t row_count,
                                                     const std::shared_ptr<ColumnVector> &column_vector) {
    switch (column_vector->data_type()->type()) {
        case LogicalType::kBoolean: {
            HandleBoolType(output_column_field, row_count, column_vector);
            break;
        }
        case LogicalType::kTinyInt:
        case LogicalType::kSmallInt:
        case LogicalType::kInteger:
        case LogicalType::kBigInt:
        case LogicalType::kHugeInt:
        case LogicalType::kFloat16:
        case LogicalType::kBFloat16:
        case LogicalType::kFloat:
        case LogicalType::kDouble: {
            HandlePodType(output_column_field, row_count, column_vector);
            break;
        }
        case LogicalType::kVarchar: {
            HandleVarcharType(output_column_field, row_count, column_vector);
            break;
        }
        case LogicalType::kEmbedding: {
            HandleEmbeddingType(output_column_field, row_count, column_vector);
            break;
        }
        case LogicalType::kMultiVector: {
            HandleMultiVectorType(output_column_field, row_count, column_vector);
            break;
        }
        case LogicalType::kTensor: {
            HandleTensorType(output_column_field, row_count, column_vector);
            break;
        }
        case LogicalType::kTensorArray: {
            HandleTensorArrayType(output_column_field, row_count, column_vector);
            break;
        }
        case LogicalType::kSparse: {
            HandleSparseType(output_column_field, row_count, column_vector);
            break;
        }
        case LogicalType::kRowID: {
            HandleRowIDType(output_column_field, row_count, column_vector);
            break;
        }
        case LogicalType::kDate:
        case LogicalType::kTime:
        case LogicalType::kDateTime:
        case LogicalType::kTimestamp:
        case LogicalType::kInterval: {
            HandleTimeRelatedTypes(output_column_field, row_count, column_vector);
            break;
        }
        case LogicalType::kArray: {
            HandleArrayType(output_column_field, row_count, column_vector);
            break;
        }
        default: {
            return Status::InvalidDataType();
        }
    }
    return Status::OK();
}

void InfinityThriftService::HandleTimeRelatedTypes(infinity_thrift_rpc::ColumnField &output_column_field,
                                                   size_t row_count,
                                                   const std::shared_ptr<ColumnVector> &column_vector) {
    auto size = column_vector->data_type()->Size() * row_count;
    std::string dst;
    dst.resize(size);
    std::memcpy(dst.data(), column_vector->data(), size);
    output_column_field.column_vectors.emplace_back(std::move(dst));
}

void InfinityThriftService::HandleBoolType(infinity_thrift_rpc::ColumnField &output_column_field,
                                           size_t row_count,
                                           const std::shared_ptr<ColumnVector> &column_vector) {
    std::string dst;
    dst.reserve(row_count);
    for (size_t index = 0; index < row_count; ++index) {
        const char c = column_vector->buffer_->GetCompactBit(index) ? 1 : 0;
        dst.push_back(c);
    }
    output_column_field.column_vectors.emplace_back(std::move(dst));
}

void InfinityThriftService::HandlePodType(infinity_thrift_rpc::ColumnField &output_column_field,
                                          size_t row_count,
                                          const std::shared_ptr<ColumnVector> &column_vector) {
    auto size = column_vector->data_type()->Size() * row_count;
    std::string dst;
    dst.resize(size);
    std::memcpy(dst.data(), column_vector->data(), size);
    output_column_field.column_vectors.emplace_back(std::move(dst));
}

#define DECLARE_HANDLE_ARRAY_TYPE_RECURSIVELY(TYPE)                                                                                                  \
    template <>                                                                                                                                      \
    void InfinityThriftService::HandleArrayTypeRecursively(std::string &output_str,                                                                       \
                                                           const DataType &data_type,                                                                \
                                                           const TYPE &data_value,                                                                   \
                                                           const std::shared_ptr<ColumnVector> &column_vector);

DECLARE_HANDLE_ARRAY_TYPE_RECURSIVELY(VarcharT)
DECLARE_HANDLE_ARRAY_TYPE_RECURSIVELY(SparseT)
DECLARE_HANDLE_ARRAY_TYPE_RECURSIVELY(TensorT)
DECLARE_HANDLE_ARRAY_TYPE_RECURSIVELY(TensorArrayT)
DECLARE_HANDLE_ARRAY_TYPE_RECURSIVELY(MultiVectorT)

template <>
void InfinityThriftService::HandleArrayTypeRecursively(std::string &output_str,
                                                       const DataType &data_type,
                                                       const ArrayT &data_value,
                                                       const std::shared_ptr<ColumnVector> &column_vector) {
    auto *array_info = dynamic_cast<const ArrayInfo *>(data_type.type_info().get());
    const auto [element_data, element_cnt_u] = column_vector->GetArray(data_value, column_vector->buffer_.get(), array_info);
    const i32 element_cnt = element_cnt_u;
    output_str.append(reinterpret_cast<const char *>(&element_cnt), sizeof(i32));
    const auto &element_type = array_info->ElemType();
    auto output_var_buffer_types = [&]<typename T>() {
        const auto val_ptr = reinterpret_cast<const T *>(element_data.data());
        for (i32 i = 0; i < element_cnt; ++i) {
            HandleArrayTypeRecursively(output_str, element_type, val_ptr[i], column_vector);
        }
    };
    switch (element_type.type()) {
        case LogicalType::kBoolean:
        case LogicalType::kTinyInt:
        case LogicalType::kSmallInt:
        case LogicalType::kInteger:
        case LogicalType::kBigInt:
        case LogicalType::kHugeInt:
        case LogicalType::kDecimal:
        case LogicalType::kFloat:
        case LogicalType::kDouble:
        case LogicalType::kFloat16:
        case LogicalType::kBFloat16:
        case LogicalType::kDate:
        case LogicalType::kTime:
        case LogicalType::kDateTime:
        case LogicalType::kTimestamp:
        case LogicalType::kInterval:
        case LogicalType::kPoint:
        case LogicalType::kLine:
        case LogicalType::kLineSeg:
        case LogicalType::kBox:
        case LogicalType::kCircle:
        case LogicalType::kUuid:
        case LogicalType::kEmbedding:
        case LogicalType::kRowID: {
            if (const auto element_data_size = array_info->ElemSize(); element_data.size() != element_data_size * element_cnt) {
                UnrecoverableError(fmt::format("{}: Size of data to write mismatch: expect {}, actual {}",
                                               __func__,
                                               element_data_size * element_cnt,
                                               element_data.size()));
            }
            output_str.append(element_data.data(), element_data.size());
            break;
        }
        case LogicalType::kVarchar: {
            output_var_buffer_types.operator()<VarcharT>();
            break;
        }
        case LogicalType::kSparse: {
            output_var_buffer_types.operator()<SparseT>();
            break;
        }
        case LogicalType::kTensor: {
            output_var_buffer_types.operator()<TensorT>();
            break;
        }
        case LogicalType::kTensorArray: {
            output_var_buffer_types.operator()<TensorArrayT>();
            break;
        }
        case LogicalType::kMultiVector: {
            output_var_buffer_types.operator()<MultiVectorT>();
            break;
        }
        case LogicalType::kArray: {
            output_var_buffer_types.operator()<ArrayT>();
            break;
        }
        case LogicalType::kMixed:
        case LogicalType::kTuple:
        case LogicalType::kNull:
        case LogicalType::kEmptyArray:
        case LogicalType::kMissing:
        case LogicalType::kInvalid: {
            UnrecoverableError(fmt::format("{}: Unexpected data type: {}", __func__, element_type.ToString()));
            break;
        }
    }
}

void InfinityThriftService::HandleArrayType(infinity_thrift_rpc::ColumnField &output_column_field,
                                            const size_t row_count,
                                            const std::shared_ptr<ColumnVector> &column_vector) {
    const auto &column_data_type = *column_vector->data_type();
    if (column_data_type.type() != LogicalType::kArray) {
        UnrecoverableError(fmt::format("{}: Unexpected data type: {}, expect Array!", __func__, column_vector->data_type()->ToString()));
    }
    auto *array_data_ptr = reinterpret_cast<const ArrayT *>(column_vector->data());
    std::string dst;
    for (size_t index = 0; index < row_count; ++index) {
        HandleArrayTypeRecursively(dst, column_data_type, array_data_ptr[index], column_vector);
    }
    output_column_field.column_vectors.emplace_back(std::move(dst));
    output_column_field.__set_column_type(DataTypeToProtoColumnType(column_vector->data_type()));
}

template <>
void InfinityThriftService::HandleArrayTypeRecursively(std::string &output_str,
                                                       const DataType &data_type,
                                                       const VarcharT &data_value,
                                                       const std::shared_ptr<ColumnVector> &column_vector) {
    const std::span<const char> data = column_vector->GetVarcharInner(data_value);
    const i32 length = data.size();
    output_str.append(reinterpret_cast<const char *>(&length), sizeof(i32));
    output_str.append(data.data(), data.size());
}

void InfinityThriftService::HandleVarcharType(infinity_thrift_rpc::ColumnField &output_column_field,
                                              size_t row_count,
                                              const std::shared_ptr<ColumnVector> &column_vector) {
    std::string dst;
    const auto varchar_ptr = reinterpret_cast<const VarcharT *>(column_vector->data());
    const auto &varchar_type = *column_vector->data_type();
    for (size_t i = 0; i < row_count; ++i) {
        HandleArrayTypeRecursively(dst, varchar_type, varchar_ptr[i], column_vector);
    }
    output_column_field.column_vectors.emplace_back(std::move(dst));
    output_column_field.__set_column_type(DataTypeToProtoColumnType(column_vector->data_type()));
}

void InfinityThriftService::HandleEmbeddingType(infinity_thrift_rpc::ColumnField &output_column_field,
                                                size_t row_count,
                                                const std::shared_ptr<ColumnVector> &column_vector) {
    auto size = column_vector->data_type()->Size() * row_count;
    std::string dst;
    dst.resize(size);
    std::memcpy(dst.data(), column_vector->data(), size);
    output_column_field.column_vectors.emplace_back(std::move(dst));
    output_column_field.__set_column_type(DataTypeToProtoColumnType(column_vector->data_type()));
}

template <>
void InfinityThriftService::HandleArrayTypeRecursively(std::string &output_str,
                                                       const DataType &data_type,
                                                       const MultiVectorT &data_value,
                                                       const std::shared_ptr<ColumnVector> &column_vector) {
    const auto embedding_info = dynamic_cast<const EmbeddingInfo *>(data_type.type_info().get());
    const auto [raw_data, embedding_num] = column_vector->GetMultiVector(data_value, column_vector->buffer_.get(), embedding_info);
    const i32 length = raw_data.size();
    output_str.append(reinterpret_cast<const char *>(&length), sizeof(i32));
    output_str.append(raw_data.data(), raw_data.size());
}

void InfinityThriftService::HandleMultiVectorType(infinity_thrift_rpc::ColumnField &output_column_field,
                                                  size_t row_count,
                                                  const std::shared_ptr<ColumnVector> &column_vector) {
    std::string dst;
    const auto mv_ptr = reinterpret_cast<const MultiVectorT *>(column_vector->data());
    const auto &mv_type = *column_vector->data_type();
    for (size_t i = 0; i < row_count; ++i) {
        HandleArrayTypeRecursively(dst, mv_type, mv_ptr[i], column_vector);
    }
    output_column_field.column_vectors.emplace_back(std::move(dst));
    output_column_field.__set_column_type(DataTypeToProtoColumnType(column_vector->data_type()));
}

template <>
void InfinityThriftService::HandleArrayTypeRecursively(std::string &output_str,
                                                       const DataType &data_type,
                                                       const TensorT &data_value,
                                                       const std::shared_ptr<ColumnVector> &column_vector) {
    const auto embedding_info = dynamic_cast<const EmbeddingInfo *>(data_type.type_info().get());
    const auto [raw_data, embedding_num] = column_vector->GetTensor(data_value, column_vector->buffer_.get(), embedding_info);
    const i32 length = raw_data.size();
    output_str.append(reinterpret_cast<const char *>(&length), sizeof(i32));
    output_str.append(raw_data.data(), raw_data.size());
}

void InfinityThriftService::HandleTensorType(infinity_thrift_rpc::ColumnField &output_column_field,
                                             size_t row_count,
                                             const std::shared_ptr<ColumnVector> &column_vector) {
    std::string dst;
    const auto tensor_ptr = reinterpret_cast<const TensorT *>(column_vector->data());
    const auto &tensor_type = *column_vector->data_type();
    for (size_t i = 0; i < row_count; ++i) {
        HandleArrayTypeRecursively(dst, tensor_type, tensor_ptr[i], column_vector);
    }
    output_column_field.column_vectors.emplace_back(std::move(dst));
    output_column_field.__set_column_type(DataTypeToProtoColumnType(column_vector->data_type()));
}

template <>
void InfinityThriftService::HandleArrayTypeRecursively(std::string &output_str,
                                                       const DataType &data_type,
                                                       const TensorArrayT &data_value,
                                                       const std::shared_ptr<ColumnVector> &column_vector) {
    const auto embedding_info = dynamic_cast<const EmbeddingInfo *>(data_type.type_info().get());
    const std::vector<std::pair<std::span<const char>, size_t>> tensor_data = column_vector->GetTensorArray(data_value, column_vector->buffer_.get(), embedding_info);
    const i32 tensor_num = tensor_data.size();
    output_str.append(reinterpret_cast<const char *>(&tensor_num), sizeof(i32));
    for (const auto [raw_data, embedding_num] : tensor_data) {
        const i32 len = raw_data.size();
        output_str.append(reinterpret_cast<const char *>(&len), sizeof(i32));
        output_str.append(raw_data.data(), raw_data.size());
    }
}

void InfinityThriftService::HandleTensorArrayType(infinity_thrift_rpc::ColumnField &output_column_field,
                                                  size_t row_count,
                                                  const std::shared_ptr<ColumnVector> &column_vector) {
    std::string dst;
    const auto tensor_array_ptr = reinterpret_cast<const TensorArrayT *>(column_vector->data());
    const auto &tensor_array_type = *column_vector->data_type();
    for (size_t i = 0; i < row_count; ++i) {
        HandleArrayTypeRecursively(dst, tensor_array_type, tensor_array_ptr[i], column_vector);
    }
    output_column_field.column_vectors.emplace_back(std::move(dst));
    output_column_field.__set_column_type(DataTypeToProtoColumnType(column_vector->data_type()));
}

template <>
void InfinityThriftService::HandleArrayTypeRecursively(std::string &output_str,
                                                       const DataType &data_type,
                                                       const SparseT &data_value,
                                                       const std::shared_ptr<ColumnVector> &column_vector) {
    std::span<const char> data_span;
    std::span<const char> index_span;
    const i32 nnz = data_value.nnz_;
    if (nnz) {
        const auto sparse_info = dynamic_cast<const SparseInfo *>(data_type.type_info().get());
        const auto data_size = sparse_info->DataSize(nnz);
        const auto idx_size = sparse_info->IndiceSize(nnz);
        auto [raw_data_ptr, raw_idx_ptr] = column_vector->buffer_->GetSparseRaw(data_value.file_offset_, nnz, sparse_info);
        data_span = std::span<const char>(raw_data_ptr, data_size);
        index_span = std::span<const char>(raw_idx_ptr, idx_size);
    }
    output_str.append(reinterpret_cast<const char *>(&nnz), sizeof(i32));
    output_str.append(index_span.data(), index_span.size());
    output_str.append(data_span.data(), data_span.size());
}

void InfinityThriftService::HandleSparseType(infinity_thrift_rpc::ColumnField &output_column_field,
                                             size_t row_count,
                                             const std::shared_ptr<ColumnVector> &column_vector) {
    std::string dst;
    const auto sparse_ptr = reinterpret_cast<const SparseT *>(column_vector->data());
    const auto &sparse_type = *column_vector->data_type();
    for (size_t i = 0; i < row_count; ++i) {
        HandleArrayTypeRecursively(dst, sparse_type, sparse_ptr[i], column_vector);
    }
    output_column_field.column_vectors.emplace_back(std::move(dst));
    output_column_field.__set_column_type(DataTypeToProtoColumnType(column_vector->data_type()));
}

void InfinityThriftService::HandleRowIDType(infinity_thrift_rpc::ColumnField &output_column_field,
                                            size_t row_count,
                                            const std::shared_ptr<ColumnVector> &column_vector) {
    auto size = column_vector->data_type()->Size() * row_count;
    std::string dst;
    dst.resize(size);
    std::memcpy(dst.data(), column_vector->data(), size);
    output_column_field.column_vectors.emplace_back(std::move(dst));
    output_column_field.__set_column_type(DataTypeToProtoColumnType(column_vector->data_type()));
}

void InfinityThriftService::ProcessStatus(infinity_thrift_rpc::CommonResponse &response, const Status &status, const std::string_view error_header) {
    response.__set_error_code((i64)(status.code()));
    if (!status.ok()) {
        response.__set_error_msg(status.message());
        LOG_ERROR(fmt::format("{}: {}", error_header, status.message()));
    }
}

void InfinityThriftService::ProcessStatus(infinity_thrift_rpc::DeleteResponse &response, const Status &status, const std::string_view error_header) {
    response.__set_error_code((i64)(status.code()));
    if (!status.ok()) {
        response.__set_error_msg(status.message());
        LOG_ERROR(fmt::format("{}: {}", error_header, status.message()));
    }
}

void InfinityThriftService::ProcessStatus(infinity_thrift_rpc::ShowDatabaseResponse &response,
                                          const Status &status,
                                          const std::string_view error_header) {
    response.__set_error_code((i64)(status.code()));
    if (!status.ok()) {
        response.__set_error_msg(status.message());
        LOG_ERROR(fmt::format("{}: {}", error_header, status.message()));
    }
}

void InfinityThriftService::ProcessStatus(infinity_thrift_rpc::ShowTableResponse &response,
                                          const Status &status,
                                          const std::string_view error_header) {
    response.__set_error_code((i64)(status.code()));
    if (!status.ok()) {
        response.__set_error_msg(status.message());
        LOG_ERROR(fmt::format("{}: {}", error_header, status.message()));
    }
}

void InfinityThriftService::ProcessStatus(infinity_thrift_rpc::ShowIndexResponse &response,
                                          const Status &status,
                                          const std::string_view error_header) {
    response.__set_error_code((i64)(status.code()));
    if (!status.ok()) {
        response.__set_error_msg(status.message());
        LOG_ERROR(fmt::format("{}: {}", error_header, status.message()));
    }
}

void InfinityThriftService::ProcessStatus(infinity_thrift_rpc::SelectResponse &response, const Status &status, const std::string_view error_header) {
    response.__set_error_code((i64)(status.code()));
    if (!status.ok()) {
        response.__set_error_msg(status.message());
        LOG_ERROR(fmt::format("{}: {}", error_header, status.message()));
    }
}

void InfinityThriftService::ProcessStatus(infinity_thrift_rpc::ListDatabaseResponse &response,
                                          const Status &status,
                                          const std::string_view error_header) {
    response.__set_error_code((i64)(status.code()));
    if (!status.ok()) {
        response.__set_error_msg(status.message());
        LOG_ERROR(fmt::format("{}: {}", error_header, status.message()));
    }
}

void InfinityThriftService::ProcessStatus(infinity_thrift_rpc::ListTableResponse &response,
                                          const Status &status,
                                          const std::string_view error_header) {
    response.__set_error_code((i64)(status.code()));
    if (!status.ok()) {
        response.__set_error_msg(status.message());
        LOG_ERROR(fmt::format("{}: {}", error_header, status.message()));
    }
}

void InfinityThriftService::ProcessStatus(infinity_thrift_rpc::ListIndexResponse &response,
                                          const Status &status,
                                          const std::string_view error_header) {
    response.__set_error_code((i64)(status.code()));
    if (!status.ok()) {
        response.__set_error_msg(status.message());
        LOG_ERROR(fmt::format("{}: {}", error_header, status.message()));
    }
}

void InfinityThriftService::ProcessStatus(infinity_thrift_rpc::ShowSegmentResponse &response,
                                          const Status &status,
                                          const std::string_view error_header) {
    response.__set_error_code((i64)(status.code()));
    if (!status.ok()) {
        response.__set_error_msg(status.message());
        LOG_ERROR(fmt::format("{}: {}", error_header, status.message()));
    }
}

void InfinityThriftService::ProcessStatus(infinity_thrift_rpc::ShowBlockResponse &response,
                                          const Status &status,
                                          const std::string_view error_header) {
    response.__set_error_code((i64)(status.code()));
    if (!status.ok()) {
        response.__set_error_msg(status.message());
        LOG_ERROR(fmt::format("{}: {}", error_header, status.message()));
    }
}

void InfinityThriftService::ProcessStatus(infinity_thrift_rpc::ShowBlockColumnResponse &response,
                                          const Status &status,
                                          const std::string_view error_header) {
    response.__set_error_code((i64)(status.code()));
    if (!status.ok()) {
        response.__set_error_msg(status.message());
        LOG_ERROR(fmt::format("{}: {}", error_header, status.message()));
    }
}

void InfinityThriftService::ProcessStatus(infinity_thrift_rpc::ShowCurrentNodeResponse &response,
                                          const Status &status,
                                          const std::string_view error_header) {
    response.__set_error_code((i64)(status.code()));
    if (!status.ok()) {
        response.__set_error_msg(status.message());
        LOG_ERROR(fmt::format("{}: {}", error_header, status.message()));
    }
}

void InfinityThriftService::ProcessStatus(infinity_thrift_rpc::ShowSnapshotResponse &response,
                                          const Status &status,
                                          const std::string_view error_header) {
    response.__set_error_code((i64)(status.code()));
    if (!status.ok()) {
        response.__set_error_msg(status.message());
        LOG_ERROR(fmt::format("{}: {}", error_header, status.message()));
    }
}

void InfinityThriftService::ProcessStatus(infinity_thrift_rpc::ListSnapshotsResponse &response,
                                          const Status &status,
                                          const std::string_view error_header) {
    response.__set_error_code((i64)(status.code()));
    if (!status.ok()) {
        response.__set_error_msg(status.message());
        LOG_ERROR(fmt::format("{}: {}", error_header, status.message()));
    }
}

void InfinityThriftService::ProcessQueryResult(infinity_thrift_rpc::CommonResponse &response,
                                               const QueryResult &result,
                                               const std::string_view error_header) {
    response.__set_error_code((i64)(result.ErrorCode()));
    if (!result.IsOk()) {
        response.__set_error_msg(result.ErrorStr());
        LOG_ERROR(fmt::format("{}: {}", error_header, result.ErrorStr()));
    }
}

void InfinityThriftService::ProcessQueryResult(infinity_thrift_rpc::SelectResponse &response,
                                               const QueryResult &result,
                                               const std::string_view error_header) {
    response.__set_error_code((i64)(result.ErrorCode()));
    if (!result.IsOk()) {
        response.__set_error_msg(result.ErrorStr());
        LOG_ERROR(fmt::format("{}: {}", error_header, result.ErrorStr()));
    }
}

void InfinityThriftService::ProcessQueryResult(infinity_thrift_rpc::DeleteResponse &response,
                                               const QueryResult &result,
                                               const std::string_view error_header) {
    response.__set_error_code((i64)(result.ErrorCode()));
    if (!result.IsOk()) {
        response.__set_error_msg(result.ErrorStr());
        LOG_ERROR(fmt::format("{}: {}", error_header, result.ErrorStr()));
    }
}

void InfinityThriftService::ProcessQueryResult(infinity_thrift_rpc::ListDatabaseResponse &response,
                                               const QueryResult &result,
                                               const std::string_view error_header) {
    response.__set_error_code((i64)(result.ErrorCode()));
    if (!result.IsOk()) {
        response.__set_error_msg(result.ErrorStr());
        LOG_ERROR(fmt::format("{}: {}", error_header, result.ErrorStr()));
    }
}

void InfinityThriftService::ProcessQueryResult(infinity_thrift_rpc::ListTableResponse &response,
                                               const QueryResult &result,
                                               const std::string_view error_header) {
    response.__set_error_code((i64)(result.ErrorCode()));
    if (!result.IsOk()) {
        response.__set_error_msg(result.ErrorStr());
        LOG_ERROR(fmt::format("{}: {}", error_header, result.ErrorStr()));
    }
}

void InfinityThriftService::ProcessQueryResult(infinity_thrift_rpc::ListIndexResponse &response,
                                               const QueryResult &result,
                                               const std::string_view error_header) {
    response.__set_error_code((i64)(result.ErrorCode()));
    if (!result.IsOk()) {
        response.__set_error_msg(result.ErrorStr());
        LOG_ERROR(fmt::format("{}: {}", error_header, result.ErrorStr()));
    }
}

void InfinityThriftService::ProcessQueryResult(infinity_thrift_rpc::ShowDatabaseResponse &response,
                                               const QueryResult &result,
                                               const std::string_view error_header) {
    response.__set_error_code((i64)(result.ErrorCode()));
    if (!result.IsOk()) {
        response.__set_error_msg(result.ErrorStr());
        LOG_ERROR(fmt::format("{}: {}", error_header, result.ErrorStr()));
    }
}

void InfinityThriftService::ProcessQueryResult(infinity_thrift_rpc::ShowTableResponse &response,
                                               const QueryResult &result,
                                               const std::string_view error_header) {
    response.__set_error_code((i64)(result.ErrorCode()));
    if (!result.IsOk()) {
        response.__set_error_msg(result.ErrorStr());
        LOG_ERROR(fmt::format("{}: {}", error_header, result.ErrorStr()));
    }
}

void InfinityThriftService::ProcessQueryResult(infinity_thrift_rpc::ShowIndexResponse &response,
                                               const QueryResult &result,
                                               const std::string_view error_header) {
    response.__set_error_code((i64)(result.ErrorCode()));
    if (!result.IsOk()) {
        response.__set_error_msg(result.ErrorStr());
        LOG_ERROR(fmt::format("{}: {}", error_header, result.ErrorStr()));
    }
}

void InfinityThriftService::ProcessQueryResult(infinity_thrift_rpc::ShowSegmentResponse &response,
                                               const QueryResult &result,
                                               const std::string_view error_header) {
    response.__set_error_code((i64)(result.ErrorCode()));
    if (!result.IsOk()) {
        response.__set_error_msg(result.ErrorStr());
        LOG_ERROR(fmt::format("{}: {}", error_header, result.ErrorStr()));
    }
}

void InfinityThriftService::ProcessQueryResult(infinity_thrift_rpc::ShowBlockResponse &response,
                                               const QueryResult &result,
                                               const std::string_view error_header) {
    response.__set_error_code((i64)(result.ErrorCode()));
    if (!result.IsOk()) {
        response.__set_error_msg(result.ErrorStr());
        LOG_ERROR(fmt::format("{}: {}", error_header, result.ErrorStr()));
    }
}

void InfinityThriftService::ProcessQueryResult(infinity_thrift_rpc::ShowBlockColumnResponse &response,
                                               const QueryResult &result,
                                               const std::string_view error_header) {
    response.__set_error_code((i64)(result.ErrorCode()));
    if (!result.IsOk()) {
        response.__set_error_msg(result.ErrorStr());
        LOG_ERROR(fmt::format("{}: {}", error_header, result.ErrorStr()));
    }
}

void InfinityThriftService::ProcessQueryResult(infinity_thrift_rpc::ShowSnapshotResponse &response,
                                               const QueryResult &result,
                                               const std::string_view error_header) {
    response.__set_error_code((i64)(result.ErrorCode()));
    if (!result.IsOk()) {
        response.__set_error_msg(result.ErrorStr());
        LOG_ERROR(fmt::format("{}: {}", error_header, result.ErrorStr()));
        return;
    }

    // Extract snapshot data from result table
    if (result.result_table_ != nullptr) {
        infinity_thrift_rpc::SnapshotInfo snapshot_info;
<<<<<<< HEAD
        size_t blocks_count = result.result_table_->DataBlockCount();
        
=======
        SizeT blocks_count = result.result_table_->DataBlockCount();

>>>>>>> 04ccca8d
        // The ShowSnapshot result has key-value pairs in alternating rows
        // We need to extract the values for each field
        std::string snapshot_name, scope, create_time, size;
        i64 commit_ts = 0;
<<<<<<< HEAD
        
        for (size_t block_idx = 0; block_idx < blocks_count; ++block_idx) {
            auto data_block = result.result_table_->GetDataBlockById(block_idx);
            size_t row_count = data_block->row_count();
            
            for (size_t row_idx = 0; row_idx < row_count; row_idx += 2) {
=======

        for (SizeT block_idx = 0; block_idx < blocks_count; ++block_idx) {
            auto data_block = result.result_table_->GetDataBlockById(block_idx);
            SizeT row_count = data_block->row_count();

            for (SizeT row_idx = 0; row_idx < row_count; row_idx += 2) {
>>>>>>> 04ccca8d
                // Each pair consists of a key row and a value row
                if (row_idx + 1 < row_count) {
                    auto &key_column = data_block->column_vectors[0];
                    auto &value_column = data_block->column_vectors[1];

                    if (key_column->data_type()->type() == LogicalType::kVarchar && value_column->data_type()->type() == LogicalType::kVarchar) {

                        auto key_value = key_column->GetValueByIndex(row_idx);
                        auto value_value = value_column->GetValueByIndex(row_idx + 1);
<<<<<<< HEAD
                        
                        std::string key = key_value.GetVarchar();
                        std::string value = value_value.GetVarchar();
                        
=======

                        String key = key_value.GetVarchar();
                        String value = value_value.GetVarchar();

>>>>>>> 04ccca8d
                        if (key == "snapshot_name") {
                            snapshot_name = value;
                        } else if (key == "snapshot_scope") {
                            scope = value;
                        } else if (key == "create_time") {
                            create_time = value;
                        } else if (key == "commit_timestamp") {
                            commit_ts = std::stoll(value);
                        } else if (key == "snapshot_size") {
                            size = value;
                        }
                    }
                }
            }
        }

        // Set the snapshot info
        snapshot_info.__set_name(snapshot_name);
        snapshot_info.__set_scope(scope);
        snapshot_info.__set_time(create_time);
        snapshot_info.__set_commit(commit_ts);
        snapshot_info.__set_size(size);

        response.__set_snapshot(snapshot_info);
    }
}

void InfinityThriftService::ProcessQueryResult(infinity_thrift_rpc::ListSnapshotsResponse &response,
                                               const QueryResult &result,
                                               const std::string_view error_header) {
    response.__set_error_code((i64)(result.ErrorCode()));
    if (!result.IsOk()) {
        response.__set_error_msg(result.ErrorStr());
        LOG_ERROR(fmt::format("{}: {}", error_header, result.ErrorStr()));
        return;
    }

    // Extract snapshot data from result table
    if (result.result_table_ != nullptr) {
<<<<<<< HEAD
        std::vector<infinity_thrift_rpc::SnapshotInfo> snapshots;
        size_t blocks_count = result.result_table_->DataBlockCount();
        
        for (size_t block_idx = 0; block_idx < blocks_count; ++block_idx) {
            auto data_block = result.result_table_->GetDataBlockById(block_idx);
            size_t row_count = data_block->row_count();
            
            for (size_t row_idx = 0; row_idx < row_count; ++row_idx) {
=======
        Vector<infinity_thrift_rpc::SnapshotInfo> snapshots;
        SizeT blocks_count = result.result_table_->DataBlockCount();

        for (SizeT block_idx = 0; block_idx < blocks_count; ++block_idx) {
            auto data_block = result.result_table_->GetDataBlockById(block_idx);
            SizeT row_count = data_block->row_count();

            for (SizeT row_idx = 0; row_idx < row_count; ++row_idx) {
>>>>>>> 04ccca8d
                infinity_thrift_rpc::SnapshotInfo snapshot_info;

                // Extract snapshot name (column 0)
                auto &name_column = data_block->column_vectors[0];
                if (name_column->data_type()->type() == LogicalType::kVarchar) {
                    auto varchar_value = name_column->GetValueByIndex(row_idx);
                    snapshot_info.__set_name(varchar_value.GetVarchar());
                }

                // Extract scope (column 1)
                auto &scope_column = data_block->column_vectors[1];
                if (scope_column->data_type()->type() == LogicalType::kVarchar) {
                    auto scope_value = scope_column->GetValueByIndex(row_idx);
                    snapshot_info.__set_scope(scope_value.GetVarchar());
                }

                // Extract create time (column 2)
                auto &time_column = data_block->column_vectors[2];
                if (time_column->data_type()->type() == LogicalType::kVarchar) {
                    auto time_value = time_column->GetValueByIndex(row_idx);
                    snapshot_info.__set_time(time_value.GetVarchar());
                }

                // Extract commit timestamp (column 3)
                auto &commit_column = data_block->column_vectors[3];
                if (commit_column->data_type()->type() == LogicalType::kBigInt) {
                    auto commit_value = commit_column->GetValueByIndex(row_idx);
                    snapshot_info.__set_commit(commit_value.GetValue<BigIntT>());
                }

                // Extract size (column 4)
                auto &size_column = data_block->column_vectors[4];
                if (size_column->data_type()->type() == LogicalType::kVarchar) {
                    auto size_value = size_column->GetValueByIndex(row_idx);
                    snapshot_info.__set_size(size_value.GetVarchar());
                }

                snapshots.emplace_back(std::move(snapshot_info));
            }
        }

        response.__set_snapshots(snapshots);
    }
}

// Snapshot operations
void InfinityThriftService::CreateTableSnapshot(infinity_thrift_rpc::CommonResponse &response,
                                                const infinity_thrift_rpc::CreateTableSnapshotRequest &request) {
    // LOG_ERROR("CreateTableSnapshot: Not implemented yet");
    // response.__set_error_code((i64)(ErrorCode::kNotSupported));
    // response.__set_error_msg("CreateTableSnapshot: Not implemented yet");
    auto [infinity, status] = GetInfinityBySessionID(request.session_id);
    if (status.ok()) {
        auto result = infinity->CreateTableSnapshot(request.db_name, request.table_name, request.snapshot_name);
        ProcessQueryResult(response, result, "CreateTableSnapshot");
    } else {
        ProcessStatus(response, status, "CreateTableSnapshot");
    }
}

void InfinityThriftService::RestoreSnapshot(infinity_thrift_rpc::CommonResponse &response,
                                            const infinity_thrift_rpc::RestoreSnapshotRequest &request) {
    try {
        auto [infinity, status] = GetInfinityBySessionID(request.session_id);
        if (!status.ok()) {
            response.__set_error_code((i64)(status.code()));
            response.__set_error_msg(status.message());
            return;
        }

        QueryResult result;
        if (request.scope == "table") {
            result = infinity->RestoreTableSnapshot(request.snapshot_name);
        } else if (request.scope == "database") {
            result = infinity->RestoreDatabaseSnapshot(request.snapshot_name);
        } else if (request.scope == "system") {
            result = infinity->RestoreSystemSnapshot(request.snapshot_name);
        } else {
            response.__set_error_code((i64)(ErrorCode::kInvalidParameter));
            response.__set_error_msg("RestoreSnapshot: Invalid scope: " + request.scope);
            return;
        }

        if (result.IsOk()) {
            response.__set_error_code((i64)(ErrorCode::kOk));
            response.__set_error_msg("RestoreSnapshot: Success");
        } else {
            response.__set_error_code((i64)(result.ErrorCode()));
            response.__set_error_msg(result.ErrorMsg());
        }
    } catch (const std::exception &e) {
        response.__set_error_code((i64)(ErrorCode::kUnexpectedError));
        response.__set_error_msg("RestoreSnapshot: " + std::string(e.what()));
    }
}

void InfinityThriftService::DropSnapshot(infinity_thrift_rpc::CommonResponse &response, const infinity_thrift_rpc::DropSnapshotRequest &request) {
    try {
        auto [infinity, status] = GetInfinityBySessionID(request.session_id);
        if (!status.ok()) {
            response.__set_error_code((i64)(status.code()));
            response.__set_error_msg(status.message());
            return;
        }

        QueryResult result = infinity->DropSnapshot(request.snapshot_name);

        if (result.IsOk()) {
            response.__set_error_code((i64)(ErrorCode::kOk));
            response.__set_error_msg("DropSnapshot: Success");
        } else {
            response.__set_error_code((i64)(result.ErrorCode()));
            response.__set_error_msg(result.ErrorMsg());
        }
    } catch (const std::exception &e) {
        response.__set_error_code((i64)(ErrorCode::kUnexpectedError));
        response.__set_error_msg("DropSnapshot: " + std::string(e.what()));
    }
}

void InfinityThriftService::ShowSnapshot(infinity_thrift_rpc::ShowSnapshotResponse &response,
                                         const infinity_thrift_rpc::ShowSnapshotRequest &request) {
    auto [infinity, status] = GetInfinityBySessionID(request.session_id);
    if (status.ok()) {
        auto result = infinity->ShowSnapshot(request.snapshot_name);
        ProcessQueryResult(response, result, "ShowSnapshot");
    } else {
        ProcessStatus(response, status, "ShowSnapshot");
    }
}

void InfinityThriftService::ListSnapshots(infinity_thrift_rpc::ListSnapshotsResponse &response,
                                          const infinity_thrift_rpc::ListSnapshotsRequest &request) {
    auto [infinity, status] = GetInfinityBySessionID(request.session_id);
    if (status.ok()) {
        auto result = infinity->ListSnapshots();

        ProcessQueryResult(response, result, "ListSnapshots");
    } else {
        ProcessStatus(response, status, "ListSnapshots");
    }
}

void InfinityThriftService::CreateDatabaseSnapshot(infinity_thrift_rpc::CommonResponse &response,
                                                   const infinity_thrift_rpc::CreateDatabaseSnapshotRequest &request) {
    try {
        auto [infinity, status] = GetInfinityBySessionID(request.session_id);
        if (!status.ok()) {
            response.__set_error_code((i64)(status.code()));
            response.__set_error_msg(status.message());
            return;
        }

        QueryResult result = infinity->CreateDatabaseSnapshot(request.db_name, request.snapshot_name);

        if (result.IsOk()) {
            response.__set_error_code((i64)(ErrorCode::kOk));
            response.__set_error_msg("CreateDatabaseSnapshot: Success");
        } else {
            response.__set_error_code((i64)(result.ErrorCode()));
            response.__set_error_msg(result.ErrorMsg());
        }
    } catch (const std::exception &e) {
        response.__set_error_code((i64)(ErrorCode::kUnexpectedError));
        response.__set_error_msg("CreateDatabaseSnapshot: " + std::string(e.what()));
    }
}

void InfinityThriftService::CreateSystemSnapshot(infinity_thrift_rpc::CommonResponse &response,
                                                 const infinity_thrift_rpc::CreateSystemSnapshotRequest &request) {
    try {
        auto [infinity, status] = GetInfinityBySessionID(request.session_id);
        if (!status.ok()) {
            response.__set_error_code((i64)(status.code()));
            response.__set_error_msg(status.message());
            return;
        }

        QueryResult result = infinity->CreateSystemSnapshot(request.snapshot_name);

        if (result.IsOk()) {
            response.__set_error_code((i64)(ErrorCode::kOk));
            response.__set_error_msg("CreateSystemSnapshot: Success");
        } else {
            response.__set_error_code((i64)(result.ErrorCode()));
            response.__set_error_msg(result.ErrorMsg());
        }
    } catch (const std::exception &e) {
        response.__set_error_code((i64)(ErrorCode::kUnexpectedError));
        response.__set_error_msg("CreateSystemSnapshot: " + std::string(e.what()));
    }
}

void InfinityThriftService::ProcessQueryResult(infinity_thrift_rpc::ShowCurrentNodeResponse &response,
                                               const QueryResult &result,
                                               const std::string_view error_header) {
    response.__set_error_code((i64)(result.ErrorCode()));
    if (!result.IsOk()) {
        response.__set_error_msg(result.ErrorStr());
        LOG_ERROR(fmt::format("{}: {}", error_header, result.ErrorStr()));
    }
}

} // namespace infinity<|MERGE_RESOLUTION|>--- conflicted
+++ resolved
@@ -1214,22 +1214,13 @@
     auto result = infinity->ListDatabases();
     response.__set_error_code((i64)(result.ErrorCode()));
     if (result.IsOk()) {
-<<<<<<< HEAD
-        std::shared_ptr<DataBlock> data_block = result.result_table_->GetDataBlockById(0);
-        auto row_count = data_block->row_count();
-        for (int i = 0; i < row_count; ++i) {
-            Value value = data_block->GetValue(0, i);
-            const std::string &db_name = value.GetVarchar();
-            response.db_names.emplace_back(db_name);
-=======
-        for (SharedPtr<DataBlock> &data_block : result.result_table_->data_blocks_) {
+        for (auto &data_block : result.result_table_->data_blocks_) {
             auto row_count = data_block->row_count();
-            for (SizeT i = 0; i < row_count; ++i) {
+            for (size_t i = 0; i < row_count; ++i) {
                 Value value = data_block->GetValue(0, i);
-                const String &db_name = value.GetVarchar();
+                const auto &db_name = value.GetVarchar();
                 response.db_names.emplace_back(db_name);
             }
->>>>>>> 04ccca8d
         }
     } else {
         ProcessQueryResult(response, result);
@@ -1245,22 +1236,13 @@
 
     auto result = infinity->ListTables(request.db_name);
     if (result.IsOk()) {
-<<<<<<< HEAD
-        std::shared_ptr<DataBlock> data_block = result.result_table_->GetDataBlockById(0);
-        auto row_count = data_block->row_count();
-        for (int i = 0; i < row_count; ++i) {
-            Value value = data_block->GetValue(1, i);
-            const std::string &table_name = value.GetVarchar();
-            response.table_names.emplace_back(table_name);
-=======
-        for (SharedPtr<DataBlock> &data_block : result.result_table_->data_blocks_) {
+        for (auto &data_block : result.result_table_->data_blocks_) {
             auto row_count = data_block->row_count();
-            for (SizeT i = 0; i < row_count; ++i) {
+            for (size_t i = 0; i < row_count; ++i) {
                 Value value = data_block->GetValue(1, i);
-                const String &table_name = value.GetVarchar();
+                const auto &table_name = value.GetVarchar();
                 response.table_names.emplace_back(table_name);
             }
->>>>>>> 04ccca8d
         }
         response.__set_error_code((i64)(result.ErrorCode()));
     } else {
@@ -3587,32 +3569,17 @@
     // Extract snapshot data from result table
     if (result.result_table_ != nullptr) {
         infinity_thrift_rpc::SnapshotInfo snapshot_info;
-<<<<<<< HEAD
         size_t blocks_count = result.result_table_->DataBlockCount();
-        
-=======
-        SizeT blocks_count = result.result_table_->DataBlockCount();
-
->>>>>>> 04ccca8d
         // The ShowSnapshot result has key-value pairs in alternating rows
         // We need to extract the values for each field
         std::string snapshot_name, scope, create_time, size;
         i64 commit_ts = 0;
-<<<<<<< HEAD
-        
+
         for (size_t block_idx = 0; block_idx < blocks_count; ++block_idx) {
             auto data_block = result.result_table_->GetDataBlockById(block_idx);
             size_t row_count = data_block->row_count();
-            
+
             for (size_t row_idx = 0; row_idx < row_count; row_idx += 2) {
-=======
-
-        for (SizeT block_idx = 0; block_idx < blocks_count; ++block_idx) {
-            auto data_block = result.result_table_->GetDataBlockById(block_idx);
-            SizeT row_count = data_block->row_count();
-
-            for (SizeT row_idx = 0; row_idx < row_count; row_idx += 2) {
->>>>>>> 04ccca8d
                 // Each pair consists of a key row and a value row
                 if (row_idx + 1 < row_count) {
                     auto &key_column = data_block->column_vectors[0];
@@ -3622,17 +3589,9 @@
 
                         auto key_value = key_column->GetValueByIndex(row_idx);
                         auto value_value = value_column->GetValueByIndex(row_idx + 1);
-<<<<<<< HEAD
-                        
+
                         std::string key = key_value.GetVarchar();
                         std::string value = value_value.GetVarchar();
-                        
-=======
-
-                        String key = key_value.GetVarchar();
-                        String value = value_value.GetVarchar();
-
->>>>>>> 04ccca8d
                         if (key == "snapshot_name") {
                             snapshot_name = value;
                         } else if (key == "snapshot_scope") {
@@ -3672,25 +3631,14 @@
 
     // Extract snapshot data from result table
     if (result.result_table_ != nullptr) {
-<<<<<<< HEAD
         std::vector<infinity_thrift_rpc::SnapshotInfo> snapshots;
         size_t blocks_count = result.result_table_->DataBlockCount();
-        
+
         for (size_t block_idx = 0; block_idx < blocks_count; ++block_idx) {
             auto data_block = result.result_table_->GetDataBlockById(block_idx);
             size_t row_count = data_block->row_count();
-            
+
             for (size_t row_idx = 0; row_idx < row_count; ++row_idx) {
-=======
-        Vector<infinity_thrift_rpc::SnapshotInfo> snapshots;
-        SizeT blocks_count = result.result_table_->DataBlockCount();
-
-        for (SizeT block_idx = 0; block_idx < blocks_count; ++block_idx) {
-            auto data_block = result.result_table_->GetDataBlockById(block_idx);
-            SizeT row_count = data_block->row_count();
-
-            for (SizeT row_idx = 0; row_idx < row_count; ++row_idx) {
->>>>>>> 04ccca8d
                 infinity_thrift_rpc::SnapshotInfo snapshot_info;
 
                 // Extract snapshot name (column 0)
