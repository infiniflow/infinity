// Copyright(C) 2024 InfiniFlow, Inc. All rights reserved.
//
// Licensed under the Apache License, Version 2.0 (the "License");
// you may not use this file except in compliance with the License.
// You may obtain a copy of the License at
//
//     https://www.apache.org/licenses/LICENSE-2.0
//
// Unless required by applicable law or agreed to in writing, software
// distributed under the License is distributed on an "AS IS" BASIS,
// WITHOUT WARRANTIES OR CONDITIONS OF ANY KIND, either express or implied.
// See the License for the specific language governing permissions and
// limitations under the License.

module;

#include <cstring>

module infinity_core:infinity_thrift_service.impl;

import :infinity_thrift_service;
import :query_options;
import :infinity_thrift_types;
import :infinity;
import :infinity_context;
import :file_writer;
import :value;
import :infinity_exception;
import :status;
import :data_block;
import :table_def;
import :defer_op;
import :data_table;
import :column_vector;
import :query_result;
import :utility;

import std;
import std.compat;
import third_party;

import extra_ddl_info;
import embedding_info;
import sparse_info;
import array_info;
import in_expr;
import constant_expr;
import column_expr;
import function_expr;
import knn_expr;
import match_sparse_expr;
import match_tensor_expr;
import match_expr;
import fusion_expr;
import parsed_expr;
import insert_row_expr;
import update_statement;
import search_expr;
import explain_statement;
import create_index_info;
import command_statement;
import select_statement;
import logical_type;
import internal_types;
import search_options;
import column_def;
import statement_common;
import data_type;

namespace infinity {

ClientVersions::ClientVersions() {
    client_version_map_[1] = std::string("0.2.0.dev2");
    client_version_map_[2] = std::string("0.2.0.dev3");
    client_version_map_[3] = std::string("0.2.0.dev4");
    client_version_map_[4] = std::string("0.2.0.dev5");
    client_version_map_[5] = std::string("0.2.0.dev6");
    client_version_map_[6] = std::string("0.2.0.dev7");
    client_version_map_[7] = std::string("0.2.0.dev8");
    client_version_map_[8] = std::string("0.2.0");
    client_version_map_[9] = std::string("0.2.1.dev5");
    client_version_map_[10] = std::string("0.2.1");
    client_version_map_[11] = std::string("0.3.0.dev1");
    client_version_map_[12] = std::string("0.3.0.dev3");
    client_version_map_[13] = std::string("0.3.0.dev4");
    client_version_map_[14] = std::string("0.3.0.dev5");
    client_version_map_[15] = std::string("0.3.0.dev6");
    client_version_map_[16] = std::string("0.3.0.dev7");
    client_version_map_[17] = std::string("0.3.0");
    client_version_map_[18] = std::string("0.4.0.dev1");
    client_version_map_[19] = std::string("0.4.0.dev2");
    client_version_map_[20] = std::string("0.4.0.dev3");
    client_version_map_[21] = std::string("0.4.0.dev4");
    client_version_map_[22] = std::string("0.4.0");
    client_version_map_[23] = std::string("0.5.0.dev1");
    client_version_map_[24] = std::string("0.5.0.dev2");
    client_version_map_[25] = std::string("0.5.0.dev3");
    client_version_map_[26] = std::string("0.5.0.dev5");
    client_version_map_[27] = std::string("0.5.2");
    client_version_map_[28] = std::string("0.6.0.dev2");
    client_version_map_[29] = std::string("0.6.0.dev3");
    client_version_map_[30] = std::string("0.6.0.dev5");
}

std::pair<const char *, Status> ClientVersions::GetVersionByIndex(i64 version_index) {
    auto iter = client_version_map_.find(version_index);
    if (iter == client_version_map_.end()) {
        return {nullptr, Status::UnsupportedVersionIndex(version_index)};
    }
    return {iter->second.c_str(), Status::OK()};
}

std::mutex InfinityThriftService::infinity_session_map_mutex_;
std::unordered_map<u64, std::shared_ptr<Infinity>> InfinityThriftService::infinity_session_map_;
ClientVersions InfinityThriftService::client_version_;

u32 InfinityThriftService::ClearSessionMap() {
    std::lock_guard lock(infinity_session_map_mutex_);
    const auto session_count = infinity_session_map_.size();
    infinity_session_map_.clear();
    return session_count;
}

void InfinityThriftService::Connect(infinity_thrift_rpc::CommonResponse &response, const infinity_thrift_rpc::ConnectRequest &request) {
    i64 request_client_version = request.client_version;
    if (request_client_version != current_version_index_) {
        auto [request_version_ptr, status1] = client_version_.GetVersionByIndex(request_client_version);
        if (!status1.ok()) {
            response.__set_error_code(static_cast<i64>(status1.code()));
            response.__set_error_msg(status1.message());
            LOG_ERROR(status1.message());
            return;
        }

        auto [expected_version_ptr, status2] = client_version_.GetVersionByIndex(current_version_index_);
        if (!status2.ok()) {
            UnrecoverableError(status2.message());
        }

        Status status3 = Status::ClientVersionMismatch(expected_version_ptr, request_version_ptr);
        response.__set_error_code(static_cast<i64>(status3.code()));
        response.__set_error_msg(status3.message());
        LOG_ERROR(status3.message());
        return;
    }

    auto infinity = Infinity::RemoteConnect();
    std::lock_guard<std::mutex> lock(infinity_session_map_mutex_);
    infinity_session_map_.emplace(infinity->GetSessionId(), infinity);
    response.__set_session_id(infinity->GetSessionId());
    response.__set_error_code(static_cast<i64>(ErrorCode::kOk));
    LOG_TRACE(fmt::format("THRIFT: Connect success, new session {}", response.session_id));
}

void InfinityThriftService::Disconnect(infinity_thrift_rpc::CommonResponse &response, const infinity_thrift_rpc::CommonRequest &request) {
    if (auto status = GetAndRemoveSessionID(request.session_id); status.ok()) {
        response.__set_error_code((i64)(status.code()));
        LOG_TRACE(fmt::format("THRIFT: Disconnect session {} success", request.session_id));
    } else {
        response.__set_error_code(static_cast<i64>(status.code()));
        response.__set_error_msg(status.message());
        LOG_TRACE(fmt::format("THRIFT: Disconnect session {} failed", request.session_id));
    }
}

void InfinityThriftService::CreateDatabase(infinity_thrift_rpc::CommonResponse &response, const infinity_thrift_rpc::CreateDatabaseRequest &request) {
    CreateDatabaseOptions create_database_opts;
    switch (request.create_option.conflict_type) {
        case infinity_thrift_rpc::CreateConflict::Ignore: {
            create_database_opts.conflict_type_ = ConflictType::kIgnore;
            break;
        }
        case infinity_thrift_rpc::CreateConflict::Error: {
            create_database_opts.conflict_type_ = ConflictType::kError;
            break;
        }
        case infinity_thrift_rpc::CreateConflict::Replace: {
            create_database_opts.conflict_type_ = ConflictType::kReplace;
            break;
        }
        default: {
            ProcessStatus(response, Status::InvalidConflictType());
            return;
        }
    }

    auto [infinity, status] = GetInfinityBySessionID(request.session_id);
    if (status.ok()) {
        auto result = infinity->CreateDatabase(request.db_name, create_database_opts, request.db_comment);
        ProcessQueryResult(response, result);
    } else {
        ProcessStatus(response, status);
    }
}

void InfinityThriftService::DropDatabase(infinity_thrift_rpc::CommonResponse &response, const infinity_thrift_rpc::DropDatabaseRequest &request) {

    DropDatabaseOptions drop_database_opts;
    switch (request.drop_option.conflict_type) {
        case infinity_thrift_rpc::DropConflict::Ignore: {
            drop_database_opts.conflict_type_ = ConflictType::kIgnore;
            break;
        }
        case infinity_thrift_rpc::DropConflict::Error: {
            drop_database_opts.conflict_type_ = ConflictType::kError;
            break;
        }
        default: {
            ProcessStatus(response, Status::InvalidConflictType());
            return;
        }
    }

    auto [infinity, status] = GetInfinityBySessionID(request.session_id);
    if (status.ok()) {
        auto result = infinity->DropDatabase(request.db_name, drop_database_opts);
        ProcessQueryResult(response, result);
    } else {
        ProcessStatus(response, status);
    }
}

void InfinityThriftService::CreateTable(infinity_thrift_rpc::CommonResponse &response, const infinity_thrift_rpc::CreateTableRequest &request) {
    std::vector<ColumnDef *> column_defs;

    for (auto &proto_column_def : request.column_defs) {
        auto [column_def, column_def_status] = GetColumnDefFromProto(proto_column_def);
        if (!column_def_status.ok()) {
            ProcessStatus(response, column_def_status);
            return;
        }
        column_defs.emplace_back(column_def);
    }

    CreateTableOptions create_table_opts;
    switch (request.create_option.conflict_type) {
        case infinity_thrift_rpc::CreateConflict::Ignore: {
            create_table_opts.conflict_type_ = ConflictType::kIgnore;
            break;
        }
        case infinity_thrift_rpc::CreateConflict::Error: {
            create_table_opts.conflict_type_ = ConflictType::kError;
            break;
        }
        case infinity_thrift_rpc::CreateConflict::Replace: {
            create_table_opts.conflict_type_ = ConflictType::kReplace;
            break;
        }
        default: {
            ProcessStatus(response, Status::InvalidConflictType());
            return;
        }
    }

    size_t properties_count = request.create_option.properties.size();
    create_table_opts.properties_.reserve(properties_count);
    for (size_t idx = 0; idx < properties_count; ++idx) {
        InitParameter *property = new InitParameter();
        property->param_name_ = request.create_option.properties[idx].key;
        property->param_value_ = request.create_option.properties[idx].value;
        create_table_opts.properties_.emplace_back(property);
    }

    auto [infinity, infinity_status] = GetInfinityBySessionID(request.session_id);
    if (!infinity_status.ok()) {
        ProcessStatus(response, infinity_status);
        return;
    }

    auto result = infinity->CreateTable(request.db_name, request.table_name, column_defs, std::vector<TableConstraint *>(), create_table_opts);
    ProcessQueryResult(response, result);
}

void InfinityThriftService::DropTable(infinity_thrift_rpc::CommonResponse &response, const infinity_thrift_rpc::DropTableRequest &request) {
    auto [infinity, infinity_status] = GetInfinityBySessionID(request.session_id);
    if (!infinity_status.ok()) {
        ProcessStatus(response, infinity_status);
        return;
    }

    DropTableOptions drop_table_opts;
    switch (request.drop_option.conflict_type) {
        case infinity_thrift_rpc::DropConflict::Ignore: {
            drop_table_opts.conflict_type_ = ConflictType::kIgnore;
            break;
        }
        case infinity_thrift_rpc::DropConflict::Error: {
            drop_table_opts.conflict_type_ = ConflictType::kError;
            break;
        }
        default: {
            ProcessStatus(response, Status::InvalidConflictType());
            return;
        }
    }

    auto result = infinity->DropTable(request.db_name, request.table_name, drop_table_opts);
    ProcessQueryResult(response, result);
}

void InfinityThriftService::Insert(infinity_thrift_rpc::CommonResponse &response, const infinity_thrift_rpc::InsertRequest &request) {
    auto [infinity, infinity_status] = GetInfinityBySessionID(request.session_id);
    if (!infinity_status.ok()) {
        ProcessStatus(response, infinity_status);
        return;
    }

    if (request.fields.empty()) {
        ProcessStatus(response, Status::InsertWithoutValues());
        return;
    }

    Status constant_status;

    std::vector<InsertRowExpr *> *insert_rows = new std::vector<InsertRowExpr *>();
    DeferFn delete_insert_rows([&insert_rows] {
        if (insert_rows != nullptr) {
            for (auto &insert_row : *insert_rows) {
                if (insert_row != nullptr) {
                    delete insert_row;
                }
                insert_row = nullptr;
            }
            delete insert_rows;
            insert_rows = nullptr;
        }
    });
    insert_rows->reserve(request.fields.size());
    for (auto &field : request.fields) {
        auto insert_row = std::make_unique<InsertRowExpr>();
        insert_row->columns_ = std::move(field.column_names);
        insert_row->values_.reserve(field.parse_exprs.size());
        for (auto &expr : field.parse_exprs) {
<<<<<<< HEAD
            ParsedExpr *parsed_expr = nullptr;

            // Handle different expression types
            if (expr.type.__isset.constant_expr) {
                parsed_expr = GetConstantFromProto(constant_status, *expr.type.constant_expr);
            } else if (expr.type.__isset.function_expr) {
                parsed_expr = GetFunctionExprFromProto(constant_status, *expr.type.function_expr);
            } else {
                constant_status = Status::InvalidParsedExprType();
            }

=======
            auto parsed_expr = std::unique_ptr<ConstantExpr>(GetConstantFromProto(constant_status, *expr.type.constant_expr));
>>>>>>> 7e0ac0a9
            if (!constant_status.ok()) {
                ProcessStatus(response, constant_status);
                return;
            }
            insert_row->values_.emplace_back(parsed_expr);
        }
        insert_rows->emplace_back(insert_row.release());
    }
    auto result = infinity->Insert(request.db_name, request.table_name, insert_rows);
    ProcessQueryResult(response, result);
}

std::tuple<CopyFileType, Status> InfinityThriftService::GetCopyFileType(infinity_thrift_rpc::CopyFileType::type copy_file_type) {
    switch (copy_file_type) {
        case infinity_thrift_rpc::CopyFileType::CSV:
            return {CopyFileType::kCSV, Status::OK()};
        case infinity_thrift_rpc::CopyFileType::JSON:
            return {CopyFileType::kJSON, Status::OK()};
        case infinity_thrift_rpc::CopyFileType::JSONL:
            return {CopyFileType::kJSONL, Status::OK()};
        case infinity_thrift_rpc::CopyFileType::FVECS:
            return {CopyFileType::kFVECS, Status::OK()};
        case infinity_thrift_rpc::CopyFileType::CSR:
            return {CopyFileType::kCSR, Status::OK()};
        case infinity_thrift_rpc::CopyFileType::BVECS:
            return {CopyFileType::kBVECS, Status::OK()};
        default: {
            return {CopyFileType::kInvalid, Status::ImportFileFormatError("Not implemented yet")};
        }
    }
}

void InfinityThriftService::Import(infinity_thrift_rpc::CommonResponse &response, const infinity_thrift_rpc::ImportRequest &request) {
    auto [infinity, infinity_status] = GetInfinityBySessionID(request.session_id);
    if (!infinity_status.ok()) {
        ProcessStatus(response, infinity_status);
        return;
    }

    auto [copy_file_type, status] = GetCopyFileType(request.import_option.copy_file_type);
    if (!status.ok()) {
        ProcessStatus(response, status);
    }

    ImportOptions import_options;
    import_options.copy_file_type_ = copy_file_type;
    auto &delimiter_string = request.import_option.delimiter;
    if (import_options.copy_file_type_ == CopyFileType::kCSV && delimiter_string.size() != 1) {
        ProcessStatus(response, Status::SyntaxError("CSV file delimiter isn't a char."));
    }
    import_options.delimiter_ = delimiter_string[0];

    const QueryResult result = infinity->Import(request.db_name, request.table_name, request.file_name.c_str(), import_options);
    ProcessQueryResult(response, result);
}

void InfinityThriftService::Export(infinity_thrift_rpc::CommonResponse &response, const infinity_thrift_rpc::ExportRequest &request) {
    auto [infinity, infinity_status] = GetInfinityBySessionID(request.session_id);
    if (!infinity_status.ok()) {
        ProcessStatus(response, infinity_status);
        return;
    }

    auto [copy_file_type, status] = GetCopyFileType(request.export_option.copy_file_type);
    if (!status.ok()) {
        ProcessStatus(response, status);
    }

    auto *export_columns = new std::vector<ParsedExpr *>();
    export_columns->reserve(request.columns.size());

    for (std::string column_name : request.columns) {
        ToLower(column_name);
        if (column_name == "_row_id") {
            FunctionExpr *expr = new FunctionExpr();
            expr->func_name_ = "row_id";
            export_columns->emplace_back(expr);
        } else if (column_name == "_create_timestamp") {
            FunctionExpr *expr = new FunctionExpr();
            expr->func_name_ = "create_timestamp";
            export_columns->emplace_back(expr);
        } else if (column_name == "_delete_timestamp") {
            FunctionExpr *expr = new FunctionExpr();
            expr->func_name_ = "delete_timestamp";
            export_columns->emplace_back(expr);
        } else {
            ColumnExpr *expr = new ColumnExpr();
            expr->names_.emplace_back(column_name);
            export_columns->emplace_back(expr);
        }
    }

    ExportOptions export_options;
    export_options.copy_file_type_ = copy_file_type;
    auto &delimiter_string = request.export_option.delimiter;
    if (export_options.copy_file_type_ == CopyFileType::kCSV && delimiter_string.size() != 1) {
        ProcessStatus(response, Status::SyntaxError("CSV file delimiter isn't a char."));
    }
    export_options.delimiter_ = delimiter_string[0];
    export_options.offset_ = request.export_option.offset;
    export_options.limit_ = request.export_option.limit;
    export_options.row_limit_ = request.export_option.row_limit;

    const QueryResult result = infinity->Export(request.db_name, request.table_name, export_columns, request.file_name.c_str(), export_options);
    ProcessQueryResult(response, result);
}

void InfinityThriftService::Select(infinity_thrift_rpc::SelectResponse &response, const infinity_thrift_rpc::SelectRequest &request) {
    // ++count_;
    // auto start1 = std::chrono::steady_clock::now();

    auto [infinity, infinity_status] = GetInfinityBySessionID(request.session_id);
    if (!infinity_status.ok()) {
        ProcessStatus(response, infinity_status);
        return;
    }

    // auto end1 = std::chrono::steady_clock::now();
    //
    // phase_1_duration_ += end1 - start1;
    //
    // auto start2 = std::chrono::steady_clock::now();

    // select list
    if (request.__isset.select_list == false or request.select_list.empty()) {
        ProcessStatus(response, Status::EmptySelectFields());
        return;
    }

    std::vector<ParsedExpr *> *output_columns = new std::vector<ParsedExpr *>();
    DeferFn defer_fn1([&]() {
        if (output_columns != nullptr) {
            for (auto &expr_ptr : *output_columns) {
                delete expr_ptr;
                expr_ptr = nullptr;
            }
            delete output_columns;
            output_columns = nullptr;
        }
    });
    output_columns->reserve(request.select_list.size());

    Status parsed_expr_status;
    for (auto &expr : request.select_list) {
        auto parsed_expr = GetParsedExprFromProto(parsed_expr_status, expr);
        DeferFn defer_fn4([&]() {
            if (parsed_expr != nullptr) {
                delete parsed_expr;
                parsed_expr = nullptr;
            }
        });

        if (!parsed_expr_status.ok()) {
            ProcessStatus(response, parsed_expr_status);
            return;
        }
        output_columns->emplace_back(parsed_expr);
        parsed_expr = nullptr;
    }

    // highlight list
    std::vector<ParsedExpr *> *highlight_columns = nullptr;
    DeferFn defer_fn11([&]() {
        if (highlight_columns != nullptr) {
            for (auto &expr_ptr : *highlight_columns) {
                delete expr_ptr;
                expr_ptr = nullptr;
            }
            delete highlight_columns;
            highlight_columns = nullptr;
        }
    });
    if (!request.highlight_list.empty()) {
        highlight_columns = new std::vector<ParsedExpr *>();
        highlight_columns->reserve(request.highlight_list.size());
        for (auto &expr : request.highlight_list) {
            auto parsed_expr = GetParsedExprFromProto(parsed_expr_status, expr);
            DeferFn defer_fn4([&]() {
                if (parsed_expr != nullptr) {
                    delete parsed_expr;
                    parsed_expr = nullptr;
                }
            });

            if (!parsed_expr_status.ok()) {
                ProcessStatus(response, parsed_expr_status);
                return;
            }
            highlight_columns->emplace_back(parsed_expr);
            parsed_expr = nullptr;
        }
    }

    // search expr
    SearchExpr *search_expr = nullptr;
    DeferFn defer_fn5([&]() {
        if (search_expr != nullptr) {
            delete search_expr;
            search_expr = nullptr;
        }
    });
    if (request.__isset.search_expr) {

        auto search_expr_list = new std::vector<ParsedExpr *>();
        DeferFn defer_fn2([&]() {
            if (search_expr_list != nullptr) {
                for (auto &expr_ptr : *search_expr_list) {
                    delete expr_ptr;
                    expr_ptr = nullptr;
                }
                delete search_expr_list;
                search_expr_list = nullptr;
            }
        });

        size_t match_expr_count = request.search_expr.match_exprs.size();
        size_t fusion_expr_count = request.search_expr.fusion_exprs.size();
        size_t total_expr_count = match_expr_count + fusion_expr_count;
        search_expr_list->reserve(total_expr_count);
        for (size_t idx = 0; idx < match_expr_count; ++idx) {
            Status status;
            ParsedExpr *match_expr = GetGenericMatchExprFromProto(status, request.search_expr.match_exprs[idx]);
            DeferFn defer_fn3([&]() {
                if (match_expr != nullptr) {
                    delete match_expr;
                    match_expr = nullptr;
                }
            });
            if (!status.ok()) {
                ProcessStatus(response, status);
                return;
            }
            search_expr_list->emplace_back(match_expr);
            match_expr = nullptr;
        }

        for (size_t idx = 0; idx < fusion_expr_count; ++idx) {
            ParsedExpr *fusion_expr = GetFusionExprFromProto(request.search_expr.fusion_exprs[idx]);
            search_expr_list->emplace_back(fusion_expr);
        }

        search_expr = new SearchExpr();
        search_expr->SetExprs(search_expr_list);
        search_expr_list = nullptr;
    }

    // filter
    ParsedExpr *filter = nullptr;
    DeferFn defer_fn6([&]() {
        if (filter != nullptr) {
            delete filter;
            filter = nullptr;
        }
    });
    if (request.__isset.where_expr == true) {
        filter = GetParsedExprFromProto(parsed_expr_status, request.where_expr);
        if (!parsed_expr_status.ok()) {
            ProcessStatus(response, parsed_expr_status);
            return;
        }
    }

    // Limit
    ParsedExpr *limit = nullptr;
    DeferFn defer_fn7([&]() {
        if (limit != nullptr) {
            delete limit;
            limit = nullptr;
        }
    });
    if (request.__isset.limit_expr == true) {
        limit = GetParsedExprFromProto(parsed_expr_status, request.limit_expr);
        if (!parsed_expr_status.ok()) {
            ProcessStatus(response, parsed_expr_status);
            return;
        }
    }

    // Offset
    ParsedExpr *offset = nullptr;
    DeferFn defer_fn8([&]() {
        if (offset != nullptr) {
            delete offset;
            offset = nullptr;
        }
    });
    if (request.__isset.offset_expr == true) {
        offset = GetParsedExprFromProto(parsed_expr_status, request.offset_expr);
        if (!parsed_expr_status.ok()) {
            ProcessStatus(response, parsed_expr_status);
            return;
        }
    }

    // order by
    std::vector<OrderByExpr *> *order_by_list = nullptr;
    DeferFn defer_fn9([&]() {
        if (order_by_list != nullptr) {
            for (auto &expr_ptr : *order_by_list) {
                delete expr_ptr;
                expr_ptr = nullptr;
            }
            delete order_by_list;
            order_by_list = nullptr;
        }
    });
    if (!request.order_by_list.empty()) {
        order_by_list = new std::vector<OrderByExpr *>();
        order_by_list->reserve(request.order_by_list.size());

        Status order_by_status;
        for (auto &expr : request.order_by_list) {
            auto order_by_expr = GetOrderByExprFromProto(order_by_status, expr);
            DeferFn defer_fn4([&]() {
                if (order_by_expr != nullptr) {
                    delete order_by_expr;
                    order_by_expr = nullptr;
                }
            });

            if (!order_by_status.ok()) {
                ProcessStatus(response, order_by_status);
                return;
            }
            order_by_list->emplace_back(order_by_expr);
            order_by_expr = nullptr;
        }
    }

    // group by
    std::vector<ParsedExpr *> *group_by_list = nullptr;
    DeferFn defer_fn10([&]() {
        if (group_by_list != nullptr) {
            for (auto &expr_ptr : *group_by_list) {
                delete expr_ptr;
                expr_ptr = nullptr;
            }
            delete group_by_list;
            group_by_list = nullptr;
        }
    });
    if (!request.group_by_list.empty()) {
        group_by_list = new std::vector<ParsedExpr *>();
        group_by_list->reserve(request.group_by_list.size());
        for (auto &expr : request.group_by_list) {
            auto parsed_expr = GetParsedExprFromProto(parsed_expr_status, expr);
            if (!parsed_expr_status.ok()) {
                ProcessStatus(response, parsed_expr_status);
                return;
            }
            group_by_list->emplace_back(parsed_expr);
        }
    }

    // having
    ParsedExpr *having = nullptr;
    DeferFn defer_fn12([&]() {
        if (having != nullptr) {
            delete having;
            having = nullptr;
        }
    });
    if (request.__isset.having_expr == true) {
        having = GetParsedExprFromProto(parsed_expr_status, request.having_expr);
        if (!parsed_expr_status.ok()) {
            ProcessStatus(response, parsed_expr_status);
            return;
        }
    }

    // auto end2 = std::chrono::steady_clock::now();
    // phase_2_duration_ += end2 - start2;
    //
    // auto start3 = std::chrono::steady_clock::now();

    const QueryResult result = infinity->Search(request.db_name,
                                                request.table_name,
                                                search_expr,
                                                filter,
                                                limit,
                                                offset,
                                                output_columns,
                                                highlight_columns,
                                                order_by_list,
                                                group_by_list,
                                                having,
                                                request.total_hits_count);
    output_columns = nullptr;
    highlight_columns = nullptr;
    filter = nullptr;
    search_expr = nullptr;
    limit = nullptr;
    offset = nullptr;
    order_by_list = nullptr;
    group_by_list = nullptr;
    having = nullptr;
    // auto end3 = std::chrono::steady_clock::now();
    //
    // phase_3_duration_ += end3 - start3;
    //
    // auto start4 = std::chrono::steady_clock::now();

    if (result.IsOk()) {
        auto &columns = response.column_fields;
        columns.resize(result.result_table_->ColumnCount());
        ProcessDataBlocks(result, response, columns);
    } else {
        ProcessQueryResult(response, result);
    }

    // auto end4 = std::chrono::steady_clock::now();
    // phase_4_duration_ += end4 - start4;
    //
    // if (count_ % 10000 == 0) {
    //     LOG_ERROR(fmt::format("Phase 1: {} Phase 2: {} Phase 3: {} Phase 4: {}  Total: {} seconds",
    //                      phase_1_duration_.count(),
    //                      phase_2_duration_.count(),
    //                      phase_3_duration_.count(),
    //                      phase_4_duration_.count(),
    //                      (phase_1_duration_ + phase_2_duration_ + phase_3_duration_ + phase_4_duration_).count()));
    //     phase_1_duration_ = std::chrono::duration<double>();
    //     phase_2_duration_ = std::chrono::duration<double>();
    //     phase_3_duration_ = std::chrono::duration<double>();
    //     phase_4_duration_ = std::chrono::duration<double>();
    // } else if (count_ % 1000 == 0) {
    //     LOG_ERROR(fmt::format("Phase 1: {} Phase 2: {} Phase 3: {} Phase 4: {}  Total: {} seconds",
    //                      phase_1_duration_.count(),
    //                      phase_2_duration_.count(),
    //                      phase_3_duration_.count(),
    //                      phase_4_duration_.count(),
    //                      (phase_1_duration_ + phase_2_duration_ + phase_3_duration_ + phase_4_duration_).count()));
    // }
}

void InfinityThriftService::Explain(infinity_thrift_rpc::SelectResponse &response, const infinity_thrift_rpc::ExplainRequest &request) {
    auto [infinity, infinity_status] = GetInfinityBySessionID(request.session_id);
    if (!infinity_status.ok()) {
        ProcessStatus(response, infinity_status);
        return;
    }

    if (request.__isset.select_list == false) {
        ProcessStatus(response, Status::EmptySelectFields());
        return;
    }

    std::vector<ParsedExpr *> *output_columns = new std::vector<ParsedExpr *>();
    output_columns->reserve(request.select_list.size());
    DeferFn defer_fn1([&]() {
        if (output_columns != nullptr) {
            for (auto &expr_ptr : *output_columns) {
                delete expr_ptr;
                expr_ptr = nullptr;
            }
            delete output_columns;
            output_columns = nullptr;
        }
    });

    Status parsed_expr_status;
    for (auto &expr : request.select_list) {
        auto parsed_expr = GetParsedExprFromProto(parsed_expr_status, expr);
        if (!parsed_expr_status.ok()) {
            if (parsed_expr != nullptr) {
                delete parsed_expr;
                parsed_expr = nullptr;
            }

            ProcessStatus(response, parsed_expr_status);
            return;
        }
        output_columns->emplace_back(parsed_expr);
    }

    // highlight list
    std::vector<ParsedExpr *> *highlight_columns = nullptr;
    DeferFn defer_fn11([&]() {
        if (highlight_columns != nullptr) {
            for (auto &expr_ptr : *highlight_columns) {
                delete expr_ptr;
                expr_ptr = nullptr;
            }
            delete highlight_columns;
            highlight_columns = nullptr;
        }
    });
    if (!request.highlight_list.empty()) {
        highlight_columns = new std::vector<ParsedExpr *>();
        highlight_columns->reserve(request.highlight_list.size());

        for (auto &expr : request.highlight_list) {
            auto parsed_expr = GetParsedExprFromProto(parsed_expr_status, expr);
            DeferFn defer_fn4([&]() {
                if (parsed_expr != nullptr) {
                    delete parsed_expr;
                    parsed_expr = nullptr;
                }
            });

            if (!parsed_expr_status.ok()) {
                ProcessStatus(response, parsed_expr_status);
                return;
            }
            highlight_columns->emplace_back(parsed_expr);
            parsed_expr = nullptr;
        }
    }

    // search expr
    SearchExpr *search_expr = nullptr;
    DeferFn defer_fn5([&]() {
        if (search_expr != nullptr) {
            delete search_expr;
            search_expr = nullptr;
        }
    });
    if (request.__isset.search_expr) {
        auto search_expr_list = new std::vector<ParsedExpr *>();
        DeferFn defer_fn2([&]() {
            if (search_expr_list != nullptr) {
                for (auto &expr_ptr : *search_expr_list) {
                    delete expr_ptr;
                    expr_ptr = nullptr;
                }
                delete search_expr_list;
                search_expr_list = nullptr;
            }
        });

        size_t match_expr_count = request.search_expr.match_exprs.size();
        size_t fusion_expr_count = request.search_expr.fusion_exprs.size();
        size_t total_expr_count = match_expr_count + fusion_expr_count;
        search_expr_list->reserve(total_expr_count);
        for (size_t idx = 0; idx < match_expr_count; ++idx) {
            Status status;
            ParsedExpr *match_expr = GetGenericMatchExprFromProto(status, request.search_expr.match_exprs[idx]);
            DeferFn defer_fn3([&]() {
                if (match_expr != nullptr) {
                    delete match_expr;
                    match_expr = nullptr;
                }
            });
            if (!status.ok()) {
                ProcessStatus(response, status);
                return;
            }
            search_expr_list->emplace_back(match_expr);
            match_expr = nullptr;
        }

        for (size_t idx = 0; idx < fusion_expr_count; ++idx) {
            ParsedExpr *fusion_expr = GetFusionExprFromProto(request.search_expr.fusion_exprs[idx]);
            search_expr_list->emplace_back(fusion_expr);
        }

        search_expr = new SearchExpr();
        search_expr->SetExprs(search_expr_list);
        search_expr_list = nullptr;
    }

    // filter
    ParsedExpr *filter = nullptr;
    if (request.__isset.where_expr == true) {
        filter = GetParsedExprFromProto(parsed_expr_status, request.where_expr);
        if (!parsed_expr_status.ok()) {
            if (search_expr != nullptr) {
                delete search_expr;
                search_expr = nullptr;
            }

            if (filter != nullptr) {
                delete filter;
                filter = nullptr;
            }

            ProcessStatus(response, parsed_expr_status);
            return;
        }
    }

    // Limit
    ParsedExpr *limit = nullptr;
    DeferFn defer_fn7([&]() {
        if (limit != nullptr) {
            delete limit;
            limit = nullptr;
        }
    });
    if (request.__isset.limit_expr == true) {
        limit = GetParsedExprFromProto(parsed_expr_status, request.limit_expr);
        if (!parsed_expr_status.ok()) {
            ProcessStatus(response, parsed_expr_status);
            return;
        }
    }

    // Offset
    ParsedExpr *offset = nullptr;
    DeferFn defer_fn8([&]() {
        if (offset != nullptr) {
            delete offset;
            offset = nullptr;
        }
    });
    if (request.__isset.offset_expr == true) {
        offset = GetParsedExprFromProto(parsed_expr_status, request.offset_expr);
        if (!parsed_expr_status.ok()) {
            ProcessStatus(response, parsed_expr_status);
            return;
        }
    }

    // order by
    std::vector<OrderByExpr *> *order_by_list = nullptr;
    DeferFn defer_fn9([&]() {
        if (order_by_list != nullptr) {
            for (auto &expr_ptr : *order_by_list) {
                delete expr_ptr;
                expr_ptr = nullptr;
            }
            delete order_by_list;
            order_by_list = nullptr;
        }
    });
    if (!request.order_by_list.empty()) {
        order_by_list = new std::vector<OrderByExpr *>();
        order_by_list->reserve(request.order_by_list.size());

        Status order_by_status;
        for (auto &expr : request.order_by_list) {
            auto order_by_expr = GetOrderByExprFromProto(order_by_status, expr);
            DeferFn defer_fn4([&]() {
                if (order_by_expr != nullptr) {
                    delete order_by_expr;
                    order_by_expr = nullptr;
                }
            });

            if (!order_by_status.ok()) {
                ProcessStatus(response, order_by_status);
                return;
            }
            order_by_list->emplace_back(order_by_expr);
            order_by_expr = nullptr;
        }
    }

    // group by
    std::vector<ParsedExpr *> *group_by_list = nullptr;
    DeferFn defer_fn10([&]() {
        if (group_by_list != nullptr) {
            for (auto &expr_ptr : *group_by_list) {
                delete expr_ptr;
                expr_ptr = nullptr;
            }
            delete group_by_list;
            group_by_list = nullptr;
        }
    });
    if (!request.group_by_list.empty()) {
        group_by_list = new std::vector<ParsedExpr *>();
        group_by_list->reserve(request.group_by_list.size());
        for (auto &expr : request.group_by_list) {
            auto parsed_expr = GetParsedExprFromProto(parsed_expr_status, expr);
            if (!parsed_expr_status.ok()) {
                ProcessStatus(response, parsed_expr_status);
                return;
            }
            group_by_list->emplace_back(parsed_expr);
        }
    }

    // having
    ParsedExpr *having = nullptr;
    DeferFn defer_fn12([&]() {
        if (having != nullptr) {
            delete having;
            having = nullptr;
        }
    });
    if (request.__isset.having_expr == true) {
        having = GetParsedExprFromProto(parsed_expr_status, request.having_expr);
        if (!parsed_expr_status.ok()) {
            ProcessStatus(response, parsed_expr_status);
            return;
        }
    }

    // Explain type
    auto explain_type = GetExplainTypeFromProto(request.explain_type);
    const QueryResult result = infinity->Explain(request.db_name,
                                                 request.table_name,
                                                 explain_type,
                                                 search_expr,
                                                 filter,
                                                 limit,
                                                 offset,
                                                 output_columns,
                                                 highlight_columns,
                                                 order_by_list,
                                                 group_by_list,
                                                 having);
    output_columns = nullptr;
    highlight_columns = nullptr;
    search_expr = nullptr;
    filter = nullptr;
    limit = nullptr;
    offset = nullptr;
    order_by_list = nullptr;
    group_by_list = nullptr;
    having = nullptr;

    if (result.IsOk()) {
        auto &columns = response.column_fields;
        columns.resize(result.result_table_->ColumnCount());
        ProcessDataBlocks(result, response, columns);
    } else {
        ProcessQueryResult(response, result);
    }
}

void InfinityThriftService::Delete(infinity_thrift_rpc::DeleteResponse &response, const infinity_thrift_rpc::DeleteRequest &request) {
    auto [infinity, infinity_status] = GetInfinityBySessionID(request.session_id);
    if (!infinity_status.ok()) {
        ProcessStatus(response, infinity_status);
        return;
    }

    ParsedExpr *filter = nullptr;
    if (request.__isset.where_expr == true) {
        Status parsed_expr_status;
        filter = GetParsedExprFromProto(parsed_expr_status, request.where_expr);
        if (!parsed_expr_status.ok()) {
            ProcessStatus(response, parsed_expr_status);
            return;
        }
    }

    const QueryResult result = infinity->Delete(request.db_name, request.table_name, filter);
    if (result.IsOk()) {
        std::shared_ptr<DataBlock> data_block = result.result_table_->GetDataBlockById(0);
        auto row_count = data_block->row_count();
        if (row_count != 1) {
            UnrecoverableError("Delete: query result is invalid.");
        }

        {
            // delete row count
            Value value = data_block->GetValue(1, 0);
            response.deleted_rows = value.value_.big_int;
        }

        response.__set_error_code((i64)(result.ErrorCode()));
    } else {
        ProcessQueryResult(response, result);
    }
};

void InfinityThriftService::Update(infinity_thrift_rpc::CommonResponse &response, const infinity_thrift_rpc::UpdateRequest &request) {
    auto [infinity, infinity_status] = GetInfinityBySessionID(request.session_id);
    if (!infinity_status.ok()) {
        ProcessStatus(response, infinity_status);
        return;
    }

    ParsedExpr *filter = nullptr;
    if (request.__isset.where_expr == true) {
        Status parsed_expr_status;
        filter = GetParsedExprFromProto(parsed_expr_status, request.where_expr);
        if (!parsed_expr_status.ok()) {
            ProcessStatus(response, parsed_expr_status);
            return;
        }
    }

    std::vector<UpdateExpr *> *update_expr_array{nullptr};
    if (request.__isset.update_expr_array == true) {
        update_expr_array = new std::vector<UpdateExpr *>();
        update_expr_array->reserve(request.update_expr_array.size());
        for (auto &update_expr : request.update_expr_array) {
            auto [parsed_expr, update_expr_status] = GetUpdateExprFromProto(update_expr);
            if (!update_expr_status.ok()) {

                if (update_expr_array != nullptr) {
                    for (auto update_expr : *update_expr_array) {
                        delete update_expr;
                    }

                    delete update_expr_array;
                    update_expr_array = nullptr;
                }

                if (parsed_expr != nullptr) {
                    delete parsed_expr;
                    parsed_expr = nullptr;
                }

                ProcessStatus(response, update_expr_status);
                return;
            }
            update_expr_array->emplace_back(parsed_expr);
        }
    }

    const QueryResult result = infinity->Update(request.db_name, request.table_name, filter, update_expr_array);
    ProcessQueryResult(response, result);
}

void InfinityThriftService::Optimize(infinity_thrift_rpc::CommonResponse &response, const infinity_thrift_rpc::OptimizeRequest &request) {
    auto [infinity, infinity_status] = GetInfinityBySessionID(request.session_id);
    if (!infinity_status.ok()) {
        ProcessStatus(response, infinity_status);
        return;
    }

    auto optimize_options = GetParsedOptimizeOptionFromProto(request.optimize_options);

    const QueryResult result = infinity->Optimize(request.db_name, request.table_name, std::move(optimize_options));
    ProcessQueryResult(response, result);
}

void InfinityThriftService::AddColumns(infinity_thrift_rpc::CommonResponse &response, const infinity_thrift_rpc::AddColumnsRequest &request) {
    std::vector<std::shared_ptr<ColumnDef>> column_defs;
    for (auto &proto_column_def : request.column_defs) {
        auto [column_def, column_def_status] = GetColumnDefFromProto(proto_column_def);
        if (!column_def_status.ok()) {
            ProcessStatus(response, column_def_status);
            return;
        }
        column_defs.emplace_back(column_def);
    }
    auto [infinity, infinity_status] = GetInfinityBySessionID(request.session_id);
    if (!infinity_status.ok()) {
        ProcessStatus(response, infinity_status);
        return;
    }
    auto result = infinity->AddColumns(request.db_name, request.table_name, std::move(column_defs));
    ProcessQueryResult(response, result);
}

void InfinityThriftService::DropColumns(infinity_thrift_rpc::CommonResponse &response, const infinity_thrift_rpc::DropColumnsRequest &request) {
    std::vector<std::string> column_names = request.column_names;
    auto [infinity, infinity_status] = GetInfinityBySessionID(request.session_id);
    if (!infinity_status.ok()) {
        ProcessStatus(response, infinity_status);
        return;
    }
    auto result = infinity->DropColumns(request.db_name, request.table_name, std::move(column_names));
    ProcessQueryResult(response, result);
}

void InfinityThriftService::Cleanup(infinity_thrift_rpc::CommonResponse &response, const infinity_thrift_rpc::CommonRequest &request) {
    auto [infinity, infinity_status] = GetInfinityBySessionID(request.session_id);
    if (!infinity_status.ok()) {
        ProcessStatus(response, infinity_status);
        return;
    }
    auto result = infinity->Cleanup();
    ProcessQueryResult(response, result);
}

void InfinityThriftService::DumpIndex(infinity_thrift_rpc::CommonResponse &response, const infinity_thrift_rpc::DumpIndexRequest &request) {
    auto [infinity, infinity_status] = GetInfinityBySessionID(request.session_id);
    if (!infinity_status.ok()) {
        ProcessStatus(response, infinity_status);
        return;
    }
    auto result = infinity->DumpIndex(request.db_name, request.table_name, request.index_name);
    ProcessQueryResult(response, result);
}

void InfinityThriftService::ListDatabase(infinity_thrift_rpc::ListDatabaseResponse &response,
                                         const infinity_thrift_rpc::ListDatabaseRequest &request) {
    auto [infinity, infinity_status] = GetInfinityBySessionID(request.session_id);
    if (!infinity_status.ok()) {
        ProcessStatus(response, infinity_status);
        return;
    }

    auto result = infinity->ListDatabases();
    response.__set_error_code((i64)(result.ErrorCode()));
    if (result.IsOk()) {
        for (auto &data_block : result.result_table_->data_blocks_) {
            auto row_count = data_block->row_count();
            for (size_t i = 0; i < row_count; ++i) {
                Value value = data_block->GetValue(0, i);
                const auto &db_name = value.GetVarchar();
                response.db_names.emplace_back(db_name);
            }
        }
    } else {
        ProcessQueryResult(response, result);
    }
}

void InfinityThriftService::ListTable(infinity_thrift_rpc::ListTableResponse &response, const infinity_thrift_rpc::ListTableRequest &request) {
    auto [infinity, infinity_status] = GetInfinityBySessionID(request.session_id);
    if (!infinity_status.ok()) {
        ProcessStatus(response, infinity_status);
        return;
    }

    auto result = infinity->ListTables(request.db_name);
    if (result.IsOk()) {
        for (auto &data_block : result.result_table_->data_blocks_) {
            auto row_count = data_block->row_count();
            for (size_t i = 0; i < row_count; ++i) {
                Value value = data_block->GetValue(1, i);
                const auto &table_name = value.GetVarchar();
                response.table_names.emplace_back(table_name);
            }
        }
        response.__set_error_code((i64)(result.ErrorCode()));
    } else {
        ProcessQueryResult(response, result);
    }
}

void InfinityThriftService::ShowDatabase(infinity_thrift_rpc::ShowDatabaseResponse &response,
                                         const infinity_thrift_rpc::ShowDatabaseRequest &request) {
    auto [infinity, infinity_status] = GetInfinityBySessionID(request.session_id);
    if (!infinity_status.ok()) {
        ProcessStatus(response, infinity_status);
        return;
    }
    const QueryResult result = infinity->ShowDatabase(request.db_name);
    if (result.IsOk()) {
        std::shared_ptr<DataBlock> data_block = result.result_table_->GetDataBlockById(0);
        auto row_count = data_block->row_count();
        if (row_count != 4) {
            UnrecoverableError("ShowDatabase: query result is invalid.");
        }

        {
            Value value = data_block->GetValue(1, 0);
            response.database_name = value.GetVarchar();
        }

        {
            Value value = data_block->GetValue(1, 1);
            response.store_dir = value.GetVarchar();
        }

        {
            Value value = data_block->GetValue(1, 2);
            response.table_count = std::stol(value.GetVarchar());
        }

        {
            Value value = data_block->GetValue(1, 3);
            response.comment = value.GetVarchar();
        }

        response.__set_error_code((i64)(result.ErrorCode()));
    } else {
        ProcessQueryResult(response, result);
    }
}

void InfinityThriftService::ShowTable(infinity_thrift_rpc::ShowTableResponse &response, const infinity_thrift_rpc::ShowTableRequest &request) {
    auto [infinity, infinity_status] = GetInfinityBySessionID(request.session_id);
    if (!infinity_status.ok()) {
        ProcessStatus(response, infinity_status);
        return;
    }

    const QueryResult result = infinity->ShowTable(request.db_name, request.table_name);
    if (result.IsOk()) {
        std::shared_ptr<DataBlock> data_block = result.result_table_->GetDataBlockById(0);
        auto row_count = data_block->row_count();
        if (row_count != 7) {
            UnrecoverableError("ShowTable: query result is invalid.");
        }

        {
            // db name
            Value value = data_block->GetValue(1, 0);
            response.database_name = value.GetVarchar();
        }

        {
            // table name
            Value value = data_block->GetValue(1, 1);
            response.table_name = value.GetVarchar();
        }

        {
            // table comment
            Value value = data_block->GetValue(1, 2);
            response.store_dir = value.GetVarchar();
        }

        {
            // storage directory
            Value value = data_block->GetValue(1, 3);
            response.store_dir = value.GetVarchar();
        }

        {
            // column count
            Value value = data_block->GetValue(1, 4);
            response.column_count = std::stol(value.GetVarchar());
        }

        {
            // segment count
            Value value = data_block->GetValue(1, 5);
            response.segment_count = std::stol(value.GetVarchar());
        }

        {
            // row count
            Value value = data_block->GetValue(1, 6);
            response.row_count = std::stol(value.GetVarchar());
        }

        response.__set_error_code((i64)(result.ErrorCode()));
    } else {
        ProcessQueryResult(response, result);
    }
}

void InfinityThriftService::ShowColumns(infinity_thrift_rpc::SelectResponse &response, const infinity_thrift_rpc::ShowColumnsRequest &request) {
    auto [infinity, infinity_status] = GetInfinityBySessionID(request.session_id);
    if (!infinity_status.ok()) {
        ProcessStatus(response, infinity_status);
        return;
    }

    const QueryResult result = infinity->ShowColumns(request.db_name, request.table_name);
    if (result.IsOk()) {
        auto &columns = response.column_fields;
        columns.resize(result.result_table_->ColumnCount());
        ProcessDataBlocks(result, response, columns);
    } else {
        ProcessQueryResult(response, result);
    }
}

void InfinityThriftService::ShowTables(infinity_thrift_rpc::SelectResponse &response, const infinity_thrift_rpc::ShowTablesRequest &request) {
    auto [infinity, infinity_status] = GetInfinityBySessionID(request.session_id);
    if (!infinity_status.ok()) {
        ProcessStatus(response, infinity_status);
        return;
    }

    const QueryResult result = infinity->ShowTables(request.db_name);
    if (result.IsOk()) {
        auto &columns = response.column_fields;
        columns.resize(result.result_table_->ColumnCount());
        ProcessDataBlocks(result, response, columns);
    } else {
        ProcessQueryResult(response, result);
    }
}

void InfinityThriftService::GetDatabase(infinity_thrift_rpc::CommonResponse &response, const infinity_thrift_rpc::GetDatabaseRequest &request) {
    auto [infinity, infinity_status] = GetInfinityBySessionID(request.session_id);
    if (!infinity_status.ok()) {
        ProcessStatus(response, infinity_status);
        return;
    }

    QueryResult result = infinity->GetDatabase(request.db_name);
    ProcessQueryResult(response, result);
}

void InfinityThriftService::GetTable(infinity_thrift_rpc::CommonResponse &response, const infinity_thrift_rpc::GetTableRequest &request) {
    auto [infinity, infinity_status] = GetInfinityBySessionID(request.session_id);
    if (!infinity_status.ok()) {
        ProcessStatus(response, infinity_status);
        return;
    }

    QueryResult result = infinity->GetTable(request.db_name, request.table_name);
    ProcessQueryResult(response, result);
}

void InfinityThriftService::CreateIndex(infinity_thrift_rpc::CommonResponse &response, const infinity_thrift_rpc::CreateIndexRequest &request) {
    CreateIndexOptions create_index_opts;
    switch (request.create_option.conflict_type) {
        case infinity_thrift_rpc::CreateConflict::Ignore: {
            create_index_opts.conflict_type_ = ConflictType::kIgnore;
            break;
        }
        case infinity_thrift_rpc::CreateConflict::Error: {
            create_index_opts.conflict_type_ = ConflictType::kError;
            break;
        }
        case infinity_thrift_rpc::CreateConflict::Replace: {
            create_index_opts.conflict_type_ = ConflictType::kReplace;
            break;
        }
        default: {
            ProcessStatus(response, Status::InvalidConflictType());
            return;
        }
    }

    auto [infinity, infinity_status] = GetInfinityBySessionID(request.session_id);
    if (!infinity_status.ok()) {
        ProcessStatus(response, infinity_status);
        return;
    }

    auto *index_info_to_use = new IndexInfo();

    index_info_to_use->index_type_ = GetIndexTypeFromProto(request.index_info.index_type);
    if (index_info_to_use->index_type_ == IndexType::kInvalid) {

        delete index_info_to_use;
        index_info_to_use = nullptr;

        ProcessStatus(response, Status::InvalidIndexType("Invalid index"));
        return;
    }

    index_info_to_use->column_name_ = request.index_info.column_name;

    auto *index_param_list = new std::vector<InitParameter *>();
    for (auto &index_param : request.index_info.index_param_list) {
        auto init_parameter = new InitParameter();
        init_parameter->param_name_ = index_param.param_name;
        init_parameter->param_value_ = index_param.param_value;
        index_param_list->emplace_back(init_parameter);
    }
    index_info_to_use->index_param_list_ = index_param_list;

    QueryResult result =
        infinity->CreateIndex(request.db_name, request.table_name, request.index_name, request.index_comment, index_info_to_use, create_index_opts);
    ProcessQueryResult(response, result);
}

void InfinityThriftService::DropIndex(infinity_thrift_rpc::CommonResponse &response, const infinity_thrift_rpc::DropIndexRequest &request) {
    DropIndexOptions drop_index_opts;
    switch (request.drop_option.conflict_type) {
        case infinity_thrift_rpc::DropConflict::type::Ignore: {
            drop_index_opts.conflict_type_ = ConflictType::kIgnore;
            break;
        }
        case infinity_thrift_rpc::DropConflict::type::Error: {
            drop_index_opts.conflict_type_ = ConflictType::kError;
            break;
        }
        default: {
            ProcessStatus(response, Status::InvalidConflictType());
            return;
        }
    }

    auto [infinity, infinity_status] = GetInfinityBySessionID(request.session_id);
    if (!infinity_status.ok()) {
        ProcessStatus(response, infinity_status);
        return;
    }

    QueryResult result = infinity->DropIndex(request.db_name, request.table_name, request.index_name, drop_index_opts);
    ProcessQueryResult(response, result);
}

void InfinityThriftService::ListIndex(infinity_thrift_rpc::ListIndexResponse &response, const infinity_thrift_rpc::ListIndexRequest &request) {
    auto [infinity, infinity_status] = GetInfinityBySessionID(request.session_id);
    if (!infinity_status.ok()) {
        ProcessStatus(response, infinity_status);
        return;
    }

    auto result = infinity->ListTableIndexes(request.db_name, request.table_name);
    if (result.IsOk()) {
        std::shared_ptr<DataBlock> data_block = result.result_table_->GetDataBlockById(0);
        auto row_count = data_block->row_count();
        for (int i = 0; i < row_count; ++i) {
            Value value = data_block->GetValue(0, i);
            const std::string &index_name = value.GetVarchar();
            response.index_names.emplace_back(index_name);
        }
        response.__set_error_code((i64)(result.ErrorCode()));
    } else {
        ProcessQueryResult(response, result);
    }
}

void InfinityThriftService::ShowIndex(infinity_thrift_rpc::ShowIndexResponse &response, const infinity_thrift_rpc::ShowIndexRequest &request) {
    auto [infinity, infinity_status] = GetInfinityBySessionID(request.session_id);
    if (!infinity_status.ok()) {
        ProcessStatus(response, infinity_status);
        return;
    }

    auto result = infinity->ShowIndex(request.db_name, request.table_name, request.index_name);

    if (result.IsOk()) {
        std::shared_ptr<DataBlock> data_block = result.result_table_->GetDataBlockById(0);
        auto row_count = data_block->row_count();
        if (row_count != 10) {
            UnrecoverableError("ShowIndex: query result is invalid.");
        }

        {
            Value value = data_block->GetValue(1, 0);
            response.db_name = value.GetVarchar();
        }

        {
            Value value = data_block->GetValue(1, 1);
            response.table_name = value.GetVarchar();
        }

        {
            Value value = data_block->GetValue(1, 2);
            response.index_name = value.GetVarchar();
        }

        {
            Value value = data_block->GetValue(1, 3);
            response.index_comment = value.GetVarchar();
        }

        {
            Value value = data_block->GetValue(1, 4);
            response.index_type = value.GetVarchar();
        }

        {
            Value value = data_block->GetValue(1, 5);
            response.index_column_names = value.GetVarchar();
        }

        {
            Value value = data_block->GetValue(1, 6);
            response.index_column_ids = value.GetVarchar();
        }

        {
            Value value = data_block->GetValue(1, 7);
            response.other_parameters = value.GetVarchar();
        }

        {
            Value value = data_block->GetValue(1, 8);
            response.store_dir = value.GetVarchar();
        }

        //        {
        //            Value value = data_block->GetValue(1, 9);
        //            response.store_size = value.GetVarchar();
        //        }

        {
            Value value = data_block->GetValue(1, 9);
            response.segment_index_count = value.GetVarchar();
        }

        response.__set_error_code((i64)(result.ErrorCode()));
    } else {
        ProcessQueryResult(response, result);
    }
}

void InfinityThriftService::ShowSegments(infinity_thrift_rpc::SelectResponse &response, const infinity_thrift_rpc::ShowSegmentsRequest &request) {
    auto [infinity, infinity_status] = GetInfinityBySessionID(request.session_id);
    if (!infinity_status.ok()) {
        ProcessStatus(response, infinity_status);
        return;
    }

    const QueryResult result = infinity->ShowSegments(request.db_name, request.table_name);
    if (result.IsOk()) {
        auto &columns = response.column_fields;
        columns.resize(result.result_table_->ColumnCount());
        ProcessDataBlocks(result, response, columns);
    } else {
        ProcessQueryResult(response, result);
    }
}

void InfinityThriftService::ShowSegment(infinity_thrift_rpc::ShowSegmentResponse &response, const infinity_thrift_rpc::ShowSegmentRequest &request) {
    auto [infinity, infinity_status] = GetInfinityBySessionID(request.session_id);
    if (!infinity_status.ok()) {
        ProcessStatus(response, infinity_status);
        return;
    }

    const QueryResult result = infinity->ShowSegment(request.db_name, request.table_name, request.segment_id);
    if (result.IsOk()) {
        std::shared_ptr<DataBlock> data_block = result.result_table_->GetDataBlockById(0);
        auto row_count = data_block->row_count();
        if (row_count != 1) {
            UnrecoverableError("ShowSegment: query result is invalid.");
        }

        {
            Value value = data_block->GetValue(0, 0);
            response.segment_id = value.value_.big_int;
        }

        {
            Value value = data_block->GetValue(0, 1);
            response.status = value.GetVarchar();
        }

        {
            Value value = data_block->GetValue(0, 2);
            response.path = value.GetVarchar();
        }

        {
            Value value = data_block->GetValue(0, 3);
            response.size = value.GetVarchar();
        }

        {
            Value value = data_block->GetValue(0, 4);
            response.block_count = value.value_.big_int;
        }

        {
            Value value = data_block->GetValue(0, 5);
            response.row_capacity = value.value_.big_int;
        }

        {
            Value value = data_block->GetValue(0, 6);
            response.row_count = value.value_.big_int;
        }

        {
            Value value = data_block->GetValue(0, 8);
            response.room = value.value_.big_int;
        }

        {
            Value value = data_block->GetValue(0, 9);
            response.column_count = value.value_.big_int;
        }

        response.__set_error_code((i64)(result.ErrorCode()));
    } else {
        ProcessQueryResult(response, result);
    }
}

void InfinityThriftService::ShowBlocks(infinity_thrift_rpc::SelectResponse &response, const infinity_thrift_rpc::ShowBlocksRequest &request) {
    auto [infinity, infinity_status] = GetInfinityBySessionID(request.session_id);
    if (!infinity_status.ok()) {
        ProcessStatus(response, infinity_status);
        return;
    }

    const QueryResult result = infinity->ShowBlocks(request.db_name, request.table_name, request.segment_id);
    if (result.IsOk()) {
        auto &columns = response.column_fields;
        columns.resize(result.result_table_->ColumnCount());
        ProcessDataBlocks(result, response, columns);
    } else {
        ProcessQueryResult(response, result);
    }
}

void InfinityThriftService::ShowBlock(infinity_thrift_rpc::ShowBlockResponse &response, const infinity_thrift_rpc::ShowBlockRequest &request) {
    auto [infinity, infinity_status] = GetInfinityBySessionID(request.session_id);
    if (!infinity_status.ok()) {
        ProcessStatus(response, infinity_status);
        return;
    }

    const QueryResult result = infinity->ShowBlock(request.db_name, request.table_name, request.segment_id, request.block_id);
    if (result.IsOk()) {
        std::shared_ptr<DataBlock> data_block = result.result_table_->GetDataBlockById(0);
        auto row_count = data_block->row_count();
        if (row_count != 1) {
            UnrecoverableError("ShowBlock: query result is invalid.");
        }

        {
            Value value = data_block->GetValue(0, 0);
            response.block_id = value.value_.big_int;
        }

        {
            Value value = data_block->GetValue(0, 1);
            response.path = value.GetVarchar();
        }

        {
            Value value = data_block->GetValue(0, 2);
            response.size = value.GetVarchar();
        }

        {
            Value value = data_block->GetValue(0, 3);
            response.size = value.GetVarchar();
        }

        {
            Value value = data_block->GetValue(0, 4);
            response.row_capacity = value.value_.big_int;
        }

        {
            Value value = data_block->GetValue(0, 5);
            response.row_count = value.value_.big_int;
        }

        {
            Value value = data_block->GetValue(0, 6);
            response.column_count = value.value_.big_int;
        }

        response.__set_error_code((i64)(result.ErrorCode()));
    } else {
        ProcessQueryResult(response, result);
    }
}

void InfinityThriftService::ShowBlockColumn(infinity_thrift_rpc::ShowBlockColumnResponse &response,
                                            const infinity_thrift_rpc::ShowBlockColumnRequest &request) {
    auto [infinity, infinity_status] = GetInfinityBySessionID(request.session_id);
    if (!infinity_status.ok()) {
        ProcessStatus(response, infinity_status);
        return;
    }

    auto result = infinity->ShowBlockColumn(request.db_name, request.table_name, request.segment_id, request.block_id, request.column_id);

    if (result.IsOk()) {
        std::shared_ptr<DataBlock> data_block = result.result_table_->GetDataBlockById(0);
        auto row_count = data_block->row_count();
        if (row_count != 6) {
            UnrecoverableError("ShowBlockColumn: query result is invalid.");
        }

        {
            Value value = data_block->GetValue(1, 0);
            response.column_name = value.GetVarchar();
        }

        {
            Value value = data_block->GetValue(1, 1);
            response.column_id = value.value_.big_int;
        }

        {
            Value value = data_block->GetValue(1, 2);
            response.data_type = value.GetVarchar();
        }

        {
            Value value = data_block->GetValue(1, 3);
            response.path = value.GetVarchar();
        }

        {
            Value value = data_block->GetValue(1, 4);
            response.extra_file_count = value.value_.big_int;
        }

        {
            Value value = data_block->GetValue(1, 5);
            response.extra_file_names = value.GetVarchar();
        }

        response.__set_error_code((i64)(result.ErrorCode()));
    } else {
        ProcessQueryResult(response, result);
    }
}

void InfinityThriftService::ShowCurrentNode(infinity_thrift_rpc::ShowCurrentNodeResponse &response,
                                            const infinity_thrift_rpc::ShowCurrentNodeRequest &request) {
    auto [infinity, infinity_status] = GetInfinityBySessionID(request.session_id);
    if (!infinity_status.ok()) {
        ProcessStatus(response, infinity_status);
        return;
    }

    auto result = infinity->AdminShowCurrentNode();

    if (result.IsOk()) {
        std::shared_ptr<DataBlock> data_block = result.result_table_->GetDataBlockById(0);
        auto row_count = data_block->row_count();
        if (row_count != 2 && row_count != 5) {
            UnrecoverableError("ShowCurrentNode: query result is invalid.");
        }

        {
            Value value = data_block->GetValue(1, 0);
            response.node_role = value.GetVarchar();
        }

        {
            Value value = data_block->GetValue(1, 1);
            if (row_count == 5)
                value = data_block->GetValue(1, 2);
            response.server_status = value.GetVarchar();
        }

        response.__set_error_code((i64)(result.ErrorCode()));
    } else {
        ProcessQueryResult(response, result);
    }
}

void InfinityThriftService::Command(infinity_thrift_rpc::CommonResponse &response, const infinity_thrift_rpc::CommandRequest &request) {
    auto [infinity, infinity_status] = GetInfinityBySessionID(request.session_id);
    if (!infinity_status.ok()) {
        ProcessStatus(response, infinity_status);
        return;
    }
    LOG_TRACE(fmt::format("THRIFT: Command Type: {}, Test Command Content: {}", request.command_type, request.test_command_content));
    if (request.command_type != "test_command") {
        LOG_WARN(fmt::format("Not support command type: {}", request.command_type));
        return;
    }

    QueryResult result = infinity->TestCommand(request.test_command_content);
    ProcessQueryResult(response, result);
}

void InfinityThriftService::Flush(infinity_thrift_rpc::CommonResponse &response, const infinity_thrift_rpc::FlushRequest &request) {
    auto [infinity, infinity_status] = GetInfinityBySessionID(request.session_id);
    if (!infinity_status.ok()) {
        ProcessStatus(response, infinity_status);
        return;
    }
    LOG_TRACE(fmt::format("THRIFT: Flush Type: {}", request.flush_type));

    QueryResult result = infinity->Flush(request.flush_type);
    ProcessQueryResult(response, result);
}

void InfinityThriftService::Compact(infinity_thrift_rpc::CommonResponse &response, const infinity_thrift_rpc::CompactRequest &request) {
    auto [infinity, infinity_status] = GetInfinityBySessionID(request.session_id);
    if (!infinity_status.ok()) {
        ProcessStatus(response, infinity_status);
        return;
    }
    LOG_TRACE(fmt::format("THRIFT: Compact Table: {}", request.table_name));

    QueryResult result = infinity->Compact(request.db_name, request.table_name);
    ProcessQueryResult(response, result);
}

std::tuple<Infinity *, Status> InfinityThriftService::GetInfinityBySessionID(i64 session_id) {
    std::lock_guard<std::mutex> lock(infinity_session_map_mutex_);
    auto iter = infinity_session_map_.find(session_id);
    if (iter == infinity_session_map_.end()) {
        return {nullptr, Status::SessionNotFound(session_id)};
    }
    return {iter->second.get(), Status::OK()};
}

Status InfinityThriftService::GetAndRemoveSessionID(i64 session_id) {
    std::lock_guard<std::mutex> lock(infinity_session_map_mutex_);
    auto iter = infinity_session_map_.find(session_id);
    if (iter == infinity_session_map_.end()) {
        return Status::SessionNotFound(session_id);
    }
    iter->second->RemoteDisconnect();
    infinity_session_map_.erase(session_id);
    LOG_TRACE(fmt::format("THRIFT: Remove session {}", session_id));
    return Status::OK();
}

std::tuple<ColumnDef *, Status> InfinityThriftService::GetColumnDefFromProto(const infinity_thrift_rpc::ColumnDef &column_def) {
    auto column_def_data_type_ptr = GetColumnTypeFromProto(column_def.data_type);
    if (column_def_data_type_ptr->type() == infinity::LogicalType::kInvalid) {
        return {nullptr, Status::InvalidDataType()};
    }

    auto constraints = std::set<ConstraintType>();

    for (auto constraint : column_def.constraints) {
        auto type = GetConstraintTypeFromProto(constraint);
        if (type == ConstraintType::kInvalid) {
            return {nullptr, Status::InvalidConstraintType()};
        }
        constraints.insert(type);
    }

    Status status;
    auto const_expr = std::shared_ptr<ParsedExpr>(GetConstantFromProto(status, column_def.constant_expr));
    if (!status.ok()) {
        return {nullptr, status};
    }

    std::string comment = column_def.comment;
    auto col_def = new ColumnDef(column_def.id, column_def_data_type_ptr, column_def.name, constraints, std::move(comment), const_expr);
    return {col_def, Status::OK()};
}

std::shared_ptr<DataType> InfinityThriftService::GetColumnTypeFromProto(const infinity_thrift_rpc::DataType &type) {
    switch (type.logic_type) {
        case infinity_thrift_rpc::LogicType::Boolean:
            return std::make_shared<infinity::DataType>(infinity::LogicalType::kBoolean);
        case infinity_thrift_rpc::LogicType::TinyInt:
            return std::make_shared<infinity::DataType>(infinity::LogicalType::kTinyInt);
        case infinity_thrift_rpc::LogicType::SmallInt:
            return std::make_shared<infinity::DataType>(infinity::LogicalType::kSmallInt);
        case infinity_thrift_rpc::LogicType::Integer:
            return std::make_shared<infinity::DataType>(infinity::LogicalType::kInteger);
        case infinity_thrift_rpc::LogicType::BigInt:
            return std::make_shared<infinity::DataType>(infinity::LogicalType::kBigInt);
        case infinity_thrift_rpc::LogicType::HugeInt:
            return std::make_shared<infinity::DataType>(infinity::LogicalType::kHugeInt);
        case infinity_thrift_rpc::LogicType::Decimal:
            return std::make_shared<infinity::DataType>(infinity::LogicalType::kDecimal);
        case infinity_thrift_rpc::LogicType::Float:
            return std::make_shared<infinity::DataType>(infinity::LogicalType::kFloat);
        case infinity_thrift_rpc::LogicType::Double:
            return std::make_shared<infinity::DataType>(infinity::LogicalType::kDouble);
        case infinity_thrift_rpc::LogicType::Float16:
            return std::make_shared<infinity::DataType>(infinity::LogicalType::kFloat16);
        case infinity_thrift_rpc::LogicType::BFloat16:
            return std::make_shared<infinity::DataType>(infinity::LogicalType::kBFloat16);
        case infinity_thrift_rpc::LogicType::Tensor:
        case infinity_thrift_rpc::LogicType::TensorArray:
        case infinity_thrift_rpc::LogicType::MultiVector:
        case infinity_thrift_rpc::LogicType::Embedding: {
            const auto embedding_type = GetEmbeddingDataTypeFromProto(type.physical_type.embedding_type.element_type);
            if (embedding_type == EmbeddingDataType::kElemInvalid) {
                return std::make_shared<infinity::DataType>(infinity::LogicalType::kInvalid);
            }
            auto embedding_info = EmbeddingInfo::Make(embedding_type, type.physical_type.embedding_type.dimension);
            infinity::LogicalType dt = infinity::LogicalType::kInvalid;
            switch (type.logic_type) {
                case infinity_thrift_rpc::LogicType::Tensor: {
                    dt = infinity::LogicalType::kTensor;
                    break;
                }
                case infinity_thrift_rpc::LogicType::TensorArray: {
                    dt = infinity::LogicalType::kTensorArray;
                    break;
                }
                case infinity_thrift_rpc::LogicType::MultiVector: {
                    dt = infinity::LogicalType::kMultiVector;
                    break;
                }
                case infinity_thrift_rpc::LogicType::Embedding: {
                    dt = infinity::LogicalType::kEmbedding;
                    break;
                }
                default: {
                    UnrecoverableError("Unreachable code!");
                }
            }
            return std::make_shared<infinity::DataType>(dt, std::move(embedding_info));
        }
        case infinity_thrift_rpc::LogicType::Varchar:
            return std::make_shared<infinity::DataType>(infinity::LogicalType::kVarchar);
        case infinity_thrift_rpc::LogicType::Sparse: {
            auto embedding_type = GetEmbeddingDataTypeFromProto(type.physical_type.sparse_type.element_type);
            if (embedding_type == EmbeddingDataType::kElemInvalid) {
                return std::make_shared<infinity::DataType>(infinity::LogicalType::kInvalid);
            }
            auto index_type = GetEmbeddingDataTypeFromProto(type.physical_type.sparse_type.index_type);
            if (index_type == EmbeddingDataType::kElemInvalid) {
                return std::make_shared<infinity::DataType>(infinity::LogicalType::kInvalid);
            }
            auto sparse_info = SparseInfo::Make(embedding_type, index_type, type.physical_type.sparse_type.dimension, SparseStoreType::kSort);
            return std::make_shared<infinity::DataType>(infinity::LogicalType::kSparse, sparse_info);
        }
        case infinity_thrift_rpc::LogicType::Date: {
            return std::make_shared<infinity::DataType>(infinity::LogicalType::kDate);
        }
        case infinity_thrift_rpc::LogicType::Time: {
            return std::make_shared<infinity::DataType>(infinity::LogicalType::kTime);
        }
        case infinity_thrift_rpc::LogicType::DateTime: {
            return std::make_shared<infinity::DataType>(infinity::LogicalType::kDateTime);
        }
        case infinity_thrift_rpc::LogicType::Timestamp: {
            return std::make_shared<infinity::DataType>(infinity::LogicalType::kTimestamp);
        }
        case infinity_thrift_rpc::LogicType::Interval: {
            return std::make_shared<infinity::DataType>(infinity::LogicalType::kInterval);
        }
        case infinity_thrift_rpc::LogicType::Invalid: {
            return std::make_shared<infinity::DataType>(infinity::LogicalType::kInvalid);
        }
        case infinity_thrift_rpc::LogicType::Array: {
            const auto element_data_type = GetColumnTypeFromProto(*type.physical_type.array_type.element_data_type);
            auto array_info = infinity::ArrayInfo::Make(std::move(*element_data_type));
            return std::make_shared<infinity::DataType>(infinity::LogicalType::kArray, std::move(array_info));
        }
    }
    return std::make_shared<infinity::DataType>(infinity::LogicalType::kInvalid);
}

ConstraintType InfinityThriftService::GetConstraintTypeFromProto(infinity_thrift_rpc::Constraint::type constraint) {
    switch (constraint) {
        case infinity_thrift_rpc::Constraint::NotNull:
            return ConstraintType::kNotNull;
        case infinity_thrift_rpc::Constraint::Null:
            return ConstraintType::kNull;
        case infinity_thrift_rpc::Constraint::PrimaryKey:
            return ConstraintType::kPrimaryKey;
        case infinity_thrift_rpc::Constraint::Unique:
            return ConstraintType::kUnique;
        default:
            return ConstraintType::kInvalid;
    }
}

EmbeddingDataType InfinityThriftService::GetEmbeddingDataTypeFromProto(const infinity_thrift_rpc::ElementType::type &type) {
    switch (type) {
        case infinity_thrift_rpc::ElementType::ElementBit:
            return EmbeddingDataType::kElemBit;
        case infinity_thrift_rpc::ElementType::ElementUInt8:
            return EmbeddingDataType::kElemUInt8;
        case infinity_thrift_rpc::ElementType::ElementInt8:
            return EmbeddingDataType::kElemInt8;
        case infinity_thrift_rpc::ElementType::ElementInt16:
            return EmbeddingDataType::kElemInt16;
        case infinity_thrift_rpc::ElementType::ElementInt32:
            return EmbeddingDataType::kElemInt32;
        case infinity_thrift_rpc::ElementType::ElementInt64:
            return EmbeddingDataType::kElemInt64;
        case infinity_thrift_rpc::ElementType::ElementFloat32:
            return EmbeddingDataType::kElemFloat;
        case infinity_thrift_rpc::ElementType::ElementFloat64:
            return EmbeddingDataType::kElemDouble;
        case infinity_thrift_rpc::ElementType::ElementFloat16:
            return EmbeddingDataType::kElemFloat16;
        case infinity_thrift_rpc::ElementType::ElementBFloat16:
            return EmbeddingDataType::kElemBFloat16;
    }
    return EmbeddingDataType::kElemInvalid;
}

IndexType InfinityThriftService::GetIndexTypeFromProto(const infinity_thrift_rpc::IndexType::type &type) {
    switch (type) {
        case infinity_thrift_rpc::IndexType::IVF:
            return IndexType::kIVF;
        case infinity_thrift_rpc::IndexType::Hnsw:
            return IndexType::kHnsw;
        case infinity_thrift_rpc::IndexType::FullText:
            return IndexType::kFullText;
        case infinity_thrift_rpc::IndexType::Secondary:
            return IndexType::kSecondary;
        case infinity_thrift_rpc::IndexType::EMVB:
            return IndexType::kEMVB;
        case infinity_thrift_rpc::IndexType::BMP:
            return IndexType::kBMP;
        case infinity_thrift_rpc::IndexType::DiskAnn:
            return IndexType::kDiskAnn;
        default:
            return IndexType::kInvalid;
    }
    return IndexType::kInvalid;
}

ConstantExpr *InfinityThriftService::GetConstantFromProto(Status &status, const infinity_thrift_rpc::ConstantExpr &expr) {
    switch (expr.literal_type) {
        case infinity_thrift_rpc::LiteralType::Boolean: {
            auto parsed_expr = new ConstantExpr(LiteralType::kBoolean);
            parsed_expr->bool_value_ = expr.bool_value;
            return parsed_expr;
        }
        case infinity_thrift_rpc::LiteralType::Double: {
            auto parsed_expr = new ConstantExpr(LiteralType::kDouble);
            parsed_expr->double_value_ = expr.f64_value;
            return parsed_expr;
        }
        case infinity_thrift_rpc::LiteralType::String: {
            auto parsed_expr = new ConstantExpr(LiteralType::kString);
            parsed_expr->str_value_ = strdup(expr.str_value.c_str());
            return parsed_expr;
        }
        case infinity_thrift_rpc::LiteralType::Int64: {
            auto parsed_expr = new ConstantExpr(LiteralType::kInteger);
            parsed_expr->integer_value_ = expr.i64_value;
            return parsed_expr;
        }
        case infinity_thrift_rpc::LiteralType::Null: {
            auto parsed_expr = new ConstantExpr(LiteralType::kNull);
            return parsed_expr;
        }
        case infinity_thrift_rpc::LiteralType::IntegerArray: {
            auto parsed_expr = new ConstantExpr(LiteralType::kIntegerArray);
            parsed_expr->long_array_ = expr.i64_array_value;
            return parsed_expr;
        }
        case infinity_thrift_rpc::LiteralType::DoubleArray: {
            auto parsed_expr = new ConstantExpr(LiteralType::kDoubleArray);
            parsed_expr->double_array_ = expr.f64_array_value;
            return parsed_expr;
        }
        case infinity_thrift_rpc::LiteralType::IntegerTensor: {
            auto parsed_expr = new ConstantExpr(LiteralType::kSubArrayArray);
            parsed_expr->sub_array_array_.reserve(expr.i64_tensor_value.size());
            for (auto &value_2 : expr.i64_tensor_value) {
                auto parsed_expr_2 = std::make_shared<ConstantExpr>(LiteralType::kIntegerArray);
                parsed_expr_2->long_array_ = value_2;
                parsed_expr->sub_array_array_.emplace_back(std::move(parsed_expr_2));
            }
            return parsed_expr;
        }
        case infinity_thrift_rpc::LiteralType::DoubleTensor: {
            auto parsed_expr = new ConstantExpr(LiteralType::kSubArrayArray);
            parsed_expr->sub_array_array_.reserve(expr.f64_tensor_value.size());
            for (auto &value_2 : expr.f64_tensor_value) {
                auto parsed_expr_2 = std::make_shared<ConstantExpr>(LiteralType::kDoubleArray);
                parsed_expr_2->double_array_ = value_2;
                parsed_expr->sub_array_array_.emplace_back(std::move(parsed_expr_2));
            }
            return parsed_expr;
        }
        case infinity_thrift_rpc::LiteralType::IntegerTensorArray: {
            auto parsed_expr = new ConstantExpr(LiteralType::kSubArrayArray);
            parsed_expr->sub_array_array_.reserve(expr.i64_tensor_array_value.size());
            for (auto &value_1 : expr.i64_tensor_array_value) {
                auto parsed_expr_1 = std::make_shared<ConstantExpr>(LiteralType::kSubArrayArray);
                parsed_expr_1->sub_array_array_.reserve(value_1.size());
                for (auto &value_2 : value_1) {
                    auto parsed_expr_2 = std::make_shared<ConstantExpr>(LiteralType::kIntegerArray);
                    parsed_expr_2->long_array_ = value_2;
                    parsed_expr_1->sub_array_array_.emplace_back(std::move(parsed_expr_2));
                }
                parsed_expr->sub_array_array_.emplace_back(std::move(parsed_expr_1));
            }
            return parsed_expr;
        }
        case infinity_thrift_rpc::LiteralType::DoubleTensorArray: {
            auto parsed_expr = new ConstantExpr(LiteralType::kSubArrayArray);
            parsed_expr->sub_array_array_.reserve(expr.f64_tensor_array_value.size());
            for (auto &value_1 : expr.f64_tensor_array_value) {
                auto parsed_expr_1 = std::make_shared<ConstantExpr>(LiteralType::kSubArrayArray);
                parsed_expr_1->sub_array_array_.reserve(value_1.size());
                for (auto &value_2 : value_1) {
                    auto parsed_expr_2 = std::make_shared<ConstantExpr>(LiteralType::kDoubleArray);
                    parsed_expr_2->double_array_ = value_2;
                    parsed_expr_1->sub_array_array_.emplace_back(std::move(parsed_expr_2));
                }
                parsed_expr->sub_array_array_.emplace_back(std::move(parsed_expr_1));
            }
            return parsed_expr;
        }
        case infinity_thrift_rpc::LiteralType::SparseIntegerArray: {
            auto parsed_expr = new ConstantExpr(LiteralType::kLongSparseArray);
            parsed_expr->long_sparse_array_.first.reserve(expr.i64_array_idx.size());
            parsed_expr->long_sparse_array_.second.reserve(expr.i64_array_value.size());
            for (auto &value : expr.i64_array_idx) {
                parsed_expr->long_sparse_array_.first.emplace_back(value);
            }
            for (auto &value : expr.i64_array_value) {
                parsed_expr->long_sparse_array_.second.emplace_back(value);
            }
            return parsed_expr;
        }
        case infinity_thrift_rpc::LiteralType::SparseDoubleArray: {
            auto parsed_expr = new ConstantExpr(LiteralType::kDoubleSparseArray);
            parsed_expr->double_sparse_array_.first.reserve(expr.i64_array_idx.size());
            parsed_expr->double_sparse_array_.second.reserve(expr.f64_array_value.size());
            for (auto &value : expr.i64_array_idx) {
                parsed_expr->double_sparse_array_.first.emplace_back(value);
            }
            for (auto &value : expr.f64_array_value) {
                parsed_expr->double_sparse_array_.second.emplace_back(value);
            }
            return parsed_expr;
        }
        case infinity_thrift_rpc::LiteralType::Date: {
            auto parsed_expr = new ConstantExpr(LiteralType::kDate);
            parsed_expr->date_value_ = strdup(expr.str_value.c_str());
            return parsed_expr;
        }
        case infinity_thrift_rpc::LiteralType::Time: {
            auto parsed_expr = new ConstantExpr(LiteralType::kTime);
            parsed_expr->date_value_ = strdup(expr.str_value.c_str());
            return parsed_expr;
        }
        case infinity_thrift_rpc::LiteralType::DateTime: {
            auto parsed_expr = new ConstantExpr(LiteralType::kDateTime);
            parsed_expr->date_value_ = strdup(expr.str_value.c_str());
            return parsed_expr;
        }
        case infinity_thrift_rpc::LiteralType::CurlyBracketsArray: {
            auto parsed_expr = std::make_unique<ConstantExpr>(LiteralType::kCurlyBracketsArray);
            parsed_expr->curly_brackets_array_.reserve(expr.curly_brackets_array.size());
            for (const auto &child_expr : expr.curly_brackets_array) {
                const auto child_parsed_expr = GetConstantFromProto(status, child_expr);
                parsed_expr->curly_brackets_array_.emplace_back(child_parsed_expr);
                if (!status.ok()) {
                    return nullptr;
                }
            }
            return parsed_expr.release();
        }
        default: {
            status = Status::InvalidConstantType();
            return nullptr;
        }
    }
}

ColumnExpr *InfinityThriftService::GetColumnExprFromProto(const infinity_thrift_rpc::ColumnExpr &column_expr) {
    auto parsed_expr = new ColumnExpr();

    for (auto column_name : column_expr.column_name) {
        parsed_expr->names_.emplace_back(column_name);
    }

    parsed_expr->star_ = column_expr.star;
    return parsed_expr;
}

FunctionExpr *InfinityThriftService::GetFunctionExprFromProto(Status &status, const infinity_thrift_rpc::FunctionExpr &function_expr) {
    auto *parsed_expr = new FunctionExpr();
    parsed_expr->func_name_ = function_expr.function_name;
    std::vector<ParsedExpr *> *arguments;
    arguments = new std::vector<ParsedExpr *>();
    arguments->reserve(function_expr.arguments.size());

    for (auto &args : function_expr.arguments) {
        arguments->emplace_back(GetParsedExprFromProto(status, args));
        if (!status.ok()) {
            if (parsed_expr != nullptr) {
                delete parsed_expr;
                parsed_expr = nullptr;
            }
            if (arguments != nullptr) {
                for (auto &argument : *arguments) {
                    delete argument;
                    argument = nullptr;
                }
                delete arguments;
                arguments = nullptr;
            }
            return nullptr;
        }
    }

    parsed_expr->arguments_ = arguments;
    return parsed_expr;
}

KnnExpr *InfinityThriftService::GetKnnExprFromProto(Status &status, const infinity_thrift_rpc::KnnExpr &expr) {
    auto knn_expr = std::make_unique<KnnExpr>(false);
    knn_expr->column_expr_ = GetColumnExprFromProto(expr.column_expr);

    knn_expr->distance_type_ = GetDistanceTypeFormProto(expr.distance_type);
    if (knn_expr->distance_type_ == KnnDistanceType::kInvalid) {
        status = Status::InvalidKnnDistanceType();
        return nullptr;
    }
    knn_expr->embedding_data_type_ = GetEmbeddingDataTypeFromProto(expr.embedding_data_type);
    if (knn_expr->embedding_data_type_ == EmbeddingDataType::kElemInvalid) {
        status = Status::InvalidEmbeddingDataType("invalid");
        return nullptr;
    }

    // Validate that either embedding_data or query_embedding_expr is provided, but not both
    bool has_embedding_data = expr.__isset.embedding_data;
    bool has_query_embedding_expr = expr.__isset.query_embedding_expr;

    if (has_embedding_data && has_query_embedding_expr) {
        status = Status::InvalidParameterValue("KnnExpr", "both embedding_data and query_embedding_expr", "only one should be provided");
        return nullptr;
    }
    if (!has_embedding_data && !has_query_embedding_expr) {
        status = Status::InvalidParameterValue("KnnExpr", "neither embedding_data nor query_embedding_expr", "one must be provided");
        return nullptr;
    }

    if (has_embedding_data) {
        auto [embedding_data_ptr, dimension, status2] = GetEmbeddingDataTypeDataPtrFromProto(expr.embedding_data);
        knn_expr->embedding_data_ptr_ = embedding_data_ptr;
        if (knn_expr->embedding_data_type_ == EmbeddingDataType::kElemBit) {
            knn_expr->dimension_ = dimension * 8;
        } else {
            knn_expr->dimension_ = dimension;
        }
        if (!status2.ok()) {
            status = status2;
            return nullptr;
        }
    }

    knn_expr->topn_ = expr.topn;
    if (knn_expr->topn_ <= 0) {
        status = Status::InvalidParameterValue("topn", std::to_string(expr.topn), "topn should be greater than 0");
        return nullptr;
    }

    knn_expr->opt_params_ = new std::vector<InitParameter *>();
    for (auto &param : expr.opt_params) {
        if (param.param_name == "index_name") {
            knn_expr->index_name_ = param.param_value;
            continue;
        }
        if (param.param_name == "ignore_index" && param.param_value == "true") {
            knn_expr->ignore_index_ = true;
            continue;
        }

        auto init_parameter = new InitParameter();
        init_parameter->param_name_ = param.param_name;
        init_parameter->param_value_ = param.param_value;
        knn_expr->opt_params_->emplace_back(init_parameter);
    }
    if (expr.__isset.filter_expr) {
        knn_expr->filter_expr_.reset(GetParsedExprFromProto(status, expr.filter_expr));
        if (!status.ok()) {
            return nullptr;
        }
    }

    // Handle FDE function expression for query embedding
    if (expr.__isset.query_embedding_expr) {
        knn_expr->query_embedding_expr_.reset(GetFunctionExprFromProto(status, expr.query_embedding_expr));
        if (!status.ok()) {
            return nullptr;
        }
        knn_expr->embedding_data_type_str_ = EmbeddingT::EmbeddingDataType2String(knn_expr->embedding_data_type_);
        // Dimension will be determined at runtime by the FDE function
        knn_expr->dimension_ = -1; // Placeholder for runtime determination
        // Clear the direct embedding data since we're using function expression
        knn_expr->embedding_data_ptr_ = nullptr;
    }

    status = Status::OK();
    return knn_expr.release();
}

MatchSparseExpr *InfinityThriftService::GetMatchSparseExprFromProto(Status &status, const infinity_thrift_rpc::MatchSparseExpr &expr) {
    auto match_sparse_expr = std::make_unique<MatchSparseExpr>(true);

    auto *column_expr = static_cast<ParsedExpr *>(GetColumnExprFromProto(expr.column_expr));
    DeferFn defer_fn2([&] {
        if (column_expr != nullptr) {
            delete column_expr;
            column_expr = nullptr;
        }
    });
    match_sparse_expr->SetSearchColumn(column_expr);
    column_expr = nullptr;

    auto *constant_expr = GetConstantFromProto(status, expr.query_sparse_expr);
    DeferFn defer_fn3([&] {
        if (constant_expr != nullptr) {
            delete constant_expr;
            constant_expr = nullptr;
        }
    });

    match_sparse_expr->SetQuerySparse(constant_expr);
    constant_expr = nullptr;

    match_sparse_expr->SetMetricType(expr.metric_type);

    auto *opt_params_ptr = new std::vector<InitParameter *>();
    for (auto &param : expr.opt_params) {
        if (param.param_name == "index_name") {
            match_sparse_expr->index_name_ = param.param_value;
            continue;
        }
        if (param.param_name == "ignore_index" && param.param_value == "true") {
            match_sparse_expr->ignore_index_ = true;
            continue;
        }
        auto *init_parameter = new InitParameter();
        init_parameter->param_name_ = param.param_name;
        init_parameter->param_value_ = param.param_value;
        opt_params_ptr->emplace_back(init_parameter);
    }
    match_sparse_expr->SetOptParams(expr.topn, opt_params_ptr);

    if (expr.__isset.filter_expr) {
        match_sparse_expr->filter_expr_.reset(GetParsedExprFromProto(status, expr.filter_expr));
        if (!status.ok()) {
            return nullptr;
        }
    }
    status = Status::OK();

    return match_sparse_expr.release();
}

MatchTensorExpr *InfinityThriftService::GetMatchTensorExprFromProto(Status &status, const infinity_thrift_rpc::MatchTensorExpr &expr) {
    auto match_tensor_expr = std::make_unique<MatchTensorExpr>();
    match_tensor_expr->SetSearchMethodStr(expr.search_method);
    match_tensor_expr->column_expr_.reset(GetColumnExprFromProto(expr.column_expr));
    match_tensor_expr->embedding_data_type_ = GetEmbeddingDataTypeFromProto(expr.embedding_data_type);
    auto [embedding_data_ptr, dimension, status2] = GetEmbeddingDataTypeDataPtrFromProto(expr.embedding_data);
    if (!status2.ok()) {
        status = status2;
        return nullptr;
    }
    match_tensor_expr->dimension_ = dimension;
    const auto copy_bytes = EmbeddingT::EmbeddingSize(match_tensor_expr->embedding_data_type_, match_tensor_expr->dimension_);
    match_tensor_expr->query_tensor_data_ptr_ = std::make_unique_for_overwrite<char[]>(copy_bytes);
    std::memcpy(match_tensor_expr->query_tensor_data_ptr_.get(), embedding_data_ptr, copy_bytes);
    SearchOptions options(match_tensor_expr->options_text_);
    if (options.options_.find("index_name") != options.options_.end()) {
        match_tensor_expr->index_name_ = options.options_["index_name"];
    }
    match_tensor_expr->options_text_ = expr.extra_options;
    if (expr.__isset.filter_expr) {
        match_tensor_expr->filter_expr_.reset(GetParsedExprFromProto(status, expr.filter_expr));
        if (!status.ok()) {
            return nullptr;
        }
    }
    status = Status::OK();
    return match_tensor_expr.release();
}

MatchExpr *InfinityThriftService::GetMatchExprFromProto(Status &status, const infinity_thrift_rpc::MatchExpr &expr) {
    auto match_expr = std::make_unique<MatchExpr>();
    match_expr->fields_ = expr.fields;
    match_expr->matching_text_ = expr.matching_text;
    match_expr->options_text_ = expr.options_text;
    SearchOptions options(match_expr->options_text_);
    if (options.options_.find("index_names") != options.options_.end()) {
        match_expr->index_names_ = options.options_["index_names"];
    }
    if (expr.__isset.filter_expr) {
        match_expr->filter_expr_.reset(GetParsedExprFromProto(status, expr.filter_expr));
        if (!status.ok()) {
            return nullptr;
        }
    }
    return match_expr.release();
}

ParsedExpr *InfinityThriftService::GetGenericMatchExprFromProto(Status &status, const infinity_thrift_rpc::GenericMatchExpr &expr) {
    if (expr.__isset.match_vector_expr == true) {
        auto parsed_expr = GetKnnExprFromProto(status, *expr.match_vector_expr);
        return parsed_expr;
    } else if (expr.__isset.match_sparse_expr == true) {
        auto parsed_expr = GetMatchSparseExprFromProto(status, *expr.match_sparse_expr);
        return parsed_expr;
    } else if (expr.__isset.match_tensor_expr == true) {
        auto parsed_expr = GetMatchTensorExprFromProto(status, *expr.match_tensor_expr);
        return parsed_expr;
    } else if (expr.__isset.match_text_expr == true) {
        auto parsed_expr = GetMatchExprFromProto(status, *expr.match_text_expr);
        return parsed_expr;
    } else {
        status = Status::InvalidParsedExprType();
    }
    return nullptr;
}

FusionExpr *InfinityThriftService::GetFusionExprFromProto(const infinity_thrift_rpc::FusionExpr &expr) {
    auto fusion_expr = std::make_unique<FusionExpr>();
    fusion_expr->method_ = expr.method;
    fusion_expr->SetOptions(expr.options_text);
    if (expr.__isset.optional_match_tensor_expr) {
        Status status;
        const auto result_ptr = GetMatchTensorExprFromProto(status, expr.optional_match_tensor_expr);
        fusion_expr->match_tensor_expr_.reset(result_ptr);
        if (!status.ok()) {
            fusion_expr.reset();
        }
    }
    return fusion_expr.release();
}

InExpr *InfinityThriftService::GetInExprFromProto(Status &status, const infinity_thrift_rpc::InExpr &in_expr) {
    auto parsed_expr = std::make_unique<InExpr>();
    parsed_expr->left_ = GetParsedExprFromProto(status, in_expr.left_operand);
    if (!status.ok()) {
        return nullptr;
    }
    parsed_expr->arguments_ = new std::vector<ParsedExpr *>();
    parsed_expr->arguments_->reserve(in_expr.arguments.size());
    for (auto &arg : in_expr.arguments) {
        parsed_expr->arguments_->emplace_back(GetParsedExprFromProto(status, arg));
        if (!status.ok()) {
            return nullptr;
        }
    }
    parsed_expr->in_ = in_expr.in_type;
    return parsed_expr.release();
}

ParsedExpr *InfinityThriftService::GetParsedExprFromProto(Status &status, const infinity_thrift_rpc::ParsedExpr &expr) {
    ParsedExpr *result = nullptr;
    if (expr.type.__isset.column_expr == true) {
        result = GetColumnExprFromProto(*expr.type.column_expr);
    } else if (expr.type.__isset.constant_expr == true) {
        result = GetConstantFromProto(status, *expr.type.constant_expr);
    } else if (expr.type.__isset.function_expr == true) {
        result = GetFunctionExprFromProto(status, *expr.type.function_expr);
    } else if (expr.type.__isset.knn_expr == true) {
        result = GetKnnExprFromProto(status, *expr.type.knn_expr);
    } else if (expr.type.__isset.match_expr == true) {
        result = GetMatchExprFromProto(status, *expr.type.match_expr);
    } else if (expr.type.__isset.fusion_expr == true) {
        result = GetFusionExprFromProto(*expr.type.fusion_expr);
    } else if (expr.type.__isset.in_expr == true) {
        result = GetInExprFromProto(status, *expr.type.in_expr);
    } else {
        status = Status::InvalidParsedExprType();
    }
    if (result) {
        result->alias_ = expr.alias_name;
    }
    return result;
}

OrderByExpr *InfinityThriftService::GetOrderByExprFromProto(Status &status, const infinity_thrift_rpc::OrderByExpr &expr) {
    auto order_by_expr = std::make_unique<OrderByExpr>();
    order_by_expr->expr_ = GetParsedExprFromProto(status, expr.expr);
    if (!status.ok()) {
        return nullptr;
    }
    if (expr.asc) {
        order_by_expr->type_ = OrderType::kAsc;
    } else {
        order_by_expr->type_ = OrderType::kDesc;
    }
    return order_by_expr.release();
}

KnnDistanceType InfinityThriftService::GetDistanceTypeFormProto(const infinity_thrift_rpc::KnnDistanceType::type &type) {
    switch (type) {
        case infinity_thrift_rpc::KnnDistanceType::L2:
            return KnnDistanceType::kL2;
        case infinity_thrift_rpc::KnnDistanceType::Cosine:
            return KnnDistanceType::kCosine;
        case infinity_thrift_rpc::KnnDistanceType::InnerProduct:
            return KnnDistanceType::kInnerProduct;
        case infinity_thrift_rpc::KnnDistanceType::Hamming:
            return KnnDistanceType::kHamming;
        default:
            return KnnDistanceType::kInvalid;
    }
}

ExplainType InfinityThriftService::GetExplainTypeFromProto(const infinity_thrift_rpc::ExplainType::type &type) {
    switch (type) {
        case infinity_thrift_rpc::ExplainType::Analyze:
            return ExplainType::kAnalyze;
        case infinity_thrift_rpc::ExplainType::Ast:
            return ExplainType::kAst;
        case infinity_thrift_rpc::ExplainType::Physical:
            return ExplainType::kPhysical;
        case infinity_thrift_rpc::ExplainType::Pipeline:
            return ExplainType::kPipeline;
        case infinity_thrift_rpc::ExplainType::UnOpt:
            return ExplainType::kUnOpt;
        case infinity_thrift_rpc::ExplainType::Opt:
            return ExplainType::kOpt;
        case infinity_thrift_rpc::ExplainType::Fragment:
            return ExplainType::kFragment;
        default:
            return ExplainType::kInvalid;
    }
}

std::tuple<void *, i64, Status>
InfinityThriftService::GetEmbeddingDataTypeDataPtrFromProto(const infinity_thrift_rpc::EmbeddingData &embedding_data) {
    if (embedding_data.__isset.u8_array_value) {
        auto ptr_i16 = (int16_t *)(embedding_data.u8_array_value.data());
        auto ptr_u8 = (uint8_t *)(embedding_data.u8_array_value.data());
        for (size_t i = 0; i < embedding_data.u8_array_value.size(); ++i) {
            ptr_u8[i] = static_cast<uint8_t>(ptr_i16[i]);
        }
        return {(void *)embedding_data.u8_array_value.data(), embedding_data.u8_array_value.size(), Status::OK()};
    } else if (embedding_data.__isset.i8_array_value) {
        auto ptr_i16 = (int16_t *)(embedding_data.i8_array_value.data());
        auto ptr_i8 = (int8_t *)(embedding_data.i8_array_value.data());
        for (size_t i = 0; i < embedding_data.i8_array_value.size(); ++i) {
            ptr_i8[i] = static_cast<int8_t>(ptr_i16[i]);
        }
        return {(void *)embedding_data.i8_array_value.data(), embedding_data.i8_array_value.size(), Status::OK()};
    } else if (embedding_data.__isset.i16_array_value) {
        return {(void *)embedding_data.i16_array_value.data(), embedding_data.i16_array_value.size(), Status::OK()};
    } else if (embedding_data.__isset.i32_array_value) {
        return {(void *)embedding_data.i32_array_value.data(), embedding_data.i32_array_value.size(), Status::OK()};
    } else if (embedding_data.__isset.i64_array_value) {
        return {(void *)embedding_data.i64_array_value.data(), embedding_data.i64_array_value.size(), Status::OK()};
    } else if (embedding_data.__isset.f32_array_value) {
        auto ptr_double = (double *)(embedding_data.f32_array_value.data());
        auto ptr_float = (float *)(embedding_data.f32_array_value.data());
        for (size_t i = 0; i < embedding_data.f32_array_value.size(); ++i) {
            ptr_float[i] = float(ptr_double[i]);
        }
        return {(void *)embedding_data.f32_array_value.data(), embedding_data.f32_array_value.size(), Status::OK()};
    } else if (embedding_data.__isset.f64_array_value) {
        return {(void *)embedding_data.f64_array_value.data(), embedding_data.f64_array_value.size(), Status::OK()};
    } else if (embedding_data.__isset.f16_array_value) {
        auto ptr_double = (double *)(embedding_data.f16_array_value.data());
        auto ptr_float16 = (Float16T *)(embedding_data.f16_array_value.data());
        for (size_t i = 0; i < embedding_data.f16_array_value.size(); ++i) {
            ptr_float16[i] = float(ptr_double[i]);
        }
        return {(void *)embedding_data.f16_array_value.data(), embedding_data.f16_array_value.size(), Status::OK()};
    } else if (embedding_data.__isset.bf16_array_value) {
        auto ptr_double = (double *)(embedding_data.bf16_array_value.data());
        auto ptr_bfloat16 = (BFloat16T *)(embedding_data.bf16_array_value.data());
        for (size_t i = 0; i < embedding_data.bf16_array_value.size(); ++i) {
            ptr_bfloat16[i] = float(ptr_double[i]);
        }
        return {(void *)embedding_data.bf16_array_value.data(), embedding_data.bf16_array_value.size(), Status::OK()};
    } else {
        return {nullptr, 0, Status::InvalidEmbeddingDataType("unknown type")};
    }
}

std::tuple<UpdateExpr *, Status> InfinityThriftService::GetUpdateExprFromProto(const infinity_thrift_rpc::UpdateExpr &update_expr) {
    Status status;
    auto up_expr = new UpdateExpr();
    up_expr->column_name = update_expr.column_name;
    up_expr->value = GetParsedExprFromProto(status, update_expr.value);
    return {up_expr, status};
}

OptimizeOptions InfinityThriftService::GetParsedOptimizeOptionFromProto(const infinity_thrift_rpc::OptimizeOptions &options) {
    OptimizeOptions opt;
    opt.index_name_ = options.index_name;
    for (const auto &param : options.opt_params) {
        auto *init_param = new InitParameter();
        init_param->param_name_ = param.param_name;
        init_param->param_value_ = param.param_value;
        opt.opt_params_.emplace_back(init_param);
    }
    return opt;
}

infinity_thrift_rpc::ColumnType::type InfinityThriftService::DataTypeToProtoColumnType(const std::shared_ptr<DataType> &data_type) {
    switch (data_type->type()) {
        case LogicalType::kBoolean:
            return infinity_thrift_rpc::ColumnType::ColumnBool;
        case LogicalType::kTinyInt:
            return infinity_thrift_rpc::ColumnType::ColumnInt8;
        case LogicalType::kSmallInt:
            return infinity_thrift_rpc::ColumnType::ColumnInt16;
        case LogicalType::kInteger:
            return infinity_thrift_rpc::ColumnType::ColumnInt32;
        case LogicalType::kBigInt:
            return infinity_thrift_rpc::ColumnType::ColumnInt64;
        case LogicalType::kFloat:
            return infinity_thrift_rpc::ColumnType::ColumnFloat32;
        case LogicalType::kDouble:
            return infinity_thrift_rpc::ColumnType::ColumnFloat64;
        case LogicalType::kFloat16:
            return infinity_thrift_rpc::ColumnType::ColumnFloat16;
        case LogicalType::kBFloat16:
            return infinity_thrift_rpc::ColumnType::ColumnBFloat16;
        case LogicalType::kVarchar:
            return infinity_thrift_rpc::ColumnType::ColumnVarchar;
        case LogicalType::kEmbedding:
            return infinity_thrift_rpc::ColumnType::ColumnEmbedding;
        case LogicalType::kMultiVector:
            return infinity_thrift_rpc::ColumnType::ColumnMultiVector;
        case LogicalType::kTensor:
            return infinity_thrift_rpc::ColumnType::ColumnTensor;
        case LogicalType::kTensorArray:
            return infinity_thrift_rpc::ColumnType::ColumnTensorArray;
        case LogicalType::kRowID:
            return infinity_thrift_rpc::ColumnType::ColumnRowID;
        case LogicalType::kSparse:
            return infinity_thrift_rpc::ColumnType::ColumnSparse;
        case LogicalType::kDate:
            return infinity_thrift_rpc::ColumnType::ColumnDate;
        case LogicalType::kTime:
            return infinity_thrift_rpc::ColumnType::ColumnTime;
        case LogicalType::kDateTime:
            return infinity_thrift_rpc::ColumnType::ColumnDateTime;
        case LogicalType::kTimestamp:
            return infinity_thrift_rpc::ColumnType::ColumnTimestamp;
        case LogicalType::kInterval:
            return infinity_thrift_rpc::ColumnType::ColumnInterval;
        case LogicalType::kArray:
            return infinity_thrift_rpc::ColumnType::ColumnArray;
        default: {
            UnrecoverableError(fmt::format("Invalid logical data type: {}", data_type->ToString()));
        }
    }
    return infinity_thrift_rpc::ColumnType::ColumnInvalid;
}

std::unique_ptr<infinity_thrift_rpc::DataType> InfinityThriftService::DataTypeToProtoDataType(const std::shared_ptr<DataType> &data_type) {
    switch (data_type->type()) {
        case LogicalType::kBoolean: {
            auto data_type_proto = std::make_unique<infinity_thrift_rpc::DataType>();
            data_type_proto->__set_logic_type(infinity_thrift_rpc::LogicType::Boolean);
            return data_type_proto;
        }
        case LogicalType::kTinyInt: {
            auto data_type_proto = std::make_unique<infinity_thrift_rpc::DataType>();
            data_type_proto->__set_logic_type(infinity_thrift_rpc::LogicType::TinyInt);
            return data_type_proto;
        }
        case LogicalType::kSmallInt: {
            auto data_type_proto = std::make_unique<infinity_thrift_rpc::DataType>();
            data_type_proto->__set_logic_type(infinity_thrift_rpc::LogicType::SmallInt);
            return data_type_proto;
        }
        case LogicalType::kInteger: {
            auto data_type_proto = std::make_unique<infinity_thrift_rpc::DataType>();
            data_type_proto->__set_logic_type(infinity_thrift_rpc::LogicType::Integer);
            return data_type_proto;
        }
        case LogicalType::kBigInt: {
            auto data_type_proto = std::make_unique<infinity_thrift_rpc::DataType>();
            data_type_proto->__set_logic_type(infinity_thrift_rpc::LogicType::BigInt);
            return data_type_proto;
        }
        case LogicalType::kFloat: {
            auto data_type_proto = std::make_unique<infinity_thrift_rpc::DataType>();
            data_type_proto->__set_logic_type(infinity_thrift_rpc::LogicType::Float);
            return data_type_proto;
        }
        case LogicalType::kDouble: {
            auto data_type_proto = std::make_unique<infinity_thrift_rpc::DataType>();
            data_type_proto->__set_logic_type(infinity_thrift_rpc::LogicType::Double);
            return data_type_proto;
        }
        case LogicalType::kFloat16: {
            auto data_type_proto = std::make_unique<infinity_thrift_rpc::DataType>();
            data_type_proto->__set_logic_type(infinity_thrift_rpc::LogicType::Float16);
            return data_type_proto;
        }
        case LogicalType::kBFloat16: {
            auto data_type_proto = std::make_unique<infinity_thrift_rpc::DataType>();
            data_type_proto->__set_logic_type(infinity_thrift_rpc::LogicType::BFloat16);
            return data_type_proto;
        }
        case LogicalType::kVarchar: {
            auto data_type_proto = std::make_unique<infinity_thrift_rpc::DataType>();
            infinity_thrift_rpc::VarcharType varchar_type;
            data_type_proto->__set_logic_type(infinity_thrift_rpc::LogicType::Varchar);
            infinity_thrift_rpc::PhysicalType physical_type;
            physical_type.__set_varchar_type(varchar_type);
            data_type_proto->__set_physical_type(physical_type);
            return data_type_proto;
        }
        case LogicalType::kTensor:
        case LogicalType::kTensorArray:
        case LogicalType::kMultiVector:
        case LogicalType::kEmbedding: {
            auto data_type_proto = std::make_unique<infinity_thrift_rpc::DataType>();
            infinity_thrift_rpc::EmbeddingType embedding_type;
            auto embedding_info = static_cast<EmbeddingInfo *>(data_type->type_info().get());
            embedding_type.__set_dimension(embedding_info->Dimension());
            embedding_type.__set_element_type(EmbeddingDataTypeToProtoElementType(embedding_info->Type()));
            switch (data_type->type()) {
                case LogicalType::kTensor: {
                    data_type_proto->__set_logic_type(infinity_thrift_rpc::LogicType::Tensor);
                    break;
                }
                case LogicalType::kTensorArray: {
                    data_type_proto->__set_logic_type(infinity_thrift_rpc::LogicType::TensorArray);
                    break;
                }
                case LogicalType::kMultiVector: {
                    data_type_proto->__set_logic_type(infinity_thrift_rpc::LogicType::MultiVector);
                    break;
                }
                case LogicalType::kEmbedding: {
                    data_type_proto->__set_logic_type(infinity_thrift_rpc::LogicType::Embedding);
                    break;
                }
                default: {
                    UnrecoverableError("Invalid data type");
                }
            }
            infinity_thrift_rpc::PhysicalType physical_type;
            physical_type.__set_embedding_type(embedding_type);
            data_type_proto->__set_physical_type(physical_type);
            return data_type_proto;
        }
        case LogicalType::kSparse: {
            auto data_type_proto = std::make_unique<infinity_thrift_rpc::DataType>();
            data_type_proto->__set_logic_type(infinity_thrift_rpc::LogicType::Sparse);

            infinity_thrift_rpc::SparseType sparse_type;
            auto *sparse_info = static_cast<SparseInfo *>(data_type->type_info().get());
            sparse_type.__set_dimension(sparse_info->Dimension());
            sparse_type.__set_element_type(EmbeddingDataTypeToProtoElementType(sparse_info->DataType()));
            sparse_type.__set_index_type(EmbeddingDataTypeToProtoElementType(sparse_info->IndexType()));

            infinity_thrift_rpc::PhysicalType physical_type;
            physical_type.__set_sparse_type(sparse_type);
            data_type_proto->__set_physical_type(physical_type);
            return data_type_proto;
        }
        case LogicalType::kTime: {
            auto data_type_proto = std::make_unique<infinity_thrift_rpc::DataType>();
            data_type_proto->__set_logic_type(infinity_thrift_rpc::LogicType::Time);
            return data_type_proto;
        }
        case LogicalType::kDate: {
            auto data_type_proto = std::make_unique<infinity_thrift_rpc::DataType>();
            data_type_proto->__set_logic_type(infinity_thrift_rpc::LogicType::Date);
            return data_type_proto;
        }
        case LogicalType::kDateTime: {
            auto data_type_proto = std::make_unique<infinity_thrift_rpc::DataType>();
            data_type_proto->__set_logic_type(infinity_thrift_rpc::LogicType::DateTime);
            return data_type_proto;
        }
        case LogicalType::kTimestamp: {
            auto data_type_proto = std::make_unique<infinity_thrift_rpc::DataType>();
            data_type_proto->__set_logic_type(infinity_thrift_rpc::LogicType::Timestamp);
            return data_type_proto;
        }
        case LogicalType::kInterval: {
            auto data_type_proto = std::make_unique<infinity_thrift_rpc::DataType>();
            data_type_proto->__set_logic_type(infinity_thrift_rpc::LogicType::Interval);
            return data_type_proto;
        }
        case LogicalType::kArray: {
            auto data_type_proto = std::make_unique<infinity_thrift_rpc::DataType>();
            data_type_proto->__set_logic_type(infinity_thrift_rpc::LogicType::Array);
            auto *array_info = static_cast<const ArrayInfo *>(data_type->type_info().get());
            const auto &element_type = array_info->ElemType();
            const std::shared_ptr<DataType> fake_element_type_ptr{const_cast<DataType *>(&element_type), [](DataType *) {}};
            auto element_thrift_type_unique = DataTypeToProtoDataType(fake_element_type_ptr);
            std::shared_ptr<infinity_thrift_rpc::DataType> element_thrift_type_shared{std::move(element_thrift_type_unique)};
            infinity_thrift_rpc::ArrayType array_type;
            array_type.__set_element_data_type(std::move(element_thrift_type_shared));
            infinity_thrift_rpc::PhysicalType physical_type;
            physical_type.__set_array_type(array_type);
            data_type_proto->__set_physical_type(physical_type);
            return data_type_proto;
        }
        default: {
            UnrecoverableError(fmt::format("Invalid logical data type: {}", data_type->ToString()));
        }
    }
    return nullptr;
}

infinity_thrift_rpc::ElementType::type InfinityThriftService::EmbeddingDataTypeToProtoElementType(const EmbeddingDataType &embedding_data_type) {
    switch (embedding_data_type) {
        case EmbeddingDataType::kElemBit:
            return infinity_thrift_rpc::ElementType::ElementBit;
        case EmbeddingDataType::kElemUInt8:
            return infinity_thrift_rpc::ElementType::ElementUInt8;
        case EmbeddingDataType::kElemInt8:
            return infinity_thrift_rpc::ElementType::ElementInt8;
        case EmbeddingDataType::kElemInt16:
            return infinity_thrift_rpc::ElementType::ElementInt16;
        case EmbeddingDataType::kElemInt32:
            return infinity_thrift_rpc::ElementType::ElementInt32;
        case EmbeddingDataType::kElemInt64:
            return infinity_thrift_rpc::ElementType::ElementInt64;
        case EmbeddingDataType::kElemFloat:
            return infinity_thrift_rpc::ElementType::ElementFloat32;
        case EmbeddingDataType::kElemDouble:
            return infinity_thrift_rpc::ElementType::ElementFloat64;
        case EmbeddingDataType::kElemFloat16:
            return infinity_thrift_rpc::ElementType::ElementFloat16;
        case EmbeddingDataType::kElemBFloat16:
            return infinity_thrift_rpc::ElementType::ElementBFloat16;
        case EmbeddingDataType::kElemInvalid: {
            UnrecoverableError(fmt::format("Invalid embedding element data type: {}", static_cast<i8>(embedding_data_type)));
        }
    }
    return infinity_thrift_rpc::ElementType::ElementFloat32;
}

void InfinityThriftService::ProcessDataBlocks(const QueryResult &result,
                                              infinity_thrift_rpc::SelectResponse &response,
                                              std::vector<infinity_thrift_rpc::ColumnField> &columns) {
    size_t blocks_count = result.result_table_->DataBlockCount();
    for (size_t block_idx = 0; block_idx < blocks_count; ++block_idx) {
        auto data_block = result.result_table_->GetDataBlockById(block_idx);
        Status status = ProcessColumns(data_block, result.result_table_->ColumnCount(), columns);
        if (!status.ok()) {
            ProcessStatus(response, status);
            return;
        }
    }

    if (result.result_table_->total_hits_count_flag_) {
        nlohmann::json json_response;
        json_response["total_hits_count"] = result.result_table_->total_hits_count_;
        response.extra_result = json_response.dump();
    }

    HandleColumnDef(response, result.result_table_->ColumnCount(), result.result_table_->definition_ptr_, columns);
}

Status InfinityThriftService::ProcessColumns(const std::shared_ptr<DataBlock> &data_block,
                                             size_t column_count,
                                             std::vector<infinity_thrift_rpc::ColumnField> &columns) {
    auto row_count = data_block->row_count();
    for (size_t col_index = 0; col_index < column_count; ++col_index) {
        auto &result_column_vector = data_block->column_vectors[col_index];
        infinity_thrift_rpc::ColumnField &output_column_field = columns[col_index];
        output_column_field.__set_column_type(DataTypeToProtoColumnType(result_column_vector->data_type()));
        Status status = ProcessColumnFieldType(output_column_field, row_count, result_column_vector);
        if (!status.ok()) {
            return status;
        }
    }
    return Status::OK();
}

void InfinityThriftService::HandleColumnDef(infinity_thrift_rpc::SelectResponse &response,
                                            size_t column_count,
                                            std::shared_ptr<TableDef> table_def,
                                            std::vector<infinity_thrift_rpc::ColumnField> &all_column_vectors) {
    if (column_count != all_column_vectors.size()) {
        ProcessStatus(response, Status::ColumnCountMismatch(fmt::format("expect: {}, actual: {}", column_count, all_column_vectors.size())));
        return;
    }
    for (size_t col_index = 0; col_index < column_count; ++col_index) {
        auto column_def = table_def->columns()[col_index];
        infinity_thrift_rpc::ColumnDef proto_column_def;
        proto_column_def.__set_id(column_def->id());
        proto_column_def.__set_name(column_def->name());

        infinity_thrift_rpc::DataType proto_data_type;
        proto_column_def.__set_data_type(*DataTypeToProtoDataType(column_def->type()));

        response.column_defs.emplace_back(proto_column_def);
    }
    response.__set_error_code((i64)(ErrorCode::kOk));
}

Status InfinityThriftService::ProcessColumnFieldType(infinity_thrift_rpc::ColumnField &output_column_field,
                                                     size_t row_count,
                                                     const std::shared_ptr<ColumnVector> &column_vector) {
    switch (column_vector->data_type()->type()) {
        case LogicalType::kBoolean: {
            HandleBoolType(output_column_field, row_count, column_vector);
            break;
        }
        case LogicalType::kTinyInt:
        case LogicalType::kSmallInt:
        case LogicalType::kInteger:
        case LogicalType::kBigInt:
        case LogicalType::kHugeInt:
        case LogicalType::kFloat16:
        case LogicalType::kBFloat16:
        case LogicalType::kFloat:
        case LogicalType::kDouble: {
            HandlePodType(output_column_field, row_count, column_vector);
            break;
        }
        case LogicalType::kVarchar: {
            HandleVarcharType(output_column_field, row_count, column_vector);
            break;
        }
        case LogicalType::kEmbedding: {
            HandleEmbeddingType(output_column_field, row_count, column_vector);
            break;
        }
        case LogicalType::kMultiVector: {
            HandleMultiVectorType(output_column_field, row_count, column_vector);
            break;
        }
        case LogicalType::kTensor: {
            HandleTensorType(output_column_field, row_count, column_vector);
            break;
        }
        case LogicalType::kTensorArray: {
            HandleTensorArrayType(output_column_field, row_count, column_vector);
            break;
        }
        case LogicalType::kSparse: {
            HandleSparseType(output_column_field, row_count, column_vector);
            break;
        }
        case LogicalType::kRowID: {
            HandleRowIDType(output_column_field, row_count, column_vector);
            break;
        }
        case LogicalType::kDate:
        case LogicalType::kTime:
        case LogicalType::kDateTime:
        case LogicalType::kTimestamp:
        case LogicalType::kInterval: {
            HandleTimeRelatedTypes(output_column_field, row_count, column_vector);
            break;
        }
        case LogicalType::kArray: {
            HandleArrayType(output_column_field, row_count, column_vector);
            break;
        }
        default: {
            return Status::InvalidDataType();
        }
    }
    return Status::OK();
}

void InfinityThriftService::HandleTimeRelatedTypes(infinity_thrift_rpc::ColumnField &output_column_field,
                                                   size_t row_count,
                                                   const std::shared_ptr<ColumnVector> &column_vector) {
    auto size = column_vector->data_type()->Size() * row_count;
    std::string dst;
    dst.resize(size);
    std::memcpy(dst.data(), column_vector->data(), size);
    output_column_field.column_vectors.emplace_back(std::move(dst));
}

void InfinityThriftService::HandleBoolType(infinity_thrift_rpc::ColumnField &output_column_field,
                                           size_t row_count,
                                           const std::shared_ptr<ColumnVector> &column_vector) {
    std::string dst;
    dst.reserve(row_count);
    for (size_t index = 0; index < row_count; ++index) {
        const char c = column_vector->buffer_->GetCompactBit(index) ? 1 : 0;
        dst.push_back(c);
    }
    output_column_field.column_vectors.emplace_back(std::move(dst));
}

void InfinityThriftService::HandlePodType(infinity_thrift_rpc::ColumnField &output_column_field,
                                          size_t row_count,
                                          const std::shared_ptr<ColumnVector> &column_vector) {
    auto size = column_vector->data_type()->Size() * row_count;
    std::string dst;
    dst.resize(size);
    std::memcpy(dst.data(), column_vector->data(), size);
    output_column_field.column_vectors.emplace_back(std::move(dst));
}

#define DECLARE_HANDLE_ARRAY_TYPE_RECURSIVELY(TYPE)                                                                                                  \
    template <>                                                                                                                                      \
    void InfinityThriftService::HandleArrayTypeRecursively(std::string &output_str,                                                                  \
                                                           const DataType &data_type,                                                                \
                                                           const TYPE &data_value,                                                                   \
                                                           const std::shared_ptr<ColumnVector> &column_vector);

DECLARE_HANDLE_ARRAY_TYPE_RECURSIVELY(VarcharT)
DECLARE_HANDLE_ARRAY_TYPE_RECURSIVELY(SparseT)
DECLARE_HANDLE_ARRAY_TYPE_RECURSIVELY(TensorT)
DECLARE_HANDLE_ARRAY_TYPE_RECURSIVELY(TensorArrayT)
DECLARE_HANDLE_ARRAY_TYPE_RECURSIVELY(MultiVectorT)

template <>
void InfinityThriftService::HandleArrayTypeRecursively(std::string &output_str,
                                                       const DataType &data_type,
                                                       const ArrayT &data_value,
                                                       const std::shared_ptr<ColumnVector> &column_vector) {
    auto *array_info = dynamic_cast<const ArrayInfo *>(data_type.type_info().get());
    const auto [element_data, element_cnt_u] = column_vector->GetArray(data_value, column_vector->buffer_.get(), array_info);
    const i32 element_cnt = element_cnt_u;
    output_str.append(reinterpret_cast<const char *>(&element_cnt), sizeof(i32));
    const auto &element_type = array_info->ElemType();
    auto output_var_buffer_types = [&]<typename T>() {
        const auto val_ptr = reinterpret_cast<const T *>(element_data.data());
        for (i32 i = 0; i < element_cnt; ++i) {
            HandleArrayTypeRecursively(output_str, element_type, val_ptr[i], column_vector);
        }
    };
    switch (element_type.type()) {
        case LogicalType::kBoolean:
        case LogicalType::kTinyInt:
        case LogicalType::kSmallInt:
        case LogicalType::kInteger:
        case LogicalType::kBigInt:
        case LogicalType::kHugeInt:
        case LogicalType::kDecimal:
        case LogicalType::kFloat:
        case LogicalType::kDouble:
        case LogicalType::kFloat16:
        case LogicalType::kBFloat16:
        case LogicalType::kDate:
        case LogicalType::kTime:
        case LogicalType::kDateTime:
        case LogicalType::kTimestamp:
        case LogicalType::kInterval:
        case LogicalType::kPoint:
        case LogicalType::kLine:
        case LogicalType::kLineSeg:
        case LogicalType::kBox:
        case LogicalType::kCircle:
        case LogicalType::kUuid:
        case LogicalType::kEmbedding:
        case LogicalType::kRowID: {
            if (const auto element_data_size = array_info->ElemSize(); element_data.size() != element_data_size * element_cnt) {
                UnrecoverableError(fmt::format("{}: Size of data to write mismatch: expect {}, actual {}",
                                               __func__,
                                               element_data_size * element_cnt,
                                               element_data.size()));
            }
            output_str.append(element_data.data(), element_data.size());
            break;
        }
        case LogicalType::kVarchar: {
            output_var_buffer_types.operator()<VarcharT>();
            break;
        }
        case LogicalType::kSparse: {
            output_var_buffer_types.operator()<SparseT>();
            break;
        }
        case LogicalType::kTensor: {
            output_var_buffer_types.operator()<TensorT>();
            break;
        }
        case LogicalType::kTensorArray: {
            output_var_buffer_types.operator()<TensorArrayT>();
            break;
        }
        case LogicalType::kMultiVector: {
            output_var_buffer_types.operator()<MultiVectorT>();
            break;
        }
        case LogicalType::kArray: {
            output_var_buffer_types.operator()<ArrayT>();
            break;
        }
        case LogicalType::kMixed:
        case LogicalType::kTuple:
        case LogicalType::kNull:
        case LogicalType::kEmptyArray:
        case LogicalType::kMissing:
        case LogicalType::kInvalid: {
            UnrecoverableError(fmt::format("{}: Unexpected data type: {}", __func__, element_type.ToString()));
            break;
        }
    }
}

void InfinityThriftService::HandleArrayType(infinity_thrift_rpc::ColumnField &output_column_field,
                                            const size_t row_count,
                                            const std::shared_ptr<ColumnVector> &column_vector) {
    const auto &column_data_type = *column_vector->data_type();
    if (column_data_type.type() != LogicalType::kArray) {
        UnrecoverableError(fmt::format("{}: Unexpected data type: {}, expect Array!", __func__, column_vector->data_type()->ToString()));
    }
    auto *array_data_ptr = reinterpret_cast<const ArrayT *>(column_vector->data());
    std::string dst;
    for (size_t index = 0; index < row_count; ++index) {
        HandleArrayTypeRecursively(dst, column_data_type, array_data_ptr[index], column_vector);
    }
    output_column_field.column_vectors.emplace_back(std::move(dst));
    output_column_field.__set_column_type(DataTypeToProtoColumnType(column_vector->data_type()));
}

template <>
void InfinityThriftService::HandleArrayTypeRecursively(std::string &output_str,
                                                       const DataType &data_type,
                                                       const VarcharT &data_value,
                                                       const std::shared_ptr<ColumnVector> &column_vector) {
    const std::span<const char> data = column_vector->GetVarcharInner(data_value);
    const i32 length = data.size();
    output_str.append(reinterpret_cast<const char *>(&length), sizeof(i32));
    output_str.append(data.data(), data.size());
}

void InfinityThriftService::HandleVarcharType(infinity_thrift_rpc::ColumnField &output_column_field,
                                              size_t row_count,
                                              const std::shared_ptr<ColumnVector> &column_vector) {
    std::string dst;
    const auto varchar_ptr = reinterpret_cast<const VarcharT *>(column_vector->data());
    const auto &varchar_type = *column_vector->data_type();
    for (size_t i = 0; i < row_count; ++i) {
        HandleArrayTypeRecursively(dst, varchar_type, varchar_ptr[i], column_vector);
    }
    output_column_field.column_vectors.emplace_back(std::move(dst));
    output_column_field.__set_column_type(DataTypeToProtoColumnType(column_vector->data_type()));
}

void InfinityThriftService::HandleEmbeddingType(infinity_thrift_rpc::ColumnField &output_column_field,
                                                size_t row_count,
                                                const std::shared_ptr<ColumnVector> &column_vector) {
    auto size = column_vector->data_type()->Size() * row_count;
    std::string dst;
    dst.resize(size);
    std::memcpy(dst.data(), column_vector->data(), size);
    output_column_field.column_vectors.emplace_back(std::move(dst));
    output_column_field.__set_column_type(DataTypeToProtoColumnType(column_vector->data_type()));
}

template <>
void InfinityThriftService::HandleArrayTypeRecursively(std::string &output_str,
                                                       const DataType &data_type,
                                                       const MultiVectorT &data_value,
                                                       const std::shared_ptr<ColumnVector> &column_vector) {
    const auto embedding_info = dynamic_cast<const EmbeddingInfo *>(data_type.type_info().get());
    const auto [raw_data, embedding_num] = column_vector->GetMultiVector(data_value, column_vector->buffer_.get(), embedding_info);
    const i32 length = raw_data.size();
    output_str.append(reinterpret_cast<const char *>(&length), sizeof(i32));
    output_str.append(raw_data.data(), raw_data.size());
}

void InfinityThriftService::HandleMultiVectorType(infinity_thrift_rpc::ColumnField &output_column_field,
                                                  size_t row_count,
                                                  const std::shared_ptr<ColumnVector> &column_vector) {
    std::string dst;
    const auto mv_ptr = reinterpret_cast<const MultiVectorT *>(column_vector->data());
    const auto &mv_type = *column_vector->data_type();
    for (size_t i = 0; i < row_count; ++i) {
        HandleArrayTypeRecursively(dst, mv_type, mv_ptr[i], column_vector);
    }
    output_column_field.column_vectors.emplace_back(std::move(dst));
    output_column_field.__set_column_type(DataTypeToProtoColumnType(column_vector->data_type()));
}

template <>
void InfinityThriftService::HandleArrayTypeRecursively(std::string &output_str,
                                                       const DataType &data_type,
                                                       const TensorT &data_value,
                                                       const std::shared_ptr<ColumnVector> &column_vector) {
    const auto embedding_info = dynamic_cast<const EmbeddingInfo *>(data_type.type_info().get());
    const auto [raw_data, embedding_num] = column_vector->GetTensor(data_value, column_vector->buffer_.get(), embedding_info);
    const i32 length = raw_data.size();
    output_str.append(reinterpret_cast<const char *>(&length), sizeof(i32));
    output_str.append(raw_data.data(), raw_data.size());
}

void InfinityThriftService::HandleTensorType(infinity_thrift_rpc::ColumnField &output_column_field,
                                             size_t row_count,
                                             const std::shared_ptr<ColumnVector> &column_vector) {
    std::string dst;
    const auto tensor_ptr = reinterpret_cast<const TensorT *>(column_vector->data());
    const auto &tensor_type = *column_vector->data_type();
    for (size_t i = 0; i < row_count; ++i) {
        HandleArrayTypeRecursively(dst, tensor_type, tensor_ptr[i], column_vector);
    }
    output_column_field.column_vectors.emplace_back(std::move(dst));
    output_column_field.__set_column_type(DataTypeToProtoColumnType(column_vector->data_type()));
}

template <>
void InfinityThriftService::HandleArrayTypeRecursively(std::string &output_str,
                                                       const DataType &data_type,
                                                       const TensorArrayT &data_value,
                                                       const std::shared_ptr<ColumnVector> &column_vector) {
    const auto embedding_info = dynamic_cast<const EmbeddingInfo *>(data_type.type_info().get());
    const std::vector<std::pair<std::span<const char>, size_t>> tensor_data =
        column_vector->GetTensorArray(data_value, column_vector->buffer_.get(), embedding_info);
    const i32 tensor_num = tensor_data.size();
    output_str.append(reinterpret_cast<const char *>(&tensor_num), sizeof(i32));
    for (const auto [raw_data, embedding_num] : tensor_data) {
        const i32 len = raw_data.size();
        output_str.append(reinterpret_cast<const char *>(&len), sizeof(i32));
        output_str.append(raw_data.data(), raw_data.size());
    }
}

void InfinityThriftService::HandleTensorArrayType(infinity_thrift_rpc::ColumnField &output_column_field,
                                                  size_t row_count,
                                                  const std::shared_ptr<ColumnVector> &column_vector) {
    std::string dst;
    const auto tensor_array_ptr = reinterpret_cast<const TensorArrayT *>(column_vector->data());
    const auto &tensor_array_type = *column_vector->data_type();
    for (size_t i = 0; i < row_count; ++i) {
        HandleArrayTypeRecursively(dst, tensor_array_type, tensor_array_ptr[i], column_vector);
    }
    output_column_field.column_vectors.emplace_back(std::move(dst));
    output_column_field.__set_column_type(DataTypeToProtoColumnType(column_vector->data_type()));
}

template <>
void InfinityThriftService::HandleArrayTypeRecursively(std::string &output_str,
                                                       const DataType &data_type,
                                                       const SparseT &data_value,
                                                       const std::shared_ptr<ColumnVector> &column_vector) {
    std::span<const char> data_span;
    std::span<const char> index_span;
    const i32 nnz = data_value.nnz_;
    if (nnz) {
        const auto sparse_info = dynamic_cast<const SparseInfo *>(data_type.type_info().get());
        const auto data_size = sparse_info->DataSize(nnz);
        const auto idx_size = sparse_info->IndiceSize(nnz);
        auto [raw_data_ptr, raw_idx_ptr] = column_vector->buffer_->GetSparseRaw(data_value.file_offset_, nnz, sparse_info);
        data_span = std::span<const char>(raw_data_ptr, data_size);
        index_span = std::span<const char>(raw_idx_ptr, idx_size);
    }
    output_str.append(reinterpret_cast<const char *>(&nnz), sizeof(i32));
    output_str.append(index_span.data(), index_span.size());
    output_str.append(data_span.data(), data_span.size());
}

void InfinityThriftService::HandleSparseType(infinity_thrift_rpc::ColumnField &output_column_field,
                                             size_t row_count,
                                             const std::shared_ptr<ColumnVector> &column_vector) {
    std::string dst;
    const auto sparse_ptr = reinterpret_cast<const SparseT *>(column_vector->data());
    const auto &sparse_type = *column_vector->data_type();
    for (size_t i = 0; i < row_count; ++i) {
        HandleArrayTypeRecursively(dst, sparse_type, sparse_ptr[i], column_vector);
    }
    output_column_field.column_vectors.emplace_back(std::move(dst));
    output_column_field.__set_column_type(DataTypeToProtoColumnType(column_vector->data_type()));
}

void InfinityThriftService::HandleRowIDType(infinity_thrift_rpc::ColumnField &output_column_field,
                                            size_t row_count,
                                            const std::shared_ptr<ColumnVector> &column_vector) {
    auto size = column_vector->data_type()->Size() * row_count;
    std::string dst;
    dst.resize(size);
    std::memcpy(dst.data(), column_vector->data(), size);
    output_column_field.column_vectors.emplace_back(std::move(dst));
    output_column_field.__set_column_type(DataTypeToProtoColumnType(column_vector->data_type()));
}

void InfinityThriftService::ProcessStatus(infinity_thrift_rpc::CommonResponse &response, const Status &status, const std::string_view error_header) {
    response.__set_error_code((i64)(status.code()));
    if (!status.ok()) {
        response.__set_error_msg(status.message());
        LOG_ERROR(fmt::format("{}: {}", error_header, status.message()));
    }
}

void InfinityThriftService::ProcessStatus(infinity_thrift_rpc::DeleteResponse &response, const Status &status, const std::string_view error_header) {
    response.__set_error_code((i64)(status.code()));
    if (!status.ok()) {
        response.__set_error_msg(status.message());
        LOG_ERROR(fmt::format("{}: {}", error_header, status.message()));
    }
}

void InfinityThriftService::ProcessStatus(infinity_thrift_rpc::ShowDatabaseResponse &response,
                                          const Status &status,
                                          const std::string_view error_header) {
    response.__set_error_code((i64)(status.code()));
    if (!status.ok()) {
        response.__set_error_msg(status.message());
        LOG_ERROR(fmt::format("{}: {}", error_header, status.message()));
    }
}

void InfinityThriftService::ProcessStatus(infinity_thrift_rpc::ShowTableResponse &response,
                                          const Status &status,
                                          const std::string_view error_header) {
    response.__set_error_code((i64)(status.code()));
    if (!status.ok()) {
        response.__set_error_msg(status.message());
        LOG_ERROR(fmt::format("{}: {}", error_header, status.message()));
    }
}

void InfinityThriftService::ProcessStatus(infinity_thrift_rpc::ShowIndexResponse &response,
                                          const Status &status,
                                          const std::string_view error_header) {
    response.__set_error_code((i64)(status.code()));
    if (!status.ok()) {
        response.__set_error_msg(status.message());
        LOG_ERROR(fmt::format("{}: {}", error_header, status.message()));
    }
}

void InfinityThriftService::ProcessStatus(infinity_thrift_rpc::SelectResponse &response, const Status &status, const std::string_view error_header) {
    response.__set_error_code((i64)(status.code()));
    if (!status.ok()) {
        response.__set_error_msg(status.message());
        LOG_ERROR(fmt::format("{}: {}", error_header, status.message()));
    }
}

void InfinityThriftService::ProcessStatus(infinity_thrift_rpc::ListDatabaseResponse &response,
                                          const Status &status,
                                          const std::string_view error_header) {
    response.__set_error_code((i64)(status.code()));
    if (!status.ok()) {
        response.__set_error_msg(status.message());
        LOG_ERROR(fmt::format("{}: {}", error_header, status.message()));
    }
}

void InfinityThriftService::ProcessStatus(infinity_thrift_rpc::ListTableResponse &response,
                                          const Status &status,
                                          const std::string_view error_header) {
    response.__set_error_code((i64)(status.code()));
    if (!status.ok()) {
        response.__set_error_msg(status.message());
        LOG_ERROR(fmt::format("{}: {}", error_header, status.message()));
    }
}

void InfinityThriftService::ProcessStatus(infinity_thrift_rpc::ListIndexResponse &response,
                                          const Status &status,
                                          const std::string_view error_header) {
    response.__set_error_code((i64)(status.code()));
    if (!status.ok()) {
        response.__set_error_msg(status.message());
        LOG_ERROR(fmt::format("{}: {}", error_header, status.message()));
    }
}

void InfinityThriftService::ProcessStatus(infinity_thrift_rpc::ShowSegmentResponse &response,
                                          const Status &status,
                                          const std::string_view error_header) {
    response.__set_error_code((i64)(status.code()));
    if (!status.ok()) {
        response.__set_error_msg(status.message());
        LOG_ERROR(fmt::format("{}: {}", error_header, status.message()));
    }
}

void InfinityThriftService::ProcessStatus(infinity_thrift_rpc::ShowBlockResponse &response,
                                          const Status &status,
                                          const std::string_view error_header) {
    response.__set_error_code((i64)(status.code()));
    if (!status.ok()) {
        response.__set_error_msg(status.message());
        LOG_ERROR(fmt::format("{}: {}", error_header, status.message()));
    }
}

void InfinityThriftService::ProcessStatus(infinity_thrift_rpc::ShowBlockColumnResponse &response,
                                          const Status &status,
                                          const std::string_view error_header) {
    response.__set_error_code((i64)(status.code()));
    if (!status.ok()) {
        response.__set_error_msg(status.message());
        LOG_ERROR(fmt::format("{}: {}", error_header, status.message()));
    }
}

void InfinityThriftService::ProcessStatus(infinity_thrift_rpc::ShowCurrentNodeResponse &response,
                                          const Status &status,
                                          const std::string_view error_header) {
    response.__set_error_code((i64)(status.code()));
    if (!status.ok()) {
        response.__set_error_msg(status.message());
        LOG_ERROR(fmt::format("{}: {}", error_header, status.message()));
    }
}

void InfinityThriftService::ProcessStatus(infinity_thrift_rpc::ShowSnapshotResponse &response,
                                          const Status &status,
                                          const std::string_view error_header) {
    response.__set_error_code((i64)(status.code()));
    if (!status.ok()) {
        response.__set_error_msg(status.message());
        LOG_ERROR(fmt::format("{}: {}", error_header, status.message()));
    }
}

void InfinityThriftService::ProcessStatus(infinity_thrift_rpc::ListSnapshotsResponse &response,
                                          const Status &status,
                                          const std::string_view error_header) {
    response.__set_error_code((i64)(status.code()));
    if (!status.ok()) {
        response.__set_error_msg(status.message());
        LOG_ERROR(fmt::format("{}: {}", error_header, status.message()));
    }
}

void InfinityThriftService::ProcessQueryResult(infinity_thrift_rpc::CommonResponse &response,
                                               const QueryResult &result,
                                               const std::string_view error_header) {
    response.__set_error_code((i64)(result.ErrorCode()));
    if (!result.IsOk()) {
        response.__set_error_msg(result.ErrorStr());
        LOG_ERROR(fmt::format("{}: {}", error_header, result.ErrorStr()));
    }
}

void InfinityThriftService::ProcessQueryResult(infinity_thrift_rpc::SelectResponse &response,
                                               const QueryResult &result,
                                               const std::string_view error_header) {
    response.__set_error_code((i64)(result.ErrorCode()));
    if (!result.IsOk()) {
        response.__set_error_msg(result.ErrorStr());
        LOG_ERROR(fmt::format("{}: {}", error_header, result.ErrorStr()));
    }
}

void InfinityThriftService::ProcessQueryResult(infinity_thrift_rpc::DeleteResponse &response,
                                               const QueryResult &result,
                                               const std::string_view error_header) {
    response.__set_error_code((i64)(result.ErrorCode()));
    if (!result.IsOk()) {
        response.__set_error_msg(result.ErrorStr());
        LOG_ERROR(fmt::format("{}: {}", error_header, result.ErrorStr()));
    }
}

void InfinityThriftService::ProcessQueryResult(infinity_thrift_rpc::ListDatabaseResponse &response,
                                               const QueryResult &result,
                                               const std::string_view error_header) {
    response.__set_error_code((i64)(result.ErrorCode()));
    if (!result.IsOk()) {
        response.__set_error_msg(result.ErrorStr());
        LOG_ERROR(fmt::format("{}: {}", error_header, result.ErrorStr()));
    }
}

void InfinityThriftService::ProcessQueryResult(infinity_thrift_rpc::ListTableResponse &response,
                                               const QueryResult &result,
                                               const std::string_view error_header) {
    response.__set_error_code((i64)(result.ErrorCode()));
    if (!result.IsOk()) {
        response.__set_error_msg(result.ErrorStr());
        LOG_ERROR(fmt::format("{}: {}", error_header, result.ErrorStr()));
    }
}

void InfinityThriftService::ProcessQueryResult(infinity_thrift_rpc::ListIndexResponse &response,
                                               const QueryResult &result,
                                               const std::string_view error_header) {
    response.__set_error_code((i64)(result.ErrorCode()));
    if (!result.IsOk()) {
        response.__set_error_msg(result.ErrorStr());
        LOG_ERROR(fmt::format("{}: {}", error_header, result.ErrorStr()));
    }
}

void InfinityThriftService::ProcessQueryResult(infinity_thrift_rpc::ShowDatabaseResponse &response,
                                               const QueryResult &result,
                                               const std::string_view error_header) {
    response.__set_error_code((i64)(result.ErrorCode()));
    if (!result.IsOk()) {
        response.__set_error_msg(result.ErrorStr());
        LOG_ERROR(fmt::format("{}: {}", error_header, result.ErrorStr()));
    }
}

void InfinityThriftService::ProcessQueryResult(infinity_thrift_rpc::ShowTableResponse &response,
                                               const QueryResult &result,
                                               const std::string_view error_header) {
    response.__set_error_code((i64)(result.ErrorCode()));
    if (!result.IsOk()) {
        response.__set_error_msg(result.ErrorStr());
        LOG_ERROR(fmt::format("{}: {}", error_header, result.ErrorStr()));
    }
}

void InfinityThriftService::ProcessQueryResult(infinity_thrift_rpc::ShowIndexResponse &response,
                                               const QueryResult &result,
                                               const std::string_view error_header) {
    response.__set_error_code((i64)(result.ErrorCode()));
    if (!result.IsOk()) {
        response.__set_error_msg(result.ErrorStr());
        LOG_ERROR(fmt::format("{}: {}", error_header, result.ErrorStr()));
    }
}

void InfinityThriftService::ProcessQueryResult(infinity_thrift_rpc::ShowSegmentResponse &response,
                                               const QueryResult &result,
                                               const std::string_view error_header) {
    response.__set_error_code((i64)(result.ErrorCode()));
    if (!result.IsOk()) {
        response.__set_error_msg(result.ErrorStr());
        LOG_ERROR(fmt::format("{}: {}", error_header, result.ErrorStr()));
    }
}

void InfinityThriftService::ProcessQueryResult(infinity_thrift_rpc::ShowBlockResponse &response,
                                               const QueryResult &result,
                                               const std::string_view error_header) {
    response.__set_error_code((i64)(result.ErrorCode()));
    if (!result.IsOk()) {
        response.__set_error_msg(result.ErrorStr());
        LOG_ERROR(fmt::format("{}: {}", error_header, result.ErrorStr()));
    }
}

void InfinityThriftService::ProcessQueryResult(infinity_thrift_rpc::ShowBlockColumnResponse &response,
                                               const QueryResult &result,
                                               const std::string_view error_header) {
    response.__set_error_code((i64)(result.ErrorCode()));
    if (!result.IsOk()) {
        response.__set_error_msg(result.ErrorStr());
        LOG_ERROR(fmt::format("{}: {}", error_header, result.ErrorStr()));
    }
}

void InfinityThriftService::ProcessQueryResult(infinity_thrift_rpc::ShowSnapshotResponse &response,
                                               const QueryResult &result,
                                               const std::string_view error_header) {
    response.__set_error_code((i64)(result.ErrorCode()));
    if (!result.IsOk()) {
        response.__set_error_msg(result.ErrorStr());
        LOG_ERROR(fmt::format("{}: {}", error_header, result.ErrorStr()));
        return;
    }

    // Extract snapshot data from result table
    if (result.result_table_ != nullptr) {
        infinity_thrift_rpc::SnapshotInfo snapshot_info;
        size_t blocks_count = result.result_table_->DataBlockCount();
        // The ShowSnapshot result has key-value pairs in alternating rows
        // We need to extract the values for each field
        std::string snapshot_name, scope, create_time, size;
        i64 commit_ts = 0;

        for (size_t block_idx = 0; block_idx < blocks_count; ++block_idx) {
            auto data_block = result.result_table_->GetDataBlockById(block_idx);
            size_t row_count = data_block->row_count();

            for (size_t row_idx = 0; row_idx < row_count; row_idx += 2) {
                // Each pair consists of a key row and a value row
                if (row_idx + 1 < row_count) {
                    auto &key_column = data_block->column_vectors[0];
                    auto &value_column = data_block->column_vectors[1];

                    if (key_column->data_type()->type() == LogicalType::kVarchar && value_column->data_type()->type() == LogicalType::kVarchar) {

                        auto key_value = key_column->GetValueByIndex(row_idx);
                        auto value_value = value_column->GetValueByIndex(row_idx + 1);

                        std::string key = key_value.GetVarchar();
                        std::string value = value_value.GetVarchar();
                        if (key == "snapshot_name") {
                            snapshot_name = value;
                        } else if (key == "snapshot_scope") {
                            scope = value;
                        } else if (key == "create_time") {
                            create_time = value;
                        } else if (key == "commit_timestamp") {
                            commit_ts = std::stoll(value);
                        } else if (key == "snapshot_size") {
                            size = value;
                        }
                    }
                }
            }
        }

        // Set the snapshot info
        snapshot_info.__set_name(snapshot_name);
        snapshot_info.__set_scope(scope);
        snapshot_info.__set_time(create_time);
        snapshot_info.__set_commit(commit_ts);
        snapshot_info.__set_size(size);

        response.__set_snapshot(snapshot_info);
    }
}

void InfinityThriftService::ProcessQueryResult(infinity_thrift_rpc::ListSnapshotsResponse &response,
                                               const QueryResult &result,
                                               const std::string_view error_header) {
    response.__set_error_code((i64)(result.ErrorCode()));
    if (!result.IsOk()) {
        response.__set_error_msg(result.ErrorStr());
        LOG_ERROR(fmt::format("{}: {}", error_header, result.ErrorStr()));
        return;
    }

    // Extract snapshot data from result table
    if (result.result_table_ != nullptr) {
        std::vector<infinity_thrift_rpc::SnapshotInfo> snapshots;
        size_t blocks_count = result.result_table_->DataBlockCount();

        for (size_t block_idx = 0; block_idx < blocks_count; ++block_idx) {
            auto data_block = result.result_table_->GetDataBlockById(block_idx);
            size_t row_count = data_block->row_count();

            for (size_t row_idx = 0; row_idx < row_count; ++row_idx) {
                infinity_thrift_rpc::SnapshotInfo snapshot_info;

                // Extract snapshot name (column 0)
                auto &name_column = data_block->column_vectors[0];
                if (name_column->data_type()->type() == LogicalType::kVarchar) {
                    auto varchar_value = name_column->GetValueByIndex(row_idx);
                    snapshot_info.__set_name(varchar_value.GetVarchar());
                }

                // Extract scope (column 1)
                auto &scope_column = data_block->column_vectors[1];
                if (scope_column->data_type()->type() == LogicalType::kVarchar) {
                    auto scope_value = scope_column->GetValueByIndex(row_idx);
                    snapshot_info.__set_scope(scope_value.GetVarchar());
                }

                // Extract create time (column 2)
                auto &time_column = data_block->column_vectors[2];
                if (time_column->data_type()->type() == LogicalType::kVarchar) {
                    auto time_value = time_column->GetValueByIndex(row_idx);
                    snapshot_info.__set_time(time_value.GetVarchar());
                }

                // Extract commit timestamp (column 3)
                auto &commit_column = data_block->column_vectors[3];
                if (commit_column->data_type()->type() == LogicalType::kBigInt) {
                    auto commit_value = commit_column->GetValueByIndex(row_idx);
                    snapshot_info.__set_commit(commit_value.GetValue<BigIntT>());
                }

                // Extract size (column 4)
                auto &size_column = data_block->column_vectors[4];
                if (size_column->data_type()->type() == LogicalType::kVarchar) {
                    auto size_value = size_column->GetValueByIndex(row_idx);
                    snapshot_info.__set_size(size_value.GetVarchar());
                }

                snapshots.emplace_back(std::move(snapshot_info));
            }
        }

        response.__set_snapshots(snapshots);
    }
}

// Snapshot operations
void InfinityThriftService::CreateTableSnapshot(infinity_thrift_rpc::CommonResponse &response,
                                                const infinity_thrift_rpc::CreateTableSnapshotRequest &request) {
    // LOG_ERROR("CreateTableSnapshot: Not implemented yet");
    // response.__set_error_code((i64)(ErrorCode::kNotSupported));
    // response.__set_error_msg("CreateTableSnapshot: Not implemented yet");
    auto [infinity, status] = GetInfinityBySessionID(request.session_id);
    if (status.ok()) {
        auto result = infinity->CreateTableSnapshot(request.db_name, request.table_name, request.snapshot_name);
        ProcessQueryResult(response, result, "CreateTableSnapshot");
    } else {
        ProcessStatus(response, status, "CreateTableSnapshot");
    }
}

void InfinityThriftService::RestoreSnapshot(infinity_thrift_rpc::CommonResponse &response,
                                            const infinity_thrift_rpc::RestoreSnapshotRequest &request) {
    try {
        auto [infinity, status] = GetInfinityBySessionID(request.session_id);
        if (!status.ok()) {
            response.__set_error_code((i64)(status.code()));
            response.__set_error_msg(status.message());
            return;
        }

        QueryResult result;
        if (request.scope == "table") {
            result = infinity->RestoreTableSnapshot(request.snapshot_name);
        } else if (request.scope == "database") {
            result = infinity->RestoreDatabaseSnapshot(request.snapshot_name);
        } else if (request.scope == "system") {
            result = infinity->RestoreSystemSnapshot(request.snapshot_name);
        } else {
            response.__set_error_code((i64)(ErrorCode::kInvalidParameter));
            response.__set_error_msg("RestoreSnapshot: Invalid scope: " + request.scope);
            return;
        }

        if (result.IsOk()) {
            response.__set_error_code((i64)(ErrorCode::kOk));
            response.__set_error_msg("RestoreSnapshot: Success");
        } else {
            response.__set_error_code((i64)(result.ErrorCode()));
            response.__set_error_msg(result.ErrorMsg());
        }
    } catch (const std::exception &e) {
        response.__set_error_code((i64)(ErrorCode::kUnexpectedError));
        response.__set_error_msg("RestoreSnapshot: " + std::string(e.what()));
    }
}

void InfinityThriftService::DropSnapshot(infinity_thrift_rpc::CommonResponse &response, const infinity_thrift_rpc::DropSnapshotRequest &request) {
    try {
        auto [infinity, status] = GetInfinityBySessionID(request.session_id);
        if (!status.ok()) {
            response.__set_error_code((i64)(status.code()));
            response.__set_error_msg(status.message());
            return;
        }

        QueryResult result = infinity->DropSnapshot(request.snapshot_name);

        if (result.IsOk()) {
            response.__set_error_code((i64)(ErrorCode::kOk));
            response.__set_error_msg("DropSnapshot: Success");
        } else {
            response.__set_error_code((i64)(result.ErrorCode()));
            response.__set_error_msg(result.ErrorMsg());
        }
    } catch (const std::exception &e) {
        response.__set_error_code((i64)(ErrorCode::kUnexpectedError));
        response.__set_error_msg("DropSnapshot: " + std::string(e.what()));
    }
}

void InfinityThriftService::ShowSnapshot(infinity_thrift_rpc::ShowSnapshotResponse &response,
                                         const infinity_thrift_rpc::ShowSnapshotRequest &request) {
    auto [infinity, status] = GetInfinityBySessionID(request.session_id);
    if (status.ok()) {
        auto result = infinity->ShowSnapshot(request.snapshot_name);
        ProcessQueryResult(response, result, "ShowSnapshot");
    } else {
        ProcessStatus(response, status, "ShowSnapshot");
    }
}

void InfinityThriftService::ListSnapshots(infinity_thrift_rpc::ListSnapshotsResponse &response,
                                          const infinity_thrift_rpc::ListSnapshotsRequest &request) {
    auto [infinity, status] = GetInfinityBySessionID(request.session_id);
    if (status.ok()) {
        auto result = infinity->ListSnapshots();

        ProcessQueryResult(response, result, "ListSnapshots");
    } else {
        ProcessStatus(response, status, "ListSnapshots");
    }
}

void InfinityThriftService::CreateDatabaseSnapshot(infinity_thrift_rpc::CommonResponse &response,
                                                   const infinity_thrift_rpc::CreateDatabaseSnapshotRequest &request) {
    try {
        auto [infinity, status] = GetInfinityBySessionID(request.session_id);
        if (!status.ok()) {
            response.__set_error_code((i64)(status.code()));
            response.__set_error_msg(status.message());
            return;
        }

        QueryResult result = infinity->CreateDatabaseSnapshot(request.db_name, request.snapshot_name);

        if (result.IsOk()) {
            response.__set_error_code((i64)(ErrorCode::kOk));
            response.__set_error_msg("CreateDatabaseSnapshot: Success");
        } else {
            response.__set_error_code((i64)(result.ErrorCode()));
            response.__set_error_msg(result.ErrorMsg());
        }
    } catch (const std::exception &e) {
        response.__set_error_code((i64)(ErrorCode::kUnexpectedError));
        response.__set_error_msg("CreateDatabaseSnapshot: " + std::string(e.what()));
    }
}

void InfinityThriftService::CreateSystemSnapshot(infinity_thrift_rpc::CommonResponse &response,
                                                 const infinity_thrift_rpc::CreateSystemSnapshotRequest &request) {
    try {
        auto [infinity, status] = GetInfinityBySessionID(request.session_id);
        if (!status.ok()) {
            response.__set_error_code((i64)(status.code()));
            response.__set_error_msg(status.message());
            return;
        }

        QueryResult result = infinity->CreateSystemSnapshot(request.snapshot_name);

        if (result.IsOk()) {
            response.__set_error_code((i64)(ErrorCode::kOk));
            response.__set_error_msg("CreateSystemSnapshot: Success");
        } else {
            response.__set_error_code((i64)(result.ErrorCode()));
            response.__set_error_msg(result.ErrorMsg());
        }
    } catch (const std::exception &e) {
        response.__set_error_code((i64)(ErrorCode::kUnexpectedError));
        response.__set_error_msg("CreateSystemSnapshot: " + std::string(e.what()));
    }
}

void InfinityThriftService::ProcessQueryResult(infinity_thrift_rpc::ShowCurrentNodeResponse &response,
                                               const QueryResult &result,
                                               const std::string_view error_header) {
    response.__set_error_code((i64)(result.ErrorCode()));
    if (!result.IsOk()) {
        response.__set_error_msg(result.ErrorStr());
        LOG_ERROR(fmt::format("{}: {}", error_header, result.ErrorStr()));
    }
}

} // namespace infinity<|MERGE_RESOLUTION|>--- conflicted
+++ resolved
@@ -331,7 +331,6 @@
         insert_row->columns_ = std::move(field.column_names);
         insert_row->values_.reserve(field.parse_exprs.size());
         for (auto &expr : field.parse_exprs) {
-<<<<<<< HEAD
             ParsedExpr *parsed_expr = nullptr;
 
             // Handle different expression types
@@ -343,9 +342,6 @@
                 constant_status = Status::InvalidParsedExprType();
             }
 
-=======
-            auto parsed_expr = std::unique_ptr<ConstantExpr>(GetConstantFromProto(constant_status, *expr.type.constant_expr));
->>>>>>> 7e0ac0a9
             if (!constant_status.ok()) {
                 ProcessStatus(response, constant_status);
                 return;
