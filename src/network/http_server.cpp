--- conflicted
+++ resolved
@@ -1155,13 +1155,8 @@
                                 insert_one_row->values_.emplace_back(std::move(const_expr));
                                 break;
                             }
-<<<<<<< HEAD
                             UniquePtr<ConstantExpr> const_sparse_expr = {};
-                            if (value.size() == 0) {
-=======
-                            std::unique_ptr<ConstantExpr> const_sparse_expr = {};
                             if (value_obj.count_fields() == 0) {
->>>>>>> 52f06950
                                 json_response["error_code"] = ErrorCode::kInvalidEmbeddingDataType;
                                 json_response["error_message"] = "Empty sparse vector, cannot decide type";
                                 return ResponseFactory::createResponse(http_status, json_response.dump());
