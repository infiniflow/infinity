// Copyright(C) 2023 InfiniFlow, Inc. All rights reserved.
//
// Licensed under the Apache License, Version 2.0 (the "License");
// you may not use this file except in compliance with the License.
// You may obtain a copy of the License at
//
//     https://www.apache.org/licenses/LICENSE-2.0
//
// Unless required by applicable law or agreed to in writing, software
// distributed under the License is distributed on an "AS IS" BASIS,
// WITHOUT WARRANTIES OR CONDITIONS OF ANY KIND, either express or implied.
// See the License for the specific language governing permissions and
// limitations under the License.

module;

#include <boost/bind.hpp>
#include <thread>
//#include "grpc_server.h"
<<<<<<< HEAD
#include "thrift_server.h"
=======
#include "brpc_server.h"
>>>>>>> f336c80f

module db_server;
import infinity_context;
import stl;
import boost;
import third_party;
import infinity_exception;

import connection;

namespace infinity {

void DBServer::Init(const StartupParameter &parameter) { config_path_ = Move(parameter.config_path); }

void DBServer::Run() {
    if (initialized) {
        return;
    }

    initialized = true;

    InfinityContext::instance().Init(config_path_);

<<<<<<< HEAD
//    grpc_server_ = new UniquePtr<grpc_impl::Server>();
//    grpc_thread_ = Thread([&]() { GrpcServiceImpl::Run(*grpc_server_); });

//    thrift_server_ = MakeShared<ThriftServer>();
//    thrift_thread_ = Thread([&]() { thrift_server_->Start(); });
=======
    brpc_thread_ = Thread([]() { BrpcServiceImpl::Run(); });
>>>>>>> f336c80f

    u16 pg_port = InfinityContext::instance().config()->pg_port();
    const String &listen_address_ref = InfinityContext::instance().config()->listen_address();

    BoostErrorCode error;
    AsioIpAddr address = asio_make_address(listen_address_ref, error);
    if (error) {
        Printf("{} isn't a valid IPv4 address.\n", listen_address_ref);
        infinity::InfinityContext::instance().UnInit();
        return ;
    }

    acceptor_ptr_ = MakeUnique<AsioAcceptor>(io_service_, AsioEndPoint(address, pg_port));
    CreateConnection();

    if (config_path_) {
        Printf("Startup database server, at: {} and port: {}, config: {}\n", listen_address_ref, pg_port, *config_path_);
    } else {
        Printf("Startup database server, at: {} and port: {}\n", listen_address_ref, pg_port);
    }

    InfinityContext::instance().config()->PrintAll();

    Printf("Run 'psql -h {} -p {}' to connect to the server.\n", listen_address_ref, pg_port);

    io_service_.run();
}

void DBServer::Shutdown() {
    Printf("Shutdown infinity server ...\n");
    while (running_connection_count_ > 0) {
        // Running connection exists.
        std::this_thread::yield();
    }

    io_service_.stop();
    initialized = false;
    acceptor_ptr_->close();
<<<<<<< HEAD

//    thrift_server_->Shutdown();
//    thrift_server_ = nullptr;
//    thrift_thread_.join();

//    (*grpc_server_)->Shutdown();
//    delete grpc_server_;
//    grpc_server_ = nullptr;
//    grpc_thread_.join();
=======
    brpc_thread_.join();
>>>>>>> f336c80f

    infinity::InfinityContext::instance().UnInit();
    Printf("Shutdown infinity server successfully\n");
}

void DBServer::CreateConnection() {
    SharedPtr<Connection> connection_ptr = MakeShared<Connection>(io_service_);
    acceptor_ptr_->async_accept(*(connection_ptr->socket()), boost::bind(&DBServer::StartConnection, this, connection_ptr));
}

void DBServer::StartConnection(SharedPtr<Connection> &connection) {
    Thread connection_thread([connection = connection, &num_running_connections = this->running_connection_count_]() mutable {
        ++num_running_connections;
        connection->Run();

        // User disconnected
        connection.reset();
        --num_running_connections;
    });

    connection_thread.detach();
    CreateConnection();
}

} // namespace infinity<|MERGE_RESOLUTION|>--- conflicted
+++ resolved
@@ -16,12 +16,9 @@
 
 #include <boost/bind.hpp>
 #include <thread>
-//#include "grpc_server.h"
-<<<<<<< HEAD
+#include "grpc_server.h"
 #include "thrift_server.h"
-=======
 #include "brpc_server.h"
->>>>>>> f336c80f
 
 module db_server;
 import infinity_context;
@@ -45,15 +42,12 @@
 
     InfinityContext::instance().Init(config_path_);
 
-<<<<<<< HEAD
-//    grpc_server_ = new UniquePtr<grpc_impl::Server>();
-//    grpc_thread_ = Thread([&]() { GrpcServiceImpl::Run(*grpc_server_); });
+    grpc_server_ = new UniquePtr<grpc_impl::Server>();
+    grpc_thread_ = Thread([&]() { GrpcServiceImpl::Run(*grpc_server_); });
 
 //    thrift_server_ = MakeShared<ThriftServer>();
 //    thrift_thread_ = Thread([&]() { thrift_server_->Start(); });
-=======
     brpc_thread_ = Thread([]() { BrpcServiceImpl::Run(); });
->>>>>>> f336c80f
 
     u16 pg_port = InfinityContext::instance().config()->pg_port();
     const String &listen_address_ref = InfinityContext::instance().config()->listen_address();
@@ -92,19 +86,17 @@
     io_service_.stop();
     initialized = false;
     acceptor_ptr_->close();
-<<<<<<< HEAD
 
 //    thrift_server_->Shutdown();
 //    thrift_server_ = nullptr;
 //    thrift_thread_.join();
 
-//    (*grpc_server_)->Shutdown();
-//    delete grpc_server_;
-//    grpc_server_ = nullptr;
-//    grpc_thread_.join();
-=======
+    (*grpc_server_)->Shutdown();
+    delete grpc_server_;
+    grpc_server_ = nullptr;
+    grpc_thread_.join();
+
     brpc_thread_.join();
->>>>>>> f336c80f
 
     infinity::InfinityContext::instance().UnInit();
     Printf("Shutdown infinity server successfully\n");
