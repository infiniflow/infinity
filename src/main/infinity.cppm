// Copyright(C) 2023 InfiniFlow, Inc. All rights reserved.
//
// Licensed under the Apache License, Version 2.0 (the "License");
// you may not use this file except in compliance with the License.
// You may obtain a copy of the License at
//
//     https://www.apache.org/licenses/LICENSE-2.0
//
// Unless required by applicable law or agreed to in writing, software
// distributed under the License is distributed on an "AS IS" BASIS,
// WITHOUT WARRANTIES OR CONDITIONS OF ANY KIND, either express or implied.
// See the License for the specific language governing permissions and
// limitations under the License.
module;

export module infinity;

import stl;
import config;
import storage;
import status;
import query_result;
import query_options;
import infinity_context;
import session;
import parsed_expr;
import search_expr;
import insert_row_expr;
import column_def;
import create_index_info;
import update_statement;
import explain_statement;
import command_statement;
import select_statement;
import global_resource_usage;
import query_context;

namespace infinity {

export class Infinity {
public:
    Infinity() = default;

    ~Infinity() = default;

    u64 GetSessionId();

    static void LocalInit(const String &path, const String &config_path = "");

    static void LocalUnInit();

    static void Hello();
    // Infinity API
public:
    static SharedPtr<Infinity> RemoteConnect();

    void RemoteDisconnect();

    static SharedPtr<Infinity> LocalConnect();

    void LocalDisconnect();

    QueryResult CreateDatabase(const String &db_name, const CreateDatabaseOptions &options, const String &db_comment);

    QueryResult DropDatabase(const String &db_name, const DropDatabaseOptions &options);

    QueryResult ListDatabases();

    QueryResult GetDatabase(const String &db_name);

    QueryResult ShowDatabase(const String &db_name);

<<<<<<< HEAD
    QueryResult CreateDatabaseSnapshot(const String &db_name, const String &snapshot_name);

    QueryResult RestoreDatabaseSnapshot(const String &snapshot_name);

    QueryResult CreateSystemSnapshot(const String &snapshot_name);

    QueryResult RestoreSystemSnapshot(const String &snapshot_name);

    QueryResult ShowSnapshot(const String &snapshot_name);

    QueryResult ListSnapshots();

    QueryResult DropSnapshot(const String &snapshot_name);

    QueryResult Flush(const String &flush_type = "");
=======
    QueryResult Flush(const String &flush_type = "data");
>>>>>>> 0ba93cf9

    QueryResult Compact(const String &db_name, const String &table_name);

    QueryResult SetVariableOrConfig(const String &name, bool value, SetScope scope);

    QueryResult SetVariableOrConfig(const String &name, i64 value, SetScope scope);

    QueryResult SetVariableOrConfig(const String &name, double value, SetScope scope);

    QueryResult SetVariableOrConfig(const String &name, String value, SetScope scope);

    QueryResult ShowVariable(const String &variable_name, SetScope scope);

    QueryResult ShowVariables(SetScope scope);

    QueryResult ShowConfig(const String &config_name);

    QueryResult ShowConfigs();

    // For embedded sqllogictest
    QueryResult Query(const String &query_text);

    // Database related functions
    QueryResult CreateTable(const String &db_name,
                            const String &table_name,
                            Vector<ColumnDef *> column_defs,
                            Vector<TableConstraint *> constraints,
                            CreateTableOptions create_table_options);

    QueryResult DropTable(const String &db_name, const String &table_name, const DropTableOptions &drop_table_options);

    QueryResult ListTables(const String &db_name);

    QueryResult ShowTable(const String &db_name, const String &table_name);

    QueryResult ShowColumns(const String &db_name, const String &table_name);

    QueryResult ListTableIndexes(const String &db_name, const String &table_name);

    QueryResult ShowTables(const String &db_name);

    QueryResult GetTable(const String &db_name, const String &table_name);

    QueryResult CreateTableSnapshot(const String &db_name, const String &table_name, const String &snapshot_name);

    QueryResult RestoreTableSnapshot(const String &snapshot_name);

    // Table related functions
    QueryResult CreateIndex(const String &db_name,
                            const String &table_name,
                            const String &index_name,
                            const String &index_comment,
                            IndexInfo *index_info_ptr,
                            const CreateIndexOptions &create_index_options);

    QueryResult DropIndex(const String &db_name, const String &table_name, const String &index_name, const DropIndexOptions &drop_index_option);

    QueryResult ShowIndex(const String &db_name, const String &table_name, const String &index_name);

    QueryResult ShowIndexSegment(const String &db_name, const String &table_name, const String &index_name, SegmentID segment_id);

    QueryResult ShowIndexChunk(const String &db_name, const String &table_name, const String &index_name, SegmentID segment_id, ChunkID chunk_id);

    QueryResult ShowSegment(const String &db_name, const String &table_name, const SegmentID &segment_id);

    QueryResult ShowSegments(const String &db_name, const String &table_name);

    QueryResult ShowBlock(const String &db_name, const String &table_name, const SegmentID &segment_id, const BlockID &block_id);

    QueryResult ShowBlocks(const String &db_name, const String &table_name, const SegmentID &segment_id);

    QueryResult
    ShowBlockColumn(const String &db_name, const String &table_name, const SegmentID &segment_id, const BlockID &block_id, const SizeT &column_id);

    // TODO: ask whether need to add snapshot related functions
    // QueryResult CreateTableSnapshot(const String &db_name, const String &table_name, const String &snapshot_name);

    // QueryResult RestoreTableSnapshot(const String &snapshot_name);

    // QueryResult ShowSnapshots();

    // QueryResult DropSnapshot(const String &snapshot_name);

    // Metrics
    QueryResult ShowBuffer();
    QueryResult ShowProfiles();
    QueryResult ShowMemindex();
    QueryResult ShowQueries();
    QueryResult ShowQuery(u64 query_index);
    QueryResult ShowTransactions();
    QueryResult ShowLogs();
    QueryResult ShowObjects();
    QueryResult ShowObject(const String &object_name);
    QueryResult ShowFilesInObject();
    QueryResult ShowMemory();
    QueryResult ShowMemoryObjects();
    QueryResult ShowMemoryAllocations();
    QueryResult ShowFunction(const String &function_name);

    QueryResult Insert(const String &db_name, const String &table_name, Vector<InsertRowExpr *> *&insert_rows);

    QueryResult Import(const String &db_name, const String &table_name, const String &path, ImportOptions import_options);

    QueryResult
    Export(const String &db_name, const String &table_name, Vector<ParsedExpr *> *columns, const String &path, ExportOptions export_options);

    QueryResult Delete(const String &db_name, const String &table_name, ParsedExpr *filter);

    QueryResult Update(const String &db_name, const String &table_name, ParsedExpr *filter, Vector<UpdateExpr *> *update_list);

    QueryResult Explain(const String &db_name,
                        const String &table_name,
                        ExplainType explain_type,
                        SearchExpr *&search_expr,
                        ParsedExpr *filter,
                        ParsedExpr *limit,
                        ParsedExpr *offset,
                        Vector<ParsedExpr *> *output_columns,
                        Vector<ParsedExpr *> *highlight_columns,
                        Vector<OrderByExpr *> *order_by_list,
                        Vector<ParsedExpr *> *group_by_list,
                        ParsedExpr *having);

    QueryResult Search(const String &db_name,
                       const String &table_name,
                       SearchExpr *&search_expr,
                       ParsedExpr *filter,
                       ParsedExpr *limit,
                       ParsedExpr *offset,
                       Vector<ParsedExpr *> *&output_columns,
                       Vector<ParsedExpr *> *highlight_columns,
                       Vector<OrderByExpr *> *order_by_list,
                       Vector<ParsedExpr *> *group_by_list,
                       ParsedExpr *having,
                       bool total_hits_count_flag);

    QueryResult Optimize(const String &db_name, const String &table_name, OptimizeOptions optimize_options = OptimizeOptions{});

    QueryResult AddColumns(const String &db_name, const String &table_name, Vector<SharedPtr<ColumnDef>> column_defs);

    QueryResult DropColumns(const String &db_name, const String &table_name, Vector<String> column_names);

    QueryResult Cleanup();

    QueryResult DumpIndex(const String &db_name, const String &table_name, const String &index_name);

    QueryResult ForceCheckpoint();
    QueryResult CompactTable(const String &db_name, const String &table_name);

    QueryResult TestCommand(const String &command_content);

    // Admin interface
    QueryResult AdminShowLogs();
    QueryResult AdminShowLog(i64 index);
    QueryResult AdminShowConfigs();
    QueryResult AdminShowVariables();
    QueryResult AdminShowVariable(String var_name);
    QueryResult AdminShowNodes();
    QueryResult AdminShowNode(String var_name);
    QueryResult AdminShowCurrentNode();
    QueryResult AdminSetAdmin();
    QueryResult AdminSetStandalone();
    QueryResult AdminSetLeader(String node_name);
    QueryResult AdminSetFollower(String node_name, const String &leader_address);
    QueryResult AdminSetLearner(String node_name, const String &leader_address);
    QueryResult AdminRemoveNode(String var_name);

private:
    std::variant<UniquePtr<QueryContext>, QueryResult> GetQueryContext(bool is_admin_stmt = false, bool is_admin_show_node = false) const;

    SharedPtr<BaseSession> session_{};
};

} // namespace infinity<|MERGE_RESOLUTION|>--- conflicted
+++ resolved
@@ -70,7 +70,6 @@
 
     QueryResult ShowDatabase(const String &db_name);
 
-<<<<<<< HEAD
     QueryResult CreateDatabaseSnapshot(const String &db_name, const String &snapshot_name);
 
     QueryResult RestoreDatabaseSnapshot(const String &snapshot_name);
@@ -85,10 +84,7 @@
 
     QueryResult DropSnapshot(const String &snapshot_name);
 
-    QueryResult Flush(const String &flush_type = "");
-=======
     QueryResult Flush(const String &flush_type = "data");
->>>>>>> 0ba93cf9
 
     QueryResult Compact(const String &db_name, const String &table_name);
 
