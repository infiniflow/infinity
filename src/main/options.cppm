// Copyright(C) 2023 InfiniFlow, Inc. All rights reserved.
//
// Licensed under the Apache License, Version 2.0 (the "License");
// you may not use this file except in compliance with the License.
// You may obtain a copy of the License at
//
//     https://www.apache.org/licenses/LICENSE-2.0
//
// Unless required by applicable law or agreed to in writing, software
// distributed under the License is distributed on an "AS IS" BASIS,
// WITHOUT WARRANTIES OR CONDITIONS OF ANY KIND, either express or implied.
// See the License for the specific language governing permissions and
// limitations under the License.

module;

export module options;

import stl;
import third_party;

namespace infinity {

export enum class BaseOptionDataType {
    kInteger,
    kFloat,
    kString,
    kBoolean,
    kLogLevel,
    kFlush,
    kInvalid,
};

export struct BaseOption {
    explicit BaseOption(String name, BaseOptionDataType data_type) : name_(std::move(name)), data_type_(data_type) {}
    virtual ~BaseOption() = default;

    String name_{};
    BaseOptionDataType data_type_{BaseOptionDataType::kInvalid};
};

export struct IntegerOption : public BaseOption {
    explicit IntegerOption(String name, i64 default_value, i64 upper_bound, i64 lower_bound)
        : BaseOption(std::move(name), BaseOptionDataType::kInteger), value_(default_value), upper_bound_(upper_bound), lower_bound_(lower_bound) {}

    [[nodiscard]] inline bool Validate() const { return value_ >= lower_bound_ && value_ <= upper_bound_; }

    i64 value_{};
    i64 upper_bound_{};
    i64 lower_bound_{};
};

export struct FloatOption : public BaseOption {
    explicit FloatOption(String name, f64 default_value, f64 upper_bound, f64 lower_bound)
        : BaseOption(std::move(name), BaseOptionDataType::kFloat), value_(default_value), upper_bound_(upper_bound), lower_bound_(lower_bound) {}

    f64 value_{};
    f64 upper_bound_{};
    f64 lower_bound_{};
};

export struct StringOption : public BaseOption {
    explicit StringOption(String name, String default_value)
        : BaseOption(std::move(name), BaseOptionDataType::kString), value_(std::move(default_value)) {}

    String value_{};
};

export struct BooleanOption : public BaseOption {
    explicit BooleanOption(String name, bool default_value) : BaseOption(std::move(name), BaseOptionDataType::kBoolean), value_(default_value) {}

    bool value_{};
};

export struct LogLevelOption : public BaseOption {
    explicit LogLevelOption(String name, LogLevel log_level) : BaseOption(std::move(name), BaseOptionDataType::kLogLevel), value_(log_level) {}

    LogLevel value_{};
};

export enum class FlushOptionType {
    kFlushAtOnce,
    kOnlyWrite,
    kFlushPerSecond,
};

export String FlushOptionTypeToString(FlushOptionType flush_option_type) {
    String flush_str;
    switch (flush_option_type) {
        case FlushOptionType::kFlushAtOnce: {
            flush_str = "FlushAtOnce";
            break;
        }
        case FlushOptionType::kOnlyWrite: {
            flush_str = "OnlyWrite";
            break;
        }
        case FlushOptionType::kFlushPerSecond: {
            flush_str = "FlushPerSecond";
            break;
        }
    }
    return flush_str;
}

export struct FlushOption : public BaseOption {
    explicit FlushOption(String name, FlushOptionType flush_type) : BaseOption(std::move(name), BaseOptionDataType::kFlush), value_(flush_type) {}

    FlushOptionType value_{};
};

export enum class GlobalOptionIndex {
    // System config
    kVersion = 0,
    kTimeZone = 1,
    kTimeZoneBias = 2,
    kWorkerCPULimit = 3,
    kServerAddress = 4,
    kPostgresPort = 5,
    kHTTPPort = 6,
    kClientPort = 7,
    kConnectionPoolSize = 8,
    kLogFileName = 9,
    kLogDir = 10,
    kLogToStdout = 11,
    kLogFileMaxSize = 12,
    kLogFileRotateCount = 13,
    kLogLevel = 14,
    kDataDir = 15,
    kCleanupInterval = 16,
    kCompactInterval = 17,
    kOptimizeIndexInterval = 18,
    kMemIndexCapacity = 19,
    kBufferManagerSize = 20,
    kTempDir = 21,
    kWALDir = 22,
    kWALCompactThreshold = 23,
    kFullCheckpointInterval = 24,
    kDeltaCheckpointInterval = 25,
    kDeltaCheckpointThreshold = 26,
    kFlushMethodAtCommit = 27,
    kResourcePath = 28,
};

<<<<<<< HEAD
export struct SystemOptions {
    // General
    String version{};
    String time_zone{};
    i32 time_zone_bias{};

    // System
    u64 worker_cpu_limit{};
    u64 total_memory_size{};
    u64 query_cpu_limit{};
    u64 query_memory_limit{};

    // profiler
    bool enable_profiler{};
    u64 profile_record_capacity{};

    // Network
    String listen_address{};
    u16 pg_port{};
    u32 http_port{};
    u32 sdk_port{};
    i32 connection_limit_{};

    // Log
    SharedPtr<String> log_filename{MakeShared<String>("infinity.log")};
    SharedPtr<String> log_dir{};
    SharedPtr<String> log_file_path{};
    bool log_to_stdout{};
    u64 log_max_size{};
    SizeT log_file_rotate_count{};
    LogLevel log_level{};
    //    spdlog::level::level_enum log_level{spdlog::level::info};

    // Storage
    SharedPtr<String> data_dir{};
    u64 default_row_size{};
    u64 storage_capacity_{};
    u64 garbage_collection_interval_{}; // unit: seconds, 0 means real-time
    double garbage_collection_storage_ratio_{}; // 0~1.0, 0 means disable the function

    std::chrono::seconds cleanup_interval_{};
    std::chrono::seconds compact_interval_{};
    std::chrono::seconds optimize_interval_{};
    SizeT memindex_capacity_{};

    // Buffer
    u64 buffer_pool_size{};
    SharedPtr<String> temp_dir{};

    // Wal
    SharedPtr<String> wal_dir{};
    u64 wal_size_threshold_{};
    u64 full_checkpoint_interval_sec_{};
    u64 full_checkpoint_txn_interval_{};
    u64 delta_checkpoint_interval_sec_{};
    u64 delta_checkpoint_interval_wal_bytes_{};
    FlushOption flush_at_commit_{FlushOption::kOnlyWrite}; // 0: flush_at_once, 1: only_write, 2: flush_per_second

    // Resource
    String resource_dict_path_{};
=======
export struct GlobalOptions {
    void AddOption(UniquePtr<BaseOption> option, GlobalOptionIndex option_index);
    GlobalOptionIndex GetOptionIndex(const String &option_name);
    BaseOption *GetOptionByName(const String &option_name);
    BaseOption *GetOptionByIndex(GlobalOptionIndex option_index);

    String GetStringValue(GlobalOptionIndex option_index);
    i64 GetIntegerValue(GlobalOptionIndex option_index);
    bool GetBoolValue(GlobalOptionIndex option_index);

    Vector<UniquePtr<BaseOption>> options_;
    HashMap<String, GlobalOptionIndex> name2index_;
>>>>>>> 4bfeae55
};

} // namespace infinity<|MERGE_RESOLUTION|>--- conflicted
+++ resolved
@@ -142,68 +142,6 @@
     kResourcePath = 28,
 };
 
-<<<<<<< HEAD
-export struct SystemOptions {
-    // General
-    String version{};
-    String time_zone{};
-    i32 time_zone_bias{};
-
-    // System
-    u64 worker_cpu_limit{};
-    u64 total_memory_size{};
-    u64 query_cpu_limit{};
-    u64 query_memory_limit{};
-
-    // profiler
-    bool enable_profiler{};
-    u64 profile_record_capacity{};
-
-    // Network
-    String listen_address{};
-    u16 pg_port{};
-    u32 http_port{};
-    u32 sdk_port{};
-    i32 connection_limit_{};
-
-    // Log
-    SharedPtr<String> log_filename{MakeShared<String>("infinity.log")};
-    SharedPtr<String> log_dir{};
-    SharedPtr<String> log_file_path{};
-    bool log_to_stdout{};
-    u64 log_max_size{};
-    SizeT log_file_rotate_count{};
-    LogLevel log_level{};
-    //    spdlog::level::level_enum log_level{spdlog::level::info};
-
-    // Storage
-    SharedPtr<String> data_dir{};
-    u64 default_row_size{};
-    u64 storage_capacity_{};
-    u64 garbage_collection_interval_{}; // unit: seconds, 0 means real-time
-    double garbage_collection_storage_ratio_{}; // 0~1.0, 0 means disable the function
-
-    std::chrono::seconds cleanup_interval_{};
-    std::chrono::seconds compact_interval_{};
-    std::chrono::seconds optimize_interval_{};
-    SizeT memindex_capacity_{};
-
-    // Buffer
-    u64 buffer_pool_size{};
-    SharedPtr<String> temp_dir{};
-
-    // Wal
-    SharedPtr<String> wal_dir{};
-    u64 wal_size_threshold_{};
-    u64 full_checkpoint_interval_sec_{};
-    u64 full_checkpoint_txn_interval_{};
-    u64 delta_checkpoint_interval_sec_{};
-    u64 delta_checkpoint_interval_wal_bytes_{};
-    FlushOption flush_at_commit_{FlushOption::kOnlyWrite}; // 0: flush_at_once, 1: only_write, 2: flush_per_second
-
-    // Resource
-    String resource_dict_path_{};
-=======
 export struct GlobalOptions {
     void AddOption(UniquePtr<BaseOption> option, GlobalOptionIndex option_index);
     GlobalOptionIndex GetOptionIndex(const String &option_name);
@@ -216,7 +154,6 @@
 
     Vector<UniquePtr<BaseOption>> options_;
     HashMap<String, GlobalOptionIndex> name2index_;
->>>>>>> 4bfeae55
 };
 
 } // namespace infinity