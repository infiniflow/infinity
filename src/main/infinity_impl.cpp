--- conflicted
+++ resolved
@@ -1327,13 +1327,8 @@
     std::unique_ptr<QueryContext> query_context_ptr;
     GET_QUERY_CONTEXT(GetQueryContext(), query_context_ptr);
 
-<<<<<<< HEAD
-    auto command_statement = MakeUnique<CommandStatement>();
-    command_statement->command_info_ = MakeUnique<SnapshotCmd>(snapshot_name, SnapshotOp::kCreate, SnapshotScope::kTable, table_name);
-=======
     auto command_statement = std::make_unique<CommandStatement>();
     command_statement->command_info_ = std::make_unique<SnapshotCmd>(snapshot_name, SnapshotOp::kCreate, SnapshotScope::kTable, table_name);
->>>>>>> 7e0ac0a9
 
     QueryResult result = query_context_ptr->QueryStatement(command_statement.get());
     return result;
@@ -1343,13 +1338,8 @@
     std::unique_ptr<QueryContext> query_context_ptr;
     GET_QUERY_CONTEXT(GetQueryContext(), query_context_ptr);
 
-<<<<<<< HEAD
-    auto command_statement = MakeUnique<CommandStatement>();
-    command_statement->command_info_ = MakeUnique<SnapshotCmd>(snapshot_name, SnapshotOp::kCreate, SnapshotScope::kDatabase, db_name);
-=======
     auto command_statement = std::make_unique<CommandStatement>();
     command_statement->command_info_ = std::make_unique<SnapshotCmd>(snapshot_name, SnapshotOp::kCreate, SnapshotScope::kDatabase, db_name);
->>>>>>> 7e0ac0a9
 
     QueryResult result = query_context_ptr->QueryStatement(command_statement.get());
     return result;
@@ -1359,13 +1349,8 @@
     std::unique_ptr<QueryContext> query_context_ptr;
     GET_QUERY_CONTEXT(GetQueryContext(), query_context_ptr);
 
-<<<<<<< HEAD
-    auto command_statement = MakeUnique<CommandStatement>();
-    command_statement->command_info_ = MakeUnique<SnapshotCmd>(snapshot_name, SnapshotOp::kCreate, SnapshotScope::kSystem);
-=======
     auto command_statement = std::make_unique<CommandStatement>();
     command_statement->command_info_ = std::make_unique<SnapshotCmd>(snapshot_name, SnapshotOp::kCreate, SnapshotScope::kSystem);
->>>>>>> 7e0ac0a9
 
     QueryResult result = query_context_ptr->QueryStatement(command_statement.get());
     return result;
@@ -1375,13 +1360,8 @@
     std::unique_ptr<QueryContext> query_context_ptr;
     GET_QUERY_CONTEXT(GetQueryContext(), query_context_ptr);
 
-<<<<<<< HEAD
-    auto command_statement = MakeUnique<CommandStatement>();
-    command_statement->command_info_ = MakeUnique<SnapshotCmd>(snapshot_name, SnapshotOp::kRestore, SnapshotScope::kTable);
-=======
     auto command_statement = std::make_unique<CommandStatement>();
     command_statement->command_info_ = std::make_unique<SnapshotCmd>(snapshot_name, SnapshotOp::kRestore, SnapshotScope::kTable);
->>>>>>> 7e0ac0a9
 
     QueryResult result = query_context_ptr->QueryStatement(command_statement.get());
     return result;
@@ -1391,13 +1371,8 @@
     std::unique_ptr<QueryContext> query_context_ptr;
     GET_QUERY_CONTEXT(GetQueryContext(), query_context_ptr);
 
-<<<<<<< HEAD
-    auto command_statement = MakeUnique<CommandStatement>();
-    command_statement->command_info_ = MakeUnique<SnapshotCmd>(snapshot_name, SnapshotOp::kRestore, SnapshotScope::kDatabase);
-=======
     auto command_statement = std::make_unique<CommandStatement>();
     command_statement->command_info_ = std::make_unique<SnapshotCmd>(snapshot_name, SnapshotOp::kRestore, SnapshotScope::kDatabase);
->>>>>>> 7e0ac0a9
 
     QueryResult result = query_context_ptr->QueryStatement(command_statement.get());
     return result;
@@ -1407,13 +1382,8 @@
     std::unique_ptr<QueryContext> query_context_ptr;
     GET_QUERY_CONTEXT(GetQueryContext(), query_context_ptr);
 
-<<<<<<< HEAD
-    auto command_statement = MakeUnique<CommandStatement>();
-    command_statement->command_info_ = MakeUnique<SnapshotCmd>(snapshot_name, SnapshotOp::kRestore, SnapshotScope::kSystem);
-=======
     auto command_statement = std::make_unique<CommandStatement>();
     command_statement->command_info_ = std::make_unique<SnapshotCmd>(snapshot_name, SnapshotOp::kRestore, SnapshotScope::kSystem);
->>>>>>> 7e0ac0a9
 
     QueryResult result = query_context_ptr->QueryStatement(command_statement.get());
     return result;
@@ -1423,13 +1393,8 @@
     std::unique_ptr<QueryContext> query_context_ptr;
     GET_QUERY_CONTEXT(GetQueryContext(), query_context_ptr);
 
-<<<<<<< HEAD
-    auto command_statement = MakeUnique<CommandStatement>();
-    command_statement->command_info_ = MakeUnique<SnapshotCmd>(snapshot_name, SnapshotOp::kDrop, SnapshotScope::kIgnore);
-=======
     auto command_statement = std::make_unique<CommandStatement>();
     command_statement->command_info_ = std::make_unique<SnapshotCmd>(snapshot_name, SnapshotOp::kDrop, SnapshotScope::kIgnore);
->>>>>>> 7e0ac0a9
 
     QueryResult result = query_context_ptr->QueryStatement(command_statement.get());
     return result;
@@ -1454,16 +1419,15 @@
     auto show_statement = std::make_unique<ShowStatement>();
     show_statement->show_type_ = ShowStmtType::kListSnapshots;
 
-<<<<<<< HEAD
     QueryResult result = query_context_ptr->QueryStatement(show_statement.get());
     return result;
 }
 
 QueryResult Infinity::ListCaches() {
-    UniquePtr<QueryContext> query_context_ptr;
-    GET_QUERY_CONTEXT(GetQueryContext(), query_context_ptr);
-
-    auto show_statement = MakeUnique<ShowStatement>();
+    std::unique_ptr<QueryContext> query_context_ptr;
+    GET_QUERY_CONTEXT(GetQueryContext(), query_context_ptr);
+
+    auto show_statement = std::make_unique<ShowStatement>();
     show_statement->show_type_ = ShowStmtType::kListCaches;
 
     QueryResult result = query_context_ptr->QueryStatement(show_statement.get());
@@ -1471,14 +1435,12 @@
 }
 
 QueryResult Infinity::ShowCache() {
-    UniquePtr<QueryContext> query_context_ptr;
-    GET_QUERY_CONTEXT(GetQueryContext(), query_context_ptr);
-
-    auto show_statement = MakeUnique<ShowStatement>();
+    std::unique_ptr<QueryContext> query_context_ptr;
+    GET_QUERY_CONTEXT(GetQueryContext(), query_context_ptr);
+
+    auto show_statement = std::make_unique<ShowStatement>();
     show_statement->show_type_ = ShowStmtType::kShowCache;
 
-=======
->>>>>>> 7e0ac0a9
     QueryResult result = query_context_ptr->QueryStatement(show_statement.get());
     return result;
 }
