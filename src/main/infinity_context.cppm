--- conflicted
+++ resolved
@@ -47,16 +47,10 @@
 
     [[nodiscard]] inline ClusterManager *cluster_manager() noexcept { return cluster_manager_.get(); }
 
-<<<<<<< HEAD
-    [[nodiscard]] inline ThreadPool &GetFulltextInvertingThreadPool() { return inverting_thread_pool_; }
-    [[nodiscard]] inline ThreadPool &GetFulltextCommitingThreadPool() { return commiting_thread_pool_; }
-    [[nodiscard]] inline ThreadPool &GetLsgBuildThreadPool() { return lsg_build_thread_pool_; }
-    [[nodiscard]] inline ThreadPool &GetHnswBuildThreadPool() { return hnsw_build_thread_pool_; }
-=======
     [[nodiscard]] inline ctpl::thread_pool &GetFulltextInvertingThreadPool() { return inverting_thread_pool_; }
     [[nodiscard]] inline ctpl::thread_pool &GetFulltextCommitingThreadPool() { return commiting_thread_pool_; }
+    [[nodiscard]] inline ctpl::thread_pool &GetLsgBuildThreadPool() { return lsg_build_thread_pool_; }
     [[nodiscard]] inline ctpl::thread_pool &GetHnswBuildThreadPool() { return hnsw_build_thread_pool_; }
->>>>>>> 7e0ac0a9
 
     NodeRole GetServerRole() const;
 
@@ -84,11 +78,7 @@
     bool InfinityContextInited() const { return infinity_context_inited_; }
 
     // Only used by UT
-<<<<<<< HEAD
-    void SetConfig(UniquePtr<Config> &&config);
-=======
     void SetConfig(std::unique_ptr<Config> &&config);
->>>>>>> 7e0ac0a9
 
 private:
     friend class Singleton;
@@ -110,12 +100,8 @@
     ctpl::thread_pool commiting_thread_pool_{2};
 
     // For hnsw index
-<<<<<<< HEAD
-    ThreadPool lsg_build_thread_pool_{8};
-    ThreadPool hnsw_build_thread_pool_{2};
-=======
+    ctpl::thread_pool lsg_build_thread_pool_{8};
     ctpl::thread_pool hnsw_build_thread_pool_{2};
->>>>>>> 7e0ac0a9
 
     std::function<void()> start_servers_func_{};
     std::function<void()> stop_servers_func_{};
