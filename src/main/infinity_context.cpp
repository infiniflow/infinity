// Copyright(C) 2023 InfiniFlow, Inc. All rights reserved.
//
// Licensed under the Apache License, Version 2.0 (the "License");
// you may not use this file except in compliance with the License.
// You may obtain a copy of the License at
//
//     https://www.apache.org/licenses/LICENSE-2.0
//
// Unless required by applicable law or agreed to in writing, software
// distributed under the License is distributed on an "AS IS" BASIS,
// WITHOUT WARRANTIES OR CONDITIONS OF ANY KIND, either express or implied.
// See the License for the specific language governing permissions and
// limitations under the License.

module;

#include <cstdlib>

module infinity_context;

import stl;
import third_party;
import logger;
import config;
import resource_manager;
import task_scheduler;
import storage;
import session_manager;
import variables;

namespace infinity {

<<<<<<< HEAD
void InfinityContext::Init(const SharedPtr<String> &config_path, bool m_flag, DefaultConfig* default_config) {
    // Variables
    VarUtil::InitVariablesMap();
    maintenance_mode_ = m_flag;

=======
void InfinityContext::Init(const SharedPtr<String> &config_path, DefaultConfig *default_config) {
>>>>>>> fdb27b81
    if (initialized_) {
        return;
    } else {
        // Config
        config_ = MakeUnique<Config>();
        auto status = config_->Init(config_path, default_config);
        if (!status.ok()) {
            fmt::print("Error: {}", *status.msg_);
            std::exit(static_cast<int>(status.code()));
        }

        Logger::Initialize(config_.get());

        resource_manager_ = MakeUnique<ResourceManager>(config_->CPULimit(), 0);

        task_scheduler_ = MakeUnique<TaskScheduler>(config_.get());

        session_mgr_ = MakeUnique<SessionManager>();

        String persistence_dir = config_->PersistenceDir();
        if (!persistence_dir.empty()) {
            i64 persistence_object_size_limit = config_->PersistenceObjectSizeLimit();
            persistence_manager_ = MakeUnique<PersistenceManager>(persistence_dir, config_->DataDir(), (SizeT)persistence_object_size_limit);
        }

        storage_ = MakeUnique<Storage>(config_.get());
        storage_->Init();

        inverting_thread_pool_.resize(config_->CPULimit());
        commiting_thread_pool_.resize(config_->CPULimit());
        hnsw_build_thread_pool_.resize(config_->CPULimit());
        initialized_ = true;
    }
}

void InfinityContext::UnInit() {
    if (!initialized_) {
        return;
    }
    initialized_ = false;

    storage_->UnInit();
    storage_.reset();

    session_mgr_.reset();

    task_scheduler_->UnInit();
    task_scheduler_.reset();

    resource_manager_.reset();
    persistence_manager_.reset();

    Logger::Shutdown();
    persistence_manager_.reset();

    config_.reset();
}

} // namespace infinity<|MERGE_RESOLUTION|>--- conflicted
+++ resolved
@@ -30,15 +30,11 @@
 
 namespace infinity {
 
-<<<<<<< HEAD
-void InfinityContext::Init(const SharedPtr<String> &config_path, bool m_flag, DefaultConfig* default_config) {
+void InfinityContext::Init(const SharedPtr<String> &config_path, bool m_flag, DefaultConfig *default_config) {
     // Variables
     VarUtil::InitVariablesMap();
     maintenance_mode_ = m_flag;
 
-=======
-void InfinityContext::Init(const SharedPtr<String> &config_path, DefaultConfig *default_config) {
->>>>>>> fdb27b81
     if (initialized_) {
         return;
     } else {
