// Copyright(C) 2023 InfiniFlow, Inc. All rights reserved.
//
// Licensed under the Apache License, Version 2.0 (the "License");
// you may not use this file except in compliance with the License.
// You may obtain a copy of the License at
//
//     https://www.apache.org/licenses/LICENSE-2.0
//
// Unless required by applicable law or agreed to in writing, software
// distributed under the License is distributed on an "AS IS" BASIS,
// WITHOUT WARRANTIES OR CONDITIONS OF ANY KIND, either express or implied.
// See the License for the specific language governing permissions and
// limitations under the License.

module;

#include <cstdlib>
#include <string>

module infinity_context;

import stl;
import third_party;
import logger;
import config;
import resource_manager;
import task_scheduler;
import storage;
import session_manager;
import variables;
// import python_instance;
import status;
import infinity_exception;

namespace infinity {

NodeRole InfinityContext::GetServerRole() const {
    std::unique_lock<std::mutex> lock(mutex_);
    return current_server_role_;
}

void InfinityContext::SetServerRole(NodeRole server_role) {
    std::unique_lock<std::mutex> lock(mutex_);
    current_server_role_ = server_role;
}

void InfinityContext::Init(const SharedPtr<String> &config_path, bool admin_flag, DefaultConfig *default_config) {
    //    PythonInstance::Init();
    if (GetServerRole() != NodeRole::kUnInitialized) {
        LOG_ERROR("Infinity is already initialized.");
        return;
    }

    // Variables
    VarUtil::InitVariablesMap();

    // Config
    config_ = MakeUnique<Config>();
    auto status = config_->Init(config_path, default_config);
    if (!status.ok()) {
        fmt::print("Error: {}", *status.msg_);
        std::exit(static_cast<int>(status.code()));
    }

    Logger::Initialize(config_.get());

    resource_manager_ = MakeUnique<ResourceManager>(config_->CPULimit(), 0);

    session_mgr_ = MakeUnique<SessionManager>();

    String persistence_dir = config_->PersistenceDir();
    if (!persistence_dir.empty()) {
        i64 persistence_object_size_limit = config_->PersistenceObjectSizeLimit();
        persistence_manager_ = MakeUnique<PersistenceManager>(persistence_dir, config_->DataDir(), (SizeT)persistence_object_size_limit);
    }

    Status change_result = ChangeRole(NodeRole::kAdmin);
    if (!status.ok()) {
        UnrecoverableError(status.message());
        return;
    }

    if (admin_flag or config_->ServerMode() == "cluster") {
        // Admin mode or cluster start phase
        return;
    }

    if (config_->ServerMode() == "standalone") {
        Status change_to_standalone = ChangeRole(NodeRole::kStandalone);
        if (!change_to_standalone.ok()) {
            UnrecoverableError(change_to_standalone.message());
            return;
        }
    } else {
        UnrecoverableError(fmt::format("Unexpected server mode: {}", config_->ServerMode()));
        return;
    }
}

Status InfinityContext::ChangeRole(NodeRole target_role, const String& node_name, String node_ip, i16 node_port) {
    NodeRole current_role = GetServerRole();
    if (current_role == target_role) {
        return Status::InvalidNodeRole(fmt::format("Infinity is already the role of {}", ToString(current_role)));
    }

    switch (current_role) {
        case NodeRole::kUnInitialized: {
            if (target_role != NodeRole::kAdmin) {
                Status status = Status::InvalidNodeRole("Un-init role can only be switch to Admin role");
                return status;
            }
            storage_ = MakeUnique<Storage>(config_.get());
            storage_->SetStorageMode(StorageMode::kAdmin);
            break;
        }
        case NodeRole::kAdmin: {
            switch (target_role) {
                case NodeRole::kStandalone: {
                    storage_->SetStorageMode(StorageMode::kWritable);
                    break;
                }
                case NodeRole::kLeader: {
                    storage_->SetStorageMode(StorageMode::kWritable);
                    if(cluster_manager_ != nullptr) {
                        UnrecoverableError("cluster manager was initialized before.");
                    }
                    cluster_manager_ = MakeUnique<ClusterManager>(storage_->txn_manager());
                    Status init_status = cluster_manager_->InitAsLeader(node_name);
                    if(!init_status.ok()) {
                        return init_status;
                    }
                    break;
                }
                case NodeRole::kFollower: {
                    storage_->SetStorageMode(StorageMode::kReadable);
                    if(cluster_manager_ != nullptr) {
                        UnrecoverableError("cluster manager was initialized before.");
                    }

                    // TODO: connect to leader;
                    cluster_manager_ = MakeUnique<ClusterManager>(storage_->txn_manager());
                    Status init_status = cluster_manager_->InitAsFollower(node_name, node_ip, node_port);
                    if(!init_status.ok()) {
                        cluster_manager_->UnInit();
                        cluster_manager_.reset();
                        return init_status;
                    }
                    break;
                }
                case NodeRole::kLearner: {
                    storage_->SetStorageMode(StorageMode::kReadable);
                    if(cluster_manager_ != nullptr) {
                        UnrecoverableError("cluster manager was initialized before.");
                    }

                    // TODO: connect to leader;
                    cluster_manager_ = MakeUnique<ClusterManager>(storage_->txn_manager());
                    Status init_status = cluster_manager_->InitAsLearner(node_name, node_ip, node_port);
                    if(!init_status.ok()) {
                        cluster_manager_->UnInit();
                        cluster_manager_.reset();
                        return init_status;
                    }
                    break;
                }
                case NodeRole::kUnInitialized: {
                    storage_->SetStorageMode(StorageMode::kUnInitialized);
                    storage_.reset();
                    SetServerRole(NodeRole::kUnInitialized);
                    return Status::OK();
                }
                case NodeRole::kAdmin: {
                    Status status = Status::InvalidNodeRole("Can't switch admin role to admin");
                    return status;
                }
            }
            task_scheduler_ = MakeUnique<TaskScheduler>(config_.get());

            i64 cpu_limit = config_->CPULimit();
            SetIndexThreadPool(cpu_limit);
            break;
        }
        case NodeRole::kStandalone: {
            switch (target_role) {
                case NodeRole::kAdmin: {
                    storage_->SetStorageMode(StorageMode::kAdmin);
                    RestoreIndexThreadPoolToDefault();

<<<<<<< HEAD
                    task_scheduler_->UnInit();
                    task_scheduler_.reset();
                    break;
                }
                case NodeRole::kUnInitialized: {
                    Status status = Status::InvalidNodeRole("Can't switch standalone role to un-init");
                    return status;
                }
                default: {
                    Status status = Status::InvalidNodeRole("Can't switch Infinity to cluster mode");
                    return status;
                }
            }
            break;
        }
        case NodeRole::kLeader: {
            switch (target_role) {
                case NodeRole::kAdmin: {
                    if(cluster_manager_ == nullptr) {
                        UnrecoverableError("cluster manager wasn't valid.");
                    }
                    // TODO: disconnect with all follower/learner
                    cluster_manager_->UnInit();
                    cluster_manager_.reset();
                    storage_->SetStorageMode(StorageMode::kAdmin);
                    RestoreIndexThreadPoolToDefault();
=======
    i64 cpu_limit = config_->CPULimit();
    cpu_limit = std::max(cpu_limit / 2, i64(1));
    inverting_thread_pool_.resize(cpu_limit);
    commiting_thread_pool_.resize(cpu_limit);
    hnsw_build_thread_pool_.resize(cpu_limit);
>>>>>>> 109fadea

                    task_scheduler_->UnInit();
                    task_scheduler_.reset();
                    break;
                }
                default: {
                    Status status = Status::InvalidNodeRole("Can't switch infinity role");
                    return status;
                }
            }
            break;
        }
        case NodeRole::kLearner:
        case NodeRole::kFollower: {
            switch (target_role) {
                case NodeRole::kAdmin: {
                    if(cluster_manager_ == nullptr) {
                        UnrecoverableError("cluster manager wasn't valid.");
                    }
                    // TODO: disconnect from leader;
                    cluster_manager_->UnInit();
                    cluster_manager_.reset();

                    storage_->SetStorageMode(StorageMode::kAdmin);
                    RestoreIndexThreadPoolToDefault();

                    task_scheduler_->UnInit();
                    task_scheduler_.reset();
                    break;
                }
                case NodeRole::kStandalone: {
                    Status status = Status::InvalidNodeRole("Can't switch follower role to standalone");
                    RecoverableError(status);
                    break;
                }
                case NodeRole::kUnInitialized: {
                    Status status = Status::InvalidNodeRole("Can't switch follower role to un-init");
                    RecoverableError(status);
                    break;
                }
                case NodeRole::kLeader: {
                    if(cluster_manager_ == nullptr) {
                        UnrecoverableError("cluster manager wasn't valid.");
                    }
                    // TODO: disconnect from leader;
                    cluster_manager_->UnInit();
                    cluster_manager_.reset();

                    storage_->SetStorageMode(StorageMode::kWritable);

                    if(cluster_manager_ != nullptr) {
                        UnrecoverableError("cluster manager was initialized before.");
                    }
                    cluster_manager_ = MakeUnique<ClusterManager>(storage_->txn_manager());
                    Status init_status = cluster_manager_->InitAsLeader(node_name);
                    if(!init_status.ok()) {
                        cluster_manager_->UnInit();
                        cluster_manager_.reset();
                        return init_status;
                    }
                    break;
                }
                default: {
                    break;
                }
            }
            break;
        }
    }
    SetServerRole(target_role);
    return Status::OK();
}

bool InfinityContext::IsClusterRole() const {
    NodeRole node_role = GetServerRole();
    if(node_role == NodeRole::kLeader or node_role == NodeRole::kFollower or node_role == NodeRole::kLearner) {
        return true;
    } else {
        return false;
    }
}

void InfinityContext::UnInit() {
    NodeRole current_role = GetServerRole();

    switch (current_role) {
        case NodeRole::kUnInitialized: {
            LOG_INFO("Infinity is already un-initialized.");
            return;
        }
        case NodeRole::kAdmin: {
            Status status = ChangeRole(NodeRole::kUnInitialized);
            if (!status.ok()) {
                UnrecoverableError(status.message());
                return;
            }
            break;
        }
        default: {
            Status status = ChangeRole(NodeRole::kAdmin);
            if (!status.ok()) {
                UnrecoverableError(status.message());
                return;
            }
            status = ChangeRole(NodeRole::kUnInitialized);
            if (!status.ok()) {
                UnrecoverableError(status.message());
                return;
            }
        }
    }

    storage_.reset();
    persistence_manager_.reset();
    session_mgr_.reset();
    resource_manager_.reset();
    Logger::Shutdown();
    config_.reset();

    //    PythonInstance::UnInit();
}

void InfinityContext::SetIndexThreadPool(SizeT thread_num) {
    inverting_thread_pool_.resize(thread_num);
    commiting_thread_pool_.resize(thread_num);
    hnsw_build_thread_pool_.resize(thread_num);
}

void InfinityContext::RestoreIndexThreadPoolToDefault() {
    inverting_thread_pool_.resize(4);
    commiting_thread_pool_.resize(2);
    hnsw_build_thread_pool_.resize(4);
}

} // namespace infinity<|MERGE_RESOLUTION|>--- conflicted
+++ resolved
@@ -177,6 +177,7 @@
             task_scheduler_ = MakeUnique<TaskScheduler>(config_.get());
 
             i64 cpu_limit = config_->CPULimit();
+            cpu_limit = std::max(cpu_limit / 2, i64(1));
             SetIndexThreadPool(cpu_limit);
             break;
         }
@@ -186,7 +187,6 @@
                     storage_->SetStorageMode(StorageMode::kAdmin);
                     RestoreIndexThreadPoolToDefault();
 
-<<<<<<< HEAD
                     task_scheduler_->UnInit();
                     task_scheduler_.reset();
                     break;
@@ -213,13 +213,6 @@
                     cluster_manager_.reset();
                     storage_->SetStorageMode(StorageMode::kAdmin);
                     RestoreIndexThreadPoolToDefault();
-=======
-    i64 cpu_limit = config_->CPULimit();
-    cpu_limit = std::max(cpu_limit / 2, i64(1));
-    inverting_thread_pool_.resize(cpu_limit);
-    commiting_thread_pool_.resize(cpu_limit);
-    hnsw_build_thread_pool_.resize(cpu_limit);
->>>>>>> 109fadea
 
                     task_scheduler_->UnInit();
                     task_scheduler_.reset();
