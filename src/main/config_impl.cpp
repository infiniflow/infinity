// Copyright(C) 2023 InfiniFlow, Inc. All rights reserved.
//
// Licensed under the Apache License, Version 2.0 (the "License");
// you may not use this file except in compliance with the License.
// You may obtain a copy of the License at
//
//     https://www.apache.org/licenses/LICENSE-2.0
//
// Unless required by applicable law or agreed to in writing, software
// distributed under the License is distributed on an "AS IS" BASIS,
// WITHOUT WARRANTIES OR CONDITIONS OF ANY KIND, either express or implied.
// See the License for the specific language governing permissions and
// limitations under the License.

module;

#include <unistd.h>

module infinity_core:config.impl;

import :config;
import :logger;
import :infinity_exception;
import :boost;
import :utility;

import std;

import compilation_config;
import global_resource_usage;

namespace infinity {
using namespace std::chrono;

Config::Config() {
#ifdef INFINITY_DEBUG
    GlobalResourceUsage::IncrObjectCount("Config");
#endif
}

Config::~Config() {
#ifdef INFINITY_DEBUG
    GlobalResourceUsage::DecrObjectCount("Config");
#endif
}

u64 Config::GetAvailableMem() {
    u64 pages = sysconf(_SC_PHYS_PAGES);
    u64 page_size = sysconf(_SC_PAGE_SIZE); // Byte
    return pages * page_size;
}

void Config::ParseTimeZoneStr(const std::string &time_zone_str, std::string &parsed_time_zone, i32 &parsed_time_zone_bias) {
    parsed_time_zone = time_zone_str.substr(0, 3);
    ToUpper(parsed_time_zone);
    parsed_time_zone_bias = std::stoi(time_zone_str.substr(3, std::string::npos));
}

Status Config::ParseByteSize(const std::string &byte_size_str, i64 &byte_size) {

    std::unordered_map<std::string, u64> byte_unit = {{"kb", 1024ul}, {"mb", 1024ul * 1024ul}, {"gb", 1024ul * 1024ul * 1024ul}};
    if (byte_size_str.empty()) {
        return Status::InvalidByteSize(byte_size_str);
    }

    u64 factor;
    auto res = std::from_chars(byte_size_str.data(), byte_size_str.data() + byte_size_str.size(), factor);
    if (res.ec == std::errc()) {
        std::string unit = res.ptr;
        ToLower(unit);
        if (auto it = byte_unit.find(unit); it != byte_unit.end()) {
            byte_size = factor * it->second;
            return Status::OK();
        } else {
            return Status::InvalidByteSize(byte_size_str);
        }
    } else {
        return Status::InvalidByteSize(byte_size_str);
    }
}

Status Config::ParseTimeInfo(const std::string &time_info, i64 &time_seconds) {
    if (time_info.empty()) {
        return Status::EmptyConfigParameter();
    }

    size_t info_size = time_info.size();
    if (info_size == 1) {
        return Status::InvalidTimeInfo(time_info);
    }

    u64 time_number = 0;
    for (size_t i = 0; i < info_size - 1; ++i) {
        if (std::isdigit(time_info[i])) {
            time_number = time_number * 10 + (time_info[i] - '0');
        } else {
            return Status::InvalidTimeInfo(time_info);
        }
    }

    switch (time_info[info_size - 1]) {
        case 's':
        case 'S': {
            time_seconds = time_number;
            break;
        }
        case 'm':
        case 'M': {
            time_seconds = time_number * 60u;
            break;
        }
        case 'h':
        case 'H': {
            time_seconds = time_number * 3600u;
            break;
        }
        default: {
            return Status::InvalidTimeInfo(time_info);
        }
    }

    return Status::OK();
}

Status Config::Init(const std::shared_ptr<std::string> &config_path, DefaultConfig *default_config) {
    toml::table config_toml{};
    if (config_path.get() != nullptr) {
        LOG_INFO(fmt::format("Config file: {}", *config_path));
    } else {
        LOG_INFO("No config file is given, use default configs.");
    }
    if (config_path.get() == nullptr || config_path->empty() || !VirtualStore::Exists(*config_path)) {
        if (config_path.get() == nullptr || config_path->empty()) {
            fmt::print("No config file is given, use default configs.\n");
        } else {
            fmt::print("Config file: {} is not found.\n", *config_path);
            return Status::NotFound(fmt::format("Config file: {} not found", *config_path));
        }

        Status status;

        // Version
        std::string current_version = fmt::format("{}.{}.{}", version_major(), version_minor(), version_patch());
        auto version_option = std::make_unique<StringOption>(VERSION_OPTION_NAME, current_version);
        status = global_options_.AddOption(std::move(version_option));
        if (!status.ok()) {
            fmt::print("Fatal: {}", status.message());
            UnrecoverableError(status.message());
        }

        // Server mode
        std::string server_mode = "standalone";
        auto server_mode_option = std::make_unique<StringOption>(SERVER_MODE_OPTION_NAME, server_mode);
        status = global_options_.AddOption(std::move(server_mode_option));
        if (!status.ok()) {
            fmt::print("Fatal: {}", status.message());
            UnrecoverableError(status.message());
        }

        // Timezone
        std::string time_zone_str = "UTC";
        auto time_zone_option = std::make_unique<StringOption>(TIME_ZONE_OPTION_NAME, time_zone_str);
        status = global_options_.AddOption(std::move(time_zone_option));
        if (!status.ok()) {
            fmt::print("Fatal: {}", status.message());
            UnrecoverableError(status.message());
        }

        // Timezone Bias
        i64 time_zone_bias = 8;
        auto time_zone_bias_option = std::make_unique<IntegerOption>(TIME_ZONE_BIAS_OPTION_NAME, time_zone_bias, 12, -12);
        status = global_options_.AddOption(std::move(time_zone_bias_option));
        if (!status.ok()) {
            fmt::print("Fatal: {}", status.message());
            UnrecoverableError(status.message());
        }

        // CPU limit
        auto cpu_limit_option = std::make_unique<IntegerOption>(CPU_LIMIT_OPTION_NAME, std::thread::hardware_concurrency(), 16384, 1);
        status = global_options_.AddOption(std::move(cpu_limit_option));
        if (!status.ok()) {
            fmt::print("Fatal: {}", status.message());
            UnrecoverableError(status.message());
        }

        // Record running query
        bool record_running_query = false;
        record_running_query_ = record_running_query;
        std::unique_ptr<BooleanOption> record_running_query_option =
            std::make_unique<BooleanOption>(RECORD_RUNNING_QUERY_OPTION_NAME, record_running_query);
        status = global_options_.AddOption(std::move(record_running_query_option));
        if (!status.ok()) {
            fmt::print("Fatal: {}", status.message());
            UnrecoverableError(status.message());
        }

        // Server address
        std::string server_address_str = "0.0.0.0";
        auto server_address_option = std::make_unique<StringOption>(SERVER_ADDRESS_OPTION_NAME, server_address_str);
        status = global_options_.AddOption(std::move(server_address_option));
        if (!status.ok()) {
            fmt::print("Fatal: {}", status.message());
            UnrecoverableError(status.message());
        }

        // Peer server address
        std::string peer_server_ip_str = "0.0.0.0";
        auto peer_server_ip_option = std::make_unique<StringOption>(PEER_SERVER_IP_OPTION_NAME, peer_server_ip_str);
        status = global_options_.AddOption(std::move(peer_server_ip_option));
        if (!status.ok()) {
            fmt::print("Fatal: {}", status.message());
            UnrecoverableError(status.message());
        }

        // Peer server port
        i64 peer_server_port = DEFAULT_PEER_PORT;
        auto peer_server_port_option = std::make_unique<IntegerOption>(PEER_SERVER_PORT_OPTION_NAME, peer_server_port, 65535, 1024);
        status = global_options_.AddOption(std::move(peer_server_port_option));
        if (!status.ok()) {
            fmt::print("Fatal: {}", status.message());
            UnrecoverableError(status.message());
        }

        // Postgres port
        i64 pg_port = DEFAULT_POSTGRES_PORT;
        auto pg_port_option = std::make_unique<IntegerOption>(POSTGRES_PORT_OPTION_NAME, pg_port, 65535, 1024);
        status = global_options_.AddOption(std::move(pg_port_option));
        if (!status.ok()) {
            fmt::print("Fatal: {}", status.message());
            UnrecoverableError(status.message());
        }

        // HTTP port
        i64 http_port = DEFAULT_HTTP_PORT;
        auto http_port_option = std::make_unique<IntegerOption>(HTTP_PORT_OPTION_NAME, http_port, 65535, 1024);
        status = global_options_.AddOption(std::move(http_port_option));
        if (!status.ok()) {
            fmt::print("Fatal: {}", status.message());
            UnrecoverableError(status.message());
        }

        // RPC Client port
        i64 rpc_client_port = DEFAULT_CLIENT_PORT;
        auto client_port_option = std::make_unique<IntegerOption>(CLIENT_PORT_OPTION_NAME, rpc_client_port, 65535, 1024);
        status = global_options_.AddOption(std::move(client_port_option));
        if (!status.ok()) {
            fmt::print("Fatal: {}", status.message());
            UnrecoverableError(status.message());
        }

        // Peer retry delay
        i64 peer_retry_delay = DEFAULT_PEER_RETRY_DELAY;
        auto peer_retry_delay_option = std::make_unique<IntegerOption>(PEER_RETRY_DELAY_OPTION_NAME, peer_retry_delay, 10000, 0);
        status = global_options_.AddOption(std::move(peer_retry_delay_option));
        if (!status.ok()) {
            fmt::print("Fatal: {}", status.message());
            UnrecoverableError(status.message());
        }

        // Peer retry num
        i64 peer_retry_count = DEFAULT_PEER_RETRY_COUNT;
        auto peer_retry_count_option = std::make_unique<IntegerOption>(PEER_RETRY_COUNT_OPTION_NAME, peer_retry_count, 10, 0);
        status = global_options_.AddOption(std::move(peer_retry_count_option));
        if (!status.ok()) {
            fmt::print("Fatal: {}", status.message());
            UnrecoverableError(status.message());
        }

        // Peer connect timeout
        i64 peer_connect_timeout = DEFAULT_PEER_CONNECT_TIMEOUT;
        auto peer_connect_timeout_option = std::make_unique<IntegerOption>(PEER_CONNECT_TIMEOUT_OPTION_NAME, peer_connect_timeout, 10000, 0);
        status = global_options_.AddOption(std::move(peer_connect_timeout_option));
        if (!status.ok()) {
            fmt::print("Fatal: {}", status.message());
            UnrecoverableError(status.message());
        }

        // Peer recv timeout
        i64 peer_recv_timeout = DEFAULT_PEER_RECV_TIMEOUT;
        auto peer_recv_timeout_option = std::make_unique<IntegerOption>(PEER_RECV_TIMEOUT_OPTION_NAME, peer_recv_timeout, 10000, 0);
        status = global_options_.AddOption(std::move(peer_recv_timeout_option));
        if (!status.ok()) {
            fmt::print("Fatal: {}", status.message());
            UnrecoverableError(status.message());
        }

        // Peer send timeout
        i64 peer_send_timeout = DEFAULT_PEER_SEND_TIMEOUT;
        auto peer_send_timeout_option = std::make_unique<IntegerOption>(PEER_SEND_TIMEOUT_OPTION_NAME, peer_send_timeout, 10000, 0);
        status = global_options_.AddOption(std::move(peer_send_timeout_option));
        if (!status.ok()) {
            fmt::print("Fatal: {}", status.message());
            UnrecoverableError(status.message());
        }

        // Client pool size
        i64 connection_pool_size = 256;
        auto connection_pool_size_option = std::make_unique<IntegerOption>(CONNECTION_POOL_SIZE_OPTION_NAME, connection_pool_size, 65536, 1);
        status = global_options_.AddOption(std::move(connection_pool_size_option));
        if (!status.ok()) {
            fmt::print("Fatal: {}", status.message());
            UnrecoverableError(status.message());
        }

        // Peer server connection pool size
        i64 peer_server_connection_pool_size = 64;
        auto peer_server_connection_pool_size_option =
            std::make_unique<IntegerOption>(PEER_SERVER_CONNECTION_POOL_SIZE_OPTION_NAME, peer_server_connection_pool_size, 65536, 1);
        status = global_options_.AddOption(std::move(peer_server_connection_pool_size_option));
        if (!status.ok()) {
            fmt::print("Fatal: {}", status.message());
            UnrecoverableError(status.message());
        }

        // Log file name
        std::string log_filename = "infinity.log";
        auto log_file_name_option = std::make_unique<StringOption>(LOG_FILENAME_OPTION_NAME, log_filename);
        status = global_options_.AddOption(std::move(log_file_name_option));
        if (!status.ok()) {
            fmt::print("Fatal: {}", status.message());
            UnrecoverableError(status.message());
        }

        // Log dir
        std::string log_dir = "/var/infinity/log";
        if (default_config != nullptr) {
            log_dir = default_config->default_log_dir_;
        }
        auto log_dir_option = std::make_unique<StringOption>(LOG_DIR_OPTION_NAME, log_dir);
        status = global_options_.AddOption(std::move(log_dir_option));
        if (!status.ok()) {
            fmt::print("Fatal: {}", status.message());
            UnrecoverableError(status.message());
        }

        // Log To Stdout
        bool log_to_stdout = true;
        if (default_config != nullptr) {
            log_to_stdout = default_config->default_log_to_stdout_;
        }
        std::unique_ptr<BooleanOption> log_to_stdout_option = std::make_unique<BooleanOption>(LOG_TO_STDOUT_OPTION_NAME, log_to_stdout);
        status = global_options_.AddOption(std::move(log_to_stdout_option));
        if (!status.ok()) {
            fmt::print("Fatal: {}", status.message());
            UnrecoverableError(status.message());
        }

        // Log File Max Size
        i64 log_file_max_size = 1024lu * 1024lu * 1024lu;
        auto log_file_max_size_option =
            std::make_unique<IntegerOption>(LOG_FILE_MAX_SIZE_OPTION_NAME, log_file_max_size, std::numeric_limits<i64>::max(), 1024lu * 1024lu);
        status = global_options_.AddOption(std::move(log_file_max_size_option));
        if (!status.ok()) {
            fmt::print("Fatal: {}", status.message());
            UnrecoverableError(status.message());
        }

        // Log File Rotate count
        i64 log_file_rotate_count = 8;
        auto log_file_rotate_count_option = std::make_unique<IntegerOption>(LOG_FILE_ROTATE_COUNT_OPTION_NAME, log_file_rotate_count, 65536, 1);
        status = global_options_.AddOption(std::move(log_file_rotate_count_option));
        if (!status.ok()) {
            fmt::print("Fatal: {}", status.message());
            UnrecoverableError(status.message());
        }

        // Log Level
        LogLevel log_level = LogLevel::kInfo;
        if (default_config != nullptr) {
            log_level = default_config->default_log_level_;
        }
        std::unique_ptr<LogLevelOption> log_level_option = std::make_unique<LogLevelOption>(LOG_LEVEL_OPTION_NAME, log_level);
        status = global_options_.AddOption(std::move(log_level_option));
        if (!status.ok()) {
            fmt::print("Fatal: {}", status.message());
            UnrecoverableError(status.message());
        }

        // Data Dir
        std::string data_dir = "/var/infinity/data";
        if (default_config != nullptr) {
            data_dir = default_config->default_data_dir_;
        }
        auto data_dir_option = std::make_unique<StringOption>(DATA_DIR_OPTION_NAME, data_dir);
        status = global_options_.AddOption(std::move(data_dir_option));
        if (!status.ok()) {
            fmt::print("Fatal: {}", status.message());
            UnrecoverableError(status.message());
        }

        // Catalog Dir
        std::string catalog_dir = "/var/infinity/catalog";
        if (default_config != nullptr) {
            catalog_dir = default_config->default_catalog_dir_;
        }
        auto catalog_dir_option = std::make_unique<StringOption>(CATALOG_DIR_OPTION_NAME, catalog_dir);
        status = global_options_.AddOption(std::move(catalog_dir_option));
        if (!status.ok()) {
            fmt::print("Fatal: {}", status.message());
            UnrecoverableError(status.message());
        }

        // Persistence Dir
        std::string persistence_dir = DEFAULT_PERSISTENCE_DIR.data();
        if (default_config != nullptr) {
            persistence_dir = default_config->default_persistence_dir_;
        }
        auto persistence_dir_option = std::make_unique<StringOption>(PERSISTENCE_DIR_OPTION_NAME, persistence_dir);
        global_options_.AddOption(std::move(persistence_dir_option));

        // Persistence Object Size Limit
        i64 persistence_object_size_limit = DEFAULT_PERSISTENCE_OBJECT_SIZE_LIMIT;
        auto persistence_object_size_limit_option = std::make_unique<IntegerOption>(PERSISTENCE_OBJECT_SIZE_LIMIT_OPTION_NAME,
                                                                                    persistence_object_size_limit,
                                                                                    std::numeric_limits<i64>::max(),
                                                                                    0);
        global_options_.AddOption(std::move(persistence_object_size_limit_option));

        // Storage type
        std::string storage_type = std::string(DEFAULT_STORAGE_TYPE);
        auto storage_type_option = std::make_unique<StringOption>(STORAGE_TYPE_OPTION_NAME, storage_type);
        status = global_options_.AddOption(std::move(storage_type_option));
        if (!status.ok()) {
            fmt::print("Fatal: {}", status.message());
            UnrecoverableError(status.message());
        }

        // Cleanup Interval
        i64 cleanup_interval = DEFAULT_CLEANUP_INTERVAL_SEC;
        auto cleanup_interval_option =
            std::make_unique<IntegerOption>(CLEANUP_INTERVAL_OPTION_NAME, cleanup_interval, MAX_CLEANUP_INTERVAL_SEC, MIN_CLEANUP_INTERVAL_SEC);
        status = global_options_.AddOption(std::move(cleanup_interval_option));
        if (!status.ok()) {
            fmt::print("Fatal: {}", status.message());
            UnrecoverableError(status.message());
        }

        // Compact Interval
        i64 compact_interval = DEFAULT_COMPACT_INTERVAL_SEC;
        auto compact_interval_option =
            std::make_unique<IntegerOption>(COMPACT_INTERVAL_OPTION_NAME, compact_interval, MAX_COMPACT_INTERVAL_SEC, MIN_COMPACT_INTERVAL_SEC);
        status = global_options_.AddOption(std::move(compact_interval_option));
        if (!status.ok()) {
            fmt::print("Fatal: {}", status.message());
            UnrecoverableError(status.message());
        }

        // Optimize Index Interval
        // i64 optimize_index_interval = DEFAULT_OPTIMIZE_INTERVAL_SEC;
        i64 optimize_index_interval = 0;
        auto optimize_interval_option = std::make_unique<IntegerOption>(OPTIMIZE_INTERVAL_OPTION_NAME,
                                                                        optimize_index_interval,
                                                                        MAX_COMPACT_INTERVAL_SEC,
                                                                        MIN_COMPACT_INTERVAL_SEC);
        status = global_options_.AddOption(std::move(optimize_interval_option));
        if (!status.ok()) {
            fmt::print("Fatal: {}", status.message());
            UnrecoverableError(status.message());
        }

        // Mem Index Capacity
        i64 mem_index_capacity = DEFAULT_MEMINDEX_CAPACITY;
        auto mem_index_capacity_option =
            std::make_unique<IntegerOption>(MEM_INDEX_CAPACITY_OPTION_NAME, mem_index_capacity, MAX_MEMINDEX_CAPACITY, MIN_MEMINDEX_CAPACITY);
        status = global_options_.AddOption(std::move(mem_index_capacity_option));
        if (!status.ok()) {
            fmt::print("Fatal: {}", status.message());
            UnrecoverableError(status.message());
        }

        // Snapshots Dir
        std::string snapshot_dir = DEFAULT_SNAPSHOT_DIR.data();
        auto snapshot_dir_option = std::make_unique<StringOption>(SNAPSHOT_DIR_OPTION_NAME, snapshot_dir);
        global_options_.AddOption(std::move(snapshot_dir_option));

        // Buffer Manager Size
        i64 buffer_manager_size = DEFAULT_BUFFER_MANAGER_SIZE;
        auto buffer_manager_size_option =
            std::make_unique<IntegerOption>(BUFFER_MANAGER_SIZE_OPTION_NAME, buffer_manager_size, std::numeric_limits<i64>::max(), 0);
        status = global_options_.AddOption(std::move(buffer_manager_size_option));
        if (!status.ok()) {
            fmt::print("Fatal: {}", status.message());
            UnrecoverableError(status.message());
        }

        // Buffer manager size
        size_t lru_num = DEFAULT_BUFFER_MANAGER_LRU_COUNT;
        auto lru_num_option = std::make_unique<IntegerOption>(LRU_NUM_OPTION_NAME, lru_num, 100, 1);
        status = global_options_.AddOption(std::move(lru_num_option));
        if (!status.ok()) {
            fmt::print("Fatal: {}", status.message());
            UnrecoverableError(status.message());
        }

        // Memory index capacity
        i64 memindex_memory_quota = DEFAULT_MEMINDEX_MEMORY_QUOTA;
        auto memindex_memory_quota_option =
            std::make_unique<IntegerOption>(MEMINDEX_MEMORY_QUOTA_OPTION_NAME, memindex_memory_quota, std::numeric_limits<i64>::max(), 0);
        status = global_options_.AddOption(std::move(memindex_memory_quota_option));
        if (!status.ok()) {
            fmt::print("Fatal: {}", status.message());
            UnrecoverableError(status.message());
        }

        // Dense index building worker
        i64 dense_index_building_worker = std::thread::hardware_concurrency() / 2;
        if (dense_index_building_worker < 2) {
            dense_index_building_worker = 2;
        }
        auto dense_index_building_worker_option = std::make_unique<IntegerOption>(DENSE_INDEX_BUILDING_WORKER_OPTION_NAME,
                                                                                  dense_index_building_worker,
                                                                                  std::thread::hardware_concurrency(),
                                                                                  1);
        status = global_options_.AddOption(std::move(dense_index_building_worker_option));
        if (!status.ok()) {
            fmt::print("Fatal: {}", status.message());
            UnrecoverableError(status.message());
        }

        // Sparse index building worker
        i64 sparse_index_building_worker = std::thread::hardware_concurrency() / 2;
        if (sparse_index_building_worker < 2) {
            sparse_index_building_worker = 2;
        }
        auto sparse_index_building_worker_option = std::make_unique<IntegerOption>(SPARSE_INDEX_BUILDING_WORKER_OPTION_NAME,
                                                                                   sparse_index_building_worker,
                                                                                   std::thread::hardware_concurrency(),
                                                                                   1);
        status = global_options_.AddOption(std::move(sparse_index_building_worker_option));
        if (!status.ok()) {
            fmt::print("Fatal: {}", status.message());
            UnrecoverableError(status.message());
        }

        // Fulltext index building worker
        i64 fulltext_index_building_worker = std::thread::hardware_concurrency() / 2;
        if (fulltext_index_building_worker < 2) {
            fulltext_index_building_worker = 2;
        }
        auto fulltext_index_building_worker_option = std::make_unique<IntegerOption>(FULLTEXT_INDEX_BUILDING_WORKER_OPTION_NAME,
                                                                                     fulltext_index_building_worker,
                                                                                     std::thread::hardware_concurrency(),
                                                                                     1);
        status = global_options_.AddOption(std::move(fulltext_index_building_worker_option));
        if (!status.ok()) {
            fmt::print("Fatal: {}", status.message());
            UnrecoverableError(status.message());
        }

        // Bottom executor worker
        i64 bottom_executor_worker = std::thread::hardware_concurrency() / 2;
        if (bottom_executor_worker < 2) {
            bottom_executor_worker = 2;
        }
        auto bottom_executor_worker_option =
            std::make_unique<IntegerOption>(BOTTOM_EXECUTOR_WORKER_OPTION_NAME, bottom_executor_worker, std::thread::hardware_concurrency(), 1);
        status = global_options_.AddOption(std::move(bottom_executor_worker_option));
        if (!status.ok()) {
            fmt::print("Fatal: {}", status.message());
            UnrecoverableError(status.message());
        }

        // Result Cache
        std::string result_cache(DEFAULT_RESULT_CACHE);
        auto result_cache_option = std::make_unique<StringOption>(RESULT_CACHE_OPTION_NAME, result_cache);
        status = global_options_.AddOption(std::move(result_cache_option));
        if (!status.ok()) {
            fmt::print("Fatal: {}", status.message());
            UnrecoverableError(status.message());
        }

        i64 cache_result_num = DEFAULT_CACHE_RESULT_CAPACITY;
        auto cache_result_num_option =
            std::make_unique<IntegerOption>(CACHE_RESULT_CAPACITY_OPTION_NAME, cache_result_num, std::numeric_limits<i64>::max(), 0);
        status = global_options_.AddOption(std::move(cache_result_num_option));
        if (!status.ok()) {
            fmt::print("Fatal: {}", status.message());
            UnrecoverableError(status.message());
        }

        // Temp Dir
        std::string temp_dir = "/var/infinity/tmp";
        if (default_config != nullptr) {
            temp_dir = default_config->default_temp_dir_;
        }
        auto temp_dir_option = std::make_unique<StringOption>(TEMP_DIR_OPTION_NAME, temp_dir);
        status = global_options_.AddOption(std::move(temp_dir_option));
        if (!status.ok()) {
            fmt::print("Fatal: {}", status.message());
            UnrecoverableError(status.message());
        }

        // WAL Dir
        std::string wal_dir = "/var/infinity/wal";
        if (default_config != nullptr) {
            wal_dir = default_config->default_wal_dir_;
        }
        auto wal_dir_option = std::make_unique<StringOption>(WAL_DIR_OPTION_NAME, wal_dir);
        status = global_options_.AddOption(std::move(wal_dir_option));
        if (!status.ok()) {
            fmt::print("Fatal: {}", status.message());
            UnrecoverableError(status.message());
        }

        // WAL Compact Threshold
        i64 wal_compact_threshold = DEFAULT_WAL_FILE_SIZE_THRESHOLD;
        auto wal_compact_threshold_option = std::make_unique<IntegerOption>(WAL_COMPACT_THRESHOLD_OPTION_NAME,
                                                                            wal_compact_threshold,
                                                                            MAX_WAL_FILE_SIZE_THRESHOLD,
                                                                            MIN_WAL_FILE_SIZE_THRESHOLD);
        status = global_options_.AddOption(std::move(wal_compact_threshold_option));
        if (!status.ok()) {
            fmt::print("Fatal: {}", status.message());
            UnrecoverableError(status.message());
        }

        // Checkpoint Interval
        i64 checkpoint_interval = DEFAULT_CHECKPOINT_INTERVAL_SEC;
        auto checkpoint_interval_option = std::make_unique<IntegerOption>(CHECKPOINT_INTERVAL_OPTION_NAME,
                                                                          checkpoint_interval,
                                                                          MAX_CHECKPOINT_INTERVAL_SEC,
                                                                          MIN_CHECKPOINT_INTERVAL_SEC);
        status = global_options_.AddOption(std::move(checkpoint_interval_option));
        if (!status.ok()) {
            fmt::print("Fatal: {}", status.message());
            UnrecoverableError(status.message());
        }

        // Flush Method At Commit
        FlushOptionType flush_option_type = FlushOptionType::kFlushAtOnce;
        std::unique_ptr<FlushOption> wal_flush_option = std::make_unique<FlushOption>(WAL_FLUSH_OPTION_NAME, flush_option_type);
        status = global_options_.AddOption(std::move(wal_flush_option));
        if (!status.ok()) {
            UnrecoverableError(status.message());
        }

        // Resource Dir
        std::string resource_dir = "/usr/share/infinity/resource";
        if (default_config != nullptr) {
            resource_dir = default_config->default_resource_dir_;
        }
        auto resource_dir_option = std::make_unique<StringOption>("resource_dir", resource_dir);
        status = global_options_.AddOption(std::move(resource_dir_option));
        if (!status.ok()) {
            UnrecoverableError(status.message());
        }

        // Replay WAL
        bool replay_wal = true;
        std::unique_ptr<BooleanOption> replay_wal_option = std::make_unique<BooleanOption>(REPLAY_WAL_OPTION_NAME, replay_wal);
        status = global_options_.AddOption(std::move(replay_wal_option));
        if (!status.ok()) {
            UnrecoverableError(status.message());
        }
    } else {
        config_toml = toml::parse_file(*config_path);

        // General
        {
            if (config_toml.contains("general")) {

                auto general_config = config_toml["general"];
                auto general_config_table = general_config.as_table();
                for (auto &elem : *general_config_table) {

                    std::string var_name = std::string(elem.first);
                    GlobalOptionIndex option_index = global_options_.GetOptionIndex(var_name);
                    if (option_index == GlobalOptionIndex::kInvalid) {
                        return Status::InvalidConfig(fmt::format("Unrecognized config parameter: {} in 'general' field", var_name));
                    }

                    switch (option_index) {
                        case GlobalOptionIndex::kVersion: {
                            // Version
                            std::string invalid_str = "invalid";
                            std::string version_str;
                            if (elem.second.is_string()) {
                                version_str = elem.second.value_or("invalid");
                                ToLower(version_str);

                                std::string major_version_str;
                                i8 point_count = 0;
                                for (char c : version_str) {
                                    if (c == '.') {
                                        ++point_count;
                                        if (point_count > 1) {
                                            break;
                                        }
                                    }
                                    major_version_str += c;
                                }

                                if (major_version_str == invalid_str) {
                                    return Status::InvalidConfig("Invalid version field");
                                } else {
                                    std::string current_major_version = fmt::format("{}.{}", version_major(), version_minor());
                                    std::string current_version = fmt::format("{}.{}.{}", version_major(), version_minor(), version_patch());
                                    if (major_version_str == current_major_version) {
                                        auto version_option = std::make_unique<StringOption>(VERSION_OPTION_NAME, current_version);
                                        Status status = global_options_.AddOption(std::move(version_option));
                                        if (!status.ok()) {
                                            UnrecoverableError(status.message());
                                        }
                                    } else {
                                        return Status::MismatchVersion(major_version_str, current_major_version);
                                    }
                                }
                            } else {
                                return Status::InvalidConfig("'version' field isn't string.");
                            }
                            break;
                        }
                        case GlobalOptionIndex::kServerMode: {
                            // Server Mode
                            std::string server_mode = "standalone";
                            if (elem.second.is_string()) {
                                server_mode = elem.second.value_or(server_mode);
                            } else {
                                return Status::InvalidConfig("'server_mode' field isn't string.");
                            }

                            ToLower(server_mode);
                            if (server_mode == "standalone" or server_mode == "admin") {
                                auto server_mode_option = std::make_unique<StringOption>(SERVER_MODE_OPTION_NAME, server_mode);
                                Status status = global_options_.AddOption(std::move(server_mode_option));
                                if (!status.ok()) {
                                    UnrecoverableError(status.message());
                                }
                            } else {
                                return Status::InvalidConfig(fmt::format("Invalid server mode: {}", server_mode));
                            }
                            break;
                        }
                        case GlobalOptionIndex::kTimeZone: {
                            // Timezone
                            if (elem.second.is_string()) {
                                std::string time_zone_str = general_config[TIME_ZONE_OPTION_NAME].value_or("invalid");
                                ToLower(time_zone_str);
                                if (time_zone_str == "invalid") {
                                    return Status::InvalidTimezone(time_zone_str);
                                } else {
                                    std::string time_zone;
                                    i32 time_zone_bias = 0;
                                    try {
                                        ParseTimeZoneStr(time_zone_str, time_zone, time_zone_bias);
                                    } catch (...) {
                                        return Status::InvalidTimezone(time_zone_str);
                                    }

                                    // Timezone
                                    auto time_zone_option = std::make_unique<StringOption>(TIME_ZONE_OPTION_NAME, time_zone);
                                    Status status = global_options_.AddOption(std::move(time_zone_option));
                                    if (!status.ok()) {
                                        UnrecoverableError(status.message());
                                    }

                                    // Timezone Bias
                                    auto time_zone_bias_option = std::make_unique<IntegerOption>(TIME_ZONE_BIAS_OPTION_NAME, time_zone_bias, 12, -12);
                                    if (!time_zone_bias_option->Validate()) {
                                        return Status::InvalidConfig(fmt::format("Invalid timezone bias: {}", time_zone_bias));
                                    }
                                    status = global_options_.AddOption(std::move(time_zone_bias_option));
                                    if (!status.ok()) {
                                        UnrecoverableError(status.message());
                                    }

                                    hours offset_hour(time_zone_bias);
                                    hour_offset_ = offset_hour;
                                }
                            }
                            break;
                        }
                        case GlobalOptionIndex::kWorkerCPULimit: {
                            i64 total_cpu_number = std::thread::hardware_concurrency();

                            if (elem.second.is_integer()) {
                                total_cpu_number = elem.second.value_or(total_cpu_number);
                            } else {
                                return Status::InvalidConfig("'cpu_limit' field isn't integer.");
                            }

                            auto cpu_limit_option = std::make_unique<IntegerOption>(CPU_LIMIT_OPTION_NAME, total_cpu_number, 16384, 1);
                            if (!cpu_limit_option->Validate()) {
                                return Status::InvalidConfig(fmt::format("Invalid cpu limit: {}", total_cpu_number));
                            }
                            Status status = global_options_.AddOption(std::move(cpu_limit_option));
                            if (!status.ok()) {
                                UnrecoverableError(status.message());
                            }
                            break;
                        }
                        case GlobalOptionIndex::kRecordRunningQuery: {
                            bool record_running_query = false;
                            if (elem.second.is_boolean()) {
                                record_running_query = elem.second.value_or(record_running_query);
                            } else {
                                return Status::InvalidConfig("'record_running_query' field isn't boolean.");
                            }
                            record_running_query_ = record_running_query;
                            std::unique_ptr<BooleanOption> record_running_query_option =
                                std::make_unique<BooleanOption>(RECORD_RUNNING_QUERY_OPTION_NAME, record_running_query);
                            Status status = global_options_.AddOption(std::move(record_running_query_option));
                            if (!status.ok()) {
                                UnrecoverableError(status.message());
                            }
                            break;
                        }
                        default: {
                            return Status::InvalidConfig(fmt::format("Unrecognized config parameter: {} in 'general' field", var_name));
                        }
                    }
                }

                if (global_options_.GetOptionByIndex(GlobalOptionIndex::kVersion) == nullptr) {
                    // Version
                    UnrecoverableError("Fatal: Missing version field");
                }

                if (global_options_.GetOptionByIndex(GlobalOptionIndex::kServerMode) == nullptr) {
                    // Server mode
                    std::string server_mode = "standalone";
                    auto server_mode_option = std::make_unique<StringOption>(SERVER_MODE_OPTION_NAME, server_mode);
                    Status status = global_options_.AddOption(std::move(server_mode_option));
                    if (!status.ok()) {
                        UnrecoverableError(status.message());
                    }
                }

                if (global_options_.GetOptionByIndex(GlobalOptionIndex::kTimeZone) == nullptr) {
                    // Time zone
                    UnrecoverableError("Fatal: Missing time zone field");
                }

                if (global_options_.GetOptionByIndex(GlobalOptionIndex::kTimeZoneBias) == nullptr) {
                    // Time zone bias
                    UnrecoverableError("Fatal: Missing time zone field");
                }

                if (global_options_.GetOptionByIndex(GlobalOptionIndex::kWorkerCPULimit) == nullptr) {
                    // CPU limit
                    auto cpu_limit_option = std::make_unique<IntegerOption>(CPU_LIMIT_OPTION_NAME, std::thread::hardware_concurrency(), 16384, 1);
                    Status status = global_options_.AddOption(std::move(cpu_limit_option));
                    if (!status.ok()) {
                        UnrecoverableError(status.message());
                    }
                }

                if (global_options_.GetOptionByIndex(GlobalOptionIndex::kRecordRunningQuery) == nullptr) {
                    // Record running query
                    bool record_running_query = false;
                    record_running_query_ = record_running_query;
                    std::unique_ptr<BooleanOption> record_running_query_option =
                        std::make_unique<BooleanOption>(RECORD_RUNNING_QUERY_OPTION_NAME, record_running_query);
                    Status status = global_options_.AddOption(std::move(record_running_query_option));
                    if (!status.ok()) {
                        UnrecoverableError(status.message());
                    }
                }
            }
        }

        // Network
        {
            if (config_toml.contains("network")) {
                auto network_config = config_toml["network"];
                auto network_config_table = network_config.as_table();
                for (auto &elem : *network_config_table) {

                    std::string var_name = std::string(elem.first);
                    GlobalOptionIndex option_index = global_options_.GetOptionIndex(var_name);
                    if (option_index == GlobalOptionIndex::kInvalid) {
                        return Status::InvalidConfig(fmt::format("Unrecognized config parameter: {} in 'network' field", var_name));
                    }

                    switch (option_index) {
                        case GlobalOptionIndex::kServerAddress: {
                            // Server address
                            std::string server_address = "0.0.0.0";
                            if (elem.second.is_string()) {
                                server_address = elem.second.value_or(server_address);
                            } else {
                                return Status::InvalidConfig("'server_address' field isn't string.");
                            }

                            // Validate the address format
                            boost::system::error_code error;
                            boost::asio::ip::make_address(server_address, error);
                            if (error) {
                                return Status::InvalidIPAddr(server_address);
                            }

                            auto server_address_option = std::make_unique<StringOption>(SERVER_ADDRESS_OPTION_NAME, server_address);
                            Status status = global_options_.AddOption(std::move(server_address_option));
                            if (!status.ok()) {
                                UnrecoverableError(status.message());
                            }
                            break;
                        }
                        case GlobalOptionIndex::kPeerServerIP: {
                            // Server address
                            std::string peer_server_ip = "0.0.0.0";
                            if (elem.second.is_string()) {
                                peer_server_ip = elem.second.value_or(peer_server_ip);
                            } else {
                                return Status::InvalidConfig("'peer_server_ip' field isn't string.");
                            }

                            // Validate the address format
                            boost::system::error_code error;
                            boost::asio::ip::make_address(peer_server_ip, error);
                            if (error) {
                                return Status::InvalidIPAddr(peer_server_ip);
                            }

                            auto peer_server_ip_option = std::make_unique<StringOption>(PEER_SERVER_IP_OPTION_NAME, peer_server_ip);
                            Status status = global_options_.AddOption(std::move(peer_server_ip_option));
                            if (!status.ok()) {
                                UnrecoverableError(status.message());
                            }
                            break;
                        }
                        case GlobalOptionIndex::kPeerServerPort: {
                            // Peer server port
                            i64 peer_server_port = DEFAULT_PEER_PORT;
                            if (elem.second.is_integer()) {
                                peer_server_port = elem.second.value_or(peer_server_port);
                            } else {
                                return Status::InvalidConfig("'peer_server_port' field isn't integer.");
                            }

                            auto peer_server_port_option =
                                std::make_unique<IntegerOption>(PEER_SERVER_PORT_OPTION_NAME, peer_server_port, 65535, 1024);
                            if (!peer_server_port_option->Validate()) {
                                return Status::InvalidConfig(fmt::format("Invalid peer server port: {}", peer_server_port));
                            }
                            Status status = global_options_.AddOption(std::move(peer_server_port_option));
                            if (!status.ok()) {
                                UnrecoverableError(status.message());
                            }
                            break;
                        }
                        case GlobalOptionIndex::kPostgresPort: {
                            // Postgres port
                            i64 pg_port = DEFAULT_POSTGRES_PORT;
                            if (elem.second.is_integer()) {
                                pg_port = elem.second.value_or(pg_port);
                            } else {
                                return Status::InvalidConfig("'postgres_port' field isn't integer.");
                            }

                            auto pg_port_option = std::make_unique<IntegerOption>(POSTGRES_PORT_OPTION_NAME, pg_port, 65535, 1024);
                            if (!pg_port_option->Validate()) {
                                return Status::InvalidConfig(fmt::format("Invalid postgres port: {}", pg_port));
                            }
                            Status status = global_options_.AddOption(std::move(pg_port_option));
                            if (!status.ok()) {
                                UnrecoverableError(status.message());
                            }
                            break;
                        }
                        case GlobalOptionIndex::kHTTPPort: {
                            // HTTP port
                            i64 http_port = DEFAULT_HTTP_PORT;
                            if (elem.second.is_integer()) {
                                http_port = elem.second.value_or(http_port);
                            } else {
                                return Status::InvalidConfig("'http_port' field isn't integer.");
                            }

                            auto http_port_option = std::make_unique<IntegerOption>(HTTP_PORT_OPTION_NAME, http_port, 65535, 1024);
                            if (!http_port_option->Validate()) {
                                return Status::InvalidConfig(fmt::format("Invalid HTTP port: {}", http_port));
                            }
                            Status status = global_options_.AddOption(std::move(http_port_option));
                            if (!status.ok()) {
                                UnrecoverableError(status.message());
                            }
                            break;
                        }
                        case GlobalOptionIndex::kClientPort: {
                            // RPC Client port
                            i64 rpc_client_port = DEFAULT_CLIENT_PORT;
                            if (elem.second.is_integer()) {
                                rpc_client_port = elem.second.value_or(rpc_client_port);
                            } else {
                                return Status::InvalidConfig("'client_port' field isn't integer.");
                            }

                            auto client_port_option = std::make_unique<IntegerOption>(CLIENT_PORT_OPTION_NAME, rpc_client_port, 65535, 1024);
                            if (!client_port_option->Validate()) {
                                return Status::InvalidConfig(fmt::format("Invalid client RPC port: {}", rpc_client_port));
                            }
                            Status status = global_options_.AddOption(std::move(client_port_option));
                            if (!status.ok()) {
                                UnrecoverableError(status.message());
                            }
                            break;
                        }
                        case GlobalOptionIndex::kPeerRetryDelay: {
                            // Peer retry delay
                            i64 peer_retry_delay = DEFAULT_PEER_RETRY_DELAY;
                            if (elem.second.is_integer()) {
                                peer_retry_delay = elem.second.value_or(peer_retry_delay);
                            } else {
                                return Status::InvalidConfig("'peer_retry_delay' field isn't integer.");
                            }

                            auto peer_retry_delay_option = std::make_unique<IntegerOption>(PEER_RETRY_DELAY_OPTION_NAME, peer_retry_delay, 10000, 0);
                            if (!peer_retry_delay_option->Validate()) {
                                return Status::InvalidConfig(fmt::format("Invalid peer retry delay: {}", peer_retry_delay));
                            }
                            Status status = global_options_.AddOption(std::move(peer_retry_delay_option));
                            if (!status.ok()) {
                                UnrecoverableError(status.message());
                            }
                            break;
                        }
                        case GlobalOptionIndex::kPeerRetryCount: {
                            // Peer retry num
                            i64 peer_retry_count = DEFAULT_PEER_RETRY_COUNT;
                            if (elem.second.is_integer()) {
                                peer_retry_count = elem.second.value_or(peer_retry_count);
                            } else {
                                return Status::InvalidConfig("'peer_retry_count' field isn't integer.");
                            }

                            auto peer_retry_count_option = std::make_unique<IntegerOption>(PEER_RETRY_COUNT_OPTION_NAME, peer_retry_count, 10, 0);
                            if (!peer_retry_count_option->Validate()) {
                                return Status::InvalidConfig(fmt::format("Invalid peer retry num: {}", peer_retry_count));
                            }
                            Status status = global_options_.AddOption(std::move(peer_retry_count_option));
                            if (!status.ok()) {
                                UnrecoverableError(status.message());
                            }
                            break;
                        }
                        case GlobalOptionIndex::kPeerConnectTimeout: {
                            // Peer connect timeout
                            i64 peer_connect_timeout = DEFAULT_PEER_CONNECT_TIMEOUT;
                            if (elem.second.is_integer()) {
                                peer_connect_timeout = elem.second.value_or(peer_connect_timeout);
                            } else {
                                return Status::InvalidConfig("'peer_connect_timeout' field isn't integer.");
                            }

                            auto peer_connect_timeout_option =
                                std::make_unique<IntegerOption>(PEER_CONNECT_TIMEOUT_OPTION_NAME, peer_connect_timeout, 10000, 0);
                            if (!peer_connect_timeout_option->Validate()) {
                                return Status::InvalidConfig(fmt::format("Invalid peer connect timeout: {}", peer_connect_timeout));
                            }
                            Status status = global_options_.AddOption(std::move(peer_connect_timeout_option));
                            if (!status.ok()) {
                                UnrecoverableError(status.message());
                            }
                            break;
                        }
                        case GlobalOptionIndex::kPeerRecvTimeout: {
                            // Peer recv timeout
                            i64 peer_recv_timeout = DEFAULT_PEER_RECV_TIMEOUT;
                            if (elem.second.is_integer()) {
                                peer_recv_timeout = elem.second.value_or(peer_recv_timeout);
                            } else {
                                return Status::InvalidConfig("'peer_recv_timeout' field isn't integer.");
                            }

                            auto peer_recv_timeout_option =
                                std::make_unique<IntegerOption>(PEER_RECV_TIMEOUT_OPTION_NAME, peer_recv_timeout, 10000, 0);
                            if (!peer_recv_timeout_option->Validate()) {
                                return Status::InvalidConfig(fmt::format("Invalid peer recv timeout: {}", peer_recv_timeout));
                            }
                            Status status = global_options_.AddOption(std::move(peer_recv_timeout_option));
                            if (!status.ok()) {
                                UnrecoverableError(status.message());
                            }
                            break;
                        }
                        case GlobalOptionIndex::kPeerSendTimeout: {
                            // Peer send timeout
                            i64 peer_send_timeout = DEFAULT_PEER_SEND_TIMEOUT;
                            if (elem.second.is_integer()) {
                                peer_send_timeout = elem.second.value_or(peer_send_timeout);
                            } else {
                                return Status::InvalidConfig("'peer_send_timeout' field isn't integer.");
                            }

                            auto peer_send_timeout_option =
                                std::make_unique<IntegerOption>(PEER_SEND_TIMEOUT_OPTION_NAME, peer_send_timeout, 10000, 0);
                            if (!peer_send_timeout_option->Validate()) {
                                return Status::InvalidConfig(fmt::format("Invalid peer send timeout: {}", peer_send_timeout));
                            }
                            Status status = global_options_.AddOption(std::move(peer_send_timeout_option));
                            if (!status.ok()) {
                                UnrecoverableError(status.message());
                            }
                            break;
                        }
                        case GlobalOptionIndex::kConnectionPoolSize: {
                            // Client pool size
                            i64 connection_pool_size = 256;
                            if (elem.second.is_integer()) {
                                connection_pool_size = elem.second.value_or(connection_pool_size);
                            } else {
                                return Status::InvalidConfig("'connection_pool_size' field isn't integer.");
                            }

                            auto connection_pool_size_option =
                                std::make_unique<IntegerOption>(CONNECTION_POOL_SIZE_OPTION_NAME, connection_pool_size, 65536, 1);
                            if (!connection_pool_size_option->Validate()) {
                                return Status::InvalidConfig(fmt::format("Invalid connection pool size: {}", connection_pool_size));
                            }

                            Status status = global_options_.AddOption(std::move(connection_pool_size_option));
                            if (!status.ok()) {
                                UnrecoverableError(status.message());
                            }
                            break;
                        }
                        case GlobalOptionIndex::kPeerServerConnectionPoolSize: {
                            // Client pool size
                            i64 peer_server_connection_pool_size = 64;
                            if (elem.second.is_integer()) {
                                peer_server_connection_pool_size = elem.second.value_or(peer_server_connection_pool_size);
                            } else {
                                return Status::InvalidConfig("'peer_server_connection_pool_size' field isn't integer.");
                            }

                            auto peer_server_connection_pool_size_option =
                                std::make_unique<IntegerOption>(PEER_SERVER_CONNECTION_POOL_SIZE_OPTION_NAME,
                                                                peer_server_connection_pool_size,
                                                                65536,
                                                                1);
                            if (!peer_server_connection_pool_size_option->Validate()) {
                                return Status::InvalidConfig(
                                    fmt::format("Invalid peer server connection pool size: {}", peer_server_connection_pool_size));
                            }

                            Status status = global_options_.AddOption(std::move(peer_server_connection_pool_size_option));
                            if (!status.ok()) {
                                UnrecoverableError(status.message());
                            }
                            break;
                        }
                        default: {
                            return Status::InvalidConfig(fmt::format("Unrecognized config parameter: {} in 'network' field", var_name));
                        }
                    }
                }

                if (global_options_.GetOptionByIndex(GlobalOptionIndex::kServerAddress) == nullptr) {
                    // Server address
                    std::string server_address_str = "0.0.0.0";
                    auto server_address_option = std::make_unique<StringOption>(SERVER_ADDRESS_OPTION_NAME, server_address_str);
                    Status status = global_options_.AddOption(std::move(server_address_option));
                    if (!status.ok()) {
                        UnrecoverableError(status.message());
                    }
                }

                if (global_options_.GetOptionByIndex(GlobalOptionIndex::kPeerServerIP) == nullptr) {
                    // Peer server address
                    std::string peer_server_ip_str = "0.0.0.0";
                    auto peer_server_ip_str_option = std::make_unique<StringOption>(PEER_SERVER_IP_OPTION_NAME, peer_server_ip_str);
                    Status status = global_options_.AddOption(std::move(peer_server_ip_str_option));
                    if (!status.ok()) {
                        UnrecoverableError(status.message());
                    }
                }

                if (global_options_.GetOptionByIndex(GlobalOptionIndex::kPeerServerPort) == nullptr) {
                    // Peer server port
                    i64 pg_port = DEFAULT_PEER_PORT;
                    auto peer_server_port_option = std::make_unique<IntegerOption>(PEER_SERVER_PORT_OPTION_NAME, pg_port, 65535, 1024);
                    Status status = global_options_.AddOption(std::move(peer_server_port_option));
                    if (!status.ok()) {
                        UnrecoverableError(status.message());
                    }
                }

                if (global_options_.GetOptionByIndex(GlobalOptionIndex::kPostgresPort) == nullptr) {
                    // Postgres port
                    i64 pg_port = DEFAULT_POSTGRES_PORT;
                    auto pg_port_option = std::make_unique<IntegerOption>(POSTGRES_PORT_OPTION_NAME, pg_port, 65535, 1024);
                    Status status = global_options_.AddOption(std::move(pg_port_option));
                    if (!status.ok()) {
                        UnrecoverableError(status.message());
                    }
                }

                if (global_options_.GetOptionByIndex(GlobalOptionIndex::kHTTPPort) == nullptr) {
                    // HTTP port
                    i64 http_port = DEFAULT_HTTP_PORT;
                    auto http_port_option = std::make_unique<IntegerOption>(HTTP_PORT_OPTION_NAME, http_port, 65535, 1024);
                    Status status = global_options_.AddOption(std::move(http_port_option));
                    if (!status.ok()) {
                        UnrecoverableError(status.message());
                    }
                }

                if (global_options_.GetOptionByIndex(GlobalOptionIndex::kClientPort) == nullptr) {
                    // RPC Client port
                    i64 rpc_client_port = DEFAULT_CLIENT_PORT;
                    auto client_port_option = std::make_unique<IntegerOption>(CLIENT_PORT_OPTION_NAME, rpc_client_port, 65535, 1024);
                    Status status = global_options_.AddOption(std::move(client_port_option));
                    if (!status.ok()) {
                        UnrecoverableError(status.message());
                    }
                }

                if (global_options_.GetOptionByIndex(GlobalOptionIndex::kPeerRetryDelay) == nullptr) {
                    // Peer retry delay
                    i64 peer_retry_delay = DEFAULT_PEER_RETRY_DELAY;
                    auto peer_retry_delay_option = std::make_unique<IntegerOption>(PEER_RETRY_DELAY_OPTION_NAME, peer_retry_delay, 10000, 0);
                    Status status = global_options_.AddOption(std::move(peer_retry_delay_option));
                    if (!status.ok()) {
                        UnrecoverableError(status.message());
                    }
                }

                if (global_options_.GetOptionByIndex(GlobalOptionIndex::kPeerRetryCount) == nullptr) {
                    // Peer retry num
                    i64 peer_retry_count = DEFAULT_PEER_RETRY_COUNT;
                    auto peer_retry_count_option = std::make_unique<IntegerOption>(PEER_RETRY_COUNT_OPTION_NAME, peer_retry_count, 10, 0);
                    Status status = global_options_.AddOption(std::move(peer_retry_count_option));
                    if (!status.ok()) {
                        UnrecoverableError(status.message());
                    }
                }

                if (global_options_.GetOptionByIndex(GlobalOptionIndex::kPeerConnectTimeout) == nullptr) {
                    // Peer connect timeout
                    i64 peer_connect_timeout = DEFAULT_PEER_CONNECT_TIMEOUT;
                    auto peer_connect_timeout_option =
                        std::make_unique<IntegerOption>(PEER_CONNECT_TIMEOUT_OPTION_NAME, peer_connect_timeout, 10000, 0);
                    Status status = global_options_.AddOption(std::move(peer_connect_timeout_option));
                    if (!status.ok()) {
                        UnrecoverableError(status.message());
                    }
                }

                if (global_options_.GetOptionByIndex(GlobalOptionIndex::kPeerRecvTimeout) == nullptr) {
                    // Peer recv timeout
                    i64 peer_recv_timeout = DEFAULT_PEER_RECV_TIMEOUT;
                    auto peer_recv_timeout_option = std::make_unique<IntegerOption>(PEER_RECV_TIMEOUT_OPTION_NAME, peer_recv_timeout, 10000, 0);
                    Status status = global_options_.AddOption(std::move(peer_recv_timeout_option));
                    if (!status.ok()) {
                        UnrecoverableError(status.message());
                    }
                }

                if (global_options_.GetOptionByIndex(GlobalOptionIndex::kPeerSendTimeout) == nullptr) {
                    // Peer send timeout
                    i64 peer_send_timeout = DEFAULT_PEER_SEND_TIMEOUT;
                    auto peer_send_timeout_option = std::make_unique<IntegerOption>(PEER_SEND_TIMEOUT_OPTION_NAME, peer_send_timeout, 10000, 0);
                    Status status = global_options_.AddOption(std::move(peer_send_timeout_option));
                    if (!status.ok()) {
                        UnrecoverableError(status.message());
                    }
                }

                if (global_options_.GetOptionByIndex(GlobalOptionIndex::kConnectionPoolSize) == nullptr) {
                    // Client pool size
                    i64 connection_pool_size = 256;
                    auto connection_pool_size_option =
                        std::make_unique<IntegerOption>(CONNECTION_POOL_SIZE_OPTION_NAME, connection_pool_size, 65536, 1);
                    Status status = global_options_.AddOption(std::move(connection_pool_size_option));
                    if (!status.ok()) {
                        UnrecoverableError(status.message());
                    }
                }

                if (global_options_.GetOptionByIndex(GlobalOptionIndex::kPeerServerConnectionPoolSize) == nullptr) {
                    // peer server pool size
                    i64 peer_server_connection_pool_size = 64;
                    auto peer_server_connection_pool_size_option =
                        std::make_unique<IntegerOption>(PEER_SERVER_CONNECTION_POOL_SIZE_OPTION_NAME, peer_server_connection_pool_size, 65536, 1);
                    Status status = global_options_.AddOption(std::move(peer_server_connection_pool_size_option));
                    if (!status.ok()) {
                        UnrecoverableError(status.message());
                    }
                }
            } else {
                return Status::InvalidConfig("No 'network' section in configure file.");
            }
        }

        // Log
        {
            if (config_toml.contains("log")) {

                auto log_config = config_toml["log"];
                auto log_config_table = log_config.as_table();
                for (auto &elem : *log_config_table) {

                    std::string var_name = std::string(elem.first);
                    GlobalOptionIndex option_index = global_options_.GetOptionIndex(var_name);
                    if (option_index == GlobalOptionIndex::kInvalid) {
                        return Status::InvalidConfig(fmt::format("Unrecognized config parameter: {} in 'log' field", var_name));
                    }

                    switch (option_index) {
                        case GlobalOptionIndex::kLogFileName: {
                            // Log file name
                            std::string log_filename = "infinity.log";
                            if (elem.second.is_string()) {
                                log_filename = elem.second.value_or(log_filename);
                            } else {
                                return Status::InvalidConfig("'log_filename' field isn't string.");
                            }

                            auto log_file_name_option = std::make_unique<StringOption>(LOG_FILENAME_OPTION_NAME, log_filename);
                            Status status = global_options_.AddOption(std::move(log_file_name_option));
                            if (!status.ok()) {
                                UnrecoverableError(status.message());
                            }
                            break;
                        }
                        case GlobalOptionIndex::kLogDir: {
                            // Log dir
                            std::string log_filename = "/var/infinity/log";
                            if (elem.second.is_string()) {
                                log_filename = elem.second.value_or(log_filename);
                            } else {
                                return Status::InvalidConfig("'log_dir' field isn't string.");
                            }

                            auto log_dir_option = std::make_unique<StringOption>(LOG_DIR_OPTION_NAME, log_filename);
                            Status status = global_options_.AddOption(std::move(log_dir_option));
                            if (!status.ok()) {
                                UnrecoverableError(status.message());
                            }
                            break;
                        }
                        case GlobalOptionIndex::kLogToStdout: {
                            // Log To Stdout
                            bool log_to_stdout = true;
                            if (elem.second.is_boolean()) {
                                log_to_stdout = elem.second.value_or(log_to_stdout);
                            } else {
                                return Status::InvalidConfig("'log_to_stdout' field isn't boolean.");
                            }

                            std::unique_ptr<BooleanOption> log_to_stdout_option =
                                std::make_unique<BooleanOption>(LOG_TO_STDOUT_OPTION_NAME, log_to_stdout);
                            Status status = global_options_.AddOption(std::move(log_to_stdout_option));
                            if (!status.ok()) {
                                UnrecoverableError(status.message());
                            }
                            break;
                        }
                        case GlobalOptionIndex::kLogFileMaxSize: {
                            // Log File Max Size
                            i64 log_file_max_size = DEFAULT_LOG_FILE_SIZE;
                            if (elem.second.is_string()) {
                                std::string log_file_max_size_str = elem.second.value_or(DEFAULT_LOG_FILE_SIZE_STR.data());
                                auto res = ParseByteSize(log_file_max_size_str, log_file_max_size);
                                if (!res.ok()) {
                                    return res;
                                }
                            } else {
                                return Status::InvalidConfig("'log_file_max_size' field isn't integer.");
                            }

                            auto log_file_max_size_option = std::make_unique<IntegerOption>(LOG_FILE_MAX_SIZE_OPTION_NAME,
                                                                                            log_file_max_size,
                                                                                            std::numeric_limits<i64>::max(),
                                                                                            1024lu * 1024lu);

                            if (!log_file_max_size_option->Validate()) {
                                return Status::InvalidConfig(fmt::format("Invalid max log file size: {}", log_file_max_size));
                            }
                            Status status = global_options_.AddOption(std::move(log_file_max_size_option));
                            if (!status.ok()) {
                                UnrecoverableError(status.message());
                            }
                            break;
                        }
                        case GlobalOptionIndex::kLogFileRotateCount: {
                            // Log File Rotate count
                            i64 log_file_rotate_count = 8;
                            if (elem.second.is_integer()) {
                                log_file_rotate_count = elem.second.value_or(log_file_rotate_count);
                            } else {
                                return Status::InvalidConfig("'log_file_rotate_count' field isn't integer.");
                            }

                            auto log_file_rotate_count_option =
                                std::make_unique<IntegerOption>(LOG_FILE_ROTATE_COUNT_OPTION_NAME, log_file_rotate_count, 65536, 1);

                            if (!log_file_rotate_count_option->Validate()) {
                                return Status::InvalidConfig(fmt::format("Invalid log file rotate count: {}", log_file_rotate_count));
                            }
                            Status status = global_options_.AddOption(std::move(log_file_rotate_count_option));
                            if (!status.ok()) {
                                UnrecoverableError(status.message());
                            }
                            break;
                        }
                        case GlobalOptionIndex::kLogLevel: {
                            // Log Level
                            LogLevel log_level = LogLevel::kInfo;
                            if (elem.second.is_string()) {
                                std::string log_level_str = elem.second.value_or("info");
                                ToLower(log_level_str);
                                if (log_level_str == "trace") {
                                    log_level = LogLevel::kTrace;
                                } else if (log_level_str == "debug") {
                                    log_level = LogLevel::kDebug;
                                } else if (log_level_str == "info") {
                                    log_level = LogLevel::kInfo;
                                } else if (log_level_str == "warning") {
                                    log_level = LogLevel::kWarning;
                                } else if (log_level_str == "error") {
                                    log_level = LogLevel::kError;
                                } else if (log_level_str == "critical") {
                                    log_level = LogLevel::kCritical;
                                } else {
                                    return Status::InvalidLogLevel(log_level_str);
                                }
                            } else {
                                return Status::InvalidConfig("'log_level' field isn't string.");
                            }

                            std::unique_ptr<LogLevelOption> log_level_option = std::make_unique<LogLevelOption>(LOG_LEVEL_OPTION_NAME, log_level);
                            Status status = global_options_.AddOption(std::move(log_level_option));
                            if (!status.ok()) {
                                UnrecoverableError(status.message());
                            }
                            break;
                        }
                        default: {
                            return Status::InvalidConfig(fmt::format("Unrecognized config parameter: {} in 'buffer' field", var_name));
                        }
                    }
                }

                if (global_options_.GetOptionByIndex(GlobalOptionIndex::kLogFileName) == nullptr) {
                    // Log file name
                    std::string log_filename = "infinity.log";
                    auto log_file_name_option = std::make_unique<StringOption>(LOG_FILENAME_OPTION_NAME, log_filename);
                    Status status = global_options_.AddOption(std::move(log_file_name_option));
                    if (!status.ok()) {
                        UnrecoverableError(status.message());
                    }
                }

                if (global_options_.GetOptionByIndex(GlobalOptionIndex::kLogDir) == nullptr) {
                    // Log dir
                    std::string log_dir = "/var/infinity/log";
                    auto log_dir_option = std::make_unique<StringOption>(LOG_DIR_OPTION_NAME, log_dir);
                    Status status = global_options_.AddOption(std::move(log_dir_option));
                    if (!status.ok()) {
                        UnrecoverableError(status.message());
                    }
                }

                if (global_options_.GetOptionByIndex(GlobalOptionIndex::kLogToStdout) == nullptr) {
                    // Log To Stdout
                    bool log_to_stdout = true;
                    if (default_config != nullptr) {
                        log_to_stdout = default_config->default_log_to_stdout_;
                    }
                    std::unique_ptr<BooleanOption> log_to_stdout_option = std::make_unique<BooleanOption>(LOG_TO_STDOUT_OPTION_NAME, log_to_stdout);
                    Status status = global_options_.AddOption(std::move(log_to_stdout_option));
                    if (!status.ok()) {
                        UnrecoverableError(status.message());
                    }
                }

                if (global_options_.GetOptionByIndex(GlobalOptionIndex::kLogFileMaxSize) == nullptr) {
                    // Log File Max Size
                    i64 log_file_max_size = 1024lu * 1024lu * 1024lu;
                    auto log_file_max_size_option = std::make_unique<IntegerOption>(LOG_FILE_MAX_SIZE_OPTION_NAME,
                                                                                    log_file_max_size,
                                                                                    std::numeric_limits<i64>::max(),
                                                                                    1024lu * 1024lu);
                    Status status = global_options_.AddOption(std::move(log_file_max_size_option));
                    if (!status.ok()) {
                        UnrecoverableError(status.message());
                    }
                }

                if (global_options_.GetOptionByIndex(GlobalOptionIndex::kLogFileRotateCount) == nullptr) {
                    // Log File Rotate count
                    i64 log_file_rotate_count = 8;
                    auto log_file_rotate_count_option =
                        std::make_unique<IntegerOption>(LOG_FILE_ROTATE_COUNT_OPTION_NAME, log_file_rotate_count, 65536, 1);
                    Status status = global_options_.AddOption(std::move(log_file_rotate_count_option));
                    if (!status.ok()) {
                        UnrecoverableError(status.message());
                    }
                }

                if (global_options_.GetOptionByIndex(GlobalOptionIndex::kLogLevel) == nullptr) {
                    // Log Level
                    LogLevel log_level = LogLevel::kInfo;
                    if (default_config != nullptr) {
                        log_level = default_config->default_log_level_;
                    }
                    std::unique_ptr<LogLevelOption> log_level_option = std::make_unique<LogLevelOption>(LOG_LEVEL_OPTION_NAME, log_level);
                    Status status = global_options_.AddOption(std::move(log_level_option));
                    if (!status.ok()) {
                        UnrecoverableError(status.message());
                    }
                }
            } else {
                return Status::InvalidConfig("No 'Log' section in configure file.");
            }
        }

        // Storage
        {
            if (config_toml.contains("storage")) {
                auto storage_config = config_toml["storage"];
                auto storage_config_table = storage_config.as_table();
                for (auto &elem : *storage_config_table) {

                    std::string var_name = std::string(elem.first);
                    GlobalOptionIndex option_index = global_options_.GetOptionIndex(var_name);
                    if (option_index == GlobalOptionIndex::kInvalid) {
                        return Status::InvalidConfig(fmt::format("Unrecognized config parameter: {} in 'storage' field", var_name));
                    }

                    switch (option_index) {
                        case GlobalOptionIndex::kReplayWal: {
                            // Replay wal
                            bool replay_wal = true;
                            if (elem.second.is_boolean()) {
                                replay_wal = elem.second.value_or(replay_wal);
                            } else {
                                return Status::InvalidConfig("'replay_wal' field isn't boolean.");
                            }
                            std::unique_ptr<BooleanOption> replay_wal_option = std::make_unique<BooleanOption>(REPLAY_WAL_OPTION_NAME, replay_wal);
                            Status status = global_options_.AddOption(std::move(replay_wal_option));
                            if (!status.ok()) {
                                UnrecoverableError(status.message());
                            }
                            break;
                        }
                        case GlobalOptionIndex::kDataDir: {
                            // Data Dir
                            std::string data_dir = "/var/infinity/data";
                            if (elem.second.is_string()) {
                                data_dir = elem.second.value_or(data_dir);
                            } else {
                                return Status::InvalidConfig("'data_dir' field isn't string.");
                            }

                            auto data_dir_option = std::make_unique<StringOption>(DATA_DIR_OPTION_NAME, data_dir);
                            Status status = global_options_.AddOption(std::move(data_dir_option));
                            if (!status.ok()) {
                                UnrecoverableError(status.message());
                            }
                            break;
                        }
                        case GlobalOptionIndex::kCatalogDir: {
                            // Catalog Dir
                            std::string catalog_dir = "/var/infinity/catalog";
                            if (elem.second.is_string()) {
                                catalog_dir = elem.second.value_or(catalog_dir);
                            } else {
                                return Status::InvalidConfig("'catalog_dir' field isn't string.");
                            }

                            auto catalog_dir_option = std::make_unique<StringOption>(CATALOG_DIR_OPTION_NAME, catalog_dir);
                            Status status = global_options_.AddOption(std::move(catalog_dir_option));
                            if (!status.ok()) {
                                UnrecoverableError(status.message());
                            }
                            break;
                        }
                        case GlobalOptionIndex::kPersistenceDir: {
                            std::string persistence_dir;
                            if (elem.second.is_string()) {
                                persistence_dir = elem.second.value_or(DEFAULT_PERSISTENCE_DIR.data());
                            } else {
                                return Status::InvalidConfig("'persistence_dir' field isn't string, such as \"persistence\"");
                            }
                            auto persistence_dir_option = std::make_unique<StringOption>(PERSISTENCE_DIR_OPTION_NAME, persistence_dir);
                            global_options_.AddOption(std::move(persistence_dir_option));
                            break;
                        }
                        case GlobalOptionIndex::kPersistenceObjectSizeLimit: {
                            i64 persistence_object_size_limit;
                            if (elem.second.is_string()) {
                                std::string persistence_object_size_limit_str =
                                    elem.second.value_or(DEFAULT_PERSISTENCE_OBJECT_SIZE_LIMIT_STR.data());
                                auto res = ParseByteSize(persistence_object_size_limit_str, persistence_object_size_limit);
                                if (!res.ok()) {
                                    return res;
                                }
                            } else {
                                return Status::InvalidConfig("'persistence_object_size_limit' field isn't string, such as \"100MB\"");
                            }
                            auto persistence_object_size_limit_option = std::make_unique<IntegerOption>(PERSISTENCE_OBJECT_SIZE_LIMIT_OPTION_NAME,
                                                                                                        persistence_object_size_limit,
                                                                                                        std::numeric_limits<i64>::max(),
                                                                                                        0);
                            if (!persistence_object_size_limit_option->Validate()) {
                                return Status::InvalidConfig(fmt::format("Invalid persistence_object_size_limit: {}", persistence_object_size_limit));
                            }
                            global_options_.AddOption(std::move(persistence_object_size_limit_option));
                            break;
                        }
                        case GlobalOptionIndex::kCleanupInterval: {
                            // Cleanup Interval
                            i64 cleanup_interval = DEFAULT_CLEANUP_INTERVAL_SEC;
                            if (elem.second.is_string()) {
                                std::string cleanup_interval_str = elem.second.value_or(DEFAULT_CLEANUP_INTERVAL_SEC_STR.data());
                                auto res = ParseTimeInfo(cleanup_interval_str, cleanup_interval);
                                if (!res.ok()) {
                                    return res;
                                }
                            } else {
                                return Status::InvalidConfig("'cleanup_interval' field isn't string, such as \"1m\".");
                            }

                            auto cleanup_interval_option = std::make_unique<IntegerOption>(CLEANUP_INTERVAL_OPTION_NAME,
                                                                                           cleanup_interval,
                                                                                           MAX_CLEANUP_INTERVAL_SEC,
                                                                                           MIN_CLEANUP_INTERVAL_SEC);
                            if (!cleanup_interval_option->Validate()) {
                                return Status::InvalidConfig(fmt::format("Invalid cleanup interval: {}", cleanup_interval));
                            }
                            Status status = global_options_.AddOption(std::move(cleanup_interval_option));
                            if (!status.ok()) {
                                UnrecoverableError(status.message());
                            }
                            break;
                        }
                        case GlobalOptionIndex::kCompactInterval: {
                            // Compact Interval
                            i64 compact_interval = DEFAULT_COMPACT_INTERVAL_SEC;
                            if (elem.second.is_string()) {
                                std::string compact_interval_str = elem.second.value_or(DEFAULT_COMPACT_INTERVAL_SEC_STR.data());
                                auto res = ParseTimeInfo(compact_interval_str, compact_interval);
                                if (!res.ok()) {
                                    return res;
                                }
                            } else {
                                return Status::InvalidConfig("'compact_interval' field isn't string, such as \"1m\".");
                            }

                            auto compact_interval_option = std::make_unique<IntegerOption>(COMPACT_INTERVAL_OPTION_NAME,
                                                                                           compact_interval,
                                                                                           MAX_COMPACT_INTERVAL_SEC,
                                                                                           MIN_COMPACT_INTERVAL_SEC);
                            if (!compact_interval_option->Validate()) {
                                return Status::InvalidConfig(fmt::format("Invalid compact interval: {}", compact_interval));
                            }
                            Status status = global_options_.AddOption(std::move(compact_interval_option));
                            if (!status.ok()) {
                                UnrecoverableError(status.message());
                            }
                            break;
                        }
                        case GlobalOptionIndex::kOptimizeIndexInterval: {
                            // Optimize Index Interval
                            i64 optimize_index_interval = DEFAULT_OPTIMIZE_INTERVAL_SEC;
                            if (elem.second.is_string()) {
                                std::string optimize_index_interval_str = elem.second.value_or(DEFAULT_OPTIMIZE_INTERVAL_SEC_STR.data());
                                auto res = ParseTimeInfo(optimize_index_interval_str, optimize_index_interval);
                                if (!res.ok()) {
                                    return res;
                                }
                            } else {
                                return Status::InvalidConfig("'optimize_interval' field isn't string, such as \"1m\".");
                            }

                            auto optimize_interval_option = std::make_unique<IntegerOption>(OPTIMIZE_INTERVAL_OPTION_NAME,
                                                                                            optimize_index_interval,
                                                                                            MAX_COMPACT_INTERVAL_SEC,
                                                                                            MIN_COMPACT_INTERVAL_SEC);
                            if (!optimize_interval_option->Validate()) {
                                return Status::InvalidConfig(fmt::format("Invalid optimize interval: {}", optimize_index_interval));
                            }
                            Status status = global_options_.AddOption(std::move(optimize_interval_option));
                            if (!status.ok()) {
                                UnrecoverableError(status.message());
                            }
                            break;
                        }
                        case GlobalOptionIndex::kMemIndexCapacity: {
                            // Mem Index Capacity
                            i64 mem_index_capacity = DEFAULT_MEMINDEX_CAPACITY;
                            if (elem.second.is_integer()) {
                                mem_index_capacity = elem.second.value_or(mem_index_capacity);
                            } else {
                                return Status::InvalidConfig("'mem_index_capacity' field isn't integer.");
                            }

                            auto mem_index_capacity_option = std::make_unique<IntegerOption>(MEM_INDEX_CAPACITY_OPTION_NAME,
                                                                                             mem_index_capacity,
                                                                                             MAX_MEMINDEX_CAPACITY,
                                                                                             MIN_MEMINDEX_CAPACITY);
                            if (!mem_index_capacity_option->Validate()) {
                                return Status::InvalidConfig(fmt::format("Invalid memory index capacity: {}", mem_index_capacity));
                            }
                            Status status = global_options_.AddOption(std::move(mem_index_capacity_option));
                            if (!status.ok()) {
                                UnrecoverableError(status.message());
                            }
                            break;
                        }
                        case GlobalOptionIndex::kSnapshotDir: {
                            std::string snapshot_dir;
                            if (elem.second.is_string()) {
                                snapshot_dir = elem.second.value_or(DEFAULT_SNAPSHOT_DIR.data());
                            } else {
                                return Status::InvalidConfig("'snapshot_dir' field isn't string, such as \"snapshot\"");
                            }
                            auto snapshot_dir_option = std::make_unique<StringOption>(SNAPSHOT_DIR_OPTION_NAME, snapshot_dir);
                            global_options_.AddOption(std::move(snapshot_dir_option));
                            break;
                        }
                        case GlobalOptionIndex::kStorageType: {
                            // File System Type
                            std::string storage_type_str = std::string(DEFAULT_STORAGE_TYPE);
                            if (elem.second.is_string()) {
                                storage_type_str = elem.second.value_or(storage_type_str);
                            } else {
                                return Status::InvalidConfig("'storage_type' field isn't string.");
                            }

                            auto storage_type_option = std::make_unique<StringOption>(STORAGE_TYPE_OPTION_NAME, storage_type_str);
                            Status status = global_options_.AddOption(std::move(storage_type_option));
                            if (!status.ok()) {
                                UnrecoverableError(status.message());
                            }
                            break;
                        }
                        case GlobalOptionIndex::kObjectStorage: {
                            const auto &object_storage_config = elem.second;
                            const auto &object_storage_config_table = object_storage_config.as_table();
                            for (auto &elem : *object_storage_config_table) {
                                std::string var_name = std::string(elem.first);
                                GlobalOptionIndex option_index = global_options_.GetOptionIndex(var_name);
                                if (option_index == GlobalOptionIndex::kInvalid) {
                                    return Status::InvalidConfig(
                                        fmt::format("Unrecognized config parameter: {} in 'storage.object_storage' field", var_name));
                                }
                                switch (option_index) {
                                    case GlobalOptionIndex::kObjectStorageUrl: {
                                        std::string object_storage_url_str;
                                        if (elem.second.is_string()) {
                                            std::optional<std::string> str_optional = elem.second.value<std::string>();
                                            if (!str_optional.has_value()) {
                                                return Status::InvalidConfig("'url' field in [storage.object_storage] isn't string");
                                            }
                                            object_storage_url_str = *str_optional;
                                        } else {
                                            return Status::InvalidConfig("'url' field in [storage.object_storage] isn't string");
                                        }
                                        auto object_storage_url_option =
                                            std::make_unique<StringOption>(OBJECT_STORAGE_URL_OPTION_NAME, object_storage_url_str);
                                        global_options_.AddOption(std::move(object_storage_url_option));
                                        break;
                                    }
                                    case GlobalOptionIndex::kObjectStorageBucket: {
                                        std::string object_storage_bucket = std::string(DEFAULT_OBJECT_STORAGE_BUCKET);
                                        if (elem.second.is_string()) {
                                            object_storage_bucket = elem.second.value_or(object_storage_bucket);
                                        } else {
                                            return Status::InvalidConfig("'host' field in [storage.object_storage] isn't string");
                                        }
                                        auto object_bucket_option =
                                            std::make_unique<StringOption>(OBJECT_STORAGE_BUCKET_OPTION_NAME, object_storage_bucket);
                                        global_options_.AddOption(std::move(object_bucket_option));
                                        break;
                                    }
                                    case GlobalOptionIndex::kObjectStorageAccessKey: {
                                        std::string object_storage_access_key_str;
                                        if (elem.second.is_string()) {
                                            std::optional<std::string> str_optional = elem.second.value<std::string>();
                                            if (!str_optional.has_value()) {
                                                return Status::InvalidConfig("'access_key' field in [storage.object_storage] isn't string");
                                            }
                                            object_storage_access_key_str = *str_optional;
                                        } else {
                                            return Status::InvalidConfig("'access_key' field in [storage.object_storage] isn't string");
                                        }
                                        auto object_storage_access_key_option =
                                            std::make_unique<StringOption>(OBJECT_STORAGE_ACCESS_KEY_OPTION_NAME, object_storage_access_key_str);
                                        global_options_.AddOption(std::move(object_storage_access_key_option));
                                        break;
                                    }
                                    case GlobalOptionIndex::kObjectStorageSecretKey: {
                                        std::string object_storage_secret_key_str;
                                        if (elem.second.is_string()) {
                                            std::optional<std::string> str_optional = elem.second.value<std::string>();
                                            if (!str_optional.has_value()) {
                                                return Status::InvalidConfig("'secret_key' field in [storage.object_storage] isn't string");
                                            }
                                            object_storage_secret_key_str = *str_optional;
                                        } else {
                                            return Status::InvalidConfig("'secret_key' field in [storage.object_storage] isn't string");
                                        }
                                        auto object_storage_secret_key_option =
                                            std::make_unique<StringOption>(OBJECT_STORAGE_SECRET_KEY_OPTION_NAME, object_storage_secret_key_str);
                                        global_options_.AddOption(std::move(object_storage_secret_key_option));
                                        break;
                                    }
                                    case GlobalOptionIndex::kObjectStorageHttps: {
                                        bool https = false;
                                        if (elem.second.is_boolean()) {
                                            https = elem.second.value_or(https);
                                        } else {
                                            return Status::InvalidConfig("'enable_https' field isn't boolean.");
                                        }

                                        std::unique_ptr<BooleanOption> object_storage_https_option =
                                            std::make_unique<BooleanOption>(OBJECT_STORAGE_ENABLE_HTTPS_OPTION_NAME, https);
                                        Status status = global_options_.AddOption(std::move(object_storage_https_option));
                                        if (!status.ok()) {
                                            UnrecoverableError(status.message());
                                        }
                                        break;
                                    }
                                    default: {
                                        return Status::InvalidConfig(
                                            fmt::format("Unrecognized config parameter: {} in 'storage.object_storage' field", var_name));
                                    }
                                }
                            }
                            if (global_options_.GetOptionByIndex(GlobalOptionIndex::kObjectStorageUrl) == nullptr) {
                                return Status::InvalidConfig("No 'url' field in [storage.object_storage]");
                            }
                            if (global_options_.GetOptionByIndex(GlobalOptionIndex::kObjectStorageBucket) == nullptr) {
                                std::string object_storage_bucket = std::string(DEFAULT_OBJECT_STORAGE_BUCKET);
                                auto object_bucket_option = std::make_unique<StringOption>(OBJECT_STORAGE_BUCKET_OPTION_NAME, object_storage_bucket);
                                Status status = global_options_.AddOption(std::move(object_bucket_option));
                                if (!status.ok()) {
                                    UnrecoverableError(status.message());
                                }
                            }
                            if (global_options_.GetOptionByIndex(GlobalOptionIndex::kObjectStorageAccessKey) == nullptr) {
                                return Status::InvalidConfig("No 'access_key' field in [storage.object_storage]");
                            }
                            if (global_options_.GetOptionByIndex(GlobalOptionIndex::kObjectStorageSecretKey) == nullptr) {
                                return Status::InvalidConfig("No 'secret_key' field in [storage.object_storage]");
                            }
                            if (global_options_.GetOptionByIndex(GlobalOptionIndex::kObjectStorageHttps) == nullptr) {
                                return Status::InvalidConfig("No 'enable_https' field in [storage.object_storage]");
                            }
                            break;
                        }

                        case GlobalOptionIndex::kDenseIndexBuildingWorker: {
                            i64 dense_index_building_worker = std::thread::hardware_concurrency() / 2;
                            if (elem.second.is_integer()) {
                                dense_index_building_worker = elem.second.value_or(dense_index_building_worker);
                            } else {
                                return Status::InvalidConfig("'lru_num' field isn't integer.");
                            }
                            auto dense_index_building_worker_option = std::make_unique<IntegerOption>(DENSE_INDEX_BUILDING_WORKER_OPTION_NAME,
                                                                                                      dense_index_building_worker,
                                                                                                      std::thread::hardware_concurrency(),
                                                                                                      1);
                            if (!dense_index_building_worker_option->Validate()) {
                                return Status::InvalidConfig(fmt::format("Invalid dense vector index building number: {}", 0));
                            }
                            global_options_.AddOption(std::move(dense_index_building_worker_option));
                            break;
                        }
                        case GlobalOptionIndex::kSparseIndexBuildingWorker: {
                            i64 sparse_index_building_worker = std::thread::hardware_concurrency() / 2;
                            if (elem.second.is_integer()) {
                                sparse_index_building_worker = elem.second.value_or(sparse_index_building_worker);
                            } else {
                                return Status::InvalidConfig("'lru_num' field isn't integer.");
                            }
                            auto sparse_index_building_worker_option = std::make_unique<IntegerOption>(SPARSE_INDEX_BUILDING_WORKER_OPTION_NAME,
                                                                                                       sparse_index_building_worker,
                                                                                                       std::thread::hardware_concurrency(),
                                                                                                       1);
                            if (!sparse_index_building_worker_option->Validate()) {
                                return Status::InvalidConfig(fmt::format("Invalid sparse vector index building number: {}", 0));
                            }
                            global_options_.AddOption(std::move(sparse_index_building_worker_option));
                            break;
                        }
                        case GlobalOptionIndex::kFulltextIndexBuildingWorker: {
                            i64 fulltext_index_building_worker = std::thread::hardware_concurrency() / 2;
                            if (elem.second.is_integer()) {
                                fulltext_index_building_worker = elem.second.value_or(fulltext_index_building_worker);
                            } else {
                                return Status::InvalidConfig("'lru_num' field isn't integer.");
                            }
                            auto fulltext_index_building_worker_option = std::make_unique<IntegerOption>(FULLTEXT_INDEX_BUILDING_WORKER_OPTION_NAME,
                                                                                                         fulltext_index_building_worker,
                                                                                                         std::thread::hardware_concurrency(),
                                                                                                         1);
                            if (!fulltext_index_building_worker_option->Validate()) {
                                return Status::InvalidConfig(fmt::format("Invalid fulltext vector index building number: {}", 0));
                            }
                            global_options_.AddOption(std::move(fulltext_index_building_worker_option));
                            break;
                        }
                        case GlobalOptionIndex::kBottomExecutorWorker: {
                            i64 bottom_executor_worker = std::thread::hardware_concurrency() / 2;
                            if (bottom_executor_worker < 2) {
                                bottom_executor_worker = 2;
                            }
                            if (elem.second.is_integer()) {
                                bottom_executor_worker = elem.second.value_or(bottom_executor_worker);
                            } else {
                                return Status::InvalidConfig("'lru_num' field isn't integer.");
                            }
                            auto bottom_executor_worker_option = std::make_unique<IntegerOption>(BOTTOM_EXECUTOR_WORKER_OPTION_NAME,
                                                                                                 bottom_executor_worker,
                                                                                                 std::thread::hardware_concurrency(),
                                                                                                 1);
                            if (!bottom_executor_worker_option->Validate()) {
                                return Status::InvalidConfig(fmt::format("Invalid fulltext vector index building number: {}", 0));
                            }
                            global_options_.AddOption(std::move(bottom_executor_worker_option));
                            break;
                        }
                        default: {
                            return Status::InvalidConfig(fmt::format("Unrecognized config parameter: {} in 'storage' field", var_name));
                        }
                    }
                }

                if (global_options_.GetOptionByIndex(GlobalOptionIndex::kReplayWal) == nullptr) {
                    bool replay_wal = true;
                    std::unique_ptr<BooleanOption> replay_wal_option = std::make_unique<BooleanOption>(REPLAY_WAL_OPTION_NAME, replay_wal);
                    Status status = global_options_.AddOption(std::move(replay_wal_option));
                    if (!status.ok()) {
                        UnrecoverableError(status.message());
                    }
                }

                if (global_options_.GetOptionByIndex(GlobalOptionIndex::kPersistenceDir) == nullptr) {
                    std::string persistence_dir =
                        (global_options_.GetOptionByIndex(GlobalOptionIndex::kDataDir) == nullptr) ? DEFAULT_PERSISTENCE_DIR.data() : "";
                    auto persistence_dir_option = std::make_unique<StringOption>(PERSISTENCE_DIR_OPTION_NAME, persistence_dir);
                    global_options_.AddOption(std::move(persistence_dir_option));
                }
                if (global_options_.GetOptionByIndex(GlobalOptionIndex::kPersistenceObjectSizeLimit) == nullptr) {
                    i64 persistence_object_size_limit = DEFAULT_PERSISTENCE_OBJECT_SIZE_LIMIT;
                    auto persistence_object_size_limit_option = std::make_unique<IntegerOption>(PERSISTENCE_OBJECT_SIZE_LIMIT_OPTION_NAME,
                                                                                                persistence_object_size_limit,
                                                                                                std::numeric_limits<i64>::max(),
                                                                                                0);
                    global_options_.AddOption(std::move(persistence_object_size_limit_option));
                }

                if (global_options_.GetOptionByIndex(GlobalOptionIndex::kDataDir) == nullptr) {
                    // Data Dir
                    std::string data_dir = "/var/infinity/data";
                    auto data_dir_option = std::make_unique<StringOption>(DATA_DIR_OPTION_NAME, data_dir);
                    Status status = global_options_.AddOption(std::move(data_dir_option));
                    if (!status.ok()) {
                        UnrecoverableError(status.message());
                    }
                }

                if (global_options_.GetOptionByIndex(GlobalOptionIndex::kCatalogDir) == nullptr) {
                    // Catalog Dir
                    std::string catalog_dir = "/var/infinity/catalog";
                    auto catalog_dir_option = std::make_unique<StringOption>(CATALOG_DIR_OPTION_NAME, catalog_dir);
                    Status status = global_options_.AddOption(std::move(catalog_dir_option));
                    if (!status.ok()) {
                        UnrecoverableError(status.message());
                    }
                }

                if (global_options_.GetOptionByIndex(GlobalOptionIndex::kCleanupInterval) == nullptr) {
                    // Cleanup Interval
                    i64 cleanup_interval = DEFAULT_CLEANUP_INTERVAL_SEC;
                    auto cleanup_interval_option = std::make_unique<IntegerOption>(CLEANUP_INTERVAL_OPTION_NAME,
                                                                                   cleanup_interval,
                                                                                   MAX_CLEANUP_INTERVAL_SEC,
                                                                                   MIN_CLEANUP_INTERVAL_SEC);
                    Status status = global_options_.AddOption(std::move(cleanup_interval_option));
                    if (!status.ok()) {
                        UnrecoverableError(status.message());
                    }
                }

                if (global_options_.GetOptionByIndex(GlobalOptionIndex::kCompactInterval) == nullptr) {
                    // Compact Interval
                    i64 compact_interval = DEFAULT_COMPACT_INTERVAL_SEC;
                    auto compact_interval_option = std::make_unique<IntegerOption>(COMPACT_INTERVAL_OPTION_NAME,
                                                                                   compact_interval,
                                                                                   MAX_COMPACT_INTERVAL_SEC,
                                                                                   MIN_COMPACT_INTERVAL_SEC);
                    Status status = global_options_.AddOption(std::move(compact_interval_option));
                    if (!status.ok()) {
                        UnrecoverableError(status.message());
                    }
                }

                if (global_options_.GetOptionByIndex(GlobalOptionIndex::kOptimizeIndexInterval) == nullptr) {
                    // Optimize Index Interval
                    i64 optimize_index_interval = DEFAULT_OPTIMIZE_INTERVAL_SEC;
                    auto optimize_interval_option = std::make_unique<IntegerOption>(OPTIMIZE_INTERVAL_OPTION_NAME,
                                                                                    optimize_index_interval,
                                                                                    MAX_COMPACT_INTERVAL_SEC,
                                                                                    MIN_COMPACT_INTERVAL_SEC);
                    Status status = global_options_.AddOption(std::move(optimize_interval_option));
                    if (!status.ok()) {
                        UnrecoverableError(status.message());
                    }
                }

                if (global_options_.GetOptionByIndex(GlobalOptionIndex::kMemIndexCapacity) == nullptr) {
                    // Mem Index Capacity
                    i64 mem_index_capacity = DEFAULT_MEMINDEX_CAPACITY;
                    auto mem_index_capacity_option = std::make_unique<IntegerOption>(MEM_INDEX_CAPACITY_OPTION_NAME,
                                                                                     mem_index_capacity,
                                                                                     MAX_MEMINDEX_CAPACITY,
                                                                                     MIN_MEMINDEX_CAPACITY);
                    Status status = global_options_.AddOption(std::move(mem_index_capacity_option));
                    if (!status.ok()) {
                        UnrecoverableError(status.message());
                    }
                }

                if (global_options_.GetOptionByIndex(GlobalOptionIndex::kSnapshotDir) == nullptr) {
                    std::string snapshot_dir = DEFAULT_SNAPSHOT_DIR.data();
                    auto snapshot_dir_option = std::make_unique<StringOption>(SNAPSHOT_DIR_OPTION_NAME, snapshot_dir);
                    global_options_.AddOption(std::move(snapshot_dir_option));
                }

                if (BaseOption *base_option = global_options_.GetOptionByIndex(GlobalOptionIndex::kStorageType); base_option == nullptr) {
                    std::string storage_type_str = std::string(DEFAULT_STORAGE_TYPE);
                    auto storage_type_option = std::make_unique<StringOption>(STORAGE_TYPE_OPTION_NAME, storage_type_str);
                    Status status = global_options_.AddOption(std::move(storage_type_option));
                    if (!status.ok()) {
                        UnrecoverableError(status.message());
                    }
                }

                if (global_options_.GetOptionByIndex(GlobalOptionIndex::kDenseIndexBuildingWorker) == nullptr) {
                    // dense index building worker
                    i64 dense_index_building_worker = std::thread::hardware_concurrency() / 2;
                    if (dense_index_building_worker < 2) {
                        dense_index_building_worker = 2;
                    }
                    auto dense_index_building_worker_option = std::make_unique<IntegerOption>(DENSE_INDEX_BUILDING_WORKER_OPTION_NAME,
                                                                                              dense_index_building_worker,
                                                                                              std::thread::hardware_concurrency(),
                                                                                              1);
                    Status status = global_options_.AddOption(std::move(dense_index_building_worker_option));
                    if (!status.ok()) {
                        UnrecoverableError(status.message());
                    }
                }
                if (global_options_.GetOptionByIndex(GlobalOptionIndex::kSparseIndexBuildingWorker) == nullptr) {
                    // sparse index building worker
                    i64 sparse_index_building_worker = std::thread::hardware_concurrency() / 2;
                    if (sparse_index_building_worker < 2) {
                        sparse_index_building_worker = 2;
                    }
                    auto sparse_index_building_worker_option = std::make_unique<IntegerOption>(SPARSE_INDEX_BUILDING_WORKER_OPTION_NAME,
                                                                                               sparse_index_building_worker,
                                                                                               std::thread::hardware_concurrency(),
                                                                                               1);
                    Status status = global_options_.AddOption(std::move(sparse_index_building_worker_option));
                    if (!status.ok()) {
                        UnrecoverableError(status.message());
                    }
                }
                if (global_options_.GetOptionByIndex(GlobalOptionIndex::kFulltextIndexBuildingWorker) == nullptr) {
                    // fulltext index building worker
                    i64 fulltext_index_building_worker = std::thread::hardware_concurrency() / 2;
                    if (fulltext_index_building_worker < 2) {
                        fulltext_index_building_worker = 2;
                    }
                    auto fulltext_index_building_worker_option = std::make_unique<IntegerOption>(FULLTEXT_INDEX_BUILDING_WORKER_OPTION_NAME,
                                                                                                 fulltext_index_building_worker,
                                                                                                 std::thread::hardware_concurrency(),
                                                                                                 1);
                    Status status = global_options_.AddOption(std::move(fulltext_index_building_worker_option));
                    if (!status.ok()) {
                        UnrecoverableError(status.message());
                    }
                }
                if (global_options_.GetOptionByIndex(GlobalOptionIndex::kBottomExecutorWorker) == nullptr) {
                    // bottom executor worker
                    i64 bottom_executor_worker = std::thread::hardware_concurrency() / 2;
                    if (bottom_executor_worker < 2) {
                        bottom_executor_worker = 2;
                    }
                    auto bottom_executor_worker_option = std::make_unique<IntegerOption>(BOTTOM_EXECUTOR_WORKER_OPTION_NAME,
                                                                                         bottom_executor_worker,
                                                                                         std::thread::hardware_concurrency(),
                                                                                         1);
                    Status status = global_options_.AddOption(std::move(bottom_executor_worker_option));
                    if (!status.ok()) {
                        UnrecoverableError(status.message());
                    }
                }
            } else {
                return Status::InvalidConfig("No 'storage' section in configure file.");
            }
        }

        // Buffer
        {
            if (config_toml.contains("buffer")) {
                auto buffer_config = config_toml["buffer"];
                auto buffer_config_table = buffer_config.as_table();
                for (auto &elem : *buffer_config_table) {

                    std::string var_name = std::string(elem.first);
                    GlobalOptionIndex option_index = global_options_.GetOptionIndex(var_name);
                    if (option_index == GlobalOptionIndex::kInvalid) {
                        return Status::InvalidConfig(fmt::format("Unrecognized config parameter: {} in 'buffer' field", var_name));
                    }

                    switch (option_index) {
                        case GlobalOptionIndex::kBufferManagerSize: {
                            i64 buffer_manager_size = DEFAULT_BUFFER_MANAGER_SIZE;
                            if (elem.second.is_string()) {
                                std::string buffer_manager_size_str = elem.second.value_or(DEFAULT_BUFFER_MANAGER_SIZE_STR.data());
                                auto res = ParseByteSize(buffer_manager_size_str, buffer_manager_size);
                                if (!res.ok()) {
                                    return res;
                                }
                            } else {
                                return Status::InvalidConfig("'buffer_manager_size' field isn't string, such as \"4GB\"");
                            }
                            auto buffer_manager_size_option = std::make_unique<IntegerOption>(BUFFER_MANAGER_SIZE_OPTION_NAME,
                                                                                              buffer_manager_size,
                                                                                              std::numeric_limits<i64>::max(),
                                                                                              0);
                            if (!buffer_manager_size_option->Validate()) {
                                return Status::InvalidConfig(fmt::format("Invalid buffer manager size: {}", buffer_manager_size));
                            }
                            global_options_.AddOption(std::move(buffer_manager_size_option));
                            break;
                        }
                        case GlobalOptionIndex::kLRUNum: {
                            i64 lru_num = DEFAULT_BUFFER_MANAGER_LRU_COUNT;
                            if (elem.second.is_integer()) {
                                lru_num = elem.second.value_or(lru_num);
                            } else {
                                return Status::InvalidConfig("'lru_num' field isn't integer.");
                            }
                            auto lru_num_option = std::make_unique<IntegerOption>(LRU_NUM_OPTION_NAME, lru_num, 100, 1);
                            if (!lru_num_option->Validate()) {
                                return Status::InvalidConfig(fmt::format("Invalid LRU num: {}", 0));
                            }
                            global_options_.AddOption(std::move(lru_num_option));
                            break;
                        }
                        case GlobalOptionIndex::kTempDir: {
                            std::string temp_dir = "/var/infinity/tmp";
                            if (elem.second.is_string()) {
                                temp_dir = elem.second.value_or(temp_dir);
                            } else {
                                return Status::InvalidConfig("'temp_dir' field isn't string.");
                            }

                            auto temp_dir_option = std::make_unique<StringOption>(TEMP_DIR_OPTION_NAME, temp_dir);
                            global_options_.AddOption(std::move(temp_dir_option));
                            break;
                        }
                        case GlobalOptionIndex::kMemIndexMemoryQuota: {
                            i64 mem_index_memory_quota = DEFAULT_MEMINDEX_MEMORY_QUOTA;
                            if (elem.second.is_string()) {
                                std::string mem_index_memory_quota_str = elem.second.value_or(DEFAULT_MEMINDEX_MEMORY_QUOTA_STR.data());
                                auto res = ParseByteSize(mem_index_memory_quota_str, mem_index_memory_quota);
                                if (!res.ok()) {
                                    return res;
                                }
                            } else {
                                return Status::InvalidConfig("'mem_index_memory_quota' field isn't string.");
                            }
                            auto mem_index_memory_quota_option = std::make_unique<IntegerOption>(MEMINDEX_MEMORY_QUOTA_OPTION_NAME,
                                                                                                 mem_index_memory_quota,
                                                                                                 std::numeric_limits<i64>::max(),
                                                                                                 0);
                            global_options_.AddOption(std::move(mem_index_memory_quota_option));
                            break;
                        }
                        case GlobalOptionIndex::kResultCache: {
                            std::string result_cache_str(DEFAULT_RESULT_CACHE);
                            if (elem.second.is_string()) {
                                result_cache_str = elem.second.value_or(result_cache_str);
                            } else {
                                return Status::InvalidConfig("'result_cache' field isn't string.");
                            }
                            auto result_cache_option = std::make_unique<StringOption>(RESULT_CACHE_OPTION_NAME, result_cache_str);
                            global_options_.AddOption(std::move(result_cache_option));
                            break;
                        }
                        case GlobalOptionIndex::kCacheResultCapacity: {
                            i64 cache_result_num = DEFAULT_CACHE_RESULT_CAPACITY;
                            if (elem.second.is_integer()) {
                                cache_result_num = elem.second.value_or(cache_result_num);
                            } else {
                                return Status::InvalidConfig("'cache_result_num' field isn't integer.");
                            }
                            auto cache_result_num_option = std::make_unique<IntegerOption>(CACHE_RESULT_CAPACITY_OPTION_NAME,
                                                                                           cache_result_num,
                                                                                           std::numeric_limits<i64>::max(),
                                                                                           0);
                            global_options_.AddOption(std::move(cache_result_num_option));
                            break;
                        }
                        default: {
                            return Status::InvalidConfig(fmt::format("Unrecognized config parameter: {} in 'buffer' field", var_name));
                        }
                    }
                }

                if (global_options_.GetOptionByIndex(GlobalOptionIndex::kBufferManagerSize) == nullptr) {
                    // Buffer Manager Size
                    i64 buffer_manager_size = DEFAULT_BUFFER_MANAGER_SIZE;
                    auto buffer_manager_size_option =
                        std::make_unique<IntegerOption>(BUFFER_MANAGER_SIZE_OPTION_NAME, buffer_manager_size, std::numeric_limits<i64>::max(), 0);
                    Status status = global_options_.AddOption(std::move(buffer_manager_size_option));
                    if (!status.ok()) {
                        UnrecoverableError(status.message());
                    }
                }
                if (global_options_.GetOptionByIndex(GlobalOptionIndex::kLRUNum) == nullptr) {
                    // LRU Num
                    i64 lru_num = DEFAULT_BUFFER_MANAGER_LRU_COUNT;
                    auto lru_num_option = std::make_unique<IntegerOption>(LRU_NUM_OPTION_NAME, lru_num, 100, 1);
                    Status status = global_options_.AddOption(std::move(lru_num_option));
                    if (!status.ok()) {
                        UnrecoverableError(status.message());
                    }
                }

                if (global_options_.GetOptionByIndex(GlobalOptionIndex::kTempDir) == nullptr) {
                    // Temp Dir
                    std::string temp_dir = "/var/infinity/tmp";
                    auto temp_dir_option = std::make_unique<StringOption>(TEMP_DIR_OPTION_NAME, temp_dir);
                    Status status = global_options_.AddOption(std::move(temp_dir_option));
                    if (!status.ok()) {
                        UnrecoverableError(status.message());
                    }
                }
                if (global_options_.GetOptionByIndex(GlobalOptionIndex::kMemIndexMemoryQuota) == nullptr) {
                    // Mem Index Memory Quota
                    i64 mem_index_memory_quota = DEFAULT_MEMINDEX_MEMORY_QUOTA;
                    auto mem_index_memory_quota_option = std::make_unique<IntegerOption>(MEMINDEX_MEMORY_QUOTA_OPTION_NAME,
                                                                                         mem_index_memory_quota,
                                                                                         std::numeric_limits<i64>::max(),
                                                                                         0);
                    Status status = global_options_.AddOption(std::move(mem_index_memory_quota_option));
                    if (!status.ok()) {
                        UnrecoverableError(status.message());
                    }
                }
                if (global_options_.GetOptionByIndex(GlobalOptionIndex::kResultCache) == nullptr) {
                    // Result Cache Mode
                    std::string result_cache_str(DEFAULT_RESULT_CACHE);
                    auto result_cache_option = std::make_unique<StringOption>(RESULT_CACHE_OPTION_NAME, result_cache_str);
                    Status status = global_options_.AddOption(std::move(result_cache_option));
                    if (!status.ok()) {
                        UnrecoverableError(status.message());
                    }
                }

                if (global_options_.GetOptionByIndex(GlobalOptionIndex::kCacheResultCapacity) == nullptr) {
                    i64 cache_result_num = DEFAULT_CACHE_RESULT_CAPACITY;
                    auto cache_result_num_option =
                        std::make_unique<IntegerOption>(CACHE_RESULT_CAPACITY_OPTION_NAME, cache_result_num, std::numeric_limits<i64>::max(), 0);
                    Status status = global_options_.AddOption(std::move(cache_result_num_option));
                    if (!status.ok()) {
                        UnrecoverableError(status.message());
                    }
                }

            } else {
                return Status::InvalidConfig("No 'buffer' section in configure file.");
            }
        }

        // WAL
        {
            if (config_toml.contains("wal")) {
                auto wal_config = config_toml["wal"];

                auto wal_config_table = wal_config.as_table();
                for (auto &elem : *wal_config_table) {

                    std::string var_name = std::string(elem.first);
                    GlobalOptionIndex option_index = global_options_.GetOptionIndex(var_name);
                    if (option_index == GlobalOptionIndex::kInvalid) {
                        return Status::InvalidConfig(fmt::format("Unrecognized config parameter: {} in 'wal' field", var_name));
                    }

                    switch (option_index) {
                        case GlobalOptionIndex::kWALDir: {
                            // WAL Dir
                            std::string wal_dir = "/var/infinity/wal";

                            if (elem.second.is_string()) {
                                wal_dir = elem.second.value_or(wal_dir);
                            } else {
                                return Status::InvalidConfig("'wal_dir' field isn't string.");
                            }

                            auto wal_dir_option = std::make_unique<StringOption>(WAL_DIR_OPTION_NAME, wal_dir);
                            Status status = global_options_.AddOption(std::move(wal_dir_option));
                            if (!status.ok()) {
                                UnrecoverableError(status.message());
                            }
                            break;
                        }
                        case GlobalOptionIndex::kWALCompactThreshold: {
                            // WAL Compact Threshold
                            i64 wal_compact_threshold = DEFAULT_WAL_FILE_SIZE_THRESHOLD;

                            if (elem.second.is_string()) {
                                std::string wal_compact_threshold_str = elem.second.value_or(DEFAULT_WAL_FILE_SIZE_THRESHOLD_STR.data());
                                auto res = ParseByteSize(wal_compact_threshold_str, wal_compact_threshold);
                                if (!res.ok()) {
                                    return res;
                                }
                            } else {
                                return Status::InvalidConfig("'wal_dir' field isn't string.");
                            }

                            auto wal_compact_threshold_option = std::make_unique<IntegerOption>(WAL_COMPACT_THRESHOLD_OPTION_NAME,
                                                                                                wal_compact_threshold,
                                                                                                MAX_WAL_FILE_SIZE_THRESHOLD,
                                                                                                MIN_WAL_FILE_SIZE_THRESHOLD);
                            if (!wal_compact_threshold_option->Validate()) {
                                return Status::InvalidConfig(fmt::format("Invalid WAL compact threshold: {}", wal_compact_threshold));
                            }
                            Status status = global_options_.AddOption(std::move(wal_compact_threshold_option));
                            if (!status.ok()) {
                                UnrecoverableError(status.message());
                            }
                            break;
                        }
                        case GlobalOptionIndex::kCheckpointInterval: {
                            // Checkpoint Interval
                            i64 checkpoint_interval = DEFAULT_CHECKPOINT_INTERVAL_SEC;
                            if (elem.second.is_string()) {
                                std::string checkpoint_interval_str = elem.second.value_or(DEFAULT_CHECKPOINT_INTERVAL_SEC_STR.data());
                                auto res = ParseTimeInfo(checkpoint_interval_str, checkpoint_interval);
                                if (!res.ok()) {
                                    return res;
                                }
                            } else {
                                return Status::InvalidConfig("'checkpoint_interval' field isn't string, such as \"30s\".");
                            }

                            auto checkpoint_interval_option = std::make_unique<IntegerOption>(CHECKPOINT_INTERVAL_OPTION_NAME,
                                                                                              checkpoint_interval,
                                                                                              MAX_CHECKPOINT_INTERVAL_SEC,
                                                                                              MIN_CHECKPOINT_INTERVAL_SEC);
                            if (!checkpoint_interval_option->Validate()) {
                                return Status::InvalidConfig(fmt::format("Invalid checkpoint interval: {}", checkpoint_interval));
                            }

                            Status status = global_options_.AddOption(std::move(checkpoint_interval_option));
                            if (!status.ok()) {
                                UnrecoverableError(status.message());
                            }
                            break;
                        }
                        case GlobalOptionIndex::kFlushMethodAtCommit: {
                            // Flush Method At Commit
                            FlushOptionType flush_option_type = FlushOptionType::kFlushAtOnce;
                            if (elem.second.is_string()) {
                                std::string flush_option_str = elem.second.value_or("flush_at_once");
                                ToLower(flush_option_str);
                                if (flush_option_str == "flush_at_once") {
                                    flush_option_type = FlushOptionType::kFlushAtOnce;
                                } else if (flush_option_str == "only_write") {
                                    flush_option_type = FlushOptionType::kFlushAtOnce;
                                } else if (flush_option_str == "flush_per_second") {
                                    flush_option_type = FlushOptionType::kFlushAtOnce;
                                } else {
                                    return Status::InvalidConfig(fmt::format("Unsupported flush option: {}", flush_option_str));
                                }
                            } else {
                                return Status::InvalidConfig("'flush_option' field isn't string.");
                            }

                            std::unique_ptr<FlushOption> flush_option = std::make_unique<FlushOption>(WAL_FLUSH_OPTION_NAME, flush_option_type);
                            Status status = global_options_.AddOption(std::move(flush_option));
                            if (!status.ok()) {
                                return status;
                            }
                            break;
                        }
                        default: {
                            return Status::InvalidConfig(fmt::format("Unrecognized config parameter: {} in 'wal' field", var_name));
                        }
                    }
                }

                if (global_options_.GetOptionByIndex(GlobalOptionIndex::kWALDir) == nullptr) {
                    // WAL Dir
                    std::string wal_dir = "/var/infinity/wal";
                    auto wal_dir_option = std::make_unique<StringOption>(WAL_DIR_OPTION_NAME, wal_dir);
                    Status status = global_options_.AddOption(std::move(wal_dir_option));
                    if (!status.ok()) {
                        UnrecoverableError(status.message());
                    }
                }

                if (global_options_.GetOptionByIndex(GlobalOptionIndex::kWALCompactThreshold) == nullptr) {
                    // WAL Compact Threshold
                    i64 wal_compact_threshold = DEFAULT_WAL_FILE_SIZE_THRESHOLD;
                    auto wal_compact_threshold_option = std::make_unique<IntegerOption>(WAL_COMPACT_THRESHOLD_OPTION_NAME,
                                                                                        wal_compact_threshold,
                                                                                        MAX_WAL_FILE_SIZE_THRESHOLD,
                                                                                        MIN_WAL_FILE_SIZE_THRESHOLD);
                    Status status = global_options_.AddOption(std::move(wal_compact_threshold_option));
                    if (!status.ok()) {
                        UnrecoverableError(status.message());
                    }
                }

                if (global_options_.GetOptionByIndex(GlobalOptionIndex::kCheckpointInterval) == nullptr) {
                    // Checkpoint Interval
                    i64 checkpoint_interval = DEFAULT_CHECKPOINT_INTERVAL_SEC;
                    auto checkpoint_interval_option = std::make_unique<IntegerOption>(CHECKPOINT_INTERVAL_OPTION_NAME,
                                                                                      checkpoint_interval,
                                                                                      MAX_CHECKPOINT_INTERVAL_SEC,
                                                                                      MIN_CHECKPOINT_INTERVAL_SEC);
                    Status status = global_options_.AddOption(std::move(checkpoint_interval_option));
                    if (!status.ok()) {
                        UnrecoverableError(status.message());
                    }
                }

                if (global_options_.GetOptionByIndex(GlobalOptionIndex::kFlushMethodAtCommit) == nullptr) {
                    // Flush Method At Commit
                    FlushOptionType flush_option_type = FlushOptionType::kFlushAtOnce;
                    std::unique_ptr<FlushOption> wal_flush_option = std::make_unique<FlushOption>(WAL_FLUSH_OPTION_NAME, flush_option_type);
                    Status status = global_options_.AddOption(std::move(wal_flush_option));
                    if (!status.ok()) {
                        UnrecoverableError(status.message());
                    }
                }
            } else {
                return Status::InvalidConfig("No 'wal' section in configure file.");
            }
        }

        // Resource
        {
            if (config_toml.contains("resource")) {
                auto resource_config = config_toml["resource"];
                auto resource_config_table = resource_config.as_table();
                for (auto &elem : *resource_config_table) {

                    std::string var_name = std::string(elem.first);
                    GlobalOptionIndex option_index = global_options_.GetOptionIndex(var_name);
                    if (option_index == GlobalOptionIndex::kInvalid) {
                        return Status::InvalidConfig(fmt::format("Unrecognized config parameter: {} in 'resource' field", var_name));
                    }

                    switch (option_index) {
                        case GlobalOptionIndex::kResourcePath: {
                            // Resource Dir
                            std::string resource_dir = "/usr/share/infinity/resource";
                            if (elem.second.is_string()) {
                                resource_dir = elem.second.value_or(resource_dir);
                            } else {
                                return Status::InvalidConfig("'resource_dir' field isn't string.");
                            }

                            auto resource_dir_option = std::make_unique<StringOption>("resource_dir", resource_dir);
                            Status status = global_options_.AddOption(std::move(resource_dir_option));
                            if (!status.ok()) {
                                UnrecoverableError(status.message());
                            }
                            break;
                        }
                        default: {
                            return Status::InvalidConfig(fmt::format("Unrecognized config parameter: {} in 'resource' field", var_name));
                        }
                    }
                }

                if (global_options_.GetOptionByIndex(GlobalOptionIndex::kResourcePath) == nullptr) {
                    // Resource Dir
<<<<<<< HEAD
                    std::string resource_dir = "/var/infinity/resource";
                    auto resource_dir_option = std::make_unique<StringOption>("resource_dir", resource_dir);
=======
                    std::string resource_dir = "/usr/share/infinity/resource";
                    std::unique_ptr<StringOption> resource_dir_option = std::make_unique<StringOption>("resource_dir", resource_dir);
>>>>>>> 2f757bf1
                    Status status = global_options_.AddOption(std::move(resource_dir_option));
                    if (!status.ok()) {
                        UnrecoverableError(status.message());
                    }
                }
            } else {
                return Status::InvalidConfig("No 'resource' section in configure file.");
            }
        }
    }

    return Status::OK();
}

// General
std::string Config::Version() {
    std::lock_guard<std::mutex> guard(mutex_);
    return global_options_.GetStringValue(GlobalOptionIndex::kVersion);
}

std::string Config::ServerMode() {
    std::lock_guard<std::mutex> guard(mutex_);
    return global_options_.GetStringValue(GlobalOptionIndex::kServerMode);
}

std::string Config::TimeZone() {
    std::lock_guard<std::mutex> guard(mutex_);
    return global_options_.GetStringValue(GlobalOptionIndex::kTimeZone);
}

i64 Config::TimeZoneBias() {
    std::lock_guard<std::mutex> guard(mutex_);
    return global_options_.GetIntegerValue(GlobalOptionIndex::kTimeZoneBias);
}

// inline void set_worker_cpu_number(u64 new_cpu_limit) { system_option_.worker_cpu_limit = new_cpu_limit; }

i64 Config::CPULimit() {
    std::lock_guard<std::mutex> guard(mutex_);
    return global_options_.GetIntegerValue(GlobalOptionIndex::kWorkerCPULimit);
}

void Config::SetRecordRunningQuery(bool flag) {
    std::lock_guard<std::mutex> guard(mutex_);
    BaseOption *base_option = global_options_.GetOptionByIndex(GlobalOptionIndex::kRecordRunningQuery);
    if (base_option->data_type_ != BaseOptionDataType::kBoolean) {
        UnrecoverableError("Attempt to fetch bool value from record running query data type option");
    }
    auto *record_running_query_option = static_cast<BooleanOption *>(base_option);
    record_running_query_option->value_ = flag;
    record_running_query_ = flag;
}

// Network
std::string Config::ServerAddress() {
    std::lock_guard<std::mutex> guard(mutex_);
    return global_options_.GetStringValue(GlobalOptionIndex::kServerAddress);
}

std::string Config::PeerServerIP() {
    std::lock_guard<std::mutex> guard(mutex_);
    return global_options_.GetStringValue(GlobalOptionIndex::kPeerServerIP);
}

i64 Config::PeerServerPort() {
    std::lock_guard<std::mutex> guard(mutex_);
    return global_options_.GetIntegerValue(GlobalOptionIndex::kPeerServerPort);
}

i64 Config::PostgresPort() {
    std::lock_guard<std::mutex> guard(mutex_);
    return global_options_.GetIntegerValue(GlobalOptionIndex::kPostgresPort);
}

i64 Config::HTTPPort() {
    std::lock_guard<std::mutex> guard(mutex_);
    return global_options_.GetIntegerValue(GlobalOptionIndex::kHTTPPort);
}

i64 Config::ClientPort() {
    std::lock_guard<std::mutex> guard(mutex_);
    return global_options_.GetIntegerValue(GlobalOptionIndex::kClientPort);
}

i64 Config::ConnectionPoolSize() {
    std::lock_guard<std::mutex> guard(mutex_);
    return global_options_.GetIntegerValue(GlobalOptionIndex::kConnectionPoolSize);
}

i64 Config::PeerServerConnectionPoolSize() {
    std::lock_guard<std::mutex> guard(mutex_);
    return global_options_.GetIntegerValue(GlobalOptionIndex::kPeerServerConnectionPoolSize);
}

i64 Config::PeerRetryDelay() {
    std::lock_guard<std::mutex> guard(mutex_);
    return global_options_.GetIntegerValue(GlobalOptionIndex::kPeerRetryDelay);
}

i64 Config::PeerRetryCount() {
    std::lock_guard<std::mutex> guard(mutex_);
    return global_options_.GetIntegerValue(GlobalOptionIndex::kPeerRetryCount);
}

i64 Config::PeerConnectTimeout() {
    std::lock_guard<std::mutex> guard(mutex_);
    return global_options_.GetIntegerValue(GlobalOptionIndex::kPeerConnectTimeout);
}

i64 Config::PeerRecvTimeout() {
    std::lock_guard<std::mutex> guard(mutex_);
    return global_options_.GetIntegerValue(GlobalOptionIndex::kPeerRecvTimeout);
}

i64 Config::PeerSendTimeout() {
    std::lock_guard<std::mutex> guard(mutex_);
    return global_options_.GetIntegerValue(GlobalOptionIndex::kPeerSendTimeout);
}

// Log
std::string Config::LogFileName() {
    std::lock_guard<std::mutex> guard(mutex_);
    return global_options_.GetStringValue(GlobalOptionIndex::kLogFileName);
}

std::string Config::LogDir() {
    std::lock_guard<std::mutex> guard(mutex_);
    return global_options_.GetStringValue(GlobalOptionIndex::kLogDir);
}

std::string Config::LogFilePath() {
    return fmt::format("{}/{}",
                       global_options_.GetStringValue(GlobalOptionIndex::kLogDir),
                       global_options_.GetStringValue(GlobalOptionIndex::kLogFileName));
}

void Config::SetLogToStdout(bool log_to_stdout) {
    std::lock_guard<std::mutex> guard(mutex_);
    BaseOption *base_option = global_options_.GetOptionByIndex(GlobalOptionIndex::kLogToStdout);
    if (base_option->data_type_ != BaseOptionDataType::kBoolean) {
        UnrecoverableError("Attempt to set bool value to log to stdout data type option");
    }
    BooleanOption *log_to_stdout_option = static_cast<BooleanOption *>(base_option);
    log_to_stdout_option->value_ = log_to_stdout;
}

bool Config::LogToStdout() {
    std::lock_guard<std::mutex> guard(mutex_);
    return global_options_.GetBoolValue(GlobalOptionIndex::kLogToStdout);
}

i64 Config::LogFileMaxSize() {
    std::lock_guard<std::mutex> guard(mutex_);
    return global_options_.GetIntegerValue(GlobalOptionIndex::kLogFileMaxSize);
}

i64 Config::LogFileRotateCount() {
    std::lock_guard<std::mutex> guard(mutex_);
    return global_options_.GetIntegerValue(GlobalOptionIndex::kLogFileRotateCount);
}

void Config::SetLogLevel(LogLevel level) {
    std::lock_guard<std::mutex> guard(mutex_);
    BaseOption *base_option = global_options_.GetOptionByIndex(GlobalOptionIndex::kLogLevel);
    if (base_option->data_type_ != BaseOptionDataType::kLogLevel) {
        UnrecoverableError("Attempt to fetch log level value from log level data type option");
    }
    auto *log_level_option = static_cast<LogLevelOption *>(base_option);
    log_level_option->value_ = level;
}

LogLevel Config::GetLogLevel() {
    std::lock_guard<std::mutex> guard(mutex_);
    BaseOption *base_option = global_options_.GetOptionByIndex(GlobalOptionIndex::kLogLevel);
    if (base_option->data_type_ != BaseOptionDataType::kLogLevel) {
        UnrecoverableError("Attempt to fetch log level value from log level data type option");
    }
    auto *log_level_option = static_cast<LogLevelOption *>(base_option);
    return log_level_option->value_;
}

// Storage
bool Config::ReplayWal() {
    std::lock_guard<std::mutex> guard(mutex_);
    return global_options_.GetBoolValue(GlobalOptionIndex::kReplayWal);
}

std::string Config::DataDir() {
    std::lock_guard<std::mutex> guard(mutex_);
    return global_options_.GetStringValue(GlobalOptionIndex::kDataDir);
}

std::string Config::CatalogDir() {
    std::lock_guard<std::mutex> guard(mutex_);
    return global_options_.GetStringValue(GlobalOptionIndex::kCatalogDir);
}

i64 Config::CleanupInterval() {
    std::lock_guard<std::mutex> guard(mutex_);
    return global_options_.GetIntegerValue(GlobalOptionIndex::kCleanupInterval);
}

void Config::SetCleanupInterval(i64 interval) {
    std::lock_guard<std::mutex> guard(mutex_);
    BaseOption *base_option = global_options_.GetOptionByIndex(GlobalOptionIndex::kCleanupInterval);
    if (base_option->data_type_ != BaseOptionDataType::kInteger) {
        UnrecoverableError("Attempt to set non-integer value to cleanup interval");
    }
    auto *cleanup_interval_option = static_cast<IntegerOption *>(base_option);
    cleanup_interval_option->value_ = interval;
}

i64 Config::CompactInterval() {
    std::lock_guard<std::mutex> guard(mutex_);
    return global_options_.GetIntegerValue(GlobalOptionIndex::kCompactInterval);
}

void Config::SetCompactInterval(i64 interval) {
    std::lock_guard<std::mutex> guard(mutex_);
    BaseOption *base_option = global_options_.GetOptionByIndex(GlobalOptionIndex::kCompactInterval);
    if (base_option->data_type_ != BaseOptionDataType::kInteger) {
        UnrecoverableError("Attempt to set non-integer value to compact segment interval");
    }
    auto *compact_interval_option = static_cast<IntegerOption *>(base_option);
    compact_interval_option->value_ = interval;
}

i64 Config::OptimizeIndexInterval() {
    std::lock_guard<std::mutex> guard(mutex_);
    return global_options_.GetIntegerValue(GlobalOptionIndex::kOptimizeIndexInterval);
}

void Config::SetOptimizeInterval(i64 interval) {
    std::lock_guard<std::mutex> guard(mutex_);
    BaseOption *base_option = global_options_.GetOptionByIndex(GlobalOptionIndex::kOptimizeIndexInterval);
    if (base_option->data_type_ != BaseOptionDataType::kInteger) {
        UnrecoverableError("Attempt to set non-integer value to optimize interval");
    }
    auto *optimize_interval_option = static_cast<IntegerOption *>(base_option);
    optimize_interval_option->value_ = interval;
}

std::string Config::SnapshotDir() {
    std::lock_guard<std::mutex> guard(mutex_);
    return global_options_.GetStringValue(GlobalOptionIndex::kSnapshotDir);
}

i64 Config::MemIndexCapacity() {
    std::lock_guard<std::mutex> guard(mutex_);
    return global_options_.GetIntegerValue(GlobalOptionIndex::kMemIndexCapacity);
}

i64 Config::DenseIndexBuildingWorker() {
    std::lock_guard<std::mutex> guard(mutex_);
    return global_options_.GetIntegerValue(GlobalOptionIndex::kDenseIndexBuildingWorker);
}

i64 Config::SparseIndexBuildingWorker() {
    std::lock_guard<std::mutex> guard(mutex_);
    return global_options_.GetIntegerValue(GlobalOptionIndex::kSparseIndexBuildingWorker);
}

i64 Config::FulltextIndexBuildingWorker() {
    std::lock_guard<std::mutex> guard(mutex_);
    return global_options_.GetIntegerValue(GlobalOptionIndex::kFulltextIndexBuildingWorker);
}

i64 Config::BottomExecutorWorker() {
    std::lock_guard<std::mutex> guard(mutex_);
    return global_options_.GetIntegerValue(GlobalOptionIndex::kBottomExecutorWorker);
}

StorageType Config::StorageType() {
    std::lock_guard<std::mutex> guard(mutex_);
    std::string storage_type_str = global_options_.GetStringValue(GlobalOptionIndex::kStorageType);
    return String2StorageType(storage_type_str);
}

std::string Config::ObjectStorageUrl() {
    std::lock_guard<std::mutex> guard(mutex_);
    return global_options_.GetStringValue(GlobalOptionIndex::kObjectStorageUrl);
}

std::string Config::ObjectStorageBucket() {
    std::lock_guard<std::mutex> guard(mutex_);
    return global_options_.GetStringValue(GlobalOptionIndex::kObjectStorageBucket);
}

std::string Config::ObjectStorageAccessKey() {
    std::lock_guard<std::mutex> guard(mutex_);
    return global_options_.GetStringValue(GlobalOptionIndex::kObjectStorageAccessKey);
}

std::string Config::ObjectStorageSecretKey() {
    std::lock_guard<std::mutex> guard(mutex_);
    return global_options_.GetStringValue(GlobalOptionIndex::kObjectStorageSecretKey);
}

bool Config::ObjectStorageHttps() {
    std::lock_guard<std::mutex> guard(mutex_);
    return global_options_.GetBoolValue(GlobalOptionIndex::kObjectStorageHttps);
}

// Persistence
std::string Config::PersistenceDir() {
    std::lock_guard<std::mutex> guard(mutex_);
    return global_options_.GetStringValue(GlobalOptionIndex::kPersistenceDir);
}

i64 Config::PersistenceObjectSizeLimit() {
    std::lock_guard<std::mutex> guard(mutex_);
    return global_options_.GetIntegerValue(GlobalOptionIndex::kPersistenceObjectSizeLimit);
}

bool Config::UseVFS() {
    std::lock_guard guard(mutex_);
    const auto persistence_dir = global_options_.GetStringValue(GlobalOptionIndex::kPersistenceDir);
    return !persistence_dir.empty();
}

// Buffer
i64 Config::BufferManagerSize() {
    std::lock_guard<std::mutex> guard(mutex_);
    return global_options_.GetIntegerValue(GlobalOptionIndex::kBufferManagerSize);
}

size_t Config::LRUNum() {
    std::lock_guard<std::mutex> guard(mutex_);
    return global_options_.GetIntegerValue(GlobalOptionIndex::kLRUNum);
}

std::string Config::TempDir() {
    std::lock_guard<std::mutex> guard(mutex_);
    return global_options_.GetStringValue(GlobalOptionIndex::kTempDir);
}

i64 Config::MemIndexMemoryQuota() {
    std::lock_guard<std::mutex> guard(mutex_);
    return global_options_.GetIntegerValue(GlobalOptionIndex::kMemIndexMemoryQuota);
}

std::string Config::ResultCache() {
    std::lock_guard<std::mutex> guard(mutex_);
    return global_options_.GetStringValue(GlobalOptionIndex::kResultCache);
}

i64 Config::CacheResultNum() {
    std::lock_guard<std::mutex> guard(mutex_);
    return global_options_.GetIntegerValue(GlobalOptionIndex::kCacheResultCapacity);
}

void Config::SetCacheResult(const std::string &mode) {
    std::lock_guard<std::mutex> guard(mutex_);
    BaseOption *base_option = global_options_.GetOptionByIndex(GlobalOptionIndex::kResultCache);
    if (base_option->data_type_ != BaseOptionDataType::kString) {
        UnrecoverableError("Attempt to set string value to result cache mode data type option");
    }
    auto *result_cache_option = static_cast<StringOption *>(base_option);
    result_cache_option->value_ = mode;
}

// WAL
std::string Config::WALDir() {
    std::lock_guard<std::mutex> guard(mutex_);
    return global_options_.GetStringValue(GlobalOptionIndex::kWALDir);
}

i64 Config::WALCompactThreshold() {
    std::lock_guard<std::mutex> guard(mutex_);
    return global_options_.GetIntegerValue(GlobalOptionIndex::kWALCompactThreshold);
}

i64 Config::CheckpointInterval() {
    std::lock_guard<std::mutex> guard(mutex_);
    return global_options_.GetIntegerValue(GlobalOptionIndex::kCheckpointInterval);
}

void Config::SetFullCheckpointInterval(i64 interval) {
    std::lock_guard<std::mutex> guard(mutex_);
    BaseOption *base_option = global_options_.GetOptionByIndex(GlobalOptionIndex::kCheckpointInterval);
    if (base_option->data_type_ != BaseOptionDataType::kInteger) {
        UnrecoverableError("Attempt to set non-integer value to checkpoint interval");
    }
    auto *checkpoint_interval_option = static_cast<IntegerOption *>(base_option);
    checkpoint_interval_option->value_ = interval;
}

FlushOptionType Config::FlushMethodAtCommit() {
    std::lock_guard<std::mutex> guard(mutex_);
    BaseOption *base_option = global_options_.GetOptionByIndex(GlobalOptionIndex::kFlushMethodAtCommit);
    if (base_option->data_type_ != BaseOptionDataType::kFlush) {
        UnrecoverableError("Attempt to fetch flush option value from flush option data type option");
    }
    auto *flush_option = static_cast<FlushOption *>(base_option);
    return flush_option->value_;
}

// Resource
std::string Config::ResourcePath() {
    std::lock_guard<std::mutex> guard(mutex_);
    return global_options_.GetStringValue(GlobalOptionIndex::kResourcePath);
}

// Date and Time

void Config::SetTimeZone(const std::string &value) {
    std::lock_guard<std::mutex> guard(mutex_);
    BaseOption *base_option = global_options_.GetOptionByIndex(GlobalOptionIndex::kTimeZone);
    if (base_option->data_type_ != BaseOptionDataType::kString) {
        UnrecoverableError("Attempt to set a non-string value to the time zone");
    }
    auto *time_zone_option = static_cast<StringOption *>(base_option);
    time_zone_option->value_ = value;
}

void Config::SetTimeZoneBias(i64 bias) {
    std::lock_guard<std::mutex> guard(mutex_);
    BaseOption *base_option = global_options_.GetOptionByIndex(GlobalOptionIndex::kTimeZoneBias);
    if (base_option->data_type_ != BaseOptionDataType::kInteger) {
        UnrecoverableError("Attempt to set non-integer value to the time zone bias");
    }
    auto *time_zone_bias_option = static_cast<IntegerOption *>(base_option);
    time_zone_bias_option->value_ = bias;
}

//// Profiler
// bool enable_profiler() const { return system_option_.enable_profiler; }
//
// size_t profile_record_capacity() const { return system_option_.profile_record_capacity; }

std::tuple<BaseOption *, Status> Config::GetConfigByName(const std::string &name) { return global_options_.GetOptionByName(name); }

// void Config::SetUserTimeZone(const std::string &value) {
//     ParseTimeZoneStr(value);
// }

void Config::PrintAll() {
    fmt::print("Infinity system configs: \n");

    // General
    fmt::print(" - version: {}\n", Version());
    fmt::print(" - timezone: {}{}\n", TimeZone(), TimeZoneBias());
    fmt::print(" - cpu_limit: {}\n", CPULimit());
    fmt::print(" - server mode: {}\n", ServerMode());

    //    // Profiler
    //    fmt::print(" - enable_profiler: {}\n", system_option_.enable_profiler);
    //    fmt::print(" - profile_record_capacity: {}\n", system_option_.profile_record_capacity);

    // Network
    fmt::print(" - server address: {}\n", ServerAddress());
    fmt::print(" - peer server ip: {}\n", PeerServerIP());
    fmt::print(" - peer server port: {}\n", PeerServerPort());
    fmt::print(" - postgres port: {}\n", PostgresPort());
    fmt::print(" - http port: {}\n", HTTPPort());
    fmt::print(" - rpc client port: {}\n", ClientPort());
    fmt::print(" - connection pool size: {}\n", ConnectionPoolSize());
    fmt::print(" - peer server connection pool size: {}\n", ConnectionPoolSize());

    // Log
    fmt::print(" - log_filename: {}\n", LogFileName());
    fmt::print(" - log_dir: {}\n", LogDir());
    fmt::print(" - log_file_path: {}\n", LogFilePath());
    fmt::print(" - log_to_stdout: {}\n", LogToStdout());
    fmt::print(" - log_file_max_size: {}\n", Utility::FormatByteSize(LogFileMaxSize()));
    fmt::print(" - log_file_rotate_count: {}\n", LogFileRotateCount());
    fmt::print(" - log_level: {}\n", LogLevel2Str(GetLogLevel()));

    // Storage
    fmt::print(" - persistence_dir: {}\n", PersistenceDir());
    fmt::print(" - persistence_file_size: {}\n", PersistenceObjectSizeLimit());
    fmt::print(" - data_dir: {}\n", DataDir());
    fmt::print(" - cleanup_interval: {}\n", Utility::FormatTimeInfo(CleanupInterval()));
    fmt::print(" - compact_interval: {}\n", Utility::FormatTimeInfo(CompactInterval()));
    fmt::print(" - optimize_index_interval: {}\n", Utility::FormatTimeInfo(OptimizeIndexInterval()));
    fmt::print(" - memindex_capacity: {}\n", MemIndexCapacity()); // mem index capacity is line number
    fmt::print(" - dense_index_building_worker: {}\n", DenseIndexBuildingWorker());
    fmt::print(" - sparse_index_building_worker: {}\n", SparseIndexBuildingWorker());
    fmt::print(" - fulltext_index_building_worker: {}\n", FulltextIndexBuildingWorker());
    fmt::print(" - storage_type: {}\n", ToString(StorageType()));
    switch (StorageType()) {
        case StorageType::kLocal: {
            break;
        }
        case StorageType::kMinio: {
            fmt::print(" - object_storage_url: {}\n", ObjectStorageUrl());
            fmt::print(" - object_storage_bucket: {}\n", ObjectStorageBucket());
            fmt::print(" - object_storage_access_key: {}\n", ObjectStorageAccessKey());
            fmt::print(" - object_storage_secret_key: {}\n", ObjectStorageSecretKey());
            fmt::print(" - object_storage_enable_https: {}\n", ObjectStorageHttps());
            break;
        }
        default: {
            break;
        }
    }
    fmt::print(" - snapshot_dir: {}\n", SnapshotDir());

    // Buffer manager
    fmt::print(" - buffer_manager_size: {}\n", Utility::FormatByteSize(BufferManagerSize()));
    fmt::print(" - temp_dir: {}\n", TempDir());
    fmt::print(" - memindex_memory_quota: {}\n", Utility::FormatByteSize(MemIndexMemoryQuota()));

    // WAL
    fmt::print(" - wal_dir: {}\n", WALDir());
    fmt::print(" - buffer_manager_size: {}\n", Utility::FormatByteSize(WALCompactThreshold()));
    fmt::print(" - checkpoint_interval: {}\n", Utility::FormatTimeInfo(CheckpointInterval()));
    fmt::print(" - flush_method_at_commit: {}\n", FlushOptionTypeToString(FlushMethodAtCommit()));

    // Resource dir
    fmt::print(" - resource_dir: {}\n", ResourcePath());
}

} // namespace infinity<|MERGE_RESOLUTION|>--- conflicted
+++ resolved
@@ -2479,13 +2479,8 @@
 
                 if (global_options_.GetOptionByIndex(GlobalOptionIndex::kResourcePath) == nullptr) {
                     // Resource Dir
-<<<<<<< HEAD
-                    std::string resource_dir = "/var/infinity/resource";
-                    auto resource_dir_option = std::make_unique<StringOption>("resource_dir", resource_dir);
-=======
                     std::string resource_dir = "/usr/share/infinity/resource";
                     std::unique_ptr<StringOption> resource_dir_option = std::make_unique<StringOption>("resource_dir", resource_dir);
->>>>>>> 2f757bf1
                     Status status = global_options_.AddOption(std::move(resource_dir_option));
                     if (!status.ok()) {
                         UnrecoverableError(status.message());
