--- conflicted
+++ resolved
@@ -143,21 +143,7 @@
     }
 
     std::unique_lock<std::mutex> lock(mutex_);
-<<<<<<< HEAD
-    if (this_node_->node_role_ == NodeRole::kFollower or this_node_->node_role_ == NodeRole::kLearner) {
-        if (leader_node_->node_status_ == NodeStatus::kAlive) {
-            // Leader is alive, need to unregister
-            SharedPtr<UnregisterPeerTask> unregister_task = MakeShared<UnregisterPeerTask>(this_node_->node_name_);
-            peer_client_->Send(unregister_task);
-            unregister_task->Wait();
-            if (unregister_task->error_code_ != 0) {
-                LOG_ERROR(fmt::format("Fail to unregister from leader: {}", unregister_task->error_message_));
-            }
-        }
-    }
-=======
     Status status = UnregisterFromLeaderNoLock();
->>>>>>> 061efdba
 
     other_node_map_.clear();
     this_node_.reset();
@@ -451,7 +437,7 @@
 
 SharedPtr<NodeInfo> ClusterManager::GetNodeInfoPtrByName(const String &node_name) const {
     std::unique_lock<std::mutex> lock(mutex_);
-<<<<<<< HEAD
+
     if (this_node_->node_role_ == NodeRole::kAdmin or this_node_->node_role_ == NodeRole::kStandalone) {
         String error_message = "Error node role type";
         UnrecoverableError(error_message);
@@ -474,41 +460,6 @@
         return nullptr;
     }
     return iter->second;
-=======
-    switch(this_node_->node_role_) {
-        case NodeRole::kLeader: {
-            if(this_node_->node_name_ == node_name) {
-                return this_node_;
-            }
-            for(const auto& other_node: other_nodes_) {
-                if(other_node->node_name_ == node_name) {
-                    return other_node;
-                }
-            }
-            break;
-        }
-        case NodeRole::kLearner:
-        case NodeRole::kFollower: {
-            if(this_node_->node_name_ == node_name) {
-                return this_node_;
-            }
-            if(leader_node_->node_name_ == node_name) {
-                return leader_node_;
-            }
-            for(const auto& other_node: other_nodes_) {
-                if(other_node->node_name_ == node_name) {
-                    return other_node;
-                }
-            }
-            break;
-        }
-        default: {
-            String error_message = fmt::format("Can't get node info on role: {}", ToString(this_node_->node_role_));
-            UnrecoverableError(error_message);
-        }
-    }
-    return nullptr;
->>>>>>> 061efdba
 }
 
 SharedPtr<NodeInfo> ClusterManager::ThisNode() const {
