--- conflicted
+++ resolved
@@ -55,15 +55,9 @@
     current_node_role_ = NodeRole::kAdmin;
 }
 
-<<<<<<< HEAD
 void ClusterManager::InitAsStandalone() {
     std::unique_lock<std::mutex> lock(mutex_);
-=======
-void ClusterManager::InitAsStandalone() { 
-    this_node_ = MakeShared<NodeInfo>();
-    this_node_->node_role_ = NodeRole::kStandalone;
-    this_node_->node_status_ = NodeStatus::kAlive;
->>>>>>> 0b68b43e
+    this_node_ = MakeShared<NodeInfo>(NodeRole::kStandalone, NodeStatus::kAlive);
     current_node_role_ = NodeRole::kStandalone;
 }
 
