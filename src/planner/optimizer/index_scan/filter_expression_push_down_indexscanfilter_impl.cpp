--- conflicted
+++ resolved
@@ -92,11 +92,7 @@
     inline void NewInitColumnIndexEntries(TableInfo *table_info, NewTxn *new_txn, BaseTableRef *base_table_ref) {
         Status status;
         if (!base_table_ref->block_index_->table_meta_) {
-<<<<<<< HEAD
-            base_table_ref->block_index_->table_meta_ = MakeUnique<TableMeeta>(table_info->db_id_, table_info->table_id_, new_txn, nullptr);
-=======
-            base_table_ref->block_index_->table_meta_ = std::make_unique<TableMeeta>(table_info->db_id_, table_info->table_id_, new_txn);
->>>>>>> 7e0ac0a9
+            base_table_ref->block_index_->table_meta_ = std::make_unique<TableMeeta>(table_info->db_id_, table_info->table_id_, new_txn, nullptr);
         }
         table_meta_ = base_table_ref->block_index_->table_meta_.get();
         auto &table_index_meta_map = base_table_ref->block_index_->table_index_meta_map_;
