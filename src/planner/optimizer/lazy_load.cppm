--- conflicted
+++ resolved
@@ -25,14 +25,10 @@
 import query_context;
 import column_expression;
 import optimizer_rule;
-
-<<<<<<< HEAD
 import load_meta;
 import internal_types;
 import data_type;
 
-=======
->>>>>>> ae4d7cd8
 namespace infinity {
 
 class RefencecColumnCollection : public LogicalNodeVisitor {
