--- conflicted
+++ resolved
@@ -107,15 +107,8 @@
             if (order_by_expressions_.size() != order_by_types_.size()) {
                 Error<PlannerException>("Unknown error on order by expression");
             }
-<<<<<<< HEAD
-            SharedPtr<LogicalNode> sort = MakeShared<LogicalSort>(bind_context->GetNewLogicalNodeId(), order_by_expressions_, order_by_types_);
-            sort->set_left_node(root);
-            root = sort;
-        }
-
-        if (limit_expression_.get() != nullptr) {
-=======
-            if (limit_expression_ == nullptr) {
+
+            if (limit_expression_.get() == nullptr) {
                 SharedPtr<LogicalNode> sort = MakeShared<LogicalSort>(bind_context->GetNewLogicalNodeId(), order_by_expressions_, order_by_types_);
                 sort->set_left_node(root);
                 root = sort;
@@ -129,8 +122,7 @@
                 top->set_left_node(root);
                 root = top;
             }
-        } else if (limit_expression_ != nullptr) {
->>>>>>> 285f46f6
+        } else if (limit_expression_.get() != nullptr) {
             auto limit = MakeShared<LogicalLimit>(bind_context->GetNewLogicalNodeId(), limit_expression_, offset_expression_);
             limit->set_left_node(root);
             root = limit;
