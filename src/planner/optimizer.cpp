--- conflicted
+++ resolved
@@ -30,11 +30,6 @@
 import explain_statement;
 import logical_node_type;
 import base_statement;
-<<<<<<< HEAD
-#include "base_statement.h"
-=======
->>>>>>> 806db798
-
 module optimizer;
 
 namespace infinity {
