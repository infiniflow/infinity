--- conflicted
+++ resolved
@@ -103,17 +103,13 @@
     buf += len;
 }
 
-<<<<<<< HEAD
 template <>
 inline void WriteBuf<std::tuple<>>(char *const buf, const std::tuple<> &) {}
 
 template <>
 inline void WriteBufAdv<std::tuple<>>(char *&buf, const std::tuple<> &) {}
 
-template<typename T>
-=======
 template <typename T>
->>>>>>> 64b1b600
 inline void WriteBufVecAdv(char *&buf, const T *data, size_t size) {
     static_assert(std::is_standard_layout_v<T>, "T must be POD");
     memcpy(buf, data, sizeof(T) * size);
