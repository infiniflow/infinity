// Copyright(C) 2023 InfiniFlow, Inc. All rights reserved.
//
// Licensed under the Apache License, Version 2.0 (the "License");
// you may not use this file except in compliance with the License.
// You may obtain a copy of the License at
//
//     https://www.apache.org/licenses/LICENSE-2.0
//
// Unless required by applicable law or agreed to in writing, software
// distributed under the License is distributed on an "AS IS" BASIS,
// WITHOUT WARRANTIES OR CONDITIONS OF ANY KIND, either express or implied.
// See the License for the specific language governing permissions and
// limitations under the License.

#include "data_type.h"
#include "info/bitmap_info.h"
#include "serialize.h"
#include "spdlog/fmt/fmt.h"
#include "type/info/decimal_info.h"
#include "type/info/embedding_info.h"
#include "type/logical_type.h"
#include "type/type_info.h"
#include <charconv>
#include <ctype.h>
#include <iostream>
#include <stdio.h>
#include <stdlib.h> 

namespace infinity {

DataType::DataType(LogicalType logical_type, std::shared_ptr<TypeInfo> type_info_ptr) : type_(logical_type), type_info_(std::move(type_info_ptr)) {
    switch (logical_type) {
        case kBoolean: {
            plain_type_ = false;
            break;
        }
        case kTinyInt:
        case kSmallInt:
        case kInteger:
        case kBigInt:
        case kHugeInt:
        case kDecimal:
        case kFloat:
        case kDouble:
        case kDate:
        case kTime:
        case kDateTime:
        case kTimestamp:
        case kInterval:
        case kPoint:
        case kLine:
        case kLineSeg:
        case kBox:
        case kCircle:
//        case kBitmap:
        case kUuid:
        case kEmbedding:
        case kRowID: {
            plain_type_ = true;
            break;
        }
        case kMixed:
        case kVarchar:
        case kArray:
        case kTuple: {
//        case kPath:
//        case kPolygon:
//        case kBlob:
            plain_type_ = false;
            break;
        }
        case kNull:
        case kMissing: {
            plain_type_ = true;
            break;
        }
        case kTensor: {
            plain_type_ = true;
            break;
        }
        case kInvalid:
            break;
    }
}

std::string DataType::ToString() const {
    if (type_ > kInvalid) {
        ParserError(fmt::format("Invalid logical data type {}.", int(type_)));
    }
    return LogicalType2Str(type_);
}

bool DataType::operator==(const DataType &other) const {
    if (this == &other)
        return true;
    if (type_ != other.type_)
        return false;
    if (plain_type_ != other.plain_type_)
        return false;
    if (this->type_info_ == nullptr && other.type_info_ == nullptr) {
        return true;
    }
    if (this->type_info_ != nullptr && other.type_info_ != nullptr) {
        if (*this->type_info_ != *other.type_info_)
            return false;
        else
            return true;
    } else {
        return false;
    }
}

bool DataType::operator!=(const DataType &other) const { return !operator==(other); }

size_t DataType::Size() const {
    if (type_ > kInvalid) {
        ParserError(fmt::format("Invalid logical data type {}.", int(type_)));
    }

    // embedding, varchar data can get data here.
    if (type_info_ != nullptr and type_ != kTensor) {
        return type_info_->Size();
    }

    // StorageAssert(type_ != kEmbedding && type_ != kVarchar, "This ype should have type info");

    return LogicalTypeWidth(type_);
}

void DataType::MaxDataType(const DataType &right) {
    if (*this == right) {
        return;
    }

    if (this->type_ == LogicalType::kInvalid) {
        *this = right;
        return;
    }

    if (right.type_ == LogicalType::kInvalid) {
        return;
    }

    if (this->IsNumeric() && right.IsNumeric()) {
        if (this->type_ > right.type_) {
            return;
        } else {
            *this = right;
            return;
        }
    }

    if (this->type_ == LogicalType::kVarchar) {
        return;
    }
    if (right.type_ == LogicalType::kVarchar) {
        *this = right;
        return;
    }

    if (this->type_ == LogicalType::kDateTime and right.type_ == LogicalType::kTimestamp) {
        *this = right;
        return;
    }

    if (this->type_ == LogicalType::kTimestamp and right.type_ == LogicalType::kDateTime) {
        return;
    }

    ParserError(fmt::format("Max type of left: {} and right: {}", this->ToString(), right.ToString()));
}

int32_t DataType::GetSizeInBytes() const {
    int32_t size = sizeof(LogicalType);
    if (this->type_info_ != nullptr) {
        switch (this->type_) {
            case LogicalType::kArray:
                ParserError("Array isn't implemented here.");
                break;
//            case LogicalType::kBitmap:
//                size += sizeof(int64_t);
//                break;
            case LogicalType::kDecimal:
                size += sizeof(int64_t) * 2;
                break;
            case LogicalType::kTensor:
            case LogicalType::kEmbedding:
                size += sizeof(EmbeddingDataType);
                size += sizeof(int32_t);
                break;
            default:
                ParserError(fmt::format("Unexpected type {} here.", int(this->type_)));
        }
    }
    return size;
}

void DataType::WriteAdv(char *&ptr) const {
    WriteBufAdv<LogicalType>(ptr, this->type_);
    switch (this->type_) {
        case LogicalType::kArray:
            ParserError("Array isn't implemented here.");
            break;
//        case LogicalType::kBitmap: {
//            int64_t limit = MAX_BITMAP_SIZE_INTERNAL;
//            if (this->type_info_ != nullptr) {
//                const BitmapInfo *bitmap_info = dynamic_cast<BitmapInfo *>(this->type_info_.get());
//                if (bitmap_info != nullptr)
//                    limit = bitmap_info->length_limit();
//            }
//            WriteBufAdv<int64_t>(ptr, limit);
//            break;
//        }
        case LogicalType::kDecimal: {
            int64_t precision = 0;
            int64_t scale = 0;
            if (this->type_info_ != nullptr) {
                const DecimalInfo *decimal_info = dynamic_cast<DecimalInfo *>(this->type_info_.get());
                if (decimal_info != nullptr) {
                    precision = decimal_info->precision();
                    scale = decimal_info->scale();
                }
            }
            WriteBufAdv<int64_t>(ptr, precision);
            WriteBufAdv<int64_t>(ptr, scale);
            break;
        }
        case LogicalType::kTensor:
        case LogicalType::kEmbedding: {
            const EmbeddingInfo *embedding_info = dynamic_cast<EmbeddingInfo *>(this->type_info_.get());
            ParserAssert(embedding_info != nullptr, fmt::format("kEmbedding associated type_info is nullptr here."));
            WriteBufAdv<EmbeddingDataType>(ptr, embedding_info->Type());
            WriteBufAdv<int32_t>(ptr, int32_t(embedding_info->Dimension()));
            break;
        }
        default:
            // There's no type_info for other types
            break;
    }
    return;
}

std::shared_ptr<DataType> DataType::ReadAdv(char *&ptr, int32_t maxbytes) {
    char *const ptr_end = ptr + maxbytes;
    LogicalType type = ReadBufAdv<LogicalType>(ptr);
    std::shared_ptr<TypeInfo> type_info{nullptr};
    switch (type) {
        case LogicalType::kArray:
            ParserError("Array isn't implemented here.");
            break;
//        case LogicalType::kBitmap: {
//            int64_t limit = ReadBufAdv<int64_t>(ptr);
//            type_info = BitmapInfo::Make(limit);
//            break;
//        }
        case LogicalType::kDecimal: {
            int64_t precision = ReadBufAdv<int64_t>(ptr);
            int64_t scale = ReadBufAdv<int64_t>(ptr);
            type_info = DecimalInfo::Make(precision, scale);
            break;
        }
        case LogicalType::kTensor:
        case LogicalType::kEmbedding: {
            EmbeddingDataType embedding_type = ReadBufAdv<EmbeddingDataType>(ptr);
            int32_t dimension = ReadBufAdv<int32_t>(ptr);
            type_info = EmbeddingInfo::Make(EmbeddingDataType(embedding_type), dimension);
            break;
        }
        default:
            // There's no type_info for other types
            break;
    }
    maxbytes = ptr_end - ptr;
    ParserAssert(maxbytes >= 0, "ptr goes out of range when reading DataType");
    std::shared_ptr<DataType> data_type = std::make_shared<DataType>(type, type_info);
    return data_type;
}

nlohmann::json DataType::Serialize() {
    nlohmann::json json_res;
    json_res["data_type"] = this->type_;

    if (this->type_info_ != nullptr) {
        json_res["type_info"] = this->type_info_->Serialize();
    }

    return json_res;
}

std::shared_ptr<DataType> DataType::Deserialize(const nlohmann::json &data_type_json) {
    LogicalType logical_type = data_type_json["data_type"];

    std::shared_ptr<TypeInfo> type_info{nullptr};
    if (data_type_json.contains("type_info")) {
        const nlohmann::json &type_info_json = data_type_json["type_info"];
        switch (logical_type) {
            case LogicalType::kArray: {
                ParserError("Array isn't implemented here.");
                type_info = nullptr;
                break;
            }
                //            case LogicalType::kBitmap: {
                //                type_info = BitmapInfo::Make(type_info_json["length_limit"]);
                //                break;
                //            }
            case LogicalType::kDecimal: {
                type_info = DecimalInfo::Make(type_info_json["precision"], type_info_json["scale"]);
                break;
            }
            case LogicalType::kTensor:
            case LogicalType::kEmbedding: {
                type_info = EmbeddingInfo::Make(type_info_json["embedding_type"], type_info_json["dimension"]);
                break;
            }
            default:
                // There's no type_info for other types
                break;
        }
    }
    std::shared_ptr<DataType> data_type = std::make_shared<DataType>(logical_type, type_info);
    return data_type;
}

std::shared_ptr<DataType> DataType::StringDeserialize(const std::string &data_type_string) {
    const LogicalType logical_type = Str2LogicalType(data_type_string);

    switch (logical_type) {
        case LogicalType::kArray:
        case LogicalType::kDecimal:
        case LogicalType::kEmbedding: {
            return nullptr;
        }
            case LogicalType::kInvalid: {
                ParserError("Invalid data type");
            }
            default: {
                // There's no type_info for other types
                break;
            }
    }
    std::shared_ptr<DataType> data_type = std::make_shared<DataType>(logical_type, nullptr);
    return data_type;
}

template <>
std::string DataType::TypeToString<BooleanT>() {
    return "Boolean";
}

template <>
std::string DataType::TypeToString<TinyIntT>() {
    return "TinyInt";
}

template <>
std::string DataType::TypeToString<SmallIntT>() {
    return "SmallInt";
}

template <>
std::string DataType::TypeToString<IntegerT>() {
    return "Integer";
}

template <>
std::string DataType::TypeToString<BigIntT>() {
    return "BigInt";
}

template <>
std::string DataType::TypeToString<HugeIntT>() {
    return "HugeInt";
}

template <>
std::string DataType::TypeToString<FloatT>() {
    return "Float";
}

template <>
std::string DataType::TypeToString<DoubleT>() {
    return "Double";
}

template <>
std::string DataType::TypeToString<DecimalT>() {
    return "Decimal";
}

template <>
std::string DataType::TypeToString<VarcharT>() {
    return "Varchar";
}

template <>
std::string DataType::TypeToString<DateT>() {
    return "Date";
}

template <>
std::string DataType::TypeToString<TimeT>() {
    return "Time";
}

template <>
std::string DataType::TypeToString<DateTimeT>() {
    return "DateTime";
}

template <>
std::string DataType::TypeToString<TimestampT>() {
    return "Timestamp";
}

template <>
std::string DataType::TypeToString<IntervalT>() {
    return "Interval";
}

template <>
std::string DataType::TypeToString<ArrayT>() {
    return "Array";
}

// template <> std::string DataType::TypeToString<TupleT>() { return "Tuple"; }
template <>
std::string DataType::TypeToString<PointT>() {
    return "Point";
}

template <>
std::string DataType::TypeToString<LineT>() {
    return "Line";
}

template <>
std::string DataType::TypeToString<LineSegT>() {
    return "LineSegment";
}

template <>
std::string DataType::TypeToString<BoxT>() {
    return "Box";
}

//template <>
//std::string DataType::TypeToString<PathT>() {
//    return "Path";
//}
//
//template <>
//std::string DataType::TypeToString<PolygonT>() {
//    return "Polygon";
//}

template <>
std::string DataType::TypeToString<CircleT>() {
    return "Circle";
}

//template <>
//std::string DataType::TypeToString<BitmapT>() {
//    return "Bitmap";
//}

template <>
std::string DataType::TypeToString<UuidT>() {
    return "UUID";
}

//template <>
//std::string DataType::TypeToString<BlobT>() {
//    return "Blob";
//}

template <>
std::string DataType::TypeToString<EmbeddingT>() {
    return "Embedding";
}

template <>
std::string DataType::TypeToString<RowID>() {
    return "RowID";
}

template <>
std::string DataType::TypeToString<MixedT>() {
    return "Heterogeneous";
}

template <>
std::string DataType::TypeToString<TensorT>() {
    return "Tensor";
}

template <>
BooleanT DataType::StringToValue<BooleanT>(const std::string_view &str) {
    if (str.empty()) {
        return BooleanT{};
    }
    // TODO: should support True/False, maybe others
    std::string str_lower;
    for (char ch : str) {
        str_lower.push_back(std::tolower(ch));
    }
    ParserAssert(str_lower == "true" || str_lower == "false", "Boolean type should be true or false");
    return str_lower == "true";
}

template <>
TinyIntT DataType::StringToValue<TinyIntT>(const std::string_view &str) {
    if (str.empty()) {
        return TinyIntT{};
    }
    TinyIntT value{};
    auto res = std::from_chars(str.begin(), str.end(), value);
    if(res.ptr != str.data() + str.size()) {
        std::string error_message = fmt::format("Error: parse tiny integer: {} to {}", str, value);
        std::cerr << error_message << std::endl;
        ParserError(error_message);
    }
    return value;
}

template <>
SmallIntT DataType::StringToValue<SmallIntT>(const std::string_view &str) {
    if (str.empty()) {
        return SmallIntT{};
    }
    SmallIntT value{};
    auto res = std::from_chars(str.begin(), str.end(), value);
    if(res.ptr != str.data() + str.size()) {
        std::string error_message = fmt::format("Error: parse small integer: {} to {}", str, value);
        std::cerr << error_message << std::endl;
        ParserError(error_message);
    }
    return value;
}

template <>
IntegerT DataType::StringToValue<IntegerT>(const std::string_view &str) {
    if (str.empty()) {
        return IntegerT{};
    }
    IntegerT value{};
    auto res = std::from_chars(str.begin(), str.end(), value);
    if(res.ptr != str.data() + str.size()) {
        std::string error_message = fmt::format("Error: parse integer: {} to {}", str, value);
        std::cerr << error_message << std::endl;
        ParserError(error_message);
    }
    return value;
}

template <>
BigIntT DataType::StringToValue<BigIntT>(const std::string_view &str) {
    if (str.empty()) {
        return BigIntT{};
    }
    BigIntT value{};
    auto res = std::from_chars(str.begin(), str.end(), value);
    if(res.ptr != str.data() + str.size()) {
        std::string error_message = fmt::format("Error: parse big integer: {} to {}", str, value);
        std::cerr << error_message << std::endl;
        ParserError(error_message);
    }
    return value;
}

template <>
FloatT DataType::StringToValue<FloatT>(const std::string_view &str) {
    if (str.empty()) {
        return FloatT{};
    }
    FloatT value{};
#if defined(__APPLE__)
    auto ret = std::sscanf(str.data(), "%a", &value);
    ParserAssert(ret == str.size(), "Error: parse float error");
#else
<<<<<<< HEAD
    auto ret = std::sscanf(str.data(), "%a", &value);
//    ParserAssert(ret == str.size(), "Parse Float error");
//    auto res = std::from_chars(str.begin(), str.end(), value);
//    ParserAssert(res.ptr == str.data() + str.size(), "Parse Float error");
=======
    auto res = std::from_chars(str.begin(), str.end(), value);
    if(res.ptr != str.data() + str.size()) {
        std::string error_message = fmt::format("Error: parse float: {} to {}", str, value);
        std::cerr << error_message << std::endl;
        ParserError(error_message);
    }
>>>>>>> cb1656c1
#endif
    return value;
}

template <>
DoubleT DataType::StringToValue<DoubleT>(const std::string_view &str) {
    if (str.empty()) {
        return DoubleT{};
    }
    DoubleT value{};
#if defined(__APPLE__)
    auto ret = std::sscanf(str.data(), "%la", &value);
    ParserAssert(ret == str.size(), "Error: parse double error");
#else
<<<<<<< HEAD
    auto ret = std::sscanf(str.data(), "%la", &value);
//    ParserAssert(ret == str.size(), "Parse Double error");
//    auto res = std::from_chars(str.begin(), str.end(), value);
//    ParserAssert(res.ptr == str.data() + str.size(), "Parse Double error");
=======
    auto res = std::from_chars(str.begin(), str.end(), value);
    if(res.ptr != str.data() + str.size()) {
        std::string error_message = fmt::format("Error: parse double: {} to {}", str, value);
        std::cerr << error_message << std::endl;
        ParserError(error_message);
    }
>>>>>>> cb1656c1
#endif
    return value;
}
} // namespace infinity<|MERGE_RESOLUTION|>--- conflicted
+++ resolved
@@ -577,19 +577,16 @@
     auto ret = std::sscanf(str.data(), "%a", &value);
     ParserAssert(ret == str.size(), "Error: parse float error");
 #else
-<<<<<<< HEAD
-    auto ret = std::sscanf(str.data(), "%a", &value);
+//    auto ret = std::sscanf(str.data(), "%a", &value);
 //    ParserAssert(ret == str.size(), "Parse Float error");
 //    auto res = std::from_chars(str.begin(), str.end(), value);
 //    ParserAssert(res.ptr == str.data() + str.size(), "Parse Float error");
-=======
     auto res = std::from_chars(str.begin(), str.end(), value);
     if(res.ptr != str.data() + str.size()) {
         std::string error_message = fmt::format("Error: parse float: {} to {}", str, value);
         std::cerr << error_message << std::endl;
         ParserError(error_message);
     }
->>>>>>> cb1656c1
 #endif
     return value;
 }
@@ -604,19 +601,16 @@
     auto ret = std::sscanf(str.data(), "%la", &value);
     ParserAssert(ret == str.size(), "Error: parse double error");
 #else
-<<<<<<< HEAD
-    auto ret = std::sscanf(str.data(), "%la", &value);
+//    auto ret = std::sscanf(str.data(), "%la", &value);
 //    ParserAssert(ret == str.size(), "Parse Double error");
 //    auto res = std::from_chars(str.begin(), str.end(), value);
 //    ParserAssert(res.ptr == str.data() + str.size(), "Parse Double error");
-=======
     auto res = std::from_chars(str.begin(), str.end(), value);
     if(res.ptr != str.data() + str.size()) {
         std::string error_message = fmt::format("Error: parse double: {} to {}", str, value);
         std::cerr << error_message << std::endl;
         ParserError(error_message);
     }
->>>>>>> cb1656c1
 #endif
     return value;
 }
