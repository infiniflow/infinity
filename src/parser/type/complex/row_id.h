//
// Created by jinhai on 23-10-1.
//

#pragma once

#include <cstdint>
<<<<<<< HEAD
=======
#include <numeric>
>>>>>>> ba605f85
#include <string>

namespace infinity {

constexpr uint32_t INVALID_SEGMENT = std::numeric_limits<uint32_t>::max();
constexpr uint32_t INVALID_SEGMENT_OFFSET = std::numeric_limits<uint32_t>::max();

struct RowID {
    RowID() : segment_id_(INVALID_SEGMENT), segment_offset_(INVALID_SEGMENT_OFFSET) {}

    inline explicit RowID(uint32_t segment_id, uint32_t block_offset) : segment_id_(segment_id), segment_offset_(block_offset) {}

<<<<<<< HEAD
    inline explicit RowID(int32_t segment_id, int16_t block_id, uint32_t block_offset)
        : segment_id_(segment_id), block_id_(block_id), block_offset_(block_offset) {}

    int32_t segment_id_{};
    int16_t block_id_{};
    uint32_t block_offset_{};
=======
    inline explicit RowID(uint64_t row_id) : segment_id_(uint32_t(row_id >> 32)), segment_offset_(uint32_t(0xFFFFFFFF & row_id)) {}

    inline uint64_t ToUint64() const { return uint64_t(segment_id_) << 32 | uint64_t(segment_offset_); }

    uint32_t segment_id_{};
    uint32_t segment_offset_{};
>>>>>>> ba605f85

    inline bool operator<(const RowID &other) const {
        return segment_id_ < other.segment_id_ || (segment_id_ == other.segment_id_ && segment_offset_ < other.segment_offset_);
    };

    inline bool operator==(const RowID &other) const { return segment_id_ == other.segment_id_ && segment_offset_ == other.segment_offset_; }

    inline bool operator>(const RowID &other) const {
        return segment_id_ > other.segment_id_ || (segment_id_ == other.segment_id_ && segment_offset_ > other.segment_offset_);
    };

    inline RowID &operator=(uint32_t i) {
        segment_id_ = i;
        segment_offset_ = i;
        return *this;
    }

    inline bool operator!=(uint32_t i) const { return !(segment_id_ == i && segment_offset_ == i); }

    [[nodiscard]] std::string ToString() const;
};

} // namespace infinity<|MERGE_RESOLUTION|>--- conflicted
+++ resolved
@@ -5,10 +5,7 @@
 #pragma once
 
 #include <cstdint>
-<<<<<<< HEAD
-=======
 #include <numeric>
->>>>>>> ba605f85
 #include <string>
 
 namespace infinity {
@@ -21,21 +18,12 @@
 
     inline explicit RowID(uint32_t segment_id, uint32_t block_offset) : segment_id_(segment_id), segment_offset_(block_offset) {}
 
-<<<<<<< HEAD
-    inline explicit RowID(int32_t segment_id, int16_t block_id, uint32_t block_offset)
-        : segment_id_(segment_id), block_id_(block_id), block_offset_(block_offset) {}
-
-    int32_t segment_id_{};
-    int16_t block_id_{};
-    uint32_t block_offset_{};
-=======
     inline explicit RowID(uint64_t row_id) : segment_id_(uint32_t(row_id >> 32)), segment_offset_(uint32_t(0xFFFFFFFF & row_id)) {}
 
     inline uint64_t ToUint64() const { return uint64_t(segment_id_) << 32 | uint64_t(segment_offset_); }
 
     uint32_t segment_id_{};
     uint32_t segment_offset_{};
->>>>>>> ba605f85
 
     inline bool operator<(const RowID &other) const {
         return segment_id_ < other.segment_id_ || (segment_id_ == other.segment_id_ && segment_offset_ < other.segment_offset_);
