--- conflicted
+++ resolved
@@ -1,8 +1,8 @@
-/* A Bison parser, made by GNU Bison 3.5.1.  */
+/* A Bison parser, made by GNU Bison 3.8.2.  */
 
 /* Bison interface for Yacc-like parsers in C
 
-   Copyright (C) 1984, 1989-1990, 2000-2015, 2018-2020 Free Software Foundation,
+   Copyright (C) 1984, 1989-1990, 2000-2015, 2018-2021 Free Software Foundation,
    Inc.
 
    This program is free software: you can redistribute it and/or modify
@@ -16,7 +16,7 @@
    GNU General Public License for more details.
 
    You should have received a copy of the GNU General Public License
-   along with this program.  If not, see <http://www.gnu.org/licenses/>.  */
+   along with this program.  If not, see <https://www.gnu.org/licenses/>.  */
 
 /* As a special exception, you may create a larger work that contains
    part or all of the Bison parser skeleton and distribute that work
@@ -31,33 +31,33 @@
    This special exception was added by the Free Software Foundation in
    version 2.2 of Bison.  */
 
-/* Undocumented macros, especially those whose name start with YY_,
-   are private implementation details.  Do not rely on them.  */
+/* DO NOT RELY ON FEATURES THAT ARE NOT DOCUMENTED in the manual,
+   especially those whose name start with YY_ or yy_.  They are
+   private implementation details that can be changed or removed.  */
 
 #ifndef YY_EXPRESSION_EXPRESSION_PARSER_H_INCLUDED
-# define YY_EXPRESSION_EXPRESSION_PARSER_H_INCLUDED
+#define YY_EXPRESSION_EXPRESSION_PARSER_H_INCLUDED
 /* Debug traces.  */
 #ifndef EXPRESSIONDEBUG
-# if defined YYDEBUG
+#if defined YYDEBUG
 #if YYDEBUG
-#   define EXPRESSIONDEBUG 1
-#  else
-#   define EXPRESSIONDEBUG 0
-#  endif
-# else /* ! defined YYDEBUG */
-#  define EXPRESSIONDEBUG 1
-# endif /* ! defined YYDEBUG */
-#endif  /* ! defined EXPRESSIONDEBUG */
+#define EXPRESSIONDEBUG 1
+#else
+#define EXPRESSIONDEBUG 0
+#endif
+#else /* ! defined YYDEBUG */
+#define EXPRESSIONDEBUG 1
+#endif /* ! defined YYDEBUG */
+#endif /* ! defined EXPRESSIONDEBUG */
 #if EXPRESSIONDEBUG
 extern int expressiondebug;
 #endif
 /* "%code requires" blocks.  */
 #line 10 "expression_parser.y"
 
-
+#include "definition/column_def.h"
 #include "expression.h"
 #include "expression_parser_result.h"
-#include "definition/column_def.h"
 #include "type/info/decimal_info.h"
 #include "type/info/embedding_info.h"
 
@@ -78,418 +78,237 @@
     int total_column;
     int string_length;
 
-    std::vector<void*> parameters;
+    std::vector<void *> parameters;
 };
 
 #define EXPRESSIONLTYPE EXPRESSION_LTYPE
 #define EXPRESSIONLTYPE_IS_DECLARED 1
 
-#define YY_USER_ACTION \
-    yylloc->first_line = yylloc->last_line;      \
-    yylloc->first_column = yylloc->last_column;  \
-    for(int i = 0; yytext[i] != '\0'; ++ i) {   \
-        yylloc->total_column++;                   \
-        yylloc->string_length++;                  \
-        if (yytext[i] == '\n') {                  \
-            yylloc->last_line++;                    \
-            yylloc->last_column = 0;                \
-        } else {                                  \
-            yylloc->last_column++;                  \
-        }                                         \
+#define YY_USER_ACTION                                                                                                                               \
+    yylloc->first_line = yylloc->last_line;                                                                                                          \
+    yylloc->first_column = yylloc->last_column;                                                                                                      \
+    for (int i = 0; yytext[i] != '\0'; ++i) {                                                                                                        \
+        yylloc->total_column++;                                                                                                                      \
+        yylloc->string_length++;                                                                                                                     \
+        if (yytext[i] == '\n') {                                                                                                                     \
+            yylloc->last_line++;                                                                                                                     \
+            yylloc->last_column = 0;                                                                                                                 \
+        } else {                                                                                                                                     \
+            yylloc->last_column++;                                                                                                                   \
+        }                                                                                                                                            \
     }
 
-#line 102 "expression_parser.h"
-
-/* Token type.  */
+#line 103 "expression_parser.h"
+
+/* Token kinds.  */
 #ifndef EXPRESSIONTOKENTYPE
-<<<<<<< HEAD
 #define EXPRESSIONTOKENTYPE
 enum expressiontokentype {
-    IDENTIFIER = 258,
-    STRING = 259,
-    DOUBLE_VALUE = 260,
-    LONG_VALUE = 261,
-    CREATE = 262,
-    SELECT = 263,
-    INSERT = 264,
-    DROP = 265,
-    UPDATE = 266,
-    DELETE = 267,
-    COPY = 268,
-    SET = 269,
-    EXPLAIN = 270,
-    SHOW = 271,
-    ALTER = 272,
-    EXECUTE = 273,
-    PREPARE = 274,
-    UNION = 275,
-    ALL = 276,
-    INTERSECT = 277,
-    COMPACT = 278,
-    EXCEPT = 279,
-    FLUSH = 280,
-    USE = 281,
-    OPTIMIZE = 282,
-    PROPERTIES = 283,
-    DATABASE = 284,
-    TABLE = 285,
-    COLLECTION = 286,
-    TABLES = 287,
-    INTO = 288,
-    VALUES = 289,
-    AST = 290,
-    PIPELINE = 291,
-    RAW = 292,
-    LOGICAL = 293,
-    PHYSICAL = 294,
-    FRAGMENT = 295,
-    VIEW = 296,
-    INDEX = 297,
-    ANALYZE = 298,
-    VIEWS = 299,
-    DATABASES = 300,
-    SEGMENT = 301,
-    SEGMENTS = 302,
-    BLOCK = 303,
-    BLOCKS = 304,
-    COLUMNS = 305,
-    INDEXES = 306,
-    GROUP = 307,
-    BY = 308,
-    HAVING = 309,
-    AS = 310,
-    NATURAL = 311,
-    JOIN = 312,
-    LEFT = 313,
-    RIGHT = 314,
-    OUTER = 315,
-    FULL = 316,
-    ON = 317,
-    INNER = 318,
-    CROSS = 319,
-    DISTINCT = 320,
-    WHERE = 321,
-    ORDER = 322,
-    LIMIT = 323,
-    OFFSET = 324,
-    ASC = 325,
-    DESC = 326,
-    IF = 327,
-    NOT = 328,
-    EXISTS = 329,
-    IN = 330,
-    FROM = 331,
-    TO = 332,
-    WITH = 333,
-    DELIMITER = 334,
-    FORMAT = 335,
-    HEADER = 336,
-    CAST = 337,
-    END = 338,
-    CASE = 339,
-    ELSE = 340,
-    THEN = 341,
-    WHEN = 342,
-    BOOLEAN = 343,
-    INTEGER = 344,
-    INT = 345,
-    TINYINT = 346,
-    SMALLINT = 347,
-    BIGINT = 348,
-    HUGEINT = 349,
-    VARCHAR = 350,
-    FLOAT = 351,
-    DOUBLE = 352,
-    REAL = 353,
-    DECIMAL = 354,
-    DATE = 355,
-    TIME = 356,
-    DATETIME = 357,
-    TIMESTAMP = 358,
-    UUID = 359,
-    POINT = 360,
-    LINE = 361,
-    LSEG = 362,
-    BOX = 363,
-    PATH = 364,
-    POLYGON = 365,
-    CIRCLE = 366,
-    BLOB = 367,
-    BITMAP = 368,
-    EMBEDDING = 369,
-    VECTOR = 370,
-    BIT = 371,
-    SPARSE = 372,
-    PRIMARY = 373,
-    KEY = 374,
-    UNIQUE = 375,
-    NULLABLE = 376,
-    IS = 377,
-    TRUE = 378,
-    FALSE = 379,
-    INTERVAL = 380,
-    SECOND = 381,
-    SECONDS = 382,
-    MINUTE = 383,
-    MINUTES = 384,
-    HOUR = 385,
-    HOURS = 386,
-    DAY = 387,
-    DAYS = 388,
-    MONTH = 389,
-    MONTHS = 390,
-    YEAR = 391,
-    YEARS = 392,
-    EQUAL = 393,
-    NOT_EQ = 394,
-    LESS_EQ = 395,
-    GREATER_EQ = 396,
-    BETWEEN = 397,
-    AND = 398,
-    OR = 399,
-    EXTRACT = 400,
-    LIKE = 401,
-    DATA = 402,
-    LOG = 403,
-    BUFFER = 404,
-    KNN = 405,
-    USING = 406,
-    SESSION = 407,
-    GLOBAL = 408,
-    OFF = 409,
-    EXPORT = 410,
-    PROFILE = 411,
-    CONFIGS = 412,
-    PROFILES = 413,
-    STATUS = 414,
-    VAR = 415,
-    SEARCH = 416,
-    MATCH = 417,
-    QUERY = 418,
-    FUSION = 419,
-    NUMBER = 420
+    EXPRESSIONEMPTY = -2,
+    EXPRESSIONEOF = 0,     /* "end of file"  */
+    EXPRESSIONerror = 256, /* error  */
+    EXPRESSIONUNDEF = 257, /* "invalid token"  */
+    IDENTIFIER = 258,      /* IDENTIFIER  */
+    STRING = 259,          /* STRING  */
+    DOUBLE_VALUE = 260,    /* DOUBLE_VALUE  */
+    LONG_VALUE = 261,      /* LONG_VALUE  */
+    CREATE = 262,          /* CREATE  */
+    SELECT = 263,          /* SELECT  */
+    INSERT = 264,          /* INSERT  */
+    DROP = 265,            /* DROP  */
+    UPDATE = 266,          /* UPDATE  */
+    DELETE = 267,          /* DELETE  */
+    COPY = 268,            /* COPY  */
+    SET = 269,             /* SET  */
+    EXPLAIN = 270,         /* EXPLAIN  */
+    SHOW = 271,            /* SHOW  */
+    ALTER = 272,           /* ALTER  */
+    EXECUTE = 273,         /* EXECUTE  */
+    PREPARE = 274,         /* PREPARE  */
+    UNION = 275,           /* UNION  */
+    ALL = 276,             /* ALL  */
+    INTERSECT = 277,       /* INTERSECT  */
+    COMPACT = 278,         /* COMPACT  */
+    EXCEPT = 279,          /* EXCEPT  */
+    FLUSH = 280,           /* FLUSH  */
+    USE = 281,             /* USE  */
+    OPTIMIZE = 282,        /* OPTIMIZE  */
+    PROPERTIES = 283,      /* PROPERTIES  */
+    DATABASE = 284,        /* DATABASE  */
+    TABLE = 285,           /* TABLE  */
+    COLLECTION = 286,      /* COLLECTION  */
+    TABLES = 287,          /* TABLES  */
+    INTO = 288,            /* INTO  */
+    VALUES = 289,          /* VALUES  */
+    AST = 290,             /* AST  */
+    PIPELINE = 291,        /* PIPELINE  */
+    RAW = 292,             /* RAW  */
+    LOGICAL = 293,         /* LOGICAL  */
+    PHYSICAL = 294,        /* PHYSICAL  */
+    FRAGMENT = 295,        /* FRAGMENT  */
+    VIEW = 296,            /* VIEW  */
+    INDEX = 297,           /* INDEX  */
+    ANALYZE = 298,         /* ANALYZE  */
+    VIEWS = 299,           /* VIEWS  */
+    DATABASES = 300,       /* DATABASES  */
+    SEGMENT = 301,         /* SEGMENT  */
+    SEGMENTS = 302,        /* SEGMENTS  */
+    BLOCK = 303,           /* BLOCK  */
+    BLOCKS = 304,          /* BLOCKS  */
+    COLUMNS = 305,         /* COLUMNS  */
+    INDEXES = 306,         /* INDEXES  */
+    GROUP = 307,           /* GROUP  */
+    BY = 308,              /* BY  */
+    HAVING = 309,          /* HAVING  */
+    AS = 310,              /* AS  */
+    NATURAL = 311,         /* NATURAL  */
+    JOIN = 312,            /* JOIN  */
+    LEFT = 313,            /* LEFT  */
+    RIGHT = 314,           /* RIGHT  */
+    OUTER = 315,           /* OUTER  */
+    FULL = 316,            /* FULL  */
+    ON = 317,              /* ON  */
+    INNER = 318,           /* INNER  */
+    CROSS = 319,           /* CROSS  */
+    DISTINCT = 320,        /* DISTINCT  */
+    WHERE = 321,           /* WHERE  */
+    ORDER = 322,           /* ORDER  */
+    LIMIT = 323,           /* LIMIT  */
+    OFFSET = 324,          /* OFFSET  */
+    ASC = 325,             /* ASC  */
+    DESC = 326,            /* DESC  */
+    IF = 327,              /* IF  */
+    NOT = 328,             /* NOT  */
+    EXISTS = 329,          /* EXISTS  */
+    IN = 330,              /* IN  */
+    FROM = 331,            /* FROM  */
+    TO = 332,              /* TO  */
+    WITH = 333,            /* WITH  */
+    DELIMITER = 334,       /* DELIMITER  */
+    FORMAT = 335,          /* FORMAT  */
+    HEADER = 336,          /* HEADER  */
+    CAST = 337,            /* CAST  */
+    END = 338,             /* END  */
+    CASE = 339,            /* CASE  */
+    ELSE = 340,            /* ELSE  */
+    THEN = 341,            /* THEN  */
+    WHEN = 342,            /* WHEN  */
+    BOOLEAN = 343,         /* BOOLEAN  */
+    INTEGER = 344,         /* INTEGER  */
+    INT = 345,             /* INT  */
+    TINYINT = 346,         /* TINYINT  */
+    SMALLINT = 347,        /* SMALLINT  */
+    BIGINT = 348,          /* BIGINT  */
+    HUGEINT = 349,         /* HUGEINT  */
+    VARCHAR = 350,         /* VARCHAR  */
+    FLOAT = 351,           /* FLOAT  */
+    DOUBLE = 352,          /* DOUBLE  */
+    REAL = 353,            /* REAL  */
+    DECIMAL = 354,         /* DECIMAL  */
+    DATE = 355,            /* DATE  */
+    TIME = 356,            /* TIME  */
+    DATETIME = 357,        /* DATETIME  */
+    TIMESTAMP = 358,       /* TIMESTAMP  */
+    UUID = 359,            /* UUID  */
+    POINT = 360,           /* POINT  */
+    LINE = 361,            /* LINE  */
+    LSEG = 362,            /* LSEG  */
+    BOX = 363,             /* BOX  */
+    PATH = 364,            /* PATH  */
+    POLYGON = 365,         /* POLYGON  */
+    CIRCLE = 366,          /* CIRCLE  */
+    BLOB = 367,            /* BLOB  */
+    BITMAP = 368,          /* BITMAP  */
+    EMBEDDING = 369,       /* EMBEDDING  */
+    VECTOR = 370,          /* VECTOR  */
+    BIT = 371,             /* BIT  */
+    SPARSE = 372,          /* SPARSE  */
+    PRIMARY = 373,         /* PRIMARY  */
+    KEY = 374,             /* KEY  */
+    UNIQUE = 375,          /* UNIQUE  */
+    NULLABLE = 376,        /* NULLABLE  */
+    IS = 377,              /* IS  */
+    TRUE = 378,            /* TRUE  */
+    FALSE = 379,           /* FALSE  */
+    INTERVAL = 380,        /* INTERVAL  */
+    SECOND = 381,          /* SECOND  */
+    SECONDS = 382,         /* SECONDS  */
+    MINUTE = 383,          /* MINUTE  */
+    MINUTES = 384,         /* MINUTES  */
+    HOUR = 385,            /* HOUR  */
+    HOURS = 386,           /* HOURS  */
+    DAY = 387,             /* DAY  */
+    DAYS = 388,            /* DAYS  */
+    MONTH = 389,           /* MONTH  */
+    MONTHS = 390,          /* MONTHS  */
+    YEAR = 391,            /* YEAR  */
+    YEARS = 392,           /* YEARS  */
+    EQUAL = 393,           /* EQUAL  */
+    NOT_EQ = 394,          /* NOT_EQ  */
+    LESS_EQ = 395,         /* LESS_EQ  */
+    GREATER_EQ = 396,      /* GREATER_EQ  */
+    BETWEEN = 397,         /* BETWEEN  */
+    AND = 398,             /* AND  */
+    OR = 399,              /* OR  */
+    EXTRACT = 400,         /* EXTRACT  */
+    LIKE = 401,            /* LIKE  */
+    DATA = 402,            /* DATA  */
+    LOG = 403,             /* LOG  */
+    BUFFER = 404,          /* BUFFER  */
+    KNN = 405,             /* KNN  */
+    USING = 406,           /* USING  */
+    SESSION = 407,         /* SESSION  */
+    GLOBAL = 408,          /* GLOBAL  */
+    OFF = 409,             /* OFF  */
+    EXPORT = 410,          /* EXPORT  */
+    PROFILE = 411,         /* PROFILE  */
+    CONFIGS = 412,         /* CONFIGS  */
+    PROFILES = 413,        /* PROFILES  */
+    STATUS = 414,          /* STATUS  */
+    VAR = 415,             /* VAR  */
+    SEARCH = 416,          /* SEARCH  */
+    MATCH = 417,           /* MATCH  */
+    QUERY = 418,           /* QUERY  */
+    FUSION = 419,          /* FUSION  */
+    NUMBER = 420           /* NUMBER  */
 };
-=======
-# define EXPRESSIONTOKENTYPE
-  enum expressiontokentype
-  {
-    EXPRESSIONEMPTY = -2,
-    EXPRESSIONEOF = 0,             /* "end of file"  */
-    EXPRESSIONerror = 256,         /* error  */
-    EXPRESSIONUNDEF = 257,         /* "invalid token"  */
-    IDENTIFIER = 258,              /* IDENTIFIER  */
-    STRING = 259,                  /* STRING  */
-    DOUBLE_VALUE = 260,            /* DOUBLE_VALUE  */
-    LONG_VALUE = 261,              /* LONG_VALUE  */
-    CREATE = 262,                  /* CREATE  */
-    SELECT = 263,                  /* SELECT  */
-    INSERT = 264,                  /* INSERT  */
-    DROP = 265,                    /* DROP  */
-    UPDATE = 266,                  /* UPDATE  */
-    DELETE = 267,                  /* DELETE  */
-    COPY = 268,                    /* COPY  */
-    SET = 269,                     /* SET  */
-    EXPLAIN = 270,                 /* EXPLAIN  */
-    SHOW = 271,                    /* SHOW  */
-    ALTER = 272,                   /* ALTER  */
-    EXECUTE = 273,                 /* EXECUTE  */
-    PREPARE = 274,                 /* PREPARE  */
-    UNION = 275,                   /* UNION  */
-    ALL = 276,                     /* ALL  */
-    INTERSECT = 277,               /* INTERSECT  */
-    COMPACT = 278,                 /* COMPACT  */
-    EXCEPT = 279,                  /* EXCEPT  */
-    FLUSH = 280,                   /* FLUSH  */
-    USE = 281,                     /* USE  */
-    OPTIMIZE = 282,                /* OPTIMIZE  */
-    PROPERTIES = 283,              /* PROPERTIES  */
-    DATABASE = 284,                /* DATABASE  */
-    TABLE = 285,                   /* TABLE  */
-    COLLECTION = 286,              /* COLLECTION  */
-    TABLES = 287,                  /* TABLES  */
-    INTO = 288,                    /* INTO  */
-    VALUES = 289,                  /* VALUES  */
-    AST = 290,                     /* AST  */
-    PIPELINE = 291,                /* PIPELINE  */
-    RAW = 292,                     /* RAW  */
-    LOGICAL = 293,                 /* LOGICAL  */
-    PHYSICAL = 294,                /* PHYSICAL  */
-    FRAGMENT = 295,                /* FRAGMENT  */
-    VIEW = 296,                    /* VIEW  */
-    INDEX = 297,                   /* INDEX  */
-    ANALYZE = 298,                 /* ANALYZE  */
-    VIEWS = 299,                   /* VIEWS  */
-    DATABASES = 300,               /* DATABASES  */
-    SEGMENT = 301,                 /* SEGMENT  */
-    SEGMENTS = 302,                /* SEGMENTS  */
-    BLOCK = 303,                   /* BLOCK  */
-    BLOCKS = 304,                  /* BLOCKS  */
-    COLUMNS = 305,                 /* COLUMNS  */
-    INDEXES = 306,                 /* INDEXES  */
-    GROUP = 307,                   /* GROUP  */
-    BY = 308,                      /* BY  */
-    HAVING = 309,                  /* HAVING  */
-    AS = 310,                      /* AS  */
-    NATURAL = 311,                 /* NATURAL  */
-    JOIN = 312,                    /* JOIN  */
-    LEFT = 313,                    /* LEFT  */
-    RIGHT = 314,                   /* RIGHT  */
-    OUTER = 315,                   /* OUTER  */
-    FULL = 316,                    /* FULL  */
-    ON = 317,                      /* ON  */
-    INNER = 318,                   /* INNER  */
-    CROSS = 319,                   /* CROSS  */
-    DISTINCT = 320,                /* DISTINCT  */
-    WHERE = 321,                   /* WHERE  */
-    ORDER = 322,                   /* ORDER  */
-    LIMIT = 323,                   /* LIMIT  */
-    OFFSET = 324,                  /* OFFSET  */
-    ASC = 325,                     /* ASC  */
-    DESC = 326,                    /* DESC  */
-    IF = 327,                      /* IF  */
-    NOT = 328,                     /* NOT  */
-    EXISTS = 329,                  /* EXISTS  */
-    IN = 330,                      /* IN  */
-    FROM = 331,                    /* FROM  */
-    TO = 332,                      /* TO  */
-    WITH = 333,                    /* WITH  */
-    DELIMITER = 334,               /* DELIMITER  */
-    FORMAT = 335,                  /* FORMAT  */
-    HEADER = 336,                  /* HEADER  */
-    CAST = 337,                    /* CAST  */
-    END = 338,                     /* END  */
-    CASE = 339,                    /* CASE  */
-    ELSE = 340,                    /* ELSE  */
-    THEN = 341,                    /* THEN  */
-    WHEN = 342,                    /* WHEN  */
-    BOOLEAN = 343,                 /* BOOLEAN  */
-    INTEGER = 344,                 /* INTEGER  */
-    INT = 345,                     /* INT  */
-    TINYINT = 346,                 /* TINYINT  */
-    SMALLINT = 347,                /* SMALLINT  */
-    BIGINT = 348,                  /* BIGINT  */
-    HUGEINT = 349,                 /* HUGEINT  */
-    VARCHAR = 350,                 /* VARCHAR  */
-    FLOAT = 351,                   /* FLOAT  */
-    DOUBLE = 352,                  /* DOUBLE  */
-    REAL = 353,                    /* REAL  */
-    DECIMAL = 354,                 /* DECIMAL  */
-    DATE = 355,                    /* DATE  */
-    TIME = 356,                    /* TIME  */
-    DATETIME = 357,                /* DATETIME  */
-    TIMESTAMP = 358,               /* TIMESTAMP  */
-    UUID = 359,                    /* UUID  */
-    POINT = 360,                   /* POINT  */
-    LINE = 361,                    /* LINE  */
-    LSEG = 362,                    /* LSEG  */
-    BOX = 363,                     /* BOX  */
-    PATH = 364,                    /* PATH  */
-    POLYGON = 365,                 /* POLYGON  */
-    CIRCLE = 366,                  /* CIRCLE  */
-    BLOB = 367,                    /* BLOB  */
-    BITMAP = 368,                  /* BITMAP  */
-    EMBEDDING = 369,               /* EMBEDDING  */
-    VECTOR = 370,                  /* VECTOR  */
-    BIT = 371,                     /* BIT  */
-    SPARSE = 372,                  /* SPARSE  */
-    PRIMARY = 373,                 /* PRIMARY  */
-    KEY = 374,                     /* KEY  */
-    UNIQUE = 375,                  /* UNIQUE  */
-    NULLABLE = 376,                /* NULLABLE  */
-    IS = 377,                      /* IS  */
-    TRUE = 378,                    /* TRUE  */
-    FALSE = 379,                   /* FALSE  */
-    INTERVAL = 380,                /* INTERVAL  */
-    SECOND = 381,                  /* SECOND  */
-    SECONDS = 382,                 /* SECONDS  */
-    MINUTE = 383,                  /* MINUTE  */
-    MINUTES = 384,                 /* MINUTES  */
-    HOUR = 385,                    /* HOUR  */
-    HOURS = 386,                   /* HOURS  */
-    DAY = 387,                     /* DAY  */
-    DAYS = 388,                    /* DAYS  */
-    MONTH = 389,                   /* MONTH  */
-    MONTHS = 390,                  /* MONTHS  */
-    YEAR = 391,                    /* YEAR  */
-    YEARS = 392,                   /* YEARS  */
-    EQUAL = 393,                   /* EQUAL  */
-    NOT_EQ = 394,                  /* NOT_EQ  */
-    LESS_EQ = 395,                 /* LESS_EQ  */
-    GREATER_EQ = 396,              /* GREATER_EQ  */
-    BETWEEN = 397,                 /* BETWEEN  */
-    AND = 398,                     /* AND  */
-    OR = 399,                      /* OR  */
-    EXTRACT = 400,                 /* EXTRACT  */
-    LIKE = 401,                    /* LIKE  */
-    DATA = 402,                    /* DATA  */
-    LOG = 403,                     /* LOG  */
-    BUFFER = 404,                  /* BUFFER  */
-    KNN = 405,                     /* KNN  */
-    USING = 406,                   /* USING  */
-    SESSION = 407,                 /* SESSION  */
-    GLOBAL = 408,                  /* GLOBAL  */
-    OFF = 409,                     /* OFF  */
-    EXPORT = 410,                  /* EXPORT  */
-    PROFILE = 411,                 /* PROFILE  */
-    CONFIGS = 412,                 /* CONFIGS  */
-    PROFILES = 413,                /* PROFILES  */
-    STATUS = 414,                  /* STATUS  */
-    VAR = 415,                     /* VAR  */
-    SEARCH = 416,                  /* SEARCH  */
-    MATCH = 417,                   /* MATCH  */
-    QUERY = 418,                   /* QUERY  */
-    FUSION = 419,                  /* FUSION  */
-    NUMBER = 420                   /* NUMBER  */
-  };
-  typedef enum expressiontokentype expressiontoken_kind_t;
->>>>>>> 0906a0d3
+typedef enum expressiontokentype expressiontoken_kind_t;
 #endif
 
 /* Value type.  */
-#if ! defined EXPRESSIONSTYPE && ! defined EXPRESSIONSTYPE_IS_DECLARED
-union EXPRESSIONSTYPE
-{
+#if !defined EXPRESSIONSTYPE && !defined EXPRESSIONSTYPE_IS_DECLARED
+union EXPRESSIONSTYPE {
 #line 85 "expression_parser.y"
 
-    bool    bool_value;
-    char*   str_value;
-    double  double_value;
+    bool bool_value;
+    char *str_value;
+    double double_value;
     int64_t long_value;
 
-    infinity::ParsedExpr*             expr_t;
-    infinity::ConstantExpr*           const_expr_t;
-    std::vector<infinity::ParsedExpr*>*    expr_array_t;
-
-<<<<<<< HEAD
-#line 290 "expression_parser.h"
-=======
+    infinity::ParsedExpr *expr_t;
+    infinity::ConstantExpr *const_expr_t;
+    std::vector<infinity::ParsedExpr *> *expr_array_t;
+
 #line 296 "expression_parser.h"
-
->>>>>>> 0906a0d3
 };
 typedef union EXPRESSIONSTYPE EXPRESSIONSTYPE;
-# define EXPRESSIONSTYPE_IS_TRIVIAL 1
-# define EXPRESSIONSTYPE_IS_DECLARED 1
+#define EXPRESSIONSTYPE_IS_TRIVIAL 1
+#define EXPRESSIONSTYPE_IS_DECLARED 1
 #endif
 
 /* Location type.  */
-#if ! defined EXPRESSIONLTYPE && ! defined EXPRESSIONLTYPE_IS_DECLARED
+#if !defined EXPRESSIONLTYPE && !defined EXPRESSIONLTYPE_IS_DECLARED
 typedef struct EXPRESSIONLTYPE EXPRESSIONLTYPE;
-struct EXPRESSIONLTYPE
-{
-  int first_line;
-  int first_column;
-  int last_line;
-  int last_column;
+struct EXPRESSIONLTYPE {
+    int first_line;
+    int first_column;
+    int last_line;
+    int last_column;
 };
-# define EXPRESSIONLTYPE_IS_DECLARED 1
-# define EXPRESSIONLTYPE_IS_TRIVIAL 1
-#endif
-
-
-
-
-int expressionparse (void *scanner, infinity::ExpressionParserResult* result);
-
+#define EXPRESSIONLTYPE_IS_DECLARED 1
+#define EXPRESSIONLTYPE_IS_TRIVIAL 1
+#endif
+
+int expressionparse(void *scanner, infinity::ExpressionParserResult *result);
 
 #endif /* !YY_EXPRESSION_EXPRESSION_PARSER_H_INCLUDED  */