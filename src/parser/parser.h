--- conflicted
+++ resolved
@@ -126,7 +126,6 @@
 #define SQLTOKENTYPE
 enum sqltokentype {
     SQLEMPTY = -2,
-<<<<<<< HEAD
     SQLEOF = 0,         /* "end of file"  */
     SQLerror = 256,     /* error  */
     SQLUNDEF = 257,     /* "invalid token"  */
@@ -217,349 +216,132 @@
     THEN = 342,         /* THEN  */
     WHEN = 343,         /* WHEN  */
     BOOLEAN = 344,      /* BOOLEAN  */
-    INTEGER = 345,      /* INTEGER  */
-    INT = 346,          /* INT  */
-    TINYINT = 347,      /* TINYINT  */
-    SMALLINT = 348,     /* SMALLINT  */
-    BIGINT = 349,       /* BIGINT  */
-    HUGEINT = 350,      /* HUGEINT  */
-    VARCHAR = 351,      /* VARCHAR  */
-    FLOAT = 352,        /* FLOAT  */
-    DOUBLE = 353,       /* DOUBLE  */
-    REAL = 354,         /* REAL  */
-    DECIMAL = 355,      /* DECIMAL  */
-    DATE = 356,         /* DATE  */
-    TIME = 357,         /* TIME  */
-    DATETIME = 358,     /* DATETIME  */
-    FLOAT16 = 359,      /* FLOAT16  */
-    BFLOAT16 = 360,     /* BFLOAT16  */
-    UNSIGNED = 361,     /* UNSIGNED  */
-    TIMESTAMP = 362,    /* TIMESTAMP  */
-    UUID = 363,         /* UUID  */
-    POINT = 364,        /* POINT  */
-    LINE = 365,         /* LINE  */
-    LSEG = 366,         /* LSEG  */
-    BOX = 367,          /* BOX  */
-    PATH = 368,         /* PATH  */
-    POLYGON = 369,      /* POLYGON  */
-    CIRCLE = 370,       /* CIRCLE  */
-    BLOB = 371,         /* BLOB  */
-    BITMAP = 372,       /* BITMAP  */
-    ARRAY = 373,        /* ARRAY  */
-    TUPLE = 374,        /* TUPLE  */
-    EMBEDDING = 375,    /* EMBEDDING  */
-    VECTOR = 376,       /* VECTOR  */
-    MULTIVECTOR = 377,  /* MULTIVECTOR  */
-    TENSOR = 378,       /* TENSOR  */
-    SPARSE = 379,       /* SPARSE  */
-    TENSORARRAY = 380,  /* TENSORARRAY  */
-    BIT = 381,          /* BIT  */
-    TEXT = 382,         /* TEXT  */
-    PRIMARY = 383,      /* PRIMARY  */
-    KEY = 384,          /* KEY  */
-    UNIQUE = 385,       /* UNIQUE  */
-    NULLABLE = 386,     /* NULLABLE  */
-    IS = 387,           /* IS  */
-    DEFAULT = 388,      /* DEFAULT  */
-    COMMENT = 389,      /* COMMENT  */
-    IGNORE = 390,       /* IGNORE  */
-    TRUE = 391,         /* TRUE  */
-    FALSE = 392,        /* FALSE  */
-    INTERVAL = 393,     /* INTERVAL  */
-    SECOND = 394,       /* SECOND  */
-    SECONDS = 395,      /* SECONDS  */
-    MINUTE = 396,       /* MINUTE  */
-    MINUTES = 397,      /* MINUTES  */
-    HOUR = 398,         /* HOUR  */
-    HOURS = 399,        /* HOURS  */
-    DAY = 400,          /* DAY  */
-    DAYS = 401,         /* DAYS  */
-    MONTH = 402,        /* MONTH  */
-    MONTHS = 403,       /* MONTHS  */
-    YEAR = 404,         /* YEAR  */
-    YEARS = 405,        /* YEARS  */
-    EQUAL = 406,        /* EQUAL  */
-    NOT_EQ = 407,       /* NOT_EQ  */
-    LESS_EQ = 408,      /* LESS_EQ  */
-    GREATER_EQ = 409,   /* GREATER_EQ  */
-    BETWEEN = 410,      /* BETWEEN  */
-    AND = 411,          /* AND  */
-    OR = 412,           /* OR  */
-    EXTRACT = 413,      /* EXTRACT  */
-    LIKE = 414,         /* LIKE  */
-    DATA = 415,         /* DATA  */
-    LOG = 416,          /* LOG  */
-    BUFFER = 417,       /* BUFFER  */
-    TRANSACTIONS = 418, /* TRANSACTIONS  */
-    TRANSACTION = 419,  /* TRANSACTION  */
-    MEMINDEX = 420,     /* MEMINDEX  */
-    USING = 421,        /* USING  */
-    SESSION = 422,      /* SESSION  */
-    GLOBAL = 423,       /* GLOBAL  */
-    OFF = 424,          /* OFF  */
-    EXPORT = 425,       /* EXPORT  */
-    CONFIGS = 426,      /* CONFIGS  */
-    CONFIG = 427,       /* CONFIG  */
-    PROFILES = 428,     /* PROFILES  */
-    VARIABLES = 429,    /* VARIABLES  */
-    VARIABLE = 430,     /* VARIABLE  */
-    LOGS = 431,         /* LOGS  */
-    CATALOGS = 432,     /* CATALOGS  */
-    CATALOG = 433,      /* CATALOG  */
-    SEARCH = 434,       /* SEARCH  */
-    MATCH = 435,        /* MATCH  */
-    MAXSIM = 436,       /* MAXSIM  */
-    QUERY = 437,        /* QUERY  */
-    QUERIES = 438,      /* QUERIES  */
-    FUSION = 439,       /* FUSION  */
-    ROWLIMIT = 440,     /* ROWLIMIT  */
-    ADMIN = 441,        /* ADMIN  */
-    LEADER = 442,       /* LEADER  */
-    FOLLOWER = 443,     /* FOLLOWER  */
-    LEARNER = 444,      /* LEARNER  */
-    CONNECT = 445,      /* CONNECT  */
-    STANDALONE = 446,   /* STANDALONE  */
-    NODES = 447,        /* NODES  */
-    NODE = 448,         /* NODE  */
-    REMOVE = 449,       /* REMOVE  */
-    SNAPSHOT = 450,     /* SNAPSHOT  */
-    SNAPSHOTS = 451,    /* SNAPSHOTS  */
-    RECOVER = 452,      /* RECOVER  */
-    RESTORE = 453,      /* RESTORE  */
-    CACHES = 454,       /* CACHES  */
-    CACHE = 455,        /* CACHE  */
-    PERSISTENCE = 456,  /* PERSISTENCE  */
-    OBJECT = 457,       /* OBJECT  */
-    OBJECTS = 458,      /* OBJECTS  */
-    FILES = 459,        /* FILES  */
-    MEMORY = 460,       /* MEMORY  */
-    ALLOCATION = 461,   /* ALLOCATION  */
-    HISTORY = 462,      /* HISTORY  */
-    CHECK = 463,        /* CHECK  */
-    CLEAN = 464,        /* CLEAN  */
-    CHECKPOINT = 465,   /* CHECKPOINT  */
-    IMPORT = 466,       /* IMPORT  */
-    NUMBER = 467        /* NUMBER  */
+    JSON = 345,         /* JSON  */
+    INTEGER = 346,      /* INTEGER  */
+    INT = 347,          /* INT  */
+    TINYINT = 348,      /* TINYINT  */
+    SMALLINT = 349,     /* SMALLINT  */
+    BIGINT = 350,       /* BIGINT  */
+    HUGEINT = 351,      /* HUGEINT  */
+    VARCHAR = 352,      /* VARCHAR  */
+    FLOAT = 353,        /* FLOAT  */
+    DOUBLE = 354,       /* DOUBLE  */
+    REAL = 355,         /* REAL  */
+    DECIMAL = 356,      /* DECIMAL  */
+    DATE = 357,         /* DATE  */
+    TIME = 358,         /* TIME  */
+    DATETIME = 359,     /* DATETIME  */
+    FLOAT16 = 360,      /* FLOAT16  */
+    BFLOAT16 = 361,     /* BFLOAT16  */
+    UNSIGNED = 362,     /* UNSIGNED  */
+    TIMESTAMP = 363,    /* TIMESTAMP  */
+    UUID = 364,         /* UUID  */
+    POINT = 365,        /* POINT  */
+    LINE = 366,         /* LINE  */
+    LSEG = 367,         /* LSEG  */
+    BOX = 368,          /* BOX  */
+    PATH = 369,         /* PATH  */
+    POLYGON = 370,      /* POLYGON  */
+    CIRCLE = 371,       /* CIRCLE  */
+    BLOB = 372,         /* BLOB  */
+    BITMAP = 373,       /* BITMAP  */
+    ARRAY = 374,        /* ARRAY  */
+    TUPLE = 375,        /* TUPLE  */
+    EMBEDDING = 376,    /* EMBEDDING  */
+    VECTOR = 377,       /* VECTOR  */
+    MULTIVECTOR = 378,  /* MULTIVECTOR  */
+    TENSOR = 379,       /* TENSOR  */
+    SPARSE = 380,       /* SPARSE  */
+    TENSORARRAY = 381,  /* TENSORARRAY  */
+    BIT = 382,          /* BIT  */
+    TEXT = 383,         /* TEXT  */
+    PRIMARY = 384,      /* PRIMARY  */
+    KEY = 385,          /* KEY  */
+    UNIQUE = 386,       /* UNIQUE  */
+    NULLABLE = 387,     /* NULLABLE  */
+    IS = 388,           /* IS  */
+    DEFAULT = 389,      /* DEFAULT  */
+    COMMENT = 390,      /* COMMENT  */
+    IGNORE = 391,       /* IGNORE  */
+    TRUE = 392,         /* TRUE  */
+    FALSE = 393,        /* FALSE  */
+    INTERVAL = 394,     /* INTERVAL  */
+    SECOND = 395,       /* SECOND  */
+    SECONDS = 396,      /* SECONDS  */
+    MINUTE = 397,       /* MINUTE  */
+    MINUTES = 398,      /* MINUTES  */
+    HOUR = 399,         /* HOUR  */
+    HOURS = 400,        /* HOURS  */
+    DAY = 401,          /* DAY  */
+    DAYS = 402,         /* DAYS  */
+    MONTH = 403,        /* MONTH  */
+    MONTHS = 404,       /* MONTHS  */
+    YEAR = 405,         /* YEAR  */
+    YEARS = 406,        /* YEARS  */
+    EQUAL = 407,        /* EQUAL  */
+    NOT_EQ = 408,       /* NOT_EQ  */
+    LESS_EQ = 409,      /* LESS_EQ  */
+    GREATER_EQ = 410,   /* GREATER_EQ  */
+    BETWEEN = 411,      /* BETWEEN  */
+    AND = 412,          /* AND  */
+    OR = 413,           /* OR  */
+    EXTRACT = 414,      /* EXTRACT  */
+    LIKE = 415,         /* LIKE  */
+    DATA = 416,         /* DATA  */
+    LOG = 417,          /* LOG  */
+    BUFFER = 418,       /* BUFFER  */
+    TRANSACTIONS = 419, /* TRANSACTIONS  */
+    TRANSACTION = 420,  /* TRANSACTION  */
+    MEMINDEX = 421,     /* MEMINDEX  */
+    USING = 422,        /* USING  */
+    SESSION = 423,      /* SESSION  */
+    GLOBAL = 424,       /* GLOBAL  */
+    OFF = 425,          /* OFF  */
+    EXPORT = 426,       /* EXPORT  */
+    CONFIGS = 427,      /* CONFIGS  */
+    CONFIG = 428,       /* CONFIG  */
+    PROFILES = 429,     /* PROFILES  */
+    VARIABLES = 430,    /* VARIABLES  */
+    VARIABLE = 431,     /* VARIABLE  */
+    LOGS = 432,         /* LOGS  */
+    CATALOGS = 433,     /* CATALOGS  */
+    CATALOG = 434,      /* CATALOG  */
+    SEARCH = 435,       /* SEARCH  */
+    MATCH = 436,        /* MATCH  */
+    MAXSIM = 437,       /* MAXSIM  */
+    QUERY = 438,        /* QUERY  */
+    QUERIES = 439,      /* QUERIES  */
+    FUSION = 440,       /* FUSION  */
+    ROWLIMIT = 441,     /* ROWLIMIT  */
+    ADMIN = 442,        /* ADMIN  */
+    LEADER = 443,       /* LEADER  */
+    FOLLOWER = 444,     /* FOLLOWER  */
+    LEARNER = 445,      /* LEARNER  */
+    CONNECT = 446,      /* CONNECT  */
+    STANDALONE = 447,   /* STANDALONE  */
+    NODES = 448,        /* NODES  */
+    NODE = 449,         /* NODE  */
+    REMOVE = 450,       /* REMOVE  */
+    SNAPSHOT = 451,     /* SNAPSHOT  */
+    SNAPSHOTS = 452,    /* SNAPSHOTS  */
+    RECOVER = 453,      /* RECOVER  */
+    RESTORE = 454,      /* RESTORE  */
+    CACHES = 455,       /* CACHES  */
+    CACHE = 456,        /* CACHE  */
+    PERSISTENCE = 457,  /* PERSISTENCE  */
+    OBJECT = 458,       /* OBJECT  */
+    OBJECTS = 459,      /* OBJECTS  */
+    FILES = 460,        /* FILES  */
+    MEMORY = 461,       /* MEMORY  */
+    ALLOCATION = 462,   /* ALLOCATION  */
+    HISTORY = 463,      /* HISTORY  */
+    CHECK = 464,        /* CHECK  */
+    CLEAN = 465,        /* CLEAN  */
+    CHECKPOINT = 466,   /* CHECKPOINT  */
+    IMPORT = 467,       /* IMPORT  */
+    NUMBER = 468        /* NUMBER  */
 };
 typedef enum sqltokentype sqltoken_kind_t;
-=======
-    SQLEOF = 0,                    /* "end of file"  */
-    SQLerror = 256,                /* error  */
-    SQLUNDEF = 257,                /* "invalid token"  */
-    IDENTIFIER = 258,              /* IDENTIFIER  */
-    STRING = 259,                  /* STRING  */
-    DOUBLE_VALUE = 260,            /* DOUBLE_VALUE  */
-    LONG_VALUE = 261,              /* LONG_VALUE  */
-    CREATE = 262,                  /* CREATE  */
-    SELECT = 263,                  /* SELECT  */
-    INSERT = 264,                  /* INSERT  */
-    DROP = 265,                    /* DROP  */
-    UPDATE = 266,                  /* UPDATE  */
-    DELETE = 267,                  /* DELETE  */
-    COPY = 268,                    /* COPY  */
-    SET = 269,                     /* SET  */
-    EXPLAIN = 270,                 /* EXPLAIN  */
-    SHOW = 271,                    /* SHOW  */
-    ALTER = 272,                   /* ALTER  */
-    EXECUTE = 273,                 /* EXECUTE  */
-    PREPARE = 274,                 /* PREPARE  */
-    UNION = 275,                   /* UNION  */
-    ALL = 276,                     /* ALL  */
-    INTERSECT = 277,               /* INTERSECT  */
-    COMPACT = 278,                 /* COMPACT  */
-    ADD = 279,                     /* ADD  */
-    RENAME = 280,                  /* RENAME  */
-    DUMP = 281,                    /* DUMP  */
-    EXCEPT = 282,                  /* EXCEPT  */
-    FLUSH = 283,                   /* FLUSH  */
-    USE = 284,                     /* USE  */
-    OPTIMIZE = 285,                /* OPTIMIZE  */
-    PROPERTIES = 286,              /* PROPERTIES  */
-    DATABASE = 287,                /* DATABASE  */
-    TABLE = 288,                   /* TABLE  */
-    COLLECTION = 289,              /* COLLECTION  */
-    TABLES = 290,                  /* TABLES  */
-    INTO = 291,                    /* INTO  */
-    VALUES = 292,                  /* VALUES  */
-    VIEW = 293,                    /* VIEW  */
-    INDEX = 294,                   /* INDEX  */
-    TASKS = 295,                   /* TASKS  */
-    DATABASES = 296,               /* DATABASES  */
-    SEGMENT = 297,                 /* SEGMENT  */
-    SEGMENTS = 298,                /* SEGMENTS  */
-    BLOCK = 299,                   /* BLOCK  */
-    BLOCKS = 300,                  /* BLOCKS  */
-    COLUMN = 301,                  /* COLUMN  */
-    COLUMNS = 302,                 /* COLUMNS  */
-    INDEXES = 303,                 /* INDEXES  */
-    CHUNK = 304,                   /* CHUNK  */
-    CHUNKS = 305,                  /* CHUNKS  */
-    SYSTEM = 306,                  /* SYSTEM  */
-    GROUP = 307,                   /* GROUP  */
-    BY = 308,                      /* BY  */
-    HAVING = 309,                  /* HAVING  */
-    AS = 310,                      /* AS  */
-    NATURAL = 311,                 /* NATURAL  */
-    JOIN = 312,                    /* JOIN  */
-    LEFT = 313,                    /* LEFT  */
-    RIGHT = 314,                   /* RIGHT  */
-    OUTER = 315,                   /* OUTER  */
-    FULL = 316,                    /* FULL  */
-    ON = 317,                      /* ON  */
-    INNER = 318,                   /* INNER  */
-    CROSS = 319,                   /* CROSS  */
-    DISTINCT = 320,                /* DISTINCT  */
-    WHERE = 321,                   /* WHERE  */
-    ORDER = 322,                   /* ORDER  */
-    LIMIT = 323,                   /* LIMIT  */
-    OFFSET = 324,                  /* OFFSET  */
-    ASC = 325,                     /* ASC  */
-    DESC = 326,                    /* DESC  */
-    IF = 327,                      /* IF  */
-    NOT = 328,                     /* NOT  */
-    EXISTS = 329,                  /* EXISTS  */
-    IN = 330,                      /* IN  */
-    FROM = 331,                    /* FROM  */
-    TO = 332,                      /* TO  */
-    WITH = 333,                    /* WITH  */
-    DELIMITER = 334,               /* DELIMITER  */
-    FORMAT = 335,                  /* FORMAT  */
-    HEADER = 336,                  /* HEADER  */
-    HIGHLIGHT = 337,               /* HIGHLIGHT  */
-    CAST = 338,                    /* CAST  */
-    END = 339,                     /* END  */
-    CASE = 340,                    /* CASE  */
-    ELSE = 341,                    /* ELSE  */
-    THEN = 342,                    /* THEN  */
-    WHEN = 343,                    /* WHEN  */
-    BOOLEAN = 344,                 /* BOOLEAN  */
-    JSON = 345,                    /* JSON  */
-    INTEGER = 346,                 /* INTEGER  */
-    INT = 347,                     /* INT  */
-    TINYINT = 348,                 /* TINYINT  */
-    SMALLINT = 349,                /* SMALLINT  */
-    BIGINT = 350,                  /* BIGINT  */
-    HUGEINT = 351,                 /* HUGEINT  */
-    VARCHAR = 352,                 /* VARCHAR  */
-    FLOAT = 353,                   /* FLOAT  */
-    DOUBLE = 354,                  /* DOUBLE  */
-    REAL = 355,                    /* REAL  */
-    DECIMAL = 356,                 /* DECIMAL  */
-    DATE = 357,                    /* DATE  */
-    TIME = 358,                    /* TIME  */
-    DATETIME = 359,                /* DATETIME  */
-    FLOAT16 = 360,                 /* FLOAT16  */
-    BFLOAT16 = 361,                /* BFLOAT16  */
-    UNSIGNED = 362,                /* UNSIGNED  */
-    TIMESTAMP = 363,               /* TIMESTAMP  */
-    UUID = 364,                    /* UUID  */
-    POINT = 365,                   /* POINT  */
-    LINE = 366,                    /* LINE  */
-    LSEG = 367,                    /* LSEG  */
-    BOX = 368,                     /* BOX  */
-    PATH = 369,                    /* PATH  */
-    POLYGON = 370,                 /* POLYGON  */
-    CIRCLE = 371,                  /* CIRCLE  */
-    BLOB = 372,                    /* BLOB  */
-    BITMAP = 373,                  /* BITMAP  */
-    ARRAY = 374,                   /* ARRAY  */
-    TUPLE = 375,                   /* TUPLE  */
-    EMBEDDING = 376,               /* EMBEDDING  */
-    VECTOR = 377,                  /* VECTOR  */
-    MULTIVECTOR = 378,             /* MULTIVECTOR  */
-    TENSOR = 379,                  /* TENSOR  */
-    SPARSE = 380,                  /* SPARSE  */
-    TENSORARRAY = 381,             /* TENSORARRAY  */
-    BIT = 382,                     /* BIT  */
-    TEXT = 383,                    /* TEXT  */
-    PRIMARY = 384,                 /* PRIMARY  */
-    KEY = 385,                     /* KEY  */
-    UNIQUE = 386,                  /* UNIQUE  */
-    NULLABLE = 387,                /* NULLABLE  */
-    IS = 388,                      /* IS  */
-    DEFAULT = 389,                 /* DEFAULT  */
-    COMMENT = 390,                 /* COMMENT  */
-    IGNORE = 391,                  /* IGNORE  */
-    TRUE = 392,                    /* TRUE  */
-    FALSE = 393,                   /* FALSE  */
-    INTERVAL = 394,                /* INTERVAL  */
-    SECOND = 395,                  /* SECOND  */
-    SECONDS = 396,                 /* SECONDS  */
-    MINUTE = 397,                  /* MINUTE  */
-    MINUTES = 398,                 /* MINUTES  */
-    HOUR = 399,                    /* HOUR  */
-    HOURS = 400,                   /* HOURS  */
-    DAY = 401,                     /* DAY  */
-    DAYS = 402,                    /* DAYS  */
-    MONTH = 403,                   /* MONTH  */
-    MONTHS = 404,                  /* MONTHS  */
-    YEAR = 405,                    /* YEAR  */
-    YEARS = 406,                   /* YEARS  */
-    EQUAL = 407,                   /* EQUAL  */
-    NOT_EQ = 408,                  /* NOT_EQ  */
-    LESS_EQ = 409,                 /* LESS_EQ  */
-    GREATER_EQ = 410,              /* GREATER_EQ  */
-    BETWEEN = 411,                 /* BETWEEN  */
-    AND = 412,                     /* AND  */
-    OR = 413,                      /* OR  */
-    EXTRACT = 414,                 /* EXTRACT  */
-    LIKE = 415,                    /* LIKE  */
-    DATA = 416,                    /* DATA  */
-    LOG = 417,                     /* LOG  */
-    BUFFER = 418,                  /* BUFFER  */
-    TRANSACTIONS = 419,            /* TRANSACTIONS  */
-    TRANSACTION = 420,             /* TRANSACTION  */
-    MEMINDEX = 421,                /* MEMINDEX  */
-    USING = 422,                   /* USING  */
-    SESSION = 423,                 /* SESSION  */
-    GLOBAL = 424,                  /* GLOBAL  */
-    OFF = 425,                     /* OFF  */
-    EXPORT = 426,                  /* EXPORT  */
-    CONFIGS = 427,                 /* CONFIGS  */
-    CONFIG = 428,                  /* CONFIG  */
-    PROFILES = 429,                /* PROFILES  */
-    VARIABLES = 430,               /* VARIABLES  */
-    VARIABLE = 431,                /* VARIABLE  */
-    LOGS = 432,                    /* LOGS  */
-    CATALOGS = 433,                /* CATALOGS  */
-    CATALOG = 434,                 /* CATALOG  */
-    SEARCH = 435,                  /* SEARCH  */
-    MATCH = 436,                   /* MATCH  */
-    MAXSIM = 437,                  /* MAXSIM  */
-    QUERY = 438,                   /* QUERY  */
-    QUERIES = 439,                 /* QUERIES  */
-    FUSION = 440,                  /* FUSION  */
-    ROWLIMIT = 441,                /* ROWLIMIT  */
-    ADMIN = 442,                   /* ADMIN  */
-    LEADER = 443,                  /* LEADER  */
-    FOLLOWER = 444,                /* FOLLOWER  */
-    LEARNER = 445,                 /* LEARNER  */
-    CONNECT = 446,                 /* CONNECT  */
-    STANDALONE = 447,              /* STANDALONE  */
-    NODES = 448,                   /* NODES  */
-    NODE = 449,                    /* NODE  */
-    REMOVE = 450,                  /* REMOVE  */
-    SNAPSHOT = 451,                /* SNAPSHOT  */
-    SNAPSHOTS = 452,               /* SNAPSHOTS  */
-    RECOVER = 453,                 /* RECOVER  */
-    RESTORE = 454,                 /* RESTORE  */
-    CACHES = 455,                  /* CACHES  */
-    CACHE = 456,                   /* CACHE  */
-    PERSISTENCE = 457,             /* PERSISTENCE  */
-    OBJECT = 458,                  /* OBJECT  */
-    OBJECTS = 459,                 /* OBJECTS  */
-    FILES = 460,                   /* FILES  */
-    MEMORY = 461,                  /* MEMORY  */
-    ALLOCATION = 462,              /* ALLOCATION  */
-    HISTORY = 463,                 /* HISTORY  */
-    CHECK = 464,                   /* CHECK  */
-    CLEAN = 465,                   /* CLEAN  */
-    CHECKPOINT = 466,              /* CHECKPOINT  */
-    IMPORT = 467,                  /* IMPORT  */
-    NUMBER = 468                   /* NUMBER  */
-  };
-  typedef enum sqltokentype sqltoken_kind_t;
->>>>>>> 8b9e7b54
 #endif
 
 /* Value type.  */
@@ -646,12 +428,7 @@
     std::pair<int64_t, int64_t> *int_sparse_ele_t;
     std::pair<int64_t, double> *float_sparse_ele_t;
 
-<<<<<<< HEAD
-#line 434 "parser.h"
-=======
 #line 435 "parser.h"
-
->>>>>>> 8b9e7b54
 };
 typedef union SQLSTYPE SQLSTYPE;
 #define SQLSTYPE_IS_TRIVIAL 1
