--- conflicted
+++ resolved
@@ -151,185 +151,6 @@
     COMPACT = 278,                 /* COMPACT  */
     LOCK = 279,                    /* LOCK  */
     UNLOCK = 280,                  /* UNLOCK  */
-<<<<<<< HEAD
-    EXCEPT = 281,                  /* EXCEPT  */
-    FLUSH = 282,                   /* FLUSH  */
-    USE = 283,                     /* USE  */
-    OPTIMIZE = 284,                /* OPTIMIZE  */
-    PROPERTIES = 285,              /* PROPERTIES  */
-    DATABASE = 286,                /* DATABASE  */
-    TABLE = 287,                   /* TABLE  */
-    COLLECTION = 288,              /* COLLECTION  */
-    TABLES = 289,                  /* TABLES  */
-    INTO = 290,                    /* INTO  */
-    VALUES = 291,                  /* VALUES  */
-    AST = 292,                     /* AST  */
-    PIPELINE = 293,                /* PIPELINE  */
-    RAW = 294,                     /* RAW  */
-    LOGICAL = 295,                 /* LOGICAL  */
-    PHYSICAL = 296,                /* PHYSICAL  */
-    FRAGMENT = 297,                /* FRAGMENT  */
-    VIEW = 298,                    /* VIEW  */
-    INDEX = 299,                   /* INDEX  */
-    ANALYZE = 300,                 /* ANALYZE  */
-    VIEWS = 301,                   /* VIEWS  */
-    DATABASES = 302,               /* DATABASES  */
-    SEGMENT = 303,                 /* SEGMENT  */
-    SEGMENTS = 304,                /* SEGMENTS  */
-    BLOCK = 305,                   /* BLOCK  */
-    BLOCKS = 306,                  /* BLOCKS  */
-    COLUMN = 307,                  /* COLUMN  */
-    COLUMNS = 308,                 /* COLUMNS  */
-    INDEXES = 309,                 /* INDEXES  */
-    CHUNK = 310,                   /* CHUNK  */
-    GROUP = 311,                   /* GROUP  */
-    BY = 312,                      /* BY  */
-    HAVING = 313,                  /* HAVING  */
-    AS = 314,                      /* AS  */
-    NATURAL = 315,                 /* NATURAL  */
-    JOIN = 316,                    /* JOIN  */
-    LEFT = 317,                    /* LEFT  */
-    RIGHT = 318,                   /* RIGHT  */
-    OUTER = 319,                   /* OUTER  */
-    FULL = 320,                    /* FULL  */
-    ON = 321,                      /* ON  */
-    INNER = 322,                   /* INNER  */
-    CROSS = 323,                   /* CROSS  */
-    DISTINCT = 324,                /* DISTINCT  */
-    WHERE = 325,                   /* WHERE  */
-    ORDER = 326,                   /* ORDER  */
-    LIMIT = 327,                   /* LIMIT  */
-    OFFSET = 328,                  /* OFFSET  */
-    ASC = 329,                     /* ASC  */
-    DESC = 330,                    /* DESC  */
-    IF = 331,                      /* IF  */
-    NOT = 332,                     /* NOT  */
-    EXISTS = 333,                  /* EXISTS  */
-    IN = 334,                      /* IN  */
-    FROM = 335,                    /* FROM  */
-    TO = 336,                      /* TO  */
-    WITH = 337,                    /* WITH  */
-    DELIMITER = 338,               /* DELIMITER  */
-    FORMAT = 339,                  /* FORMAT  */
-    HEADER = 340,                  /* HEADER  */
-    CAST = 341,                    /* CAST  */
-    END = 342,                     /* END  */
-    CASE = 343,                    /* CASE  */
-    ELSE = 344,                    /* ELSE  */
-    THEN = 345,                    /* THEN  */
-    WHEN = 346,                    /* WHEN  */
-    BOOLEAN = 347,                 /* BOOLEAN  */
-    INTEGER = 348,                 /* INTEGER  */
-    INT = 349,                     /* INT  */
-    TINYINT = 350,                 /* TINYINT  */
-    SMALLINT = 351,                /* SMALLINT  */
-    BIGINT = 352,                  /* BIGINT  */
-    HUGEINT = 353,                 /* HUGEINT  */
-    VARCHAR = 354,                 /* VARCHAR  */
-    FLOAT = 355,                   /* FLOAT  */
-    DOUBLE = 356,                  /* DOUBLE  */
-    REAL = 357,                    /* REAL  */
-    DECIMAL = 358,                 /* DECIMAL  */
-    DATE = 359,                    /* DATE  */
-    TIME = 360,                    /* TIME  */
-    DATETIME = 361,                /* DATETIME  */
-    FLOAT16 = 362,                 /* FLOAT16  */
-    BFLOAT16 = 363,                /* BFLOAT16  */
-    UNSIGNED = 364,                /* UNSIGNED  */
-    TIMESTAMP = 365,               /* TIMESTAMP  */
-    UUID = 366,                    /* UUID  */
-    POINT = 367,                   /* POINT  */
-    LINE = 368,                    /* LINE  */
-    LSEG = 369,                    /* LSEG  */
-    BOX = 370,                     /* BOX  */
-    PATH = 371,                    /* PATH  */
-    POLYGON = 372,                 /* POLYGON  */
-    CIRCLE = 373,                  /* CIRCLE  */
-    BLOB = 374,                    /* BLOB  */
-    BITMAP = 375,                  /* BITMAP  */
-    EMBEDDING = 376,               /* EMBEDDING  */
-    VECTOR = 377,                  /* VECTOR  */
-    BIT = 378,                     /* BIT  */
-    TEXT = 379,                    /* TEXT  */
-    MULTIVECTOR = 380,             /* MULTIVECTOR  */
-    TENSOR = 381,                  /* TENSOR  */
-    SPARSE = 382,                  /* SPARSE  */
-    TENSORARRAY = 383,             /* TENSORARRAY  */
-    IGNORE = 384,                  /* IGNORE  */
-    PRIMARY = 385,                 /* PRIMARY  */
-    KEY = 386,                     /* KEY  */
-    UNIQUE = 387,                  /* UNIQUE  */
-    NULLABLE = 388,                /* NULLABLE  */
-    IS = 389,                      /* IS  */
-    DEFAULT = 390,                 /* DEFAULT  */
-    TRUE = 391,                    /* TRUE  */
-    FALSE = 392,                   /* FALSE  */
-    INTERVAL = 393,                /* INTERVAL  */
-    SECOND = 394,                  /* SECOND  */
-    SECONDS = 395,                 /* SECONDS  */
-    MINUTE = 396,                  /* MINUTE  */
-    MINUTES = 397,                 /* MINUTES  */
-    HOUR = 398,                    /* HOUR  */
-    HOURS = 399,                   /* HOURS  */
-    DAY = 400,                     /* DAY  */
-    DAYS = 401,                    /* DAYS  */
-    MONTH = 402,                   /* MONTH  */
-    MONTHS = 403,                  /* MONTHS  */
-    YEAR = 404,                    /* YEAR  */
-    YEARS = 405,                   /* YEARS  */
-    EQUAL = 406,                   /* EQUAL  */
-    NOT_EQ = 407,                  /* NOT_EQ  */
-    LESS_EQ = 408,                 /* LESS_EQ  */
-    GREATER_EQ = 409,              /* GREATER_EQ  */
-    BETWEEN = 410,                 /* BETWEEN  */
-    AND = 411,                     /* AND  */
-    OR = 412,                      /* OR  */
-    EXTRACT = 413,                 /* EXTRACT  */
-    LIKE = 414,                    /* LIKE  */
-    DATA = 415,                    /* DATA  */
-    LOG = 416,                     /* LOG  */
-    BUFFER = 417,                  /* BUFFER  */
-    TRANSACTIONS = 418,            /* TRANSACTIONS  */
-    TRANSACTION = 419,             /* TRANSACTION  */
-    MEMINDEX = 420,                /* MEMINDEX  */
-    USING = 421,                   /* USING  */
-    SESSION = 422,                 /* SESSION  */
-    GLOBAL = 423,                  /* GLOBAL  */
-    OFF = 424,                     /* OFF  */
-    EXPORT = 425,                  /* EXPORT  */
-    PROFILE = 426,                 /* PROFILE  */
-    CONFIGS = 427,                 /* CONFIGS  */
-    CONFIG = 428,                  /* CONFIG  */
-    PROFILES = 429,                /* PROFILES  */
-    VARIABLES = 430,               /* VARIABLES  */
-    VARIABLE = 431,                /* VARIABLE  */
-    DELTA = 432,                   /* DELTA  */
-    LOGS = 433,                    /* LOGS  */
-    CATALOGS = 434,                /* CATALOGS  */
-    CATALOG = 435,                 /* CATALOG  */
-    SEARCH = 436,                  /* SEARCH  */
-    MATCH = 437,                   /* MATCH  */
-    MAXSIM = 438,                  /* MAXSIM  */
-    QUERY = 439,                   /* QUERY  */
-    QUERIES = 440,                 /* QUERIES  */
-    FUSION = 441,                  /* FUSION  */
-    ROWLIMIT = 442,                /* ROWLIMIT  */
-    ADMIN = 443,                   /* ADMIN  */
-    LEADER = 444,                  /* LEADER  */
-    FOLLOWER = 445,                /* FOLLOWER  */
-    LEARNER = 446,                 /* LEARNER  */
-    CONNECT = 447,                 /* CONNECT  */
-    STANDALONE = 448,              /* STANDALONE  */
-    NODES = 449,                   /* NODES  */
-    NODE = 450,                    /* NODE  */
-    PERSISTENCE = 451,             /* PERSISTENCE  */
-    OBJECT = 452,                  /* OBJECT  */
-    OBJECTS = 453,                 /* OBJECTS  */
-    FILES = 454,                   /* FILES  */
-    MEMORY = 455,                  /* MEMORY  */
-    ALLOCATION = 456,              /* ALLOCATION  */
-    NUMBER = 457                   /* NUMBER  */
-=======
     ADD = 281,                     /* ADD  */
     RENAME = 282,                  /* RENAME  */
     EXCEPT = 283,                  /* EXCEPT  */
@@ -495,14 +316,20 @@
     FUSION = 443,                  /* FUSION  */
     ROWLIMIT = 444,                /* ROWLIMIT  */
     ADMIN = 445,                   /* ADMIN  */
-    PERSISTENCE = 446,             /* PERSISTENCE  */
-    OBJECT = 447,                  /* OBJECT  */
-    OBJECTS = 448,                 /* OBJECTS  */
-    FILES = 449,                   /* FILES  */
-    MEMORY = 450,                  /* MEMORY  */
-    ALLOCATION = 451,              /* ALLOCATION  */
-    NUMBER = 452                   /* NUMBER  */
->>>>>>> d557e0e5
+    LEADER = 446,                  /* LEADER  */
+    FOLLOWER = 447,                /* FOLLOWER  */
+    LEARNER = 448,                 /* LEARNER  */
+    CONNECT = 449,                 /* CONNECT  */
+    STANDALONE = 450,              /* STANDALONE  */
+    NODES = 451,                   /* NODES  */
+    NODE = 452,                    /* NODE  */
+    PERSISTENCE = 453,             /* PERSISTENCE  */
+    OBJECT = 454,                  /* OBJECT  */
+    OBJECTS = 455,                 /* OBJECTS  */
+    FILES = 456,                   /* FILES  */
+    MEMORY = 457,                  /* MEMORY  */
+    ALLOCATION = 458,              /* ALLOCATION  */
+    NUMBER = 459                   /* NUMBER  */
   };
   typedef enum sqltokentype sqltoken_kind_t;
 #endif
@@ -589,11 +416,7 @@
     std::pair<int64_t, int64_t>*    int_sparse_ele_t;
     std::pair<int64_t, double>*     float_sparse_ele_t;
 
-<<<<<<< HEAD
-#line 418 "parser.h"
-=======
-#line 413 "parser.h"
->>>>>>> d557e0e5
+#line 420 "parser.h"
 
 };
 typedef union SQLSTYPE SQLSTYPE;
