/* A Bison parser, made by GNU Bison 3.5.1.  */

/* Bison interface for Yacc-like parsers in C

   Copyright (C) 1984, 1989-1990, 2000-2015, 2018-2020 Free Software Foundation,
   Inc.

   This program is free software: you can redistribute it and/or modify
   it under the terms of the GNU General Public License as published by
   the Free Software Foundation, either version 3 of the License, or
   (at your option) any later version.

   This program is distributed in the hope that it will be useful,
   but WITHOUT ANY WARRANTY; without even the implied warranty of
   MERCHANTABILITY or FITNESS FOR A PARTICULAR PURPOSE.  See the
   GNU General Public License for more details.

   You should have received a copy of the GNU General Public License
   along with this program.  If not, see <http://www.gnu.org/licenses/>.  */

/* As a special exception, you may create a larger work that contains
   part or all of the Bison parser skeleton and distribute that work
   under terms of your choice, so long as that work isn't itself a
   parser generator using the skeleton or a modified version thereof
   as a parser skeleton.  Alternatively, if you modify or redistribute
   the parser skeleton itself, you may (at your option) remove this
   special exception, which will cause the skeleton and the resulting
   Bison output files to be licensed under the GNU General Public
   License without this special exception.

   This special exception was added by the Free Software Foundation in
   version 2.2 of Bison.  */

/* Undocumented macros, especially those whose name start with YY_,
   are private implementation details.  Do not rely on them.  */

#ifndef YY_SQL_PARSER_H_INCLUDED
# define YY_SQL_PARSER_H_INCLUDED
/* Debug traces.  */
#ifndef SQLDEBUG
# if defined YYDEBUG
#if YYDEBUG
#   define SQLDEBUG 1
#  else
#   define SQLDEBUG 0
#  endif
# else /* ! defined YYDEBUG */
#  define SQLDEBUG 1
# endif /* ! defined YYDEBUG */
#endif  /* ! defined SQLDEBUG */
#if SQLDEBUG
extern int sqldebug;
#endif
/* "%code requires" blocks.  */
#line 9 "parser.y"


#include "expression.h"
#include "parser_result.h"
#include "statement/alter_statement.h"
#include "statement/copy_statement.h"
#include "statement/create_statement.h"
#include "statement/delete_statement.h"
#include "statement/drop_statement.h"
#include "statement/execute_statement.h"
#include "statement/explain_statement.h"
#include "statement/flush_statement.h"
#include "statement/optimize_statement.h"
#include "statement/insert_statement.h"
#include "statement/prepare_statement.h"
#include "statement/select_statement.h"
#include "statement/show_statement.h"
#include "statement/update_statement.h"
#include "statement/command_statement.h"
#include "statement/compact_statement.h"
#include "statement/admin_statement.h"
#include "statement/check_statement.h"
#include "table_reference/base_table_reference.h"
#include "table_reference/join_reference.h"
#include "table_reference/cross_product_reference.h"
#include "table_reference/table_reference.h"
#include "table_reference/subquery_reference.h"
#include "parser_helper.h"

#ifndef PARESER_USE_STD_MODULE
#define PARESER_USE_STD_MODULE 1
import std.compat;
#endif

#define YYSTYPE SQLSTYPE
#define YYLTYPE SQLLTYPE

struct SQL_LTYPE {
    int first_line;
    int first_column;
    int last_line;
    int last_column;

    int total_column;
    int string_length;

    std::vector<void*> parameters;
};

#define SQLLTYPE SQL_LTYPE
#define SQLLTYPE_IS_DECLARED 1

#define YY_USER_ACTION \
    yylloc->first_line = yylloc->last_line;      \
    yylloc->first_column = yylloc->last_column;  \
    for(int i = 0; yytext[i] != '\0'; ++ i) {   \
        yylloc->total_column++;                   \
        yylloc->string_length++;                  \
        if (yytext[i] == '\n') {                  \
            yylloc->last_line++;                    \
            yylloc->last_column = 0;                \
        } else {                                  \
            yylloc->last_column++;                  \
        }                                         \
    }

#line 123 "parser.h"

/* Token type.  */
#ifndef SQLTOKENTYPE
<<<<<<< HEAD
#define SQLTOKENTYPE
enum sqltokentype {
    IDENTIFIER = 258,
    STRING = 259,
    DOUBLE_VALUE = 260,
    LONG_VALUE = 261,
    CREATE = 262,
    SELECT = 263,
    INSERT = 264,
    DROP = 265,
    UPDATE = 266,
    DELETE = 267,
    COPY = 268,
    SET = 269,
    EXPLAIN = 270,
    SHOW = 271,
    ALTER = 272,
    EXECUTE = 273,
    PREPARE = 274,
    UNION = 275,
    ALL = 276,
    INTERSECT = 277,
    COMPACT = 278,
    ADD = 279,
    RENAME = 280,
    DUMP = 281,
    EXCEPT = 282,
    FLUSH = 283,
    USE = 284,
    OPTIMIZE = 285,
    PROPERTIES = 286,
    DATABASE = 287,
    TABLE = 288,
    COLLECTION = 289,
    TABLES = 290,
    INTO = 291,
    VALUES = 292,
    VIEW = 293,
    INDEX = 294,
    TASKS = 295,
    DATABASES = 296,
    SEGMENT = 297,
    SEGMENTS = 298,
    BLOCK = 299,
    BLOCKS = 300,
    COLUMN = 301,
    COLUMNS = 302,
    INDEXES = 303,
    CHUNK = 304,
    CHUNKS = 305,
    SYSTEM = 306,
    GROUP = 307,
    BY = 308,
    HAVING = 309,
    AS = 310,
    NATURAL = 311,
    JOIN = 312,
    LEFT = 313,
    RIGHT = 314,
    OUTER = 315,
    FULL = 316,
    ON = 317,
    INNER = 318,
    CROSS = 319,
    DISTINCT = 320,
    WHERE = 321,
    ORDER = 322,
    LIMIT = 323,
    OFFSET = 324,
    ASC = 325,
    DESC = 326,
    IF = 327,
    NOT = 328,
    EXISTS = 329,
    IN = 330,
    FROM = 331,
    TO = 332,
    WITH = 333,
    DELIMITER = 334,
    FORMAT = 335,
    HEADER = 336,
    HIGHLIGHT = 337,
    CAST = 338,
    END = 339,
    CASE = 340,
    ELSE = 341,
    THEN = 342,
    WHEN = 343,
    BOOLEAN = 344,
    INTEGER = 345,
    INT = 346,
    TINYINT = 347,
    SMALLINT = 348,
    BIGINT = 349,
    HUGEINT = 350,
    VARCHAR = 351,
    FLOAT = 352,
    DOUBLE = 353,
    REAL = 354,
    DECIMAL = 355,
    DATE = 356,
    TIME = 357,
    DATETIME = 358,
    FLOAT16 = 359,
    BFLOAT16 = 360,
    UNSIGNED = 361,
    TIMESTAMP = 362,
    UUID = 363,
    POINT = 364,
    LINE = 365,
    LSEG = 366,
    BOX = 367,
    PATH = 368,
    POLYGON = 369,
    CIRCLE = 370,
    BLOB = 371,
    BITMAP = 372,
    ARRAY = 373,
    TUPLE = 374,
    EMBEDDING = 375,
    VECTOR = 376,
    MULTIVECTOR = 377,
    TENSOR = 378,
    SPARSE = 379,
    TENSORARRAY = 380,
    BIT = 381,
    TEXT = 382,
    PRIMARY = 383,
    KEY = 384,
    UNIQUE = 385,
    NULLABLE = 386,
    IS = 387,
    DEFAULT = 388,
    COMMENT = 389,
    IGNORE = 390,
    TRUE = 391,
    FALSE = 392,
    INTERVAL = 393,
    SECOND = 394,
    SECONDS = 395,
    MINUTE = 396,
    MINUTES = 397,
    HOUR = 398,
    HOURS = 399,
    DAY = 400,
    DAYS = 401,
    MONTH = 402,
    MONTHS = 403,
    YEAR = 404,
    YEARS = 405,
    EQUAL = 406,
    NOT_EQ = 407,
    LESS_EQ = 408,
    GREATER_EQ = 409,
    BETWEEN = 410,
    AND = 411,
    OR = 412,
    EXTRACT = 413,
    LIKE = 414,
    DATA = 415,
    LOG = 416,
    BUFFER = 417,
    TRANSACTIONS = 418,
    TRANSACTION = 419,
    MEMINDEX = 420,
    USING = 421,
    SESSION = 422,
    GLOBAL = 423,
    OFF = 424,
    EXPORT = 425,
    CONFIGS = 426,
    CONFIG = 427,
    PROFILES = 428,
    VARIABLES = 429,
    VARIABLE = 430,
    LOGS = 431,
    CATALOGS = 432,
    CATALOG = 433,
    SEARCH = 434,
    MATCH = 435,
    MAXSIM = 436,
    QUERY = 437,
    QUERIES = 438,
    FUSION = 439,
    ROWLIMIT = 440,
    ADMIN = 441,
    LEADER = 442,
    FOLLOWER = 443,
    LEARNER = 444,
    CONNECT = 445,
    STANDALONE = 446,
    NODES = 447,
    NODE = 448,
    REMOVE = 449,
    SNAPSHOT = 450,
    SNAPSHOTS = 451,
    RECOVER = 452,
    RESTORE = 453,
    CACHES = 454,
    CACHE = 455,
    PERSISTENCE = 456,
    OBJECT = 457,
    OBJECTS = 458,
    FILES = 459,
    MEMORY = 460,
    ALLOCATION = 461,
    HISTORY = 462,
    CHECK = 463,
    CLEAN = 464,
    CHECKPOINT = 465,
    IMPORT = 466,
    NUMBER = 467
};
=======
# define SQLTOKENTYPE
  enum sqltokentype
  {
    SQLEMPTY = -2,
    SQLEOF = 0,                    /* "end of file"  */
    SQLerror = 256,                /* error  */
    SQLUNDEF = 257,                /* "invalid token"  */
    IDENTIFIER = 258,              /* IDENTIFIER  */
    STRING = 259,                  /* STRING  */
    DOUBLE_VALUE = 260,            /* DOUBLE_VALUE  */
    LONG_VALUE = 261,              /* LONG_VALUE  */
    CREATE = 262,                  /* CREATE  */
    SELECT = 263,                  /* SELECT  */
    INSERT = 264,                  /* INSERT  */
    DROP = 265,                    /* DROP  */
    UPDATE = 266,                  /* UPDATE  */
    DELETE = 267,                  /* DELETE  */
    COPY = 268,                    /* COPY  */
    SET = 269,                     /* SET  */
    EXPLAIN = 270,                 /* EXPLAIN  */
    SHOW = 271,                    /* SHOW  */
    ALTER = 272,                   /* ALTER  */
    EXECUTE = 273,                 /* EXECUTE  */
    PREPARE = 274,                 /* PREPARE  */
    UNION = 275,                   /* UNION  */
    ALL = 276,                     /* ALL  */
    INTERSECT = 277,               /* INTERSECT  */
    COMPACT = 278,                 /* COMPACT  */
    ADD = 279,                     /* ADD  */
    RENAME = 280,                  /* RENAME  */
    DUMP = 281,                    /* DUMP  */
    EXCEPT = 282,                  /* EXCEPT  */
    FLUSH = 283,                   /* FLUSH  */
    USE = 284,                     /* USE  */
    OPTIMIZE = 285,                /* OPTIMIZE  */
    PROPERTIES = 286,              /* PROPERTIES  */
    DATABASE = 287,                /* DATABASE  */
    TABLE = 288,                   /* TABLE  */
    COLLECTION = 289,              /* COLLECTION  */
    TABLES = 290,                  /* TABLES  */
    INTO = 291,                    /* INTO  */
    VALUES = 292,                  /* VALUES  */
    VIEW = 293,                    /* VIEW  */
    INDEX = 294,                   /* INDEX  */
    TASKS = 295,                   /* TASKS  */
    DATABASES = 296,               /* DATABASES  */
    SEGMENT = 297,                 /* SEGMENT  */
    SEGMENTS = 298,                /* SEGMENTS  */
    BLOCK = 299,                   /* BLOCK  */
    BLOCKS = 300,                  /* BLOCKS  */
    COLUMN = 301,                  /* COLUMN  */
    COLUMNS = 302,                 /* COLUMNS  */
    INDEXES = 303,                 /* INDEXES  */
    CHUNK = 304,                   /* CHUNK  */
    CHUNKS = 305,                  /* CHUNKS  */
    SYSTEM = 306,                  /* SYSTEM  */
    GROUP = 307,                   /* GROUP  */
    BY = 308,                      /* BY  */
    HAVING = 309,                  /* HAVING  */
    AS = 310,                      /* AS  */
    NATURAL = 311,                 /* NATURAL  */
    JOIN = 312,                    /* JOIN  */
    LEFT = 313,                    /* LEFT  */
    RIGHT = 314,                   /* RIGHT  */
    OUTER = 315,                   /* OUTER  */
    FULL = 316,                    /* FULL  */
    ON = 317,                      /* ON  */
    INNER = 318,                   /* INNER  */
    CROSS = 319,                   /* CROSS  */
    DISTINCT = 320,                /* DISTINCT  */
    WHERE = 321,                   /* WHERE  */
    ORDER = 322,                   /* ORDER  */
    LIMIT = 323,                   /* LIMIT  */
    OFFSET = 324,                  /* OFFSET  */
    ASC = 325,                     /* ASC  */
    DESC = 326,                    /* DESC  */
    IF = 327,                      /* IF  */
    NOT = 328,                     /* NOT  */
    EXISTS = 329,                  /* EXISTS  */
    IN = 330,                      /* IN  */
    FROM = 331,                    /* FROM  */
    TO = 332,                      /* TO  */
    WITH = 333,                    /* WITH  */
    DELIMITER = 334,               /* DELIMITER  */
    FORMAT = 335,                  /* FORMAT  */
    HEADER = 336,                  /* HEADER  */
    HIGHLIGHT = 337,               /* HIGHLIGHT  */
    CAST = 338,                    /* CAST  */
    END = 339,                     /* END  */
    CASE = 340,                    /* CASE  */
    ELSE = 341,                    /* ELSE  */
    THEN = 342,                    /* THEN  */
    WHEN = 343,                    /* WHEN  */
    BOOLEAN = 344,                 /* BOOLEAN  */
    INTEGER = 345,                 /* INTEGER  */
    INT = 346,                     /* INT  */
    TINYINT = 347,                 /* TINYINT  */
    SMALLINT = 348,                /* SMALLINT  */
    BIGINT = 349,                  /* BIGINT  */
    HUGEINT = 350,                 /* HUGEINT  */
    VARCHAR = 351,                 /* VARCHAR  */
    FLOAT = 352,                   /* FLOAT  */
    DOUBLE = 353,                  /* DOUBLE  */
    REAL = 354,                    /* REAL  */
    DECIMAL = 355,                 /* DECIMAL  */
    DATE = 356,                    /* DATE  */
    TIME = 357,                    /* TIME  */
    DATETIME = 358,                /* DATETIME  */
    FLOAT16 = 359,                 /* FLOAT16  */
    BFLOAT16 = 360,                /* BFLOAT16  */
    UNSIGNED = 361,                /* UNSIGNED  */
    TIMESTAMP = 362,               /* TIMESTAMP  */
    UUID = 363,                    /* UUID  */
    POINT = 364,                   /* POINT  */
    LINE = 365,                    /* LINE  */
    LSEG = 366,                    /* LSEG  */
    BOX = 367,                     /* BOX  */
    PATH = 368,                    /* PATH  */
    POLYGON = 369,                 /* POLYGON  */
    CIRCLE = 370,                  /* CIRCLE  */
    BLOB = 371,                    /* BLOB  */
    BITMAP = 372,                  /* BITMAP  */
    ARRAY = 373,                   /* ARRAY  */
    TUPLE = 374,                   /* TUPLE  */
    EMBEDDING = 375,               /* EMBEDDING  */
    VECTOR = 376,                  /* VECTOR  */
    MULTIVECTOR = 377,             /* MULTIVECTOR  */
    TENSOR = 378,                  /* TENSOR  */
    SPARSE = 379,                  /* SPARSE  */
    TENSORARRAY = 380,             /* TENSORARRAY  */
    BIT = 381,                     /* BIT  */
    TEXT = 382,                    /* TEXT  */
    PRIMARY = 383,                 /* PRIMARY  */
    KEY = 384,                     /* KEY  */
    UNIQUE = 385,                  /* UNIQUE  */
    NULLABLE = 386,                /* NULLABLE  */
    IS = 387,                      /* IS  */
    DEFAULT = 388,                 /* DEFAULT  */
    COMMENT = 389,                 /* COMMENT  */
    IGNORE = 390,                  /* IGNORE  */
    TRUE = 391,                    /* TRUE  */
    FALSE = 392,                   /* FALSE  */
    INTERVAL = 393,                /* INTERVAL  */
    SECOND = 394,                  /* SECOND  */
    SECONDS = 395,                 /* SECONDS  */
    MINUTE = 396,                  /* MINUTE  */
    MINUTES = 397,                 /* MINUTES  */
    HOUR = 398,                    /* HOUR  */
    HOURS = 399,                   /* HOURS  */
    DAY = 400,                     /* DAY  */
    DAYS = 401,                    /* DAYS  */
    MONTH = 402,                   /* MONTH  */
    MONTHS = 403,                  /* MONTHS  */
    YEAR = 404,                    /* YEAR  */
    YEARS = 405,                   /* YEARS  */
    EQUAL = 406,                   /* EQUAL  */
    NOT_EQ = 407,                  /* NOT_EQ  */
    LESS_EQ = 408,                 /* LESS_EQ  */
    GREATER_EQ = 409,              /* GREATER_EQ  */
    BETWEEN = 410,                 /* BETWEEN  */
    AND = 411,                     /* AND  */
    OR = 412,                      /* OR  */
    EXTRACT = 413,                 /* EXTRACT  */
    LIKE = 414,                    /* LIKE  */
    DATA = 415,                    /* DATA  */
    LOG = 416,                     /* LOG  */
    BUFFER = 417,                  /* BUFFER  */
    TRANSACTIONS = 418,            /* TRANSACTIONS  */
    TRANSACTION = 419,             /* TRANSACTION  */
    MEMINDEX = 420,                /* MEMINDEX  */
    USING = 421,                   /* USING  */
    SESSION = 422,                 /* SESSION  */
    GLOBAL = 423,                  /* GLOBAL  */
    OFF = 424,                     /* OFF  */
    EXPORT = 425,                  /* EXPORT  */
    CONFIGS = 426,                 /* CONFIGS  */
    CONFIG = 427,                  /* CONFIG  */
    PROFILES = 428,                /* PROFILES  */
    VARIABLES = 429,               /* VARIABLES  */
    VARIABLE = 430,                /* VARIABLE  */
    LOGS = 431,                    /* LOGS  */
    CATALOGS = 432,                /* CATALOGS  */
    CATALOG = 433,                 /* CATALOG  */
    SEARCH = 434,                  /* SEARCH  */
    MATCH = 435,                   /* MATCH  */
    MAXSIM = 436,                  /* MAXSIM  */
    QUERY = 437,                   /* QUERY  */
    QUERIES = 438,                 /* QUERIES  */
    FUSION = 439,                  /* FUSION  */
    ROWLIMIT = 440,                /* ROWLIMIT  */
    ADMIN = 441,                   /* ADMIN  */
    LEADER = 442,                  /* LEADER  */
    FOLLOWER = 443,                /* FOLLOWER  */
    LEARNER = 444,                 /* LEARNER  */
    CONNECT = 445,                 /* CONNECT  */
    STANDALONE = 446,              /* STANDALONE  */
    NODES = 447,                   /* NODES  */
    NODE = 448,                    /* NODE  */
    REMOVE = 449,                  /* REMOVE  */
    SNAPSHOT = 450,                /* SNAPSHOT  */
    SNAPSHOTS = 451,               /* SNAPSHOTS  */
    RECOVER = 452,                 /* RECOVER  */
    RESTORE = 453,                 /* RESTORE  */
    CACHES = 454,                  /* CACHES  */
    CACHE = 455,                   /* CACHE  */
    PERSISTENCE = 456,             /* PERSISTENCE  */
    OBJECT = 457,                  /* OBJECT  */
    OBJECTS = 458,                 /* OBJECTS  */
    FILES = 459,                   /* FILES  */
    MEMORY = 460,                  /* MEMORY  */
    ALLOCATION = 461,              /* ALLOCATION  */
    HISTORY = 462,                 /* HISTORY  */
    CHECK = 463,                   /* CHECK  */
    CLEAN = 464,                   /* CLEAN  */
    CHECKPOINT = 465,              /* CHECKPOINT  */
    IMPORT = 466,                  /* IMPORT  */
    NUMBER = 467                   /* NUMBER  */
  };
  typedef enum sqltokentype sqltoken_kind_t;
>>>>>>> 0906a0d3
#endif

/* Value type.  */
#if ! defined SQLSTYPE && ! defined SQLSTYPE_IS_DECLARED
union SQLSTYPE
{
#line 105 "parser.y"

    bool    bool_value;
    char*   str_value;
    double  double_value;
    int64_t long_value;

    infinity::BaseStatement*   base_stmt;
    infinity::SelectStatement* select_stmt;
    infinity::CopyStatement*   copy_stmt;
    infinity::InsertStatement* insert_stmt;
    infinity::UpdateStatement* update_stmt;
    infinity::DeleteStatement* delete_stmt;
    infinity::CreateStatement* create_stmt;
    infinity::DropStatement*   drop_stmt;
    infinity::PrepareStatement* prepare_stmt;
    infinity::ExecuteStatement* execute_stmt;
    infinity::AlterStatement*   alter_stmt;
    infinity::ShowStatement*    show_stmt;
    infinity::ExplainStatement* explain_stmt;
    infinity::FlushStatement*  flush_stmt;
    infinity::OptimizeStatement*  optimize_stmt;
    infinity::CommandStatement* command_stmt;
    infinity::CompactStatement* compact_stmt;
    infinity::AdminStatement* admin_stmt;
    infinity::CheckStatement* check_stmt;

    std::vector<infinity::BaseStatement*>* stmt_array;

    std::vector<infinity::TableElement*>*  table_element_array_t;
    std::vector<infinity::ColumnDef*>*     column_def_array_t;
    infinity::TableElement*           table_element_t;
    infinity::ColumnDef*              table_column_t;
    infinity::ColumnType*              column_type_t;
    std::vector<std::unique_ptr<infinity::ColumnType>>*     column_type_array_t;
    infinity::ConstraintType          column_constraint_t;
    std::set<infinity::ConstraintType>* column_constraints_t;
    std::vector<std::string>*         identifier_array_t;
    infinity::TableConstraint*        table_constraint_t;

    infinity::BaseTableReference*     table_reference_t;
    infinity::TableAlias *            table_alias_t;
    infinity::JoinType                join_type_t;

    infinity::OrderByExpr*            order_by_expr_t;
    std::vector<infinity::OrderByExpr*>*   order_by_expr_list_t;
    infinity::OrderType               order_by_type_t;

    infinity::WithExpr*               with_expr_t;
    std::vector<infinity::WithExpr*>*      with_expr_list_t;

    infinity::SetOperatorType         set_operator_t;

    infinity::ExplainType             explain_type_t;

    infinity::ParsedExpr*             expr_t;
    infinity::ConstantExpr*           const_expr_t;
    std::vector<infinity::ParsedExpr*>*    expr_array_t;
    std::vector<infinity::InsertRowExpr*>*    insert_row_list_t;

    std::vector<infinity::WhenThen*>*     case_check_array_t;

    infinity::UpdateExpr*             update_expr_t;
    std::vector<infinity::UpdateExpr*>*    update_expr_array_t;

    infinity::TableName* table_name_t;
    infinity::CopyOption* copy_option_t;
    std::vector<infinity::CopyOption*>* copy_option_array;

    infinity::InitParameter*        index_param_t;
    std::vector<infinity::InitParameter*>* index_param_list_t;
    std::vector<infinity::InitParameter*>* with_index_param_list_t;

    infinity::IndexInfo* index_info_t;

    // infinity::IfExistsInfo*        if_exists_info_t;
    infinity::IfNotExistsInfo*     if_not_exists_info_t;

    std::pair<int64_t, int64_t>*    int_sparse_ele_t;
    std::pair<int64_t, double>*     float_sparse_ele_t;

<<<<<<< HEAD
#line 428 "parser.h"
=======
#line 434 "parser.h"

>>>>>>> 0906a0d3
};
typedef union SQLSTYPE SQLSTYPE;
# define SQLSTYPE_IS_TRIVIAL 1
# define SQLSTYPE_IS_DECLARED 1
#endif

/* Location type.  */
#if ! defined SQLLTYPE && ! defined SQLLTYPE_IS_DECLARED
typedef struct SQLLTYPE SQLLTYPE;
struct SQLLTYPE
{
  int first_line;
  int first_column;
  int last_line;
  int last_column;
};
# define SQLLTYPE_IS_DECLARED 1
# define SQLLTYPE_IS_TRIVIAL 1
#endif




int sqlparse (void *scanner, infinity::ParserResult* result);


#endif /* !YY_SQL_PARSER_H_INCLUDED  */<|MERGE_RESOLUTION|>--- conflicted
+++ resolved
@@ -1,8 +1,8 @@
-/* A Bison parser, made by GNU Bison 3.5.1.  */
+/* A Bison parser, made by GNU Bison 3.8.2.  */
 
 /* Bison interface for Yacc-like parsers in C
 
-   Copyright (C) 1984, 1989-1990, 2000-2015, 2018-2020 Free Software Foundation,
+   Copyright (C) 1984, 1989-1990, 2000-2015, 2018-2021 Free Software Foundation,
    Inc.
 
    This program is free software: you can redistribute it and/or modify
@@ -16,7 +16,7 @@
    GNU General Public License for more details.
 
    You should have received a copy of the GNU General Public License
-   along with this program.  If not, see <http://www.gnu.org/licenses/>.  */
+   along with this program.  If not, see <https://www.gnu.org/licenses/>.  */
 
 /* As a special exception, you may create a larger work that contains
    part or all of the Bison parser skeleton and distribute that work
@@ -31,33 +31,38 @@
    This special exception was added by the Free Software Foundation in
    version 2.2 of Bison.  */
 
-/* Undocumented macros, especially those whose name start with YY_,
-   are private implementation details.  Do not rely on them.  */
+/* DO NOT RELY ON FEATURES THAT ARE NOT DOCUMENTED in the manual,
+   especially those whose name start with YY_ or yy_.  They are
+   private implementation details that can be changed or removed.  */
 
 #ifndef YY_SQL_PARSER_H_INCLUDED
-# define YY_SQL_PARSER_H_INCLUDED
+#define YY_SQL_PARSER_H_INCLUDED
 /* Debug traces.  */
 #ifndef SQLDEBUG
-# if defined YYDEBUG
+#if defined YYDEBUG
 #if YYDEBUG
-#   define SQLDEBUG 1
-#  else
-#   define SQLDEBUG 0
-#  endif
-# else /* ! defined YYDEBUG */
-#  define SQLDEBUG 1
-# endif /* ! defined YYDEBUG */
-#endif  /* ! defined SQLDEBUG */
+#define SQLDEBUG 1
+#else
+#define SQLDEBUG 0
+#endif
+#else /* ! defined YYDEBUG */
+#define SQLDEBUG 1
+#endif /* ! defined YYDEBUG */
+#endif /* ! defined SQLDEBUG */
 #if SQLDEBUG
 extern int sqldebug;
 #endif
 /* "%code requires" blocks.  */
 #line 9 "parser.y"
 
-
 #include "expression.h"
+#include "parser_helper.h"
 #include "parser_result.h"
+#include "statement/admin_statement.h"
 #include "statement/alter_statement.h"
+#include "statement/check_statement.h"
+#include "statement/command_statement.h"
+#include "statement/compact_statement.h"
 #include "statement/copy_statement.h"
 #include "statement/create_statement.h"
 #include "statement/delete_statement.h"
@@ -65,22 +70,17 @@
 #include "statement/execute_statement.h"
 #include "statement/explain_statement.h"
 #include "statement/flush_statement.h"
+#include "statement/insert_statement.h"
 #include "statement/optimize_statement.h"
-#include "statement/insert_statement.h"
 #include "statement/prepare_statement.h"
 #include "statement/select_statement.h"
 #include "statement/show_statement.h"
 #include "statement/update_statement.h"
-#include "statement/command_statement.h"
-#include "statement/compact_statement.h"
-#include "statement/admin_statement.h"
-#include "statement/check_statement.h"
 #include "table_reference/base_table_reference.h"
+#include "table_reference/cross_product_reference.h"
 #include "table_reference/join_reference.h"
-#include "table_reference/cross_product_reference.h"
+#include "table_reference/subquery_reference.h"
 #include "table_reference/table_reference.h"
-#include "table_reference/subquery_reference.h"
-#include "parser_helper.h"
 
 #ifndef PARESER_USE_STD_MODULE
 #define PARESER_USE_STD_MODULE 1
@@ -99,582 +99,354 @@
     int total_column;
     int string_length;
 
-    std::vector<void*> parameters;
+    std::vector<void *> parameters;
 };
 
 #define SQLLTYPE SQL_LTYPE
 #define SQLLTYPE_IS_DECLARED 1
 
-#define YY_USER_ACTION \
-    yylloc->first_line = yylloc->last_line;      \
-    yylloc->first_column = yylloc->last_column;  \
-    for(int i = 0; yytext[i] != '\0'; ++ i) {   \
-        yylloc->total_column++;                   \
-        yylloc->string_length++;                  \
-        if (yytext[i] == '\n') {                  \
-            yylloc->last_line++;                    \
-            yylloc->last_column = 0;                \
-        } else {                                  \
-            yylloc->last_column++;                  \
-        }                                         \
+#define YY_USER_ACTION                                                                                                                               \
+    yylloc->first_line = yylloc->last_line;                                                                                                          \
+    yylloc->first_column = yylloc->last_column;                                                                                                      \
+    for (int i = 0; yytext[i] != '\0'; ++i) {                                                                                                        \
+        yylloc->total_column++;                                                                                                                      \
+        yylloc->string_length++;                                                                                                                     \
+        if (yytext[i] == '\n') {                                                                                                                     \
+            yylloc->last_line++;                                                                                                                     \
+            yylloc->last_column = 0;                                                                                                                 \
+        } else {                                                                                                                                     \
+            yylloc->last_column++;                                                                                                                   \
+        }                                                                                                                                            \
     }
 
-#line 123 "parser.h"
-
-/* Token type.  */
+#line 124 "parser.h"
+
+/* Token kinds.  */
 #ifndef SQLTOKENTYPE
-<<<<<<< HEAD
 #define SQLTOKENTYPE
 enum sqltokentype {
-    IDENTIFIER = 258,
-    STRING = 259,
-    DOUBLE_VALUE = 260,
-    LONG_VALUE = 261,
-    CREATE = 262,
-    SELECT = 263,
-    INSERT = 264,
-    DROP = 265,
-    UPDATE = 266,
-    DELETE = 267,
-    COPY = 268,
-    SET = 269,
-    EXPLAIN = 270,
-    SHOW = 271,
-    ALTER = 272,
-    EXECUTE = 273,
-    PREPARE = 274,
-    UNION = 275,
-    ALL = 276,
-    INTERSECT = 277,
-    COMPACT = 278,
-    ADD = 279,
-    RENAME = 280,
-    DUMP = 281,
-    EXCEPT = 282,
-    FLUSH = 283,
-    USE = 284,
-    OPTIMIZE = 285,
-    PROPERTIES = 286,
-    DATABASE = 287,
-    TABLE = 288,
-    COLLECTION = 289,
-    TABLES = 290,
-    INTO = 291,
-    VALUES = 292,
-    VIEW = 293,
-    INDEX = 294,
-    TASKS = 295,
-    DATABASES = 296,
-    SEGMENT = 297,
-    SEGMENTS = 298,
-    BLOCK = 299,
-    BLOCKS = 300,
-    COLUMN = 301,
-    COLUMNS = 302,
-    INDEXES = 303,
-    CHUNK = 304,
-    CHUNKS = 305,
-    SYSTEM = 306,
-    GROUP = 307,
-    BY = 308,
-    HAVING = 309,
-    AS = 310,
-    NATURAL = 311,
-    JOIN = 312,
-    LEFT = 313,
-    RIGHT = 314,
-    OUTER = 315,
-    FULL = 316,
-    ON = 317,
-    INNER = 318,
-    CROSS = 319,
-    DISTINCT = 320,
-    WHERE = 321,
-    ORDER = 322,
-    LIMIT = 323,
-    OFFSET = 324,
-    ASC = 325,
-    DESC = 326,
-    IF = 327,
-    NOT = 328,
-    EXISTS = 329,
-    IN = 330,
-    FROM = 331,
-    TO = 332,
-    WITH = 333,
-    DELIMITER = 334,
-    FORMAT = 335,
-    HEADER = 336,
-    HIGHLIGHT = 337,
-    CAST = 338,
-    END = 339,
-    CASE = 340,
-    ELSE = 341,
-    THEN = 342,
-    WHEN = 343,
-    BOOLEAN = 344,
-    INTEGER = 345,
-    INT = 346,
-    TINYINT = 347,
-    SMALLINT = 348,
-    BIGINT = 349,
-    HUGEINT = 350,
-    VARCHAR = 351,
-    FLOAT = 352,
-    DOUBLE = 353,
-    REAL = 354,
-    DECIMAL = 355,
-    DATE = 356,
-    TIME = 357,
-    DATETIME = 358,
-    FLOAT16 = 359,
-    BFLOAT16 = 360,
-    UNSIGNED = 361,
-    TIMESTAMP = 362,
-    UUID = 363,
-    POINT = 364,
-    LINE = 365,
-    LSEG = 366,
-    BOX = 367,
-    PATH = 368,
-    POLYGON = 369,
-    CIRCLE = 370,
-    BLOB = 371,
-    BITMAP = 372,
-    ARRAY = 373,
-    TUPLE = 374,
-    EMBEDDING = 375,
-    VECTOR = 376,
-    MULTIVECTOR = 377,
-    TENSOR = 378,
-    SPARSE = 379,
-    TENSORARRAY = 380,
-    BIT = 381,
-    TEXT = 382,
-    PRIMARY = 383,
-    KEY = 384,
-    UNIQUE = 385,
-    NULLABLE = 386,
-    IS = 387,
-    DEFAULT = 388,
-    COMMENT = 389,
-    IGNORE = 390,
-    TRUE = 391,
-    FALSE = 392,
-    INTERVAL = 393,
-    SECOND = 394,
-    SECONDS = 395,
-    MINUTE = 396,
-    MINUTES = 397,
-    HOUR = 398,
-    HOURS = 399,
-    DAY = 400,
-    DAYS = 401,
-    MONTH = 402,
-    MONTHS = 403,
-    YEAR = 404,
-    YEARS = 405,
-    EQUAL = 406,
-    NOT_EQ = 407,
-    LESS_EQ = 408,
-    GREATER_EQ = 409,
-    BETWEEN = 410,
-    AND = 411,
-    OR = 412,
-    EXTRACT = 413,
-    LIKE = 414,
-    DATA = 415,
-    LOG = 416,
-    BUFFER = 417,
-    TRANSACTIONS = 418,
-    TRANSACTION = 419,
-    MEMINDEX = 420,
-    USING = 421,
-    SESSION = 422,
-    GLOBAL = 423,
-    OFF = 424,
-    EXPORT = 425,
-    CONFIGS = 426,
-    CONFIG = 427,
-    PROFILES = 428,
-    VARIABLES = 429,
-    VARIABLE = 430,
-    LOGS = 431,
-    CATALOGS = 432,
-    CATALOG = 433,
-    SEARCH = 434,
-    MATCH = 435,
-    MAXSIM = 436,
-    QUERY = 437,
-    QUERIES = 438,
-    FUSION = 439,
-    ROWLIMIT = 440,
-    ADMIN = 441,
-    LEADER = 442,
-    FOLLOWER = 443,
-    LEARNER = 444,
-    CONNECT = 445,
-    STANDALONE = 446,
-    NODES = 447,
-    NODE = 448,
-    REMOVE = 449,
-    SNAPSHOT = 450,
-    SNAPSHOTS = 451,
-    RECOVER = 452,
-    RESTORE = 453,
-    CACHES = 454,
-    CACHE = 455,
-    PERSISTENCE = 456,
-    OBJECT = 457,
-    OBJECTS = 458,
-    FILES = 459,
-    MEMORY = 460,
-    ALLOCATION = 461,
-    HISTORY = 462,
-    CHECK = 463,
-    CLEAN = 464,
-    CHECKPOINT = 465,
-    IMPORT = 466,
-    NUMBER = 467
+    SQLEMPTY = -2,
+    SQLEOF = 0,         /* "end of file"  */
+    SQLerror = 256,     /* error  */
+    SQLUNDEF = 257,     /* "invalid token"  */
+    IDENTIFIER = 258,   /* IDENTIFIER  */
+    STRING = 259,       /* STRING  */
+    DOUBLE_VALUE = 260, /* DOUBLE_VALUE  */
+    LONG_VALUE = 261,   /* LONG_VALUE  */
+    CREATE = 262,       /* CREATE  */
+    SELECT = 263,       /* SELECT  */
+    INSERT = 264,       /* INSERT  */
+    DROP = 265,         /* DROP  */
+    UPDATE = 266,       /* UPDATE  */
+    DELETE = 267,       /* DELETE  */
+    COPY = 268,         /* COPY  */
+    SET = 269,          /* SET  */
+    EXPLAIN = 270,      /* EXPLAIN  */
+    SHOW = 271,         /* SHOW  */
+    ALTER = 272,        /* ALTER  */
+    EXECUTE = 273,      /* EXECUTE  */
+    PREPARE = 274,      /* PREPARE  */
+    UNION = 275,        /* UNION  */
+    ALL = 276,          /* ALL  */
+    INTERSECT = 277,    /* INTERSECT  */
+    COMPACT = 278,      /* COMPACT  */
+    ADD = 279,          /* ADD  */
+    RENAME = 280,       /* RENAME  */
+    DUMP = 281,         /* DUMP  */
+    EXCEPT = 282,       /* EXCEPT  */
+    FLUSH = 283,        /* FLUSH  */
+    USE = 284,          /* USE  */
+    OPTIMIZE = 285,     /* OPTIMIZE  */
+    PROPERTIES = 286,   /* PROPERTIES  */
+    DATABASE = 287,     /* DATABASE  */
+    TABLE = 288,        /* TABLE  */
+    COLLECTION = 289,   /* COLLECTION  */
+    TABLES = 290,       /* TABLES  */
+    INTO = 291,         /* INTO  */
+    VALUES = 292,       /* VALUES  */
+    VIEW = 293,         /* VIEW  */
+    INDEX = 294,        /* INDEX  */
+    TASKS = 295,        /* TASKS  */
+    DATABASES = 296,    /* DATABASES  */
+    SEGMENT = 297,      /* SEGMENT  */
+    SEGMENTS = 298,     /* SEGMENTS  */
+    BLOCK = 299,        /* BLOCK  */
+    BLOCKS = 300,       /* BLOCKS  */
+    COLUMN = 301,       /* COLUMN  */
+    COLUMNS = 302,      /* COLUMNS  */
+    INDEXES = 303,      /* INDEXES  */
+    CHUNK = 304,        /* CHUNK  */
+    CHUNKS = 305,       /* CHUNKS  */
+    SYSTEM = 306,       /* SYSTEM  */
+    GROUP = 307,        /* GROUP  */
+    BY = 308,           /* BY  */
+    HAVING = 309,       /* HAVING  */
+    AS = 310,           /* AS  */
+    NATURAL = 311,      /* NATURAL  */
+    JOIN = 312,         /* JOIN  */
+    LEFT = 313,         /* LEFT  */
+    RIGHT = 314,        /* RIGHT  */
+    OUTER = 315,        /* OUTER  */
+    FULL = 316,         /* FULL  */
+    ON = 317,           /* ON  */
+    INNER = 318,        /* INNER  */
+    CROSS = 319,        /* CROSS  */
+    DISTINCT = 320,     /* DISTINCT  */
+    WHERE = 321,        /* WHERE  */
+    ORDER = 322,        /* ORDER  */
+    LIMIT = 323,        /* LIMIT  */
+    OFFSET = 324,       /* OFFSET  */
+    ASC = 325,          /* ASC  */
+    DESC = 326,         /* DESC  */
+    IF = 327,           /* IF  */
+    NOT = 328,          /* NOT  */
+    EXISTS = 329,       /* EXISTS  */
+    IN = 330,           /* IN  */
+    FROM = 331,         /* FROM  */
+    TO = 332,           /* TO  */
+    WITH = 333,         /* WITH  */
+    DELIMITER = 334,    /* DELIMITER  */
+    FORMAT = 335,       /* FORMAT  */
+    HEADER = 336,       /* HEADER  */
+    HIGHLIGHT = 337,    /* HIGHLIGHT  */
+    CAST = 338,         /* CAST  */
+    END = 339,          /* END  */
+    CASE = 340,         /* CASE  */
+    ELSE = 341,         /* ELSE  */
+    THEN = 342,         /* THEN  */
+    WHEN = 343,         /* WHEN  */
+    BOOLEAN = 344,      /* BOOLEAN  */
+    INTEGER = 345,      /* INTEGER  */
+    INT = 346,          /* INT  */
+    TINYINT = 347,      /* TINYINT  */
+    SMALLINT = 348,     /* SMALLINT  */
+    BIGINT = 349,       /* BIGINT  */
+    HUGEINT = 350,      /* HUGEINT  */
+    VARCHAR = 351,      /* VARCHAR  */
+    FLOAT = 352,        /* FLOAT  */
+    DOUBLE = 353,       /* DOUBLE  */
+    REAL = 354,         /* REAL  */
+    DECIMAL = 355,      /* DECIMAL  */
+    DATE = 356,         /* DATE  */
+    TIME = 357,         /* TIME  */
+    DATETIME = 358,     /* DATETIME  */
+    FLOAT16 = 359,      /* FLOAT16  */
+    BFLOAT16 = 360,     /* BFLOAT16  */
+    UNSIGNED = 361,     /* UNSIGNED  */
+    TIMESTAMP = 362,    /* TIMESTAMP  */
+    UUID = 363,         /* UUID  */
+    POINT = 364,        /* POINT  */
+    LINE = 365,         /* LINE  */
+    LSEG = 366,         /* LSEG  */
+    BOX = 367,          /* BOX  */
+    PATH = 368,         /* PATH  */
+    POLYGON = 369,      /* POLYGON  */
+    CIRCLE = 370,       /* CIRCLE  */
+    BLOB = 371,         /* BLOB  */
+    BITMAP = 372,       /* BITMAP  */
+    ARRAY = 373,        /* ARRAY  */
+    TUPLE = 374,        /* TUPLE  */
+    EMBEDDING = 375,    /* EMBEDDING  */
+    VECTOR = 376,       /* VECTOR  */
+    MULTIVECTOR = 377,  /* MULTIVECTOR  */
+    TENSOR = 378,       /* TENSOR  */
+    SPARSE = 379,       /* SPARSE  */
+    TENSORARRAY = 380,  /* TENSORARRAY  */
+    BIT = 381,          /* BIT  */
+    TEXT = 382,         /* TEXT  */
+    PRIMARY = 383,      /* PRIMARY  */
+    KEY = 384,          /* KEY  */
+    UNIQUE = 385,       /* UNIQUE  */
+    NULLABLE = 386,     /* NULLABLE  */
+    IS = 387,           /* IS  */
+    DEFAULT = 388,      /* DEFAULT  */
+    COMMENT = 389,      /* COMMENT  */
+    IGNORE = 390,       /* IGNORE  */
+    TRUE = 391,         /* TRUE  */
+    FALSE = 392,        /* FALSE  */
+    INTERVAL = 393,     /* INTERVAL  */
+    SECOND = 394,       /* SECOND  */
+    SECONDS = 395,      /* SECONDS  */
+    MINUTE = 396,       /* MINUTE  */
+    MINUTES = 397,      /* MINUTES  */
+    HOUR = 398,         /* HOUR  */
+    HOURS = 399,        /* HOURS  */
+    DAY = 400,          /* DAY  */
+    DAYS = 401,         /* DAYS  */
+    MONTH = 402,        /* MONTH  */
+    MONTHS = 403,       /* MONTHS  */
+    YEAR = 404,         /* YEAR  */
+    YEARS = 405,        /* YEARS  */
+    EQUAL = 406,        /* EQUAL  */
+    NOT_EQ = 407,       /* NOT_EQ  */
+    LESS_EQ = 408,      /* LESS_EQ  */
+    GREATER_EQ = 409,   /* GREATER_EQ  */
+    BETWEEN = 410,      /* BETWEEN  */
+    AND = 411,          /* AND  */
+    OR = 412,           /* OR  */
+    EXTRACT = 413,      /* EXTRACT  */
+    LIKE = 414,         /* LIKE  */
+    DATA = 415,         /* DATA  */
+    LOG = 416,          /* LOG  */
+    BUFFER = 417,       /* BUFFER  */
+    TRANSACTIONS = 418, /* TRANSACTIONS  */
+    TRANSACTION = 419,  /* TRANSACTION  */
+    MEMINDEX = 420,     /* MEMINDEX  */
+    USING = 421,        /* USING  */
+    SESSION = 422,      /* SESSION  */
+    GLOBAL = 423,       /* GLOBAL  */
+    OFF = 424,          /* OFF  */
+    EXPORT = 425,       /* EXPORT  */
+    CONFIGS = 426,      /* CONFIGS  */
+    CONFIG = 427,       /* CONFIG  */
+    PROFILES = 428,     /* PROFILES  */
+    VARIABLES = 429,    /* VARIABLES  */
+    VARIABLE = 430,     /* VARIABLE  */
+    LOGS = 431,         /* LOGS  */
+    CATALOGS = 432,     /* CATALOGS  */
+    CATALOG = 433,      /* CATALOG  */
+    SEARCH = 434,       /* SEARCH  */
+    MATCH = 435,        /* MATCH  */
+    MAXSIM = 436,       /* MAXSIM  */
+    QUERY = 437,        /* QUERY  */
+    QUERIES = 438,      /* QUERIES  */
+    FUSION = 439,       /* FUSION  */
+    ROWLIMIT = 440,     /* ROWLIMIT  */
+    ADMIN = 441,        /* ADMIN  */
+    LEADER = 442,       /* LEADER  */
+    FOLLOWER = 443,     /* FOLLOWER  */
+    LEARNER = 444,      /* LEARNER  */
+    CONNECT = 445,      /* CONNECT  */
+    STANDALONE = 446,   /* STANDALONE  */
+    NODES = 447,        /* NODES  */
+    NODE = 448,         /* NODE  */
+    REMOVE = 449,       /* REMOVE  */
+    SNAPSHOT = 450,     /* SNAPSHOT  */
+    SNAPSHOTS = 451,    /* SNAPSHOTS  */
+    RECOVER = 452,      /* RECOVER  */
+    RESTORE = 453,      /* RESTORE  */
+    CACHES = 454,       /* CACHES  */
+    CACHE = 455,        /* CACHE  */
+    PERSISTENCE = 456,  /* PERSISTENCE  */
+    OBJECT = 457,       /* OBJECT  */
+    OBJECTS = 458,      /* OBJECTS  */
+    FILES = 459,        /* FILES  */
+    MEMORY = 460,       /* MEMORY  */
+    ALLOCATION = 461,   /* ALLOCATION  */
+    HISTORY = 462,      /* HISTORY  */
+    CHECK = 463,        /* CHECK  */
+    CLEAN = 464,        /* CLEAN  */
+    CHECKPOINT = 465,   /* CHECKPOINT  */
+    IMPORT = 466,       /* IMPORT  */
+    NUMBER = 467        /* NUMBER  */
 };
-=======
-# define SQLTOKENTYPE
-  enum sqltokentype
-  {
-    SQLEMPTY = -2,
-    SQLEOF = 0,                    /* "end of file"  */
-    SQLerror = 256,                /* error  */
-    SQLUNDEF = 257,                /* "invalid token"  */
-    IDENTIFIER = 258,              /* IDENTIFIER  */
-    STRING = 259,                  /* STRING  */
-    DOUBLE_VALUE = 260,            /* DOUBLE_VALUE  */
-    LONG_VALUE = 261,              /* LONG_VALUE  */
-    CREATE = 262,                  /* CREATE  */
-    SELECT = 263,                  /* SELECT  */
-    INSERT = 264,                  /* INSERT  */
-    DROP = 265,                    /* DROP  */
-    UPDATE = 266,                  /* UPDATE  */
-    DELETE = 267,                  /* DELETE  */
-    COPY = 268,                    /* COPY  */
-    SET = 269,                     /* SET  */
-    EXPLAIN = 270,                 /* EXPLAIN  */
-    SHOW = 271,                    /* SHOW  */
-    ALTER = 272,                   /* ALTER  */
-    EXECUTE = 273,                 /* EXECUTE  */
-    PREPARE = 274,                 /* PREPARE  */
-    UNION = 275,                   /* UNION  */
-    ALL = 276,                     /* ALL  */
-    INTERSECT = 277,               /* INTERSECT  */
-    COMPACT = 278,                 /* COMPACT  */
-    ADD = 279,                     /* ADD  */
-    RENAME = 280,                  /* RENAME  */
-    DUMP = 281,                    /* DUMP  */
-    EXCEPT = 282,                  /* EXCEPT  */
-    FLUSH = 283,                   /* FLUSH  */
-    USE = 284,                     /* USE  */
-    OPTIMIZE = 285,                /* OPTIMIZE  */
-    PROPERTIES = 286,              /* PROPERTIES  */
-    DATABASE = 287,                /* DATABASE  */
-    TABLE = 288,                   /* TABLE  */
-    COLLECTION = 289,              /* COLLECTION  */
-    TABLES = 290,                  /* TABLES  */
-    INTO = 291,                    /* INTO  */
-    VALUES = 292,                  /* VALUES  */
-    VIEW = 293,                    /* VIEW  */
-    INDEX = 294,                   /* INDEX  */
-    TASKS = 295,                   /* TASKS  */
-    DATABASES = 296,               /* DATABASES  */
-    SEGMENT = 297,                 /* SEGMENT  */
-    SEGMENTS = 298,                /* SEGMENTS  */
-    BLOCK = 299,                   /* BLOCK  */
-    BLOCKS = 300,                  /* BLOCKS  */
-    COLUMN = 301,                  /* COLUMN  */
-    COLUMNS = 302,                 /* COLUMNS  */
-    INDEXES = 303,                 /* INDEXES  */
-    CHUNK = 304,                   /* CHUNK  */
-    CHUNKS = 305,                  /* CHUNKS  */
-    SYSTEM = 306,                  /* SYSTEM  */
-    GROUP = 307,                   /* GROUP  */
-    BY = 308,                      /* BY  */
-    HAVING = 309,                  /* HAVING  */
-    AS = 310,                      /* AS  */
-    NATURAL = 311,                 /* NATURAL  */
-    JOIN = 312,                    /* JOIN  */
-    LEFT = 313,                    /* LEFT  */
-    RIGHT = 314,                   /* RIGHT  */
-    OUTER = 315,                   /* OUTER  */
-    FULL = 316,                    /* FULL  */
-    ON = 317,                      /* ON  */
-    INNER = 318,                   /* INNER  */
-    CROSS = 319,                   /* CROSS  */
-    DISTINCT = 320,                /* DISTINCT  */
-    WHERE = 321,                   /* WHERE  */
-    ORDER = 322,                   /* ORDER  */
-    LIMIT = 323,                   /* LIMIT  */
-    OFFSET = 324,                  /* OFFSET  */
-    ASC = 325,                     /* ASC  */
-    DESC = 326,                    /* DESC  */
-    IF = 327,                      /* IF  */
-    NOT = 328,                     /* NOT  */
-    EXISTS = 329,                  /* EXISTS  */
-    IN = 330,                      /* IN  */
-    FROM = 331,                    /* FROM  */
-    TO = 332,                      /* TO  */
-    WITH = 333,                    /* WITH  */
-    DELIMITER = 334,               /* DELIMITER  */
-    FORMAT = 335,                  /* FORMAT  */
-    HEADER = 336,                  /* HEADER  */
-    HIGHLIGHT = 337,               /* HIGHLIGHT  */
-    CAST = 338,                    /* CAST  */
-    END = 339,                     /* END  */
-    CASE = 340,                    /* CASE  */
-    ELSE = 341,                    /* ELSE  */
-    THEN = 342,                    /* THEN  */
-    WHEN = 343,                    /* WHEN  */
-    BOOLEAN = 344,                 /* BOOLEAN  */
-    INTEGER = 345,                 /* INTEGER  */
-    INT = 346,                     /* INT  */
-    TINYINT = 347,                 /* TINYINT  */
-    SMALLINT = 348,                /* SMALLINT  */
-    BIGINT = 349,                  /* BIGINT  */
-    HUGEINT = 350,                 /* HUGEINT  */
-    VARCHAR = 351,                 /* VARCHAR  */
-    FLOAT = 352,                   /* FLOAT  */
-    DOUBLE = 353,                  /* DOUBLE  */
-    REAL = 354,                    /* REAL  */
-    DECIMAL = 355,                 /* DECIMAL  */
-    DATE = 356,                    /* DATE  */
-    TIME = 357,                    /* TIME  */
-    DATETIME = 358,                /* DATETIME  */
-    FLOAT16 = 359,                 /* FLOAT16  */
-    BFLOAT16 = 360,                /* BFLOAT16  */
-    UNSIGNED = 361,                /* UNSIGNED  */
-    TIMESTAMP = 362,               /* TIMESTAMP  */
-    UUID = 363,                    /* UUID  */
-    POINT = 364,                   /* POINT  */
-    LINE = 365,                    /* LINE  */
-    LSEG = 366,                    /* LSEG  */
-    BOX = 367,                     /* BOX  */
-    PATH = 368,                    /* PATH  */
-    POLYGON = 369,                 /* POLYGON  */
-    CIRCLE = 370,                  /* CIRCLE  */
-    BLOB = 371,                    /* BLOB  */
-    BITMAP = 372,                  /* BITMAP  */
-    ARRAY = 373,                   /* ARRAY  */
-    TUPLE = 374,                   /* TUPLE  */
-    EMBEDDING = 375,               /* EMBEDDING  */
-    VECTOR = 376,                  /* VECTOR  */
-    MULTIVECTOR = 377,             /* MULTIVECTOR  */
-    TENSOR = 378,                  /* TENSOR  */
-    SPARSE = 379,                  /* SPARSE  */
-    TENSORARRAY = 380,             /* TENSORARRAY  */
-    BIT = 381,                     /* BIT  */
-    TEXT = 382,                    /* TEXT  */
-    PRIMARY = 383,                 /* PRIMARY  */
-    KEY = 384,                     /* KEY  */
-    UNIQUE = 385,                  /* UNIQUE  */
-    NULLABLE = 386,                /* NULLABLE  */
-    IS = 387,                      /* IS  */
-    DEFAULT = 388,                 /* DEFAULT  */
-    COMMENT = 389,                 /* COMMENT  */
-    IGNORE = 390,                  /* IGNORE  */
-    TRUE = 391,                    /* TRUE  */
-    FALSE = 392,                   /* FALSE  */
-    INTERVAL = 393,                /* INTERVAL  */
-    SECOND = 394,                  /* SECOND  */
-    SECONDS = 395,                 /* SECONDS  */
-    MINUTE = 396,                  /* MINUTE  */
-    MINUTES = 397,                 /* MINUTES  */
-    HOUR = 398,                    /* HOUR  */
-    HOURS = 399,                   /* HOURS  */
-    DAY = 400,                     /* DAY  */
-    DAYS = 401,                    /* DAYS  */
-    MONTH = 402,                   /* MONTH  */
-    MONTHS = 403,                  /* MONTHS  */
-    YEAR = 404,                    /* YEAR  */
-    YEARS = 405,                   /* YEARS  */
-    EQUAL = 406,                   /* EQUAL  */
-    NOT_EQ = 407,                  /* NOT_EQ  */
-    LESS_EQ = 408,                 /* LESS_EQ  */
-    GREATER_EQ = 409,              /* GREATER_EQ  */
-    BETWEEN = 410,                 /* BETWEEN  */
-    AND = 411,                     /* AND  */
-    OR = 412,                      /* OR  */
-    EXTRACT = 413,                 /* EXTRACT  */
-    LIKE = 414,                    /* LIKE  */
-    DATA = 415,                    /* DATA  */
-    LOG = 416,                     /* LOG  */
-    BUFFER = 417,                  /* BUFFER  */
-    TRANSACTIONS = 418,            /* TRANSACTIONS  */
-    TRANSACTION = 419,             /* TRANSACTION  */
-    MEMINDEX = 420,                /* MEMINDEX  */
-    USING = 421,                   /* USING  */
-    SESSION = 422,                 /* SESSION  */
-    GLOBAL = 423,                  /* GLOBAL  */
-    OFF = 424,                     /* OFF  */
-    EXPORT = 425,                  /* EXPORT  */
-    CONFIGS = 426,                 /* CONFIGS  */
-    CONFIG = 427,                  /* CONFIG  */
-    PROFILES = 428,                /* PROFILES  */
-    VARIABLES = 429,               /* VARIABLES  */
-    VARIABLE = 430,                /* VARIABLE  */
-    LOGS = 431,                    /* LOGS  */
-    CATALOGS = 432,                /* CATALOGS  */
-    CATALOG = 433,                 /* CATALOG  */
-    SEARCH = 434,                  /* SEARCH  */
-    MATCH = 435,                   /* MATCH  */
-    MAXSIM = 436,                  /* MAXSIM  */
-    QUERY = 437,                   /* QUERY  */
-    QUERIES = 438,                 /* QUERIES  */
-    FUSION = 439,                  /* FUSION  */
-    ROWLIMIT = 440,                /* ROWLIMIT  */
-    ADMIN = 441,                   /* ADMIN  */
-    LEADER = 442,                  /* LEADER  */
-    FOLLOWER = 443,                /* FOLLOWER  */
-    LEARNER = 444,                 /* LEARNER  */
-    CONNECT = 445,                 /* CONNECT  */
-    STANDALONE = 446,              /* STANDALONE  */
-    NODES = 447,                   /* NODES  */
-    NODE = 448,                    /* NODE  */
-    REMOVE = 449,                  /* REMOVE  */
-    SNAPSHOT = 450,                /* SNAPSHOT  */
-    SNAPSHOTS = 451,               /* SNAPSHOTS  */
-    RECOVER = 452,                 /* RECOVER  */
-    RESTORE = 453,                 /* RESTORE  */
-    CACHES = 454,                  /* CACHES  */
-    CACHE = 455,                   /* CACHE  */
-    PERSISTENCE = 456,             /* PERSISTENCE  */
-    OBJECT = 457,                  /* OBJECT  */
-    OBJECTS = 458,                 /* OBJECTS  */
-    FILES = 459,                   /* FILES  */
-    MEMORY = 460,                  /* MEMORY  */
-    ALLOCATION = 461,              /* ALLOCATION  */
-    HISTORY = 462,                 /* HISTORY  */
-    CHECK = 463,                   /* CHECK  */
-    CLEAN = 464,                   /* CLEAN  */
-    CHECKPOINT = 465,              /* CHECKPOINT  */
-    IMPORT = 466,                  /* IMPORT  */
-    NUMBER = 467                   /* NUMBER  */
-  };
-  typedef enum sqltokentype sqltoken_kind_t;
->>>>>>> 0906a0d3
+typedef enum sqltokentype sqltoken_kind_t;
 #endif
 
 /* Value type.  */
-#if ! defined SQLSTYPE && ! defined SQLSTYPE_IS_DECLARED
-union SQLSTYPE
-{
+#if !defined SQLSTYPE && !defined SQLSTYPE_IS_DECLARED
+union SQLSTYPE {
 #line 105 "parser.y"
 
-    bool    bool_value;
-    char*   str_value;
-    double  double_value;
+    bool bool_value;
+    char *str_value;
+    double double_value;
     int64_t long_value;
 
-    infinity::BaseStatement*   base_stmt;
-    infinity::SelectStatement* select_stmt;
-    infinity::CopyStatement*   copy_stmt;
-    infinity::InsertStatement* insert_stmt;
-    infinity::UpdateStatement* update_stmt;
-    infinity::DeleteStatement* delete_stmt;
-    infinity::CreateStatement* create_stmt;
-    infinity::DropStatement*   drop_stmt;
-    infinity::PrepareStatement* prepare_stmt;
-    infinity::ExecuteStatement* execute_stmt;
-    infinity::AlterStatement*   alter_stmt;
-    infinity::ShowStatement*    show_stmt;
-    infinity::ExplainStatement* explain_stmt;
-    infinity::FlushStatement*  flush_stmt;
-    infinity::OptimizeStatement*  optimize_stmt;
-    infinity::CommandStatement* command_stmt;
-    infinity::CompactStatement* compact_stmt;
-    infinity::AdminStatement* admin_stmt;
-    infinity::CheckStatement* check_stmt;
-
-    std::vector<infinity::BaseStatement*>* stmt_array;
-
-    std::vector<infinity::TableElement*>*  table_element_array_t;
-    std::vector<infinity::ColumnDef*>*     column_def_array_t;
-    infinity::TableElement*           table_element_t;
-    infinity::ColumnDef*              table_column_t;
-    infinity::ColumnType*              column_type_t;
-    std::vector<std::unique_ptr<infinity::ColumnType>>*     column_type_array_t;
-    infinity::ConstraintType          column_constraint_t;
-    std::set<infinity::ConstraintType>* column_constraints_t;
-    std::vector<std::string>*         identifier_array_t;
-    infinity::TableConstraint*        table_constraint_t;
-
-    infinity::BaseTableReference*     table_reference_t;
-    infinity::TableAlias *            table_alias_t;
-    infinity::JoinType                join_type_t;
-
-    infinity::OrderByExpr*            order_by_expr_t;
-    std::vector<infinity::OrderByExpr*>*   order_by_expr_list_t;
-    infinity::OrderType               order_by_type_t;
-
-    infinity::WithExpr*               with_expr_t;
-    std::vector<infinity::WithExpr*>*      with_expr_list_t;
-
-    infinity::SetOperatorType         set_operator_t;
-
-    infinity::ExplainType             explain_type_t;
-
-    infinity::ParsedExpr*             expr_t;
-    infinity::ConstantExpr*           const_expr_t;
-    std::vector<infinity::ParsedExpr*>*    expr_array_t;
-    std::vector<infinity::InsertRowExpr*>*    insert_row_list_t;
-
-    std::vector<infinity::WhenThen*>*     case_check_array_t;
-
-    infinity::UpdateExpr*             update_expr_t;
-    std::vector<infinity::UpdateExpr*>*    update_expr_array_t;
-
-    infinity::TableName* table_name_t;
-    infinity::CopyOption* copy_option_t;
-    std::vector<infinity::CopyOption*>* copy_option_array;
-
-    infinity::InitParameter*        index_param_t;
-    std::vector<infinity::InitParameter*>* index_param_list_t;
-    std::vector<infinity::InitParameter*>* with_index_param_list_t;
-
-    infinity::IndexInfo* index_info_t;
+    infinity::BaseStatement *base_stmt;
+    infinity::SelectStatement *select_stmt;
+    infinity::CopyStatement *copy_stmt;
+    infinity::InsertStatement *insert_stmt;
+    infinity::UpdateStatement *update_stmt;
+    infinity::DeleteStatement *delete_stmt;
+    infinity::CreateStatement *create_stmt;
+    infinity::DropStatement *drop_stmt;
+    infinity::PrepareStatement *prepare_stmt;
+    infinity::ExecuteStatement *execute_stmt;
+    infinity::AlterStatement *alter_stmt;
+    infinity::ShowStatement *show_stmt;
+    infinity::ExplainStatement *explain_stmt;
+    infinity::FlushStatement *flush_stmt;
+    infinity::OptimizeStatement *optimize_stmt;
+    infinity::CommandStatement *command_stmt;
+    infinity::CompactStatement *compact_stmt;
+    infinity::AdminStatement *admin_stmt;
+    infinity::CheckStatement *check_stmt;
+
+    std::vector<infinity::BaseStatement *> *stmt_array;
+
+    std::vector<infinity::TableElement *> *table_element_array_t;
+    std::vector<infinity::ColumnDef *> *column_def_array_t;
+    infinity::TableElement *table_element_t;
+    infinity::ColumnDef *table_column_t;
+    infinity::ColumnType *column_type_t;
+    std::vector<std::unique_ptr<infinity::ColumnType>> *column_type_array_t;
+    infinity::ConstraintType column_constraint_t;
+    std::set<infinity::ConstraintType> *column_constraints_t;
+    std::vector<std::string> *identifier_array_t;
+    infinity::TableConstraint *table_constraint_t;
+
+    infinity::BaseTableReference *table_reference_t;
+    infinity::TableAlias *table_alias_t;
+    infinity::JoinType join_type_t;
+
+    infinity::OrderByExpr *order_by_expr_t;
+    std::vector<infinity::OrderByExpr *> *order_by_expr_list_t;
+    infinity::OrderType order_by_type_t;
+
+    infinity::WithExpr *with_expr_t;
+    std::vector<infinity::WithExpr *> *with_expr_list_t;
+
+    infinity::SetOperatorType set_operator_t;
+
+    infinity::ExplainType explain_type_t;
+
+    infinity::ParsedExpr *expr_t;
+    infinity::ConstantExpr *const_expr_t;
+    std::vector<infinity::ParsedExpr *> *expr_array_t;
+    std::vector<infinity::InsertRowExpr *> *insert_row_list_t;
+
+    std::vector<infinity::WhenThen *> *case_check_array_t;
+
+    infinity::UpdateExpr *update_expr_t;
+    std::vector<infinity::UpdateExpr *> *update_expr_array_t;
+
+    infinity::TableName *table_name_t;
+    infinity::CopyOption *copy_option_t;
+    std::vector<infinity::CopyOption *> *copy_option_array;
+
+    infinity::InitParameter *index_param_t;
+    std::vector<infinity::InitParameter *> *index_param_list_t;
+    std::vector<infinity::InitParameter *> *with_index_param_list_t;
+
+    infinity::IndexInfo *index_info_t;
 
     // infinity::IfExistsInfo*        if_exists_info_t;
-    infinity::IfNotExistsInfo*     if_not_exists_info_t;
-
-    std::pair<int64_t, int64_t>*    int_sparse_ele_t;
-    std::pair<int64_t, double>*     float_sparse_ele_t;
-
-<<<<<<< HEAD
-#line 428 "parser.h"
-=======
+    infinity::IfNotExistsInfo *if_not_exists_info_t;
+
+    std::pair<int64_t, int64_t> *int_sparse_ele_t;
+    std::pair<int64_t, double> *float_sparse_ele_t;
+
 #line 434 "parser.h"
-
->>>>>>> 0906a0d3
 };
 typedef union SQLSTYPE SQLSTYPE;
-# define SQLSTYPE_IS_TRIVIAL 1
-# define SQLSTYPE_IS_DECLARED 1
+#define SQLSTYPE_IS_TRIVIAL 1
+#define SQLSTYPE_IS_DECLARED 1
 #endif
 
 /* Location type.  */
-#if ! defined SQLLTYPE && ! defined SQLLTYPE_IS_DECLARED
+#if !defined SQLLTYPE && !defined SQLLTYPE_IS_DECLARED
 typedef struct SQLLTYPE SQLLTYPE;
-struct SQLLTYPE
-{
-  int first_line;
-  int first_column;
-  int last_line;
-  int last_column;
+struct SQLLTYPE {
+    int first_line;
+    int first_column;
+    int last_line;
+    int last_column;
 };
-# define SQLLTYPE_IS_DECLARED 1
-# define SQLLTYPE_IS_TRIVIAL 1
-#endif
-
-
-
-
-int sqlparse (void *scanner, infinity::ParserResult* result);
-
+#define SQLLTYPE_IS_DECLARED 1
+#define SQLLTYPE_IS_TRIVIAL 1
+#endif
+
+int sqlparse(void *scanner, infinity::ParserResult *result);
 
 #endif /* !YY_SQL_PARSER_H_INCLUDED  */