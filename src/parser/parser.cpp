/* A Bison parser, made by GNU Bison 3.8.2.  */

/* Bison implementation for Yacc-like parsers in C

   Copyright (C) 1984, 1989-1990, 2000-2015, 2018-2021 Free Software Foundation,
   Inc.

   This program is free software: you can redistribute it and/or modify
   it under the terms of the GNU General Public License as published by
   the Free Software Foundation, either version 3 of the License, or
   (at your option) any later version.

   This program is distributed in the hope that it will be useful,
   but WITHOUT ANY WARRANTY; without even the implied warranty of
   MERCHANTABILITY or FITNESS FOR A PARTICULAR PURPOSE.  See the
   GNU General Public License for more details.

   You should have received a copy of the GNU General Public License
   along with this program.  If not, see <https://www.gnu.org/licenses/>.  */

/* As a special exception, you may create a larger work that contains
   part or all of the Bison parser skeleton and distribute that work
   under terms of your choice, so long as that work isn't itself a
   parser generator using the skeleton or a modified version thereof
   as a parser skeleton.  Alternatively, if you modify or redistribute
   the parser skeleton itself, you may (at your option) remove this
   special exception, which will cause the skeleton and the resulting
   Bison output files to be licensed under the GNU General Public
   License without this special exception.

   This special exception was added by the Free Software Foundation in
   version 2.2 of Bison.  */

/* C LALR(1) parser skeleton written by Richard Stallman, by
   simplifying the original so-called "semantic" parser.  */

/* DO NOT RELY ON FEATURES THAT ARE NOT DOCUMENTED in the manual,
   especially those whose name start with YY_ or yy_.  They are
   private implementation details that can be changed or removed.  */

/* All symbols defined below should begin with yy or YY, to avoid
   infringing on user name space.  This should be done even for local
   variables, as they might otherwise be expanded by user macros.
   There are some unavoidable exceptions within include files to
   define necessary library symbols; they are noted "INFRINGES ON
   USER NAME SPACE" below.  */

/* Identify Bison output, and Bison version.  */
#define YYBISON 30802

/* Bison version string.  */
#define YYBISON_VERSION "3.8.2"

/* Skeleton name.  */
#define YYSKELETON_NAME "yacc.c"

/* Pure parsers.  */
#define YYPURE 2

/* Push parsers.  */
#define YYPUSH 0

/* Pull parsers.  */
#define YYPULL 1

/* Substitute the type names.  */
#define YYSTYPE         SQLSTYPE
#define YYLTYPE         SQLLTYPE
/* Substitute the variable and function names.  */
#define yyparse         sqlparse
#define yylex           sqllex
#define yyerror         sqlerror
#define yydebug         sqldebug
#define yynerrs         sqlnerrs

/* First part of user prologue.  */
#line 2 "parser.y"

#include <stdint.h>
#include <stdio.h>
#include "parser.h"
#include "lexer.h"

void yyerror(YYLTYPE * llocp, void* lexer, infinity::ParserResult* result, const char* msg);

#line 87 "parser.cpp"

# ifndef YY_CAST
#  ifdef __cplusplus
#   define YY_CAST(Type, Val) static_cast<Type> (Val)
#   define YY_REINTERPRET_CAST(Type, Val) reinterpret_cast<Type> (Val)
#  else
#   define YY_CAST(Type, Val) ((Type) (Val))
#   define YY_REINTERPRET_CAST(Type, Val) ((Type) (Val))
#  endif
# endif
# ifndef YY_NULLPTR
#  if defined __cplusplus
#   if 201103L <= __cplusplus
#    define YY_NULLPTR nullptr
#   else
#    define YY_NULLPTR 0
#   endif
#  else
#   define YY_NULLPTR ((void*)0)
#  endif
# endif

#include "parser.h"
/* Symbol kind.  */
enum yysymbol_kind_t
{
  YYSYMBOL_YYEMPTY = -2,
  YYSYMBOL_YYEOF = 0,                      /* "end of file"  */
  YYSYMBOL_YYerror = 1,                    /* error  */
  YYSYMBOL_YYUNDEF = 2,                    /* "invalid token"  */
  YYSYMBOL_IDENTIFIER = 3,                 /* IDENTIFIER  */
  YYSYMBOL_STRING = 4,                     /* STRING  */
  YYSYMBOL_DOUBLE_VALUE = 5,               /* DOUBLE_VALUE  */
  YYSYMBOL_LONG_VALUE = 6,                 /* LONG_VALUE  */
  YYSYMBOL_CREATE = 7,                     /* CREATE  */
  YYSYMBOL_SELECT = 8,                     /* SELECT  */
  YYSYMBOL_INSERT = 9,                     /* INSERT  */
  YYSYMBOL_DROP = 10,                      /* DROP  */
  YYSYMBOL_UPDATE = 11,                    /* UPDATE  */
  YYSYMBOL_DELETE = 12,                    /* DELETE  */
  YYSYMBOL_COPY = 13,                      /* COPY  */
  YYSYMBOL_SET = 14,                       /* SET  */
  YYSYMBOL_EXPLAIN = 15,                   /* EXPLAIN  */
  YYSYMBOL_SHOW = 16,                      /* SHOW  */
  YYSYMBOL_ALTER = 17,                     /* ALTER  */
  YYSYMBOL_EXECUTE = 18,                   /* EXECUTE  */
  YYSYMBOL_PREPARE = 19,                   /* PREPARE  */
  YYSYMBOL_UNION = 20,                     /* UNION  */
  YYSYMBOL_ALL = 21,                       /* ALL  */
  YYSYMBOL_INTERSECT = 22,                 /* INTERSECT  */
  YYSYMBOL_COMPACT = 23,                   /* COMPACT  */
  YYSYMBOL_EXCEPT = 24,                    /* EXCEPT  */
  YYSYMBOL_FLUSH = 25,                     /* FLUSH  */
  YYSYMBOL_USE = 26,                       /* USE  */
  YYSYMBOL_OPTIMIZE = 27,                  /* OPTIMIZE  */
  YYSYMBOL_PROPERTIES = 28,                /* PROPERTIES  */
  YYSYMBOL_DATABASE = 29,                  /* DATABASE  */
  YYSYMBOL_TABLE = 30,                     /* TABLE  */
  YYSYMBOL_COLLECTION = 31,                /* COLLECTION  */
  YYSYMBOL_TABLES = 32,                    /* TABLES  */
  YYSYMBOL_INTO = 33,                      /* INTO  */
  YYSYMBOL_VALUES = 34,                    /* VALUES  */
  YYSYMBOL_AST = 35,                       /* AST  */
  YYSYMBOL_PIPELINE = 36,                  /* PIPELINE  */
  YYSYMBOL_RAW = 37,                       /* RAW  */
  YYSYMBOL_LOGICAL = 38,                   /* LOGICAL  */
  YYSYMBOL_PHYSICAL = 39,                  /* PHYSICAL  */
  YYSYMBOL_FRAGMENT = 40,                  /* FRAGMENT  */
  YYSYMBOL_VIEW = 41,                      /* VIEW  */
  YYSYMBOL_INDEX = 42,                     /* INDEX  */
  YYSYMBOL_ANALYZE = 43,                   /* ANALYZE  */
  YYSYMBOL_VIEWS = 44,                     /* VIEWS  */
  YYSYMBOL_DATABASES = 45,                 /* DATABASES  */
  YYSYMBOL_SEGMENT = 46,                   /* SEGMENT  */
  YYSYMBOL_SEGMENTS = 47,                  /* SEGMENTS  */
  YYSYMBOL_BLOCK = 48,                     /* BLOCK  */
  YYSYMBOL_BLOCKS = 49,                    /* BLOCKS  */
  YYSYMBOL_COLUMN = 50,                    /* COLUMN  */
  YYSYMBOL_COLUMNS = 51,                   /* COLUMNS  */
  YYSYMBOL_INDEXES = 52,                   /* INDEXES  */
  YYSYMBOL_CHUNK = 53,                     /* CHUNK  */
  YYSYMBOL_GROUP = 54,                     /* GROUP  */
  YYSYMBOL_BY = 55,                        /* BY  */
  YYSYMBOL_HAVING = 56,                    /* HAVING  */
  YYSYMBOL_AS = 57,                        /* AS  */
  YYSYMBOL_NATURAL = 58,                   /* NATURAL  */
  YYSYMBOL_JOIN = 59,                      /* JOIN  */
  YYSYMBOL_LEFT = 60,                      /* LEFT  */
  YYSYMBOL_RIGHT = 61,                     /* RIGHT  */
  YYSYMBOL_OUTER = 62,                     /* OUTER  */
  YYSYMBOL_FULL = 63,                      /* FULL  */
  YYSYMBOL_ON = 64,                        /* ON  */
  YYSYMBOL_INNER = 65,                     /* INNER  */
  YYSYMBOL_CROSS = 66,                     /* CROSS  */
  YYSYMBOL_DISTINCT = 67,                  /* DISTINCT  */
  YYSYMBOL_WHERE = 68,                     /* WHERE  */
  YYSYMBOL_ORDER = 69,                     /* ORDER  */
  YYSYMBOL_LIMIT = 70,                     /* LIMIT  */
  YYSYMBOL_OFFSET = 71,                    /* OFFSET  */
  YYSYMBOL_ASC = 72,                       /* ASC  */
  YYSYMBOL_DESC = 73,                      /* DESC  */
  YYSYMBOL_IF = 74,                        /* IF  */
  YYSYMBOL_NOT = 75,                       /* NOT  */
  YYSYMBOL_EXISTS = 76,                    /* EXISTS  */
  YYSYMBOL_IN = 77,                        /* IN  */
  YYSYMBOL_FROM = 78,                      /* FROM  */
  YYSYMBOL_TO = 79,                        /* TO  */
  YYSYMBOL_WITH = 80,                      /* WITH  */
  YYSYMBOL_DELIMITER = 81,                 /* DELIMITER  */
  YYSYMBOL_FORMAT = 82,                    /* FORMAT  */
  YYSYMBOL_HEADER = 83,                    /* HEADER  */
  YYSYMBOL_CAST = 84,                      /* CAST  */
  YYSYMBOL_END = 85,                       /* END  */
  YYSYMBOL_CASE = 86,                      /* CASE  */
  YYSYMBOL_ELSE = 87,                      /* ELSE  */
  YYSYMBOL_THEN = 88,                      /* THEN  */
  YYSYMBOL_WHEN = 89,                      /* WHEN  */
  YYSYMBOL_BOOLEAN = 90,                   /* BOOLEAN  */
  YYSYMBOL_INTEGER = 91,                   /* INTEGER  */
  YYSYMBOL_INT = 92,                       /* INT  */
  YYSYMBOL_TINYINT = 93,                   /* TINYINT  */
  YYSYMBOL_SMALLINT = 94,                  /* SMALLINT  */
  YYSYMBOL_BIGINT = 95,                    /* BIGINT  */
  YYSYMBOL_HUGEINT = 96,                   /* HUGEINT  */
  YYSYMBOL_VARCHAR = 97,                   /* VARCHAR  */
  YYSYMBOL_FLOAT = 98,                     /* FLOAT  */
  YYSYMBOL_DOUBLE = 99,                    /* DOUBLE  */
  YYSYMBOL_REAL = 100,                     /* REAL  */
  YYSYMBOL_DECIMAL = 101,                  /* DECIMAL  */
  YYSYMBOL_DATE = 102,                     /* DATE  */
  YYSYMBOL_TIME = 103,                     /* TIME  */
  YYSYMBOL_DATETIME = 104,                 /* DATETIME  */
  YYSYMBOL_TIMESTAMP = 105,                /* TIMESTAMP  */
  YYSYMBOL_UUID = 106,                     /* UUID  */
  YYSYMBOL_POINT = 107,                    /* POINT  */
  YYSYMBOL_LINE = 108,                     /* LINE  */
  YYSYMBOL_LSEG = 109,                     /* LSEG  */
  YYSYMBOL_BOX = 110,                      /* BOX  */
  YYSYMBOL_PATH = 111,                     /* PATH  */
  YYSYMBOL_POLYGON = 112,                  /* POLYGON  */
  YYSYMBOL_CIRCLE = 113,                   /* CIRCLE  */
  YYSYMBOL_BLOB = 114,                     /* BLOB  */
  YYSYMBOL_BITMAP = 115,                   /* BITMAP  */
  YYSYMBOL_EMBEDDING = 116,                /* EMBEDDING  */
  YYSYMBOL_VECTOR = 117,                   /* VECTOR  */
  YYSYMBOL_BIT = 118,                      /* BIT  */
  YYSYMBOL_TEXT = 119,                     /* TEXT  */
  YYSYMBOL_TENSOR = 120,                   /* TENSOR  */
  YYSYMBOL_SPARSE = 121,                   /* SPARSE  */
  YYSYMBOL_TENSORARRAY = 122,              /* TENSORARRAY  */
  YYSYMBOL_PRIMARY = 123,                  /* PRIMARY  */
  YYSYMBOL_KEY = 124,                      /* KEY  */
  YYSYMBOL_UNIQUE = 125,                   /* UNIQUE  */
  YYSYMBOL_NULLABLE = 126,                 /* NULLABLE  */
  YYSYMBOL_IS = 127,                       /* IS  */
  YYSYMBOL_DEFAULT = 128,                  /* DEFAULT  */
  YYSYMBOL_TRUE = 129,                     /* TRUE  */
  YYSYMBOL_FALSE = 130,                    /* FALSE  */
  YYSYMBOL_INTERVAL = 131,                 /* INTERVAL  */
  YYSYMBOL_SECOND = 132,                   /* SECOND  */
  YYSYMBOL_SECONDS = 133,                  /* SECONDS  */
  YYSYMBOL_MINUTE = 134,                   /* MINUTE  */
  YYSYMBOL_MINUTES = 135,                  /* MINUTES  */
  YYSYMBOL_HOUR = 136,                     /* HOUR  */
  YYSYMBOL_HOURS = 137,                    /* HOURS  */
  YYSYMBOL_DAY = 138,                      /* DAY  */
  YYSYMBOL_DAYS = 139,                     /* DAYS  */
  YYSYMBOL_MONTH = 140,                    /* MONTH  */
  YYSYMBOL_MONTHS = 141,                   /* MONTHS  */
  YYSYMBOL_YEAR = 142,                     /* YEAR  */
  YYSYMBOL_YEARS = 143,                    /* YEARS  */
  YYSYMBOL_EQUAL = 144,                    /* EQUAL  */
  YYSYMBOL_NOT_EQ = 145,                   /* NOT_EQ  */
  YYSYMBOL_LESS_EQ = 146,                  /* LESS_EQ  */
  YYSYMBOL_GREATER_EQ = 147,               /* GREATER_EQ  */
  YYSYMBOL_BETWEEN = 148,                  /* BETWEEN  */
  YYSYMBOL_AND = 149,                      /* AND  */
  YYSYMBOL_OR = 150,                       /* OR  */
  YYSYMBOL_EXTRACT = 151,                  /* EXTRACT  */
  YYSYMBOL_LIKE = 152,                     /* LIKE  */
  YYSYMBOL_DATA = 153,                     /* DATA  */
  YYSYMBOL_LOG = 154,                      /* LOG  */
  YYSYMBOL_BUFFER = 155,                   /* BUFFER  */
  YYSYMBOL_TRANSACTIONS = 156,             /* TRANSACTIONS  */
  YYSYMBOL_TRANSACTION = 157,              /* TRANSACTION  */
  YYSYMBOL_USING = 158,                    /* USING  */
  YYSYMBOL_SESSION = 159,                  /* SESSION  */
  YYSYMBOL_GLOBAL = 160,                   /* GLOBAL  */
  YYSYMBOL_OFF = 161,                      /* OFF  */
  YYSYMBOL_EXPORT = 162,                   /* EXPORT  */
  YYSYMBOL_PROFILE = 163,                  /* PROFILE  */
  YYSYMBOL_CONFIGS = 164,                  /* CONFIGS  */
  YYSYMBOL_CONFIG = 165,                   /* CONFIG  */
  YYSYMBOL_PROFILES = 166,                 /* PROFILES  */
  YYSYMBOL_VARIABLES = 167,                /* VARIABLES  */
  YYSYMBOL_VARIABLE = 168,                 /* VARIABLE  */
  YYSYMBOL_DELTA = 169,                    /* DELTA  */
  YYSYMBOL_LOGS = 170,                     /* LOGS  */
  YYSYMBOL_CATALOGS = 171,                 /* CATALOGS  */
  YYSYMBOL_SEARCH = 172,                   /* SEARCH  */
  YYSYMBOL_MATCH = 173,                    /* MATCH  */
  YYSYMBOL_MAXSIM = 174,                   /* MAXSIM  */
  YYSYMBOL_QUERY = 175,                    /* QUERY  */
  YYSYMBOL_QUERIES = 176,                  /* QUERIES  */
  YYSYMBOL_FUSION = 177,                   /* FUSION  */
  YYSYMBOL_ROWLIMIT = 178,                 /* ROWLIMIT  */
  YYSYMBOL_NUMBER = 179,                   /* NUMBER  */
  YYSYMBOL_180_ = 180,                     /* '='  */
  YYSYMBOL_181_ = 181,                     /* '<'  */
  YYSYMBOL_182_ = 182,                     /* '>'  */
  YYSYMBOL_183_ = 183,                     /* '+'  */
  YYSYMBOL_184_ = 184,                     /* '-'  */
  YYSYMBOL_185_ = 185,                     /* '*'  */
  YYSYMBOL_186_ = 186,                     /* '/'  */
  YYSYMBOL_187_ = 187,                     /* '%'  */
  YYSYMBOL_188_ = 188,                     /* '['  */
  YYSYMBOL_189_ = 189,                     /* ']'  */
  YYSYMBOL_190_ = 190,                     /* '('  */
  YYSYMBOL_191_ = 191,                     /* ')'  */
  YYSYMBOL_192_ = 192,                     /* '.'  */
  YYSYMBOL_193_ = 193,                     /* ';'  */
  YYSYMBOL_194_ = 194,                     /* ','  */
  YYSYMBOL_195_ = 195,                     /* ':'  */
  YYSYMBOL_YYACCEPT = 196,                 /* $accept  */
  YYSYMBOL_input_pattern = 197,            /* input_pattern  */
  YYSYMBOL_statement_list = 198,           /* statement_list  */
  YYSYMBOL_statement = 199,                /* statement  */
  YYSYMBOL_explainable_statement = 200,    /* explainable_statement  */
  YYSYMBOL_create_statement = 201,         /* create_statement  */
  YYSYMBOL_table_element_array = 202,      /* table_element_array  */
  YYSYMBOL_table_element = 203,            /* table_element  */
  YYSYMBOL_table_column = 204,             /* table_column  */
  YYSYMBOL_column_type = 205,              /* column_type  */
  YYSYMBOL_column_constraints = 206,       /* column_constraints  */
  YYSYMBOL_column_constraint = 207,        /* column_constraint  */
  YYSYMBOL_default_expr = 208,             /* default_expr  */
  YYSYMBOL_table_constraint = 209,         /* table_constraint  */
  YYSYMBOL_identifier_array = 210,         /* identifier_array  */
  YYSYMBOL_delete_statement = 211,         /* delete_statement  */
  YYSYMBOL_insert_statement = 212,         /* insert_statement  */
  YYSYMBOL_optional_identifier_array = 213, /* optional_identifier_array  */
  YYSYMBOL_explain_statement = 214,        /* explain_statement  */
  YYSYMBOL_explain_type = 215,             /* explain_type  */
  YYSYMBOL_update_statement = 216,         /* update_statement  */
  YYSYMBOL_update_expr_array = 217,        /* update_expr_array  */
  YYSYMBOL_update_expr = 218,              /* update_expr  */
  YYSYMBOL_drop_statement = 219,           /* drop_statement  */
  YYSYMBOL_copy_statement = 220,           /* copy_statement  */
  YYSYMBOL_select_statement = 221,         /* select_statement  */
  YYSYMBOL_select_with_paren = 222,        /* select_with_paren  */
  YYSYMBOL_select_without_paren = 223,     /* select_without_paren  */
  YYSYMBOL_select_clause_with_modifier = 224, /* select_clause_with_modifier  */
  YYSYMBOL_select_clause_without_modifier_paren = 225, /* select_clause_without_modifier_paren  */
  YYSYMBOL_select_clause_without_modifier = 226, /* select_clause_without_modifier  */
  YYSYMBOL_order_by_clause = 227,          /* order_by_clause  */
  YYSYMBOL_order_by_expr_list = 228,       /* order_by_expr_list  */
  YYSYMBOL_order_by_expr = 229,            /* order_by_expr  */
  YYSYMBOL_order_by_type = 230,            /* order_by_type  */
  YYSYMBOL_limit_expr = 231,               /* limit_expr  */
  YYSYMBOL_offset_expr = 232,              /* offset_expr  */
  YYSYMBOL_distinct = 233,                 /* distinct  */
  YYSYMBOL_from_clause = 234,              /* from_clause  */
  YYSYMBOL_search_clause = 235,            /* search_clause  */
  YYSYMBOL_where_clause = 236,             /* where_clause  */
  YYSYMBOL_having_clause = 237,            /* having_clause  */
  YYSYMBOL_group_by_clause = 238,          /* group_by_clause  */
  YYSYMBOL_set_operator = 239,             /* set_operator  */
  YYSYMBOL_table_reference = 240,          /* table_reference  */
  YYSYMBOL_table_reference_unit = 241,     /* table_reference_unit  */
  YYSYMBOL_table_reference_name = 242,     /* table_reference_name  */
  YYSYMBOL_table_name = 243,               /* table_name  */
  YYSYMBOL_table_alias = 244,              /* table_alias  */
  YYSYMBOL_with_clause = 245,              /* with_clause  */
  YYSYMBOL_with_expr_list = 246,           /* with_expr_list  */
  YYSYMBOL_with_expr = 247,                /* with_expr  */
  YYSYMBOL_join_clause = 248,              /* join_clause  */
  YYSYMBOL_join_type = 249,                /* join_type  */
  YYSYMBOL_show_statement = 250,           /* show_statement  */
  YYSYMBOL_flush_statement = 251,          /* flush_statement  */
  YYSYMBOL_optimize_statement = 252,       /* optimize_statement  */
  YYSYMBOL_command_statement = 253,        /* command_statement  */
  YYSYMBOL_compact_statement = 254,        /* compact_statement  */
  YYSYMBOL_expr_array = 255,               /* expr_array  */
  YYSYMBOL_expr_array_list = 256,          /* expr_array_list  */
  YYSYMBOL_expr_alias = 257,               /* expr_alias  */
  YYSYMBOL_expr = 258,                     /* expr  */
  YYSYMBOL_operand = 259,                  /* operand  */
  YYSYMBOL_extra_match_tensor_option = 260, /* extra_match_tensor_option  */
  YYSYMBOL_match_tensor_expr = 261,        /* match_tensor_expr  */
  YYSYMBOL_match_vector_expr = 262,        /* match_vector_expr  */
  YYSYMBOL_match_sparse_expr = 263,        /* match_sparse_expr  */
  YYSYMBOL_match_text_expr = 264,          /* match_text_expr  */
  YYSYMBOL_query_expr = 265,               /* query_expr  */
  YYSYMBOL_fusion_expr = 266,              /* fusion_expr  */
  YYSYMBOL_sub_search = 267,               /* sub_search  */
  YYSYMBOL_sub_search_array = 268,         /* sub_search_array  */
  YYSYMBOL_function_expr = 269,            /* function_expr  */
  YYSYMBOL_conjunction_expr = 270,         /* conjunction_expr  */
  YYSYMBOL_between_expr = 271,             /* between_expr  */
  YYSYMBOL_in_expr = 272,                  /* in_expr  */
  YYSYMBOL_case_expr = 273,                /* case_expr  */
  YYSYMBOL_case_check_array = 274,         /* case_check_array  */
  YYSYMBOL_cast_expr = 275,                /* cast_expr  */
  YYSYMBOL_subquery_expr = 276,            /* subquery_expr  */
  YYSYMBOL_column_expr = 277,              /* column_expr  */
  YYSYMBOL_constant_expr = 278,            /* constant_expr  */
  YYSYMBOL_common_array_expr = 279,        /* common_array_expr  */
  YYSYMBOL_common_sparse_array_expr = 280, /* common_sparse_array_expr  */
  YYSYMBOL_subarray_array_expr = 281,      /* subarray_array_expr  */
  YYSYMBOL_unclosed_subarray_array_expr = 282, /* unclosed_subarray_array_expr  */
  YYSYMBOL_sparse_array_expr = 283,        /* sparse_array_expr  */
  YYSYMBOL_long_sparse_array_expr = 284,   /* long_sparse_array_expr  */
  YYSYMBOL_unclosed_long_sparse_array_expr = 285, /* unclosed_long_sparse_array_expr  */
  YYSYMBOL_double_sparse_array_expr = 286, /* double_sparse_array_expr  */
  YYSYMBOL_unclosed_double_sparse_array_expr = 287, /* unclosed_double_sparse_array_expr  */
  YYSYMBOL_empty_array_expr = 288,         /* empty_array_expr  */
  YYSYMBOL_int_sparse_ele = 289,           /* int_sparse_ele  */
  YYSYMBOL_float_sparse_ele = 290,         /* float_sparse_ele  */
  YYSYMBOL_array_expr = 291,               /* array_expr  */
  YYSYMBOL_long_array_expr = 292,          /* long_array_expr  */
  YYSYMBOL_unclosed_long_array_expr = 293, /* unclosed_long_array_expr  */
  YYSYMBOL_double_array_expr = 294,        /* double_array_expr  */
  YYSYMBOL_unclosed_double_array_expr = 295, /* unclosed_double_array_expr  */
  YYSYMBOL_interval_expr = 296,            /* interval_expr  */
  YYSYMBOL_copy_option_list = 297,         /* copy_option_list  */
  YYSYMBOL_copy_option = 298,              /* copy_option  */
  YYSYMBOL_file_path = 299,                /* file_path  */
  YYSYMBOL_if_exists = 300,                /* if_exists  */
  YYSYMBOL_if_not_exists = 301,            /* if_not_exists  */
  YYSYMBOL_semicolon = 302,                /* semicolon  */
  YYSYMBOL_if_not_exists_info = 303,       /* if_not_exists_info  */
  YYSYMBOL_with_index_param_list = 304,    /* with_index_param_list  */
  YYSYMBOL_optional_table_properties_list = 305, /* optional_table_properties_list  */
  YYSYMBOL_index_param_list = 306,         /* index_param_list  */
  YYSYMBOL_index_param = 307,              /* index_param  */
  YYSYMBOL_index_info_list = 308,          /* index_info_list  */
  YYSYMBOL_index_info_list_one_pack = 309  /* index_info_list_one_pack  */
};
typedef enum yysymbol_kind_t yysymbol_kind_t;



/* Unqualified %code blocks.  */
#line 96 "parser.y"

// Avoid warnings with the error counter.
#if defined(__GNUC__) || defined(__clang__)
#pragma GCC diagnostic ignored "-Wunused-but-set-variable"
#endif

#line 438 "parser.cpp"

#ifdef short
# undef short
#endif

/* On compilers that do not define __PTRDIFF_MAX__ etc., make sure
   <limits.h> and (if available) <stdint.h> are included
   so that the code can choose integer types of a good width.  */

#ifndef __PTRDIFF_MAX__
# include <limits.h> /* INFRINGES ON USER NAME SPACE */
# if defined __STDC_VERSION__ && 199901 <= __STDC_VERSION__
#  include <stdint.h> /* INFRINGES ON USER NAME SPACE */
#  define YY_STDINT_H
# endif
#endif

/* Narrow types that promote to a signed type and that can represent a
   signed or unsigned integer of at least N bits.  In tables they can
   save space and decrease cache pressure.  Promoting to a signed type
   helps avoid bugs in integer arithmetic.  */

#ifdef __INT_LEAST8_MAX__
typedef __INT_LEAST8_TYPE__ yytype_int8;
#elif defined YY_STDINT_H
typedef int_least8_t yytype_int8;
#else
typedef signed char yytype_int8;
#endif

#ifdef __INT_LEAST16_MAX__
typedef __INT_LEAST16_TYPE__ yytype_int16;
#elif defined YY_STDINT_H
typedef int_least16_t yytype_int16;
#else
typedef short yytype_int16;
#endif

/* Work around bug in HP-UX 11.23, which defines these macros
   incorrectly for preprocessor constants.  This workaround can likely
   be removed in 2023, as HPE has promised support for HP-UX 11.23
   (aka HP-UX 11i v2) only through the end of 2022; see Table 2 of
   <https://h20195.www2.hpe.com/V2/getpdf.aspx/4AA4-7673ENW.pdf>.  */
#ifdef __hpux
# undef UINT_LEAST8_MAX
# undef UINT_LEAST16_MAX
# define UINT_LEAST8_MAX 255
# define UINT_LEAST16_MAX 65535
#endif

#if defined __UINT_LEAST8_MAX__ && __UINT_LEAST8_MAX__ <= __INT_MAX__
typedef __UINT_LEAST8_TYPE__ yytype_uint8;
#elif (!defined __UINT_LEAST8_MAX__ && defined YY_STDINT_H \
       && UINT_LEAST8_MAX <= INT_MAX)
typedef uint_least8_t yytype_uint8;
#elif !defined __UINT_LEAST8_MAX__ && UCHAR_MAX <= INT_MAX
typedef unsigned char yytype_uint8;
#else
typedef short yytype_uint8;
#endif

#if defined __UINT_LEAST16_MAX__ && __UINT_LEAST16_MAX__ <= __INT_MAX__
typedef __UINT_LEAST16_TYPE__ yytype_uint16;
#elif (!defined __UINT_LEAST16_MAX__ && defined YY_STDINT_H \
       && UINT_LEAST16_MAX <= INT_MAX)
typedef uint_least16_t yytype_uint16;
#elif !defined __UINT_LEAST16_MAX__ && USHRT_MAX <= INT_MAX
typedef unsigned short yytype_uint16;
#else
typedef int yytype_uint16;
#endif

#ifndef YYPTRDIFF_T
# if defined __PTRDIFF_TYPE__ && defined __PTRDIFF_MAX__
#  define YYPTRDIFF_T __PTRDIFF_TYPE__
#  define YYPTRDIFF_MAXIMUM __PTRDIFF_MAX__
# elif defined PTRDIFF_MAX
#  ifndef ptrdiff_t
#   include <stddef.h> /* INFRINGES ON USER NAME SPACE */
#  endif
#  define YYPTRDIFF_T ptrdiff_t
#  define YYPTRDIFF_MAXIMUM PTRDIFF_MAX
# else
#  define YYPTRDIFF_T long
#  define YYPTRDIFF_MAXIMUM LONG_MAX
# endif
#endif

#ifndef YYSIZE_T
# ifdef __SIZE_TYPE__
#  define YYSIZE_T __SIZE_TYPE__
# elif defined size_t
#  define YYSIZE_T size_t
# elif defined __STDC_VERSION__ && 199901 <= __STDC_VERSION__
#  include <stddef.h> /* INFRINGES ON USER NAME SPACE */
#  define YYSIZE_T size_t
# else
#  define YYSIZE_T unsigned
# endif
#endif

#define YYSIZE_MAXIMUM                                  \
  YY_CAST (YYPTRDIFF_T,                                 \
           (YYPTRDIFF_MAXIMUM < YY_CAST (YYSIZE_T, -1)  \
            ? YYPTRDIFF_MAXIMUM                         \
            : YY_CAST (YYSIZE_T, -1)))

#define YYSIZEOF(X) YY_CAST (YYPTRDIFF_T, sizeof (X))


/* Stored state numbers (used for stacks). */
typedef yytype_int16 yy_state_t;

/* State numbers in computations.  */
typedef int yy_state_fast_t;

#ifndef YY_
# if defined YYENABLE_NLS && YYENABLE_NLS
#  if ENABLE_NLS
#   include <libintl.h> /* INFRINGES ON USER NAME SPACE */
#   define YY_(Msgid) dgettext ("bison-runtime", Msgid)
#  endif
# endif
# ifndef YY_
#  define YY_(Msgid) Msgid
# endif
#endif


#ifndef YY_ATTRIBUTE_PURE
# if defined __GNUC__ && 2 < __GNUC__ + (96 <= __GNUC_MINOR__)
#  define YY_ATTRIBUTE_PURE __attribute__ ((__pure__))
# else
#  define YY_ATTRIBUTE_PURE
# endif
#endif

#ifndef YY_ATTRIBUTE_UNUSED
# if defined __GNUC__ && 2 < __GNUC__ + (7 <= __GNUC_MINOR__)
#  define YY_ATTRIBUTE_UNUSED __attribute__ ((__unused__))
# else
#  define YY_ATTRIBUTE_UNUSED
# endif
#endif

/* Suppress unused-variable warnings by "using" E.  */
#if ! defined lint || defined __GNUC__
# define YY_USE(E) ((void) (E))
#else
# define YY_USE(E) /* empty */
#endif

/* Suppress an incorrect diagnostic about yylval being uninitialized.  */
#if defined __GNUC__ && ! defined __ICC && 406 <= __GNUC__ * 100 + __GNUC_MINOR__
# if __GNUC__ * 100 + __GNUC_MINOR__ < 407
#  define YY_IGNORE_MAYBE_UNINITIALIZED_BEGIN                           \
    _Pragma ("GCC diagnostic push")                                     \
    _Pragma ("GCC diagnostic ignored \"-Wuninitialized\"")
# else
#  define YY_IGNORE_MAYBE_UNINITIALIZED_BEGIN                           \
    _Pragma ("GCC diagnostic push")                                     \
    _Pragma ("GCC diagnostic ignored \"-Wuninitialized\"")              \
    _Pragma ("GCC diagnostic ignored \"-Wmaybe-uninitialized\"")
# endif
# define YY_IGNORE_MAYBE_UNINITIALIZED_END      \
    _Pragma ("GCC diagnostic pop")
#else
# define YY_INITIAL_VALUE(Value) Value
#endif
#ifndef YY_IGNORE_MAYBE_UNINITIALIZED_BEGIN
# define YY_IGNORE_MAYBE_UNINITIALIZED_BEGIN
# define YY_IGNORE_MAYBE_UNINITIALIZED_END
#endif
#ifndef YY_INITIAL_VALUE
# define YY_INITIAL_VALUE(Value) /* Nothing. */
#endif

#if defined __cplusplus && defined __GNUC__ && ! defined __ICC && 6 <= __GNUC__
# define YY_IGNORE_USELESS_CAST_BEGIN                          \
    _Pragma ("GCC diagnostic push")                            \
    _Pragma ("GCC diagnostic ignored \"-Wuseless-cast\"")
# define YY_IGNORE_USELESS_CAST_END            \
    _Pragma ("GCC diagnostic pop")
#endif
#ifndef YY_IGNORE_USELESS_CAST_BEGIN
# define YY_IGNORE_USELESS_CAST_BEGIN
# define YY_IGNORE_USELESS_CAST_END
#endif


#define YY_ASSERT(E) ((void) (0 && (E)))

#if 1

/* The parser invokes alloca or malloc; define the necessary symbols.  */

# ifdef YYSTACK_USE_ALLOCA
#  if YYSTACK_USE_ALLOCA
#   ifdef __GNUC__
#    define YYSTACK_ALLOC __builtin_alloca
#   elif defined __BUILTIN_VA_ARG_INCR
#    include <alloca.h> /* INFRINGES ON USER NAME SPACE */
#   elif defined _AIX
#    define YYSTACK_ALLOC __alloca
#   elif defined _MSC_VER
#    include <malloc.h> /* INFRINGES ON USER NAME SPACE */
#    define alloca _alloca
#   else
#    define YYSTACK_ALLOC alloca
#    if ! defined _ALLOCA_H && ! defined EXIT_SUCCESS
#     include <stdlib.h> /* INFRINGES ON USER NAME SPACE */
      /* Use EXIT_SUCCESS as a witness for stdlib.h.  */
#     ifndef EXIT_SUCCESS
#      define EXIT_SUCCESS 0
#     endif
#    endif
#   endif
#  endif
# endif

# ifdef YYSTACK_ALLOC
   /* Pacify GCC's 'empty if-body' warning.  */
#  define YYSTACK_FREE(Ptr) do { /* empty */; } while (0)
#  ifndef YYSTACK_ALLOC_MAXIMUM
    /* The OS might guarantee only one guard page at the bottom of the stack,
       and a page size can be as small as 4096 bytes.  So we cannot safely
       invoke alloca (N) if N exceeds 4096.  Use a slightly smaller number
       to allow for a few compiler-allocated temporary stack slots.  */
#   define YYSTACK_ALLOC_MAXIMUM 4032 /* reasonable circa 2006 */
#  endif
# else
#  define YYSTACK_ALLOC YYMALLOC
#  define YYSTACK_FREE YYFREE
#  ifndef YYSTACK_ALLOC_MAXIMUM
#   define YYSTACK_ALLOC_MAXIMUM YYSIZE_MAXIMUM
#  endif
#  if (defined __cplusplus && ! defined EXIT_SUCCESS \
       && ! ((defined YYMALLOC || defined malloc) \
             && (defined YYFREE || defined free)))
#   include <stdlib.h> /* INFRINGES ON USER NAME SPACE */
#   ifndef EXIT_SUCCESS
#    define EXIT_SUCCESS 0
#   endif
#  endif
#  ifndef YYMALLOC
#   define YYMALLOC malloc
#   if ! defined malloc && ! defined EXIT_SUCCESS
void *malloc (YYSIZE_T); /* INFRINGES ON USER NAME SPACE */
#   endif
#  endif
#  ifndef YYFREE
#   define YYFREE free
#   if ! defined free && ! defined EXIT_SUCCESS
void free (void *); /* INFRINGES ON USER NAME SPACE */
#   endif
#  endif
# endif
#endif /* 1 */

#if (! defined yyoverflow \
     && (! defined __cplusplus \
         || (defined SQLLTYPE_IS_TRIVIAL && SQLLTYPE_IS_TRIVIAL \
             && defined SQLSTYPE_IS_TRIVIAL && SQLSTYPE_IS_TRIVIAL)))

/* A type that is properly aligned for any stack member.  */
union yyalloc
{
  yy_state_t yyss_alloc;
  YYSTYPE yyvs_alloc;
  YYLTYPE yyls_alloc;
};

/* The size of the maximum gap between one aligned stack and the next.  */
# define YYSTACK_GAP_MAXIMUM (YYSIZEOF (union yyalloc) - 1)

/* The size of an array large to enough to hold all stacks, each with
   N elements.  */
# define YYSTACK_BYTES(N) \
     ((N) * (YYSIZEOF (yy_state_t) + YYSIZEOF (YYSTYPE) \
             + YYSIZEOF (YYLTYPE)) \
      + 2 * YYSTACK_GAP_MAXIMUM)

# define YYCOPY_NEEDED 1

/* Relocate STACK from its old location to the new one.  The
   local variables YYSIZE and YYSTACKSIZE give the old and new number of
   elements in the stack, and YYPTR gives the new location of the
   stack.  Advance YYPTR to a properly aligned location for the next
   stack.  */
# define YYSTACK_RELOCATE(Stack_alloc, Stack)                           \
    do                                                                  \
      {                                                                 \
        YYPTRDIFF_T yynewbytes;                                         \
        YYCOPY (&yyptr->Stack_alloc, Stack, yysize);                    \
        Stack = &yyptr->Stack_alloc;                                    \
        yynewbytes = yystacksize * YYSIZEOF (*Stack) + YYSTACK_GAP_MAXIMUM; \
        yyptr += yynewbytes / YYSIZEOF (*yyptr);                        \
      }                                                                 \
    while (0)

#endif

#if defined YYCOPY_NEEDED && YYCOPY_NEEDED
/* Copy COUNT objects from SRC to DST.  The source and destination do
   not overlap.  */
# ifndef YYCOPY
#  if defined __GNUC__ && 1 < __GNUC__
#   define YYCOPY(Dst, Src, Count) \
      __builtin_memcpy (Dst, Src, YY_CAST (YYSIZE_T, (Count)) * sizeof (*(Src)))
#  else
#   define YYCOPY(Dst, Src, Count)              \
      do                                        \
        {                                       \
          YYPTRDIFF_T yyi;                      \
          for (yyi = 0; yyi < (Count); yyi++)   \
            (Dst)[yyi] = (Src)[yyi];            \
        }                                       \
      while (0)
#  endif
# endif
#endif /* !YYCOPY_NEEDED */

/* YYFINAL -- State number of the termination state.  */
#define YYFINAL  93
/* YYLAST -- Last index in YYTABLE.  */
#define YYLAST   1105

/* YYNTOKENS -- Number of terminals.  */
#define YYNTOKENS  196
/* YYNNTS -- Number of nonterminals.  */
#define YYNNTS  114
/* YYNRULES -- Number of rules.  */
#define YYNRULES  433
/* YYNSTATES -- Number of states.  */
#define YYNSTATES  905

/* YYMAXUTOK -- Last valid token kind.  */
#define YYMAXUTOK   434


/* YYTRANSLATE(TOKEN-NUM) -- Symbol number corresponding to TOKEN-NUM
   as returned by yylex, with out-of-bounds checking.  */
#define YYTRANSLATE(YYX)                                \
  (0 <= (YYX) && (YYX) <= YYMAXUTOK                     \
   ? YY_CAST (yysymbol_kind_t, yytranslate[YYX])        \
   : YYSYMBOL_YYUNDEF)

/* YYTRANSLATE[TOKEN-NUM] -- Symbol number corresponding to TOKEN-NUM
   as returned by yylex.  */
static const yytype_uint8 yytranslate[] =
{
       0,     2,     2,     2,     2,     2,     2,     2,     2,     2,
       2,     2,     2,     2,     2,     2,     2,     2,     2,     2,
       2,     2,     2,     2,     2,     2,     2,     2,     2,     2,
       2,     2,     2,     2,     2,     2,     2,   187,     2,     2,
     190,   191,   185,   183,   194,   184,   192,   186,     2,     2,
       2,     2,     2,     2,     2,     2,     2,     2,   195,   193,
     181,   180,   182,     2,     2,     2,     2,     2,     2,     2,
       2,     2,     2,     2,     2,     2,     2,     2,     2,     2,
       2,     2,     2,     2,     2,     2,     2,     2,     2,     2,
       2,   188,     2,   189,     2,     2,     2,     2,     2,     2,
       2,     2,     2,     2,     2,     2,     2,     2,     2,     2,
       2,     2,     2,     2,     2,     2,     2,     2,     2,     2,
       2,     2,     2,     2,     2,     2,     2,     2,     2,     2,
       2,     2,     2,     2,     2,     2,     2,     2,     2,     2,
       2,     2,     2,     2,     2,     2,     2,     2,     2,     2,
       2,     2,     2,     2,     2,     2,     2,     2,     2,     2,
       2,     2,     2,     2,     2,     2,     2,     2,     2,     2,
       2,     2,     2,     2,     2,     2,     2,     2,     2,     2,
       2,     2,     2,     2,     2,     2,     2,     2,     2,     2,
       2,     2,     2,     2,     2,     2,     2,     2,     2,     2,
       2,     2,     2,     2,     2,     2,     2,     2,     2,     2,
       2,     2,     2,     2,     2,     2,     2,     2,     2,     2,
       2,     2,     2,     2,     2,     2,     2,     2,     2,     2,
       2,     2,     2,     2,     2,     2,     2,     2,     2,     2,
       2,     2,     2,     2,     2,     2,     2,     2,     2,     2,
       2,     2,     2,     2,     2,     2,     1,     2,     3,     4,
       5,     6,     7,     8,     9,    10,    11,    12,    13,    14,
      15,    16,    17,    18,    19,    20,    21,    22,    23,    24,
      25,    26,    27,    28,    29,    30,    31,    32,    33,    34,
      35,    36,    37,    38,    39,    40,    41,    42,    43,    44,
      45,    46,    47,    48,    49,    50,    51,    52,    53,    54,
      55,    56,    57,    58,    59,    60,    61,    62,    63,    64,
      65,    66,    67,    68,    69,    70,    71,    72,    73,    74,
      75,    76,    77,    78,    79,    80,    81,    82,    83,    84,
      85,    86,    87,    88,    89,    90,    91,    92,    93,    94,
      95,    96,    97,    98,    99,   100,   101,   102,   103,   104,
     105,   106,   107,   108,   109,   110,   111,   112,   113,   114,
     115,   116,   117,   118,   119,   120,   121,   122,   123,   124,
     125,   126,   127,   128,   129,   130,   131,   132,   133,   134,
     135,   136,   137,   138,   139,   140,   141,   142,   143,   144,
     145,   146,   147,   148,   149,   150,   151,   152,   153,   154,
     155,   156,   157,   158,   159,   160,   161,   162,   163,   164,
     165,   166,   167,   168,   169,   170,   171,   172,   173,   174,
     175,   176,   177,   178,   179
};

#if SQLDEBUG
/* YYRLINE[YYN] -- Source line where rule number YYN was defined.  */
static const yytype_int16 yyrline[] =
{
       0,   492,   492,   496,   502,   509,   510,   511,   512,   513,
     514,   515,   516,   517,   518,   519,   520,   521,   523,   524,
     525,   526,   527,   528,   529,   530,   531,   532,   533,   534,
     541,   558,   574,   603,   619,   637,   666,   670,   676,   679,
     686,   736,   772,   773,   774,   775,   776,   777,   778,   779,
     780,   781,   782,   783,   784,   785,   786,   787,   788,   789,
     790,   793,   795,   796,   797,   798,   801,   802,   803,   804,
     805,   806,   807,   808,   809,   810,   811,   812,   813,   814,
     815,   816,   817,   818,   819,   820,   821,   822,   823,   824,
     825,   826,   827,   828,   829,   830,   831,   832,   833,   834,
     835,   836,   837,   838,   839,   840,   859,   863,   873,   876,
     879,   882,   886,   889,   894,   899,   906,   912,   922,   938,
     972,   985,   988,   995,  1001,  1004,  1007,  1010,  1013,  1016,
    1019,  1022,  1029,  1042,  1046,  1051,  1064,  1077,  1092,  1107,
    1122,  1145,  1198,  1253,  1304,  1307,  1310,  1319,  1329,  1332,
    1336,  1341,  1363,  1366,  1371,  1387,  1390,  1394,  1398,  1403,
    1409,  1412,  1415,  1419,  1423,  1425,  1429,  1431,  1434,  1438,
    1441,  1445,  1450,  1454,  1457,  1461,  1464,  1468,  1471,  1475,
    1478,  1481,  1484,  1492,  1495,  1510,  1510,  1512,  1526,  1535,
    1540,  1549,  1554,  1559,  1565,  1572,  1575,  1579,  1582,  1587,
    1599,  1606,  1620,  1623,  1626,  1629,  1632,  1635,  1638,  1644,
    1648,  1652,  1656,  1660,  1667,  1671,  1675,  1679,  1684,  1688,
    1693,  1697,  1701,  1707,  1713,  1719,  1730,  1741,  1752,  1764,
<<<<<<< HEAD
    1776,  1789,  1803,  1814,  1828,  1844,  1865,  1869,  1873,  1881,
    1892,  1915,  1921,  1926,  1932,  1938,  1946,  1952,  1958,  1964,
    1970,  1978,  1984,  1990,  1996,  2002,  2010,  2016,  2023,  2040,
    2044,  2049,  2053,  2080,  2086,  2090,  2091,  2092,  2093,  2094,
    2096,  2099,  2105,  2108,  2109,  2110,  2111,  2112,  2113,  2114,
    2115,  2116,  2117,  2119,  2122,  2128,  2147,  2189,  2235,  2253,
    2271,  2279,  2290,  2296,  2305,  2311,  2323,  2326,  2329,  2332,
    2335,  2338,  2342,  2346,  2351,  2359,  2367,  2376,  2383,  2390,
    2397,  2404,  2411,  2419,  2427,  2435,  2443,  2451,  2459,  2467,
    2475,  2483,  2491,  2499,  2507,  2537,  2545,  2554,  2562,  2571,
    2579,  2585,  2592,  2598,  2605,  2610,  2617,  2624,  2632,  2656,
    2662,  2668,  2675,  2683,  2690,  2697,  2702,  2712,  2717,  2722,
    2727,  2732,  2737,  2742,  2747,  2752,  2757,  2760,  2763,  2767,
    2770,  2773,  2776,  2780,  2783,  2786,  2790,  2794,  2799,  2804,
    2807,  2811,  2815,  2822,  2829,  2833,  2840,  2847,  2851,  2855,
    2859,  2862,  2866,  2870,  2875,  2880,  2884,  2889,  2894,  2900,
    2906,  2912,  2918,  2924,  2930,  2936,  2942,  2948,  2954,  2960,
    2971,  2975,  2980,  3010,  3020,  3025,  3030,  3035,  3041,  3045,
    3046,  3048,  3049,  3051,  3052,  3064,  3072,  3076,  3079,  3083,
    3086,  3090,  3094,  3099,  3105,  3115,  3122,  3133,  3137,  3145,
    3197
=======
    1776,  1789,  1803,  1814,  1828,  1844,  1861,  1865,  1869,  1877,
    1881,  1885,  1893,  1904,  1927,  1933,  1938,  1944,  1950,  1958,
    1964,  1970,  1976,  1982,  1990,  1996,  2002,  2008,  2014,  2022,
    2028,  2035,  2052,  2056,  2061,  2065,  2092,  2098,  2102,  2103,
    2104,  2105,  2106,  2108,  2111,  2117,  2120,  2121,  2122,  2123,
    2124,  2125,  2126,  2127,  2128,  2129,  2131,  2134,  2140,  2159,
    2201,  2247,  2265,  2283,  2291,  2302,  2308,  2317,  2323,  2335,
    2338,  2341,  2344,  2347,  2350,  2354,  2358,  2363,  2371,  2379,
    2388,  2395,  2402,  2409,  2416,  2423,  2431,  2439,  2447,  2455,
    2463,  2471,  2479,  2487,  2495,  2503,  2511,  2519,  2549,  2557,
    2566,  2574,  2583,  2591,  2597,  2604,  2610,  2617,  2622,  2629,
    2636,  2644,  2668,  2674,  2680,  2687,  2695,  2702,  2709,  2714,
    2724,  2729,  2734,  2739,  2744,  2749,  2754,  2759,  2764,  2769,
    2772,  2775,  2779,  2782,  2785,  2788,  2792,  2795,  2798,  2802,
    2806,  2811,  2816,  2819,  2823,  2827,  2834,  2841,  2845,  2852,
    2859,  2863,  2867,  2871,  2874,  2878,  2882,  2887,  2892,  2896,
    2901,  2906,  2912,  2918,  2924,  2930,  2936,  2942,  2948,  2954,
    2960,  2966,  2972,  2983,  2987,  2992,  3020,  3030,  3035,  3040,
    3045,  3051,  3055,  3056,  3058,  3059,  3061,  3062,  3074,  3082,
    3086,  3089,  3093,  3096,  3100,  3104,  3109,  3115,  3125,  3132,
    3143,  3147,  3155,  3207
>>>>>>> 11c55c78
};
#endif

/** Accessing symbol of state STATE.  */
#define YY_ACCESSING_SYMBOL(State) YY_CAST (yysymbol_kind_t, yystos[State])

#if 1
/* The user-facing name of the symbol whose (internal) number is
   YYSYMBOL.  No bounds checking.  */
static const char *yysymbol_name (yysymbol_kind_t yysymbol) YY_ATTRIBUTE_UNUSED;

/* YYTNAME[SYMBOL-NUM] -- String name of the symbol SYMBOL-NUM.
   First, the terminals, then, starting at YYNTOKENS, nonterminals.  */
static const char *const yytname[] =
{
  "\"end of file\"", "error", "\"invalid token\"", "IDENTIFIER", "STRING",
  "DOUBLE_VALUE", "LONG_VALUE", "CREATE", "SELECT", "INSERT", "DROP",
  "UPDATE", "DELETE", "COPY", "SET", "EXPLAIN", "SHOW", "ALTER", "EXECUTE",
  "PREPARE", "UNION", "ALL", "INTERSECT", "COMPACT", "EXCEPT", "FLUSH",
  "USE", "OPTIMIZE", "PROPERTIES", "DATABASE", "TABLE", "COLLECTION",
  "TABLES", "INTO", "VALUES", "AST", "PIPELINE", "RAW", "LOGICAL",
  "PHYSICAL", "FRAGMENT", "VIEW", "INDEX", "ANALYZE", "VIEWS", "DATABASES",
  "SEGMENT", "SEGMENTS", "BLOCK", "BLOCKS", "COLUMN", "COLUMNS", "INDEXES",
  "CHUNK", "GROUP", "BY", "HAVING", "AS", "NATURAL", "JOIN", "LEFT",
  "RIGHT", "OUTER", "FULL", "ON", "INNER", "CROSS", "DISTINCT", "WHERE",
  "ORDER", "LIMIT", "OFFSET", "ASC", "DESC", "IF", "NOT", "EXISTS", "IN",
  "FROM", "TO", "WITH", "DELIMITER", "FORMAT", "HEADER", "CAST", "END",
  "CASE", "ELSE", "THEN", "WHEN", "BOOLEAN", "INTEGER", "INT", "TINYINT",
  "SMALLINT", "BIGINT", "HUGEINT", "VARCHAR", "FLOAT", "DOUBLE", "REAL",
  "DECIMAL", "DATE", "TIME", "DATETIME", "TIMESTAMP", "UUID", "POINT",
  "LINE", "LSEG", "BOX", "PATH", "POLYGON", "CIRCLE", "BLOB", "BITMAP",
  "EMBEDDING", "VECTOR", "BIT", "TEXT", "TENSOR", "SPARSE", "TENSORARRAY",
  "PRIMARY", "KEY", "UNIQUE", "NULLABLE", "IS", "DEFAULT", "TRUE", "FALSE",
  "INTERVAL", "SECOND", "SECONDS", "MINUTE", "MINUTES", "HOUR", "HOURS",
  "DAY", "DAYS", "MONTH", "MONTHS", "YEAR", "YEARS", "EQUAL", "NOT_EQ",
  "LESS_EQ", "GREATER_EQ", "BETWEEN", "AND", "OR", "EXTRACT", "LIKE",
  "DATA", "LOG", "BUFFER", "TRANSACTIONS", "TRANSACTION", "USING",
  "SESSION", "GLOBAL", "OFF", "EXPORT", "PROFILE", "CONFIGS", "CONFIG",
  "PROFILES", "VARIABLES", "VARIABLE", "DELTA", "LOGS", "CATALOGS",
  "SEARCH", "MATCH", "MAXSIM", "QUERY", "QUERIES", "FUSION", "ROWLIMIT",
  "NUMBER", "'='", "'<'", "'>'", "'+'", "'-'", "'*'", "'/'", "'%'", "'['",
  "']'", "'('", "')'", "'.'", "';'", "','", "':'", "$accept",
  "input_pattern", "statement_list", "statement", "explainable_statement",
  "create_statement", "table_element_array", "table_element",
  "table_column", "column_type", "column_constraints", "column_constraint",
  "default_expr", "table_constraint", "identifier_array",
  "delete_statement", "insert_statement", "optional_identifier_array",
  "explain_statement", "explain_type", "update_statement",
  "update_expr_array", "update_expr", "drop_statement", "copy_statement",
  "select_statement", "select_with_paren", "select_without_paren",
  "select_clause_with_modifier", "select_clause_without_modifier_paren",
  "select_clause_without_modifier", "order_by_clause",
  "order_by_expr_list", "order_by_expr", "order_by_type", "limit_expr",
  "offset_expr", "distinct", "from_clause", "search_clause",
  "where_clause", "having_clause", "group_by_clause", "set_operator",
  "table_reference", "table_reference_unit", "table_reference_name",
  "table_name", "table_alias", "with_clause", "with_expr_list",
  "with_expr", "join_clause", "join_type", "show_statement",
  "flush_statement", "optimize_statement", "command_statement",
  "compact_statement", "expr_array", "expr_array_list", "expr_alias",
  "expr", "operand", "extra_match_tensor_option", "match_tensor_expr",
  "match_vector_expr", "match_sparse_expr", "match_text_expr",
  "query_expr", "fusion_expr", "sub_search", "sub_search_array",
  "function_expr", "conjunction_expr", "between_expr", "in_expr",
  "case_expr", "case_check_array", "cast_expr", "subquery_expr",
  "column_expr", "constant_expr", "common_array_expr",
  "common_sparse_array_expr", "subarray_array_expr",
  "unclosed_subarray_array_expr", "sparse_array_expr",
  "long_sparse_array_expr", "unclosed_long_sparse_array_expr",
  "double_sparse_array_expr", "unclosed_double_sparse_array_expr",
  "empty_array_expr", "int_sparse_ele", "float_sparse_ele", "array_expr",
  "long_array_expr", "unclosed_long_array_expr", "double_array_expr",
  "unclosed_double_array_expr", "interval_expr", "copy_option_list",
  "copy_option", "file_path", "if_exists", "if_not_exists", "semicolon",
  "if_not_exists_info", "with_index_param_list",
  "optional_table_properties_list", "index_param_list", "index_param",
  "index_info_list", "index_info_list_one_pack", YY_NULLPTR
};

static const char *
yysymbol_name (yysymbol_kind_t yysymbol)
{
  return yytname[yysymbol];
}
#endif

#define YYPACT_NINF (-505)

#define yypact_value_is_default(Yyn) \
  ((Yyn) == YYPACT_NINF)

#define YYTABLE_NINF (-420)

#define yytable_value_is_error(Yyn) \
  ((Yyn) == YYTABLE_NINF)

/* YYPACT[STATE-NUM] -- Index in YYTABLE of the portion describing
   STATE-NUM.  */
static const yytype_int16 yypact[] =
{
     311,    90,    33,   223,    51,    12,    51,    68,   930,   568,
      81,   128,   132,   134,   149,   -65,   -44,   157,    53,  -505,
    -505,  -505,  -505,  -505,  -505,  -505,  -505,   279,  -505,  -505,
     205,  -505,  -505,  -505,  -505,  -505,   185,   185,   185,   185,
      21,    51,   193,   193,   193,   193,   193,    77,   280,    51,
      -7,   295,   299,   326,  -505,  -505,  -505,  -505,  -505,  -505,
    -505,   493,   332,    51,  -505,  -505,  -505,  -505,  -505,   268,
     142,   214,  -505,   337,  -505,   172,  -505,  -505,   189,  -505,
      51,  -505,  -505,  -505,  -505,   -48,  -505,   304,   169,  -505,
     362,   183,   203,  -505,    30,  -505,   375,  -505,  -505,     5,
     350,  -505,   353,   361,   469,    51,    51,    51,   471,   412,
     292,   408,   507,    51,    51,    51,   509,   511,   518,   454,
     523,   523,   456,    64,    70,    78,  -505,  -505,  -505,  -505,
    -505,  -505,  -505,   279,  -505,  -505,  -505,  -505,  -505,  -505,
     333,  -505,  -505,   531,  -505,   536,  -505,  -505,   535,  -505,
      51,   358,   149,   523,  -505,  -505,  -505,  -505,     5,  -505,
    -505,  -505,   456,   497,   484,   477,  -505,   -43,  -505,   292,
    -505,    51,   552,    28,  -505,  -505,  -505,  -505,  -505,   492,
    -505,   377,   -39,  -505,   456,  -505,  -505,   482,   485,   373,
    -505,  -505,   747,   491,   374,   378,   182,   565,   567,   570,
     572,  -505,  -505,   573,   388,   211,   390,   391,   585,   585,
    -505,    20,   340,    23,  -505,   -37,   665,  -505,  -505,  -505,
    -505,  -505,  -505,  -505,  -505,  -505,  -505,  -505,  -505,  -505,
     392,  -505,  -505,  -505,  -107,  -505,  -505,   -87,  -505,     0,
    -505,  -505,  -505,    54,  -505,    67,  -505,  -505,  -505,  -505,
    -505,  -505,  -505,  -505,  -505,  -505,  -505,  -505,  -505,  -505,
    -505,  -505,   579,   577,  -505,  -505,  -505,  -505,  -505,  -505,
     512,   205,  -505,  -505,   410,   411,   -45,   456,   456,   528,
    -505,   -44,    93,   546,   414,  -505,    32,   416,  -505,    51,
     456,   518,  -505,   264,   418,   419,   302,  -505,  -505,  -505,
    -505,  -505,  -505,  -505,  -505,  -505,  -505,  -505,  -505,   585,
     420,   675,   534,   456,   456,    95,   262,  -505,  -505,  -505,
    -505,   747,  -505,   607,   425,   426,   427,   428,   615,   619,
     271,   271,  -505,   429,  -505,  -505,  -505,  -505,   434,    41,
     547,   456,   624,   456,   456,   -19,   438,    22,   585,   585,
     585,   585,   585,   585,   585,   585,   585,   585,   585,   585,
     585,   585,    15,  -505,   442,  -505,   626,  -505,   628,  -505,
     629,  -505,   631,   592,   381,   453,  -505,   457,  -505,  -505,
       8,   473,   455,  -505,    31,   264,   456,  -505,   279,   824,
     526,   461,    46,  -505,  -505,  -505,   -44,   552,   414,  -505,
    -505,   644,   456,   458,  -505,   264,  -505,    18,    18,   456,
    -505,    56,   534,   501,   463,    -9,   -11,   269,  -505,   456,
     456,   580,   456,   655,    16,   456,    69,   123,   435,  -505,
    -505,   523,  -505,  -505,  -505,   513,   475,   585,   340,   537,
    -505,   726,   726,   510,   510,   651,   726,   726,   510,   510,
     271,   271,  -505,  -505,  -505,  -505,  -505,  -505,   466,  -505,
     472,  -505,  -505,  -505,   664,   666,  -505,   670,  -505,   -44,
     486,   833,  -505,    48,  -505,   187,   454,   456,  -505,  -505,
    -505,   264,  -505,  -505,  -505,  -505,  -505,  -505,  -505,  -505,
    -505,  -505,  -505,   488,  -505,  -505,  -505,  -505,  -505,  -505,
    -505,  -505,  -505,  -505,   494,   495,   496,   508,   519,   154,
     522,   552,   654,    93,   279,   196,  -505,  -505,   204,   527,
     693,   694,   697,   699,  -505,   702,   227,  -505,   243,   244,
    -505,   529,  -505,   824,   456,  -505,   456,   -35,     4,   585,
     -85,   524,  -505,   -49,    61,  -505,   709,  -505,   715,  -505,
    -505,   641,   340,   726,   540,   255,  -505,   585,   716,   730,
     688,   695,   571,   256,  -505,    39,     8,   696,  -505,  -505,
    -505,  -505,  -505,  -505,   698,  -505,   749,  -505,  -505,  -505,
    -505,  -505,  -505,  -505,  -505,   559,   705,  -505,   750,   197,
     452,   612,   856,   865,   635,   639,  -505,  -505,   147,  -505,
     636,   552,   260,   575,  -505,  -505,   608,  -505,   456,  -505,
    -505,  -505,  -505,  -505,  -505,    18,  -505,  -505,  -505,   576,
     264,     1,  -505,   456,   602,   583,   768,   442,   586,   588,
     589,   587,   590,   261,  -505,  -505,   675,   770,   784,   422,
    -505,   670,    48,   833,     8,     8,   601,   187,   739,   743,
     272,   610,   611,   613,   614,   620,   621,   622,   630,   632,
     634,   645,   646,   647,   648,   649,   650,   660,   669,   671,
     672,   673,   674,   680,   681,   682,   683,   703,   706,   707,
     708,   710,   711,   741,   742,   744,   745,   748,   758,   759,
     767,  -505,  -505,    74,  -505,  -505,  -505,   273,  -505,   670,
     798,   274,  -505,  -505,  -505,   264,  -505,   483,   777,   287,
     778,    26,   781,  -505,  -505,  -505,  -505,  -505,    18,  -505,
    -505,  -505,  -505,  -505,  -505,  -505,  -505,  -505,  -505,   754,
     552,  -505,   456,   456,  -505,  -505,   800,   817,   819,   823,
     858,   863,   897,   937,   956,   970,   971,   972,   973,   974,
     975,   976,   978,   979,   980,   981,   982,   983,   984,   985,
     986,   987,   988,   989,   990,   991,   992,   993,   994,   995,
     996,   997,   998,   999,  1000,  1001,  1002,  -505,  -505,   289,
     512,  -505,  -505,   826,  -505,  1005,  1006,  1007,   317,   456,
     335,   818,   264,   822,   825,   827,   828,   829,   830,   831,
     832,   834,   835,   836,   837,   838,   839,   840,   841,   842,
     843,   844,   845,   846,   847,   848,   849,   850,   851,   852,
     853,   854,   855,   857,   859,   860,   861,   862,   864,   866,
     867,   868,   869,   870,  -505,  -505,   820,   871,   821,   342,
    -505,   264,  -505,  -505,  -505,  -505,  -505,  -505,  -505,  -505,
    -505,  -505,  -505,  -505,  -505,  -505,  -505,  -505,  -505,  -505,
    -505,  -505,  -505,  -505,  -505,  -505,  -505,  -505,  -505,  -505,
    -505,  -505,  -505,  -505,  -505,  -505,  -505,  -505,  -505,  -505,
    -505,  -505,  -505,  -505,  1013,  -505,  1020,   512,  1041,   344,
     872,  -505,   873,   512,  1043,  1050,   874,   512,  -505,   876,
    -505,  -505,  -505,   512,  -505
};

/* YYDEFACT[STATE-NUM] -- Default reduction number in state STATE-NUM.
   Performed when YYTABLE does not specify something else to do.  Zero
   means the default is an error.  */
static const yytype_int16 yydefact[] =
{
     196,     0,     0,     0,     0,     0,     0,     0,   131,     0,
       0,     0,     0,     0,     0,     0,   196,     0,   417,     3,
       5,    10,    12,    13,    11,     6,     7,     9,   145,   144,
       0,     8,    14,    15,    16,    17,   415,   415,   415,   415,
     415,     0,   413,   413,   413,   413,   413,   189,     0,     0,
       0,     0,     0,     0,   125,   129,   126,   127,   128,   130,
     124,   196,     0,     0,   210,   211,   209,   215,   218,     0,
       0,     0,   212,     0,   214,     0,   236,   238,     0,   216,
       0,   239,   240,   241,   244,   189,   242,     0,   195,   197,
       0,     0,     0,     1,   196,     2,   179,   181,   182,     0,
     168,   150,   156,     0,     0,     0,     0,     0,     0,     0,
     122,     0,     0,     0,     0,     0,     0,     0,     0,   174,
       0,     0,     0,     0,     0,     0,   123,    18,    23,    25,
      24,    19,    20,    22,    21,    26,    27,    28,    29,   224,
     225,   219,   220,     0,   221,     0,   213,   237,     0,   261,
       0,     0,     0,     0,   149,   148,     4,   180,     0,   146,
     147,   167,     0,     0,   164,     0,    30,     0,    31,   122,
     418,     0,     0,   196,   412,   136,   138,   137,   139,     0,
     190,     0,   174,   133,     0,   118,   411,     0,     0,   346,
     350,   353,   354,     0,     0,     0,     0,     0,     0,     0,
       0,   351,   352,     0,     0,     0,     0,     0,     0,     0,
     348,     0,   196,     0,   262,   267,   268,   282,   280,   283,
     281,   284,   285,   277,   272,   271,   270,   278,   279,   269,
     276,   275,   361,   363,     0,   364,   372,     0,   373,     0,
     365,   362,   383,     0,   384,     0,   360,   248,   250,   249,
     246,   247,   253,   255,   254,   251,   252,   258,   260,   259,
     256,   257,     0,     0,   227,   226,   232,   222,   223,   217,
     421,     0,   198,   245,     0,     0,   170,     0,     0,   166,
     414,   196,     0,     0,     0,   116,     0,     0,   120,     0,
       0,     0,   132,   173,     0,     0,     0,   392,   391,   394,
     393,   396,   395,   398,   397,   400,   399,   402,   401,     0,
       0,   312,   196,     0,     0,     0,     0,   355,   356,   357,
     358,     0,   359,     0,     0,     0,     0,     0,     0,     0,
     314,   313,   389,   386,   380,   370,   375,   378,     0,     0,
       0,     0,     0,     0,     0,     0,     0,     0,     0,     0,
       0,     0,     0,     0,     0,     0,     0,     0,     0,     0,
       0,     0,     0,   369,     0,   374,     0,   377,     0,   385,
       0,   388,     0,   233,   228,     0,   243,     0,   153,   152,
       0,   172,   155,   157,   162,   163,     0,   151,    33,     0,
       0,     0,     0,    36,    38,    39,   196,     0,    35,   430,
     121,     0,     0,   119,   140,   135,   134,     0,     0,     0,
     307,     0,   196,     0,     0,     0,     0,     0,   337,     0,
       0,     0,     0,     0,     0,     0,     0,     0,     0,   274,
     273,     0,   263,   266,   330,   331,     0,     0,   196,     0,
     311,   321,   322,   325,   326,     0,   328,   320,   323,   324,
     316,   315,   317,   318,   319,   347,   349,   371,     0,   376,
       0,   379,   387,   390,     0,     0,   229,     0,   199,   196,
     169,   183,   185,   194,   186,     0,   174,     0,   160,   161,
     159,   165,    42,    45,    46,    43,    44,    47,    48,    62,
      49,    51,    50,    65,    52,    53,    54,    55,    56,    57,
      58,    59,    60,    61,     0,     0,     0,     0,     0,   421,
       0,     0,   423,     0,    34,     0,   431,   117,     0,     0,
       0,     0,     0,     0,   407,     0,     0,   403,     0,     0,
     308,     0,   342,     0,     0,   335,     0,     0,     0,     0,
       0,     0,   346,     0,     0,   295,     0,   297,     0,   382,
     381,     0,   196,   329,     0,     0,   310,     0,     0,     0,
     234,   230,   426,     0,   424,     0,     0,     0,   203,   204,
     205,   206,   202,   207,     0,   192,     0,   187,   301,   299,
     302,   300,   303,   304,   305,   171,   178,   158,     0,     0,
       0,     0,     0,     0,     0,     0,   109,   110,   113,   106,
     113,     0,     0,     0,    32,    37,   433,   264,     0,   409,
     408,   406,   405,   410,   143,     0,   141,   309,   343,     0,
     339,     0,   338,     0,     0,     0,     0,     0,     0,     0,
       0,     0,     0,     0,   344,   333,   332,     0,     0,     0,
     420,     0,   194,   184,     0,     0,   191,     0,     0,   176,
       0,     0,     0,     0,     0,     0,     0,     0,     0,     0,
       0,     0,     0,     0,     0,     0,     0,     0,     0,     0,
       0,     0,     0,     0,     0,     0,     0,     0,     0,     0,
       0,     0,     0,     0,     0,     0,     0,     0,     0,     0,
       0,   111,   108,     0,   107,    41,    40,     0,   115,     0,
       0,     0,   404,   341,   336,   340,   327,     0,     0,     0,
       0,     0,     0,   366,   368,   367,   296,   298,     0,   345,
     334,   235,   231,   427,   429,   428,   425,   188,   200,     0,
       0,   306,     0,     0,   154,    64,     0,     0,     0,     0,
       0,     0,     0,     0,     0,     0,     0,     0,     0,     0,
       0,     0,     0,     0,     0,     0,     0,     0,     0,     0,
       0,     0,     0,     0,     0,     0,     0,     0,     0,     0,
       0,     0,     0,     0,     0,     0,     0,   112,   114,     0,
     421,   265,   386,     0,   293,     0,     0,     0,     0,     0,
       0,   177,   175,     0,     0,     0,     0,     0,     0,     0,
       0,     0,     0,     0,     0,     0,     0,     0,     0,     0,
       0,     0,     0,     0,     0,     0,     0,     0,     0,     0,
       0,     0,     0,     0,     0,     0,     0,     0,     0,     0,
       0,     0,     0,     0,   422,   432,     0,     0,     0,     0,
     142,   201,   193,    63,    69,    70,    67,    68,    71,    72,
      73,    66,    93,    94,    91,    92,    95,    96,    97,    90,
      77,    78,    75,    76,    79,    80,    81,    74,   101,   102,
      99,   100,   103,   104,   105,    98,    85,    86,    83,    84,
      87,    88,    89,    82,     0,   294,     0,   421,     0,     0,
     287,   292,     0,   421,     0,     0,     0,   421,   290,     0,
     286,   288,   291,   421,   289
};

/* YYPGOTO[NTERM-NUM].  */
static const yytype_int16 yypgoto[] =
{
    -505,  -505,  -505,   962,  -505,  1008,  -505,   550,  -505,   538,
    -505,   470,   474,  -505,  -389,  1009,  1011,   904,  -505,  -505,
    1014,  -505,   785,  1016,  1017,   -57,  1063,   -15,   809,   923,
     -31,  -505,  -505,   605,  -505,  -505,  -505,  -505,  -505,  -505,
    -172,  -505,  -505,  -505,  -505,   517,  -146,    11,   443,  -505,
    -505,   932,  -505,  -505,  1025,  1026,  1027,  1028,  1029,  -160,
    -505,   751,  -184,  -186,  -505,  -454,  -448,  -441,  -440,  -428,
    -426,   444,  -505,  -505,  -505,  -505,  -505,  -505,   779,  -505,
    -505,   676,   400,  -208,  -505,  -505,  -505,   467,  -505,  -505,
    -505,  -505,   468,   731,   733,  -252,  -505,  -505,  -505,  -505,
     895,  -399,   487,  -115,   357,   371,  -505,  -505,  -504,  -505,
     404,   464,  -505,   701
};

/* YYDEFGOTO[NTERM-NUM].  */
static const yytype_int16 yydefgoto[] =
{
       0,    17,    18,    19,   126,    20,   392,   393,   394,   509,
     598,   599,   695,   395,   286,    21,    22,   173,    23,    61,
      24,   182,   183,    25,    26,    27,    28,    29,   101,   159,
     102,   164,   382,   383,   480,   279,   387,   162,   381,   476,
     185,   734,   649,    99,   470,   471,   472,   473,   577,    30,
      88,    89,   474,   574,    31,    32,    33,    34,    35,   213,
     403,   214,   215,   216,   896,   217,   218,   219,   220,   221,
     222,   584,   585,   223,   224,   225,   226,   227,   316,   228,
     229,   230,   231,   232,   712,   233,   234,   235,   236,   237,
     238,   239,   240,   336,   337,   241,   242,   243,   244,   245,
     246,   526,   527,   187,   112,   104,    95,   109,   376,   604,
     563,   564,   398,   399
};

/* YYTABLE[YYPACT[STATE-NUM]] -- What to do in state STATE-NUM.  If
   positive, shift that token.  If negative, reduce the rule whose
   number is the opposite.  If YYTABLE_NINF, syntax error.  */
static const yytype_int16 yytable[] =
{
     293,    92,   276,   335,   133,   600,   188,   311,   515,   528,
     292,    47,   315,   100,   281,    48,   150,    50,   455,   542,
     342,   578,   330,   331,    86,   332,   333,   579,   339,   184,
    -416,   332,   333,   380,   580,   581,    14,     1,   273,     2,
       3,     4,     5,     6,     7,     8,     9,   582,   533,   583,
     622,   575,   110,    10,    47,    11,    12,    13,   436,    96,
     119,    97,   287,    98,   343,   344,    41,   247,   160,   248,
     249,   120,   121,   252,   140,   253,   254,   534,   190,   191,
     192,   257,   363,   258,   259,  -419,   704,   364,   520,   521,
      49,   149,   623,   384,   385,   103,   389,   439,    90,   522,
     523,   524,   365,   478,   479,   576,   405,   366,    14,   625,
      14,    80,   343,   344,   343,   344,   167,   168,   169,    36,
      37,    38,   602,   311,   176,   177,   178,   275,   250,   415,
     416,    39,    40,   437,   255,    84,   411,    85,   343,   344,
     343,   344,   260,   362,   117,   627,    16,   282,   440,   341,
     343,   344,    87,   343,   344,   291,   457,    93,   288,   434,
     435,   270,   441,   442,   443,   444,   445,   446,   447,   448,
     449,   450,   451,   452,   453,   454,   197,   198,   199,   200,
     343,   344,   284,   122,   314,   189,   190,   191,   192,   367,
     343,   344,    15,   578,   368,   158,   525,   338,   469,   579,
     456,   210,   481,   201,   202,   203,   580,   581,   211,   334,
     343,   344,   697,   100,   340,   334,   390,   341,   391,   582,
      16,   583,   594,   400,   388,   251,   401,    51,    52,   594,
     642,   256,   430,    53,   375,   537,   538,   512,   540,   261,
     513,   544,   518,   369,   343,   344,    94,   530,   370,   529,
     341,   553,    42,    43,    44,   628,   371,   193,   194,   103,
     545,   372,   211,   546,    45,    46,   195,   111,   196,   117,
     595,   314,   596,   597,   141,   693,   835,   595,   555,   596,
     597,    81,    82,    83,   197,   198,   199,   200,   651,   652,
     653,   654,   655,   384,   118,   656,   657,   414,   123,    96,
     404,    97,   124,    98,   586,   189,   190,   191,   192,   142,
     143,   201,   202,   203,   547,   658,   551,   548,     1,   788,
       2,     3,     4,     5,     6,     7,     8,     9,   324,   125,
     325,   326,   327,   204,    10,   139,    11,    12,    13,   514,
     146,   790,   147,   189,   190,   191,   192,   418,   148,   419,
     620,   420,   621,   624,   535,   205,   536,   206,   420,   207,
     205,   151,   206,   152,   207,   208,   209,   210,   153,   409,
     211,   636,   212,   708,   154,   262,   715,   193,   194,   263,
     264,   144,   145,   891,   265,   266,   195,   606,   196,   898,
     401,    14,   633,   902,   155,   607,   157,   531,   341,   904,
     113,   114,   115,   116,   197,   198,   199,   200,   105,   106,
     107,   108,   565,   343,   344,   193,   194,   161,   614,   710,
      14,   615,   163,   554,   195,   723,   196,   724,   725,   465,
     466,   201,   202,   203,   616,   617,   165,   615,   341,   705,
     549,   550,   197,   198,   199,   200,   635,   640,   701,   341,
     641,   698,   720,   204,   401,   341,   359,   360,   361,   189,
     190,   191,   192,   735,   778,   781,   736,   401,   341,   201,
     202,   203,   166,    15,   170,   205,   171,   206,   784,   207,
     834,   785,   172,   641,   174,   208,   209,   210,   332,   782,
     211,   204,   212,   410,   189,   190,   191,   192,   728,   729,
       1,    16,     2,     3,     4,     5,     6,     7,   840,     9,
     175,   615,   179,   205,   180,   206,    10,   207,    11,    12,
      13,   181,   184,   208,   209,   210,   842,   186,   211,   401,
     212,   193,   194,   887,   267,   893,   888,   632,   894,   268,
     195,   269,   196,   659,   660,   661,   662,   663,   271,   792,
     664,   665,   277,   280,   278,   285,   289,   290,   197,   198,
     199,   200,   294,   296,   312,   295,   309,   310,   313,   317,
     666,   318,   791,    14,   319,   195,   320,   196,   323,   321,
     328,   329,   373,   374,   362,   201,   202,   203,   189,   190,
     191,   192,   375,   197,   198,   199,   200,    62,    63,   386,
      64,   378,   379,   396,   397,   841,   402,   204,   407,   408,
     412,   421,    65,    66,    14,   422,   423,   424,   425,   426,
     201,   202,   203,   427,   428,   429,   431,   433,   438,   205,
     211,   206,   458,   207,   460,   462,   463,   347,   464,   208,
     209,   210,   204,   467,   211,   475,   212,   517,   468,   477,
     510,   511,   519,   437,   532,    15,  -420,  -420,   539,   541,
     309,   558,   343,   556,   205,   552,   206,   559,   207,   195,
     560,   196,   561,   562,   208,   209,   210,   413,   588,   211,
     566,   212,   603,    16,   589,   590,   591,   197,   198,   199,
     200,  -420,  -420,   357,   358,   359,   360,   361,   592,   609,
     610,   611,   612,   667,   668,   669,   670,   671,   613,   593,
     672,   673,   601,   629,   201,   202,   203,   608,   626,   630,
     618,   631,   550,    67,    68,    69,   413,    70,    71,   347,
     674,   634,    72,    73,    74,   549,   204,    75,    76,    77,
     345,   637,   346,    78,    79,   638,   348,   349,   350,   351,
     413,   639,   646,   647,   353,   644,   650,   645,   205,   648,
     206,   691,   207,   692,   693,   699,   700,   703,   208,   209,
     210,   707,   709,   211,   711,   212,   721,   718,   347,   716,
     717,   719,   354,   355,   356,   357,   358,   359,   360,   361,
     722,   730,   347,   706,   732,   348,   349,   350,   351,   733,
     557,   780,   347,   353,   737,   738,   793,   739,   740,   348,
     349,   350,   351,   352,   741,   742,   743,   353,   789,   348,
     349,   350,   351,   794,   744,   795,   745,   353,   746,   796,
     836,   354,   355,   356,   357,   358,   359,   360,   361,   747,
     748,   749,   750,   751,   752,   354,   355,   356,   357,   358,
     359,   360,   361,   347,   753,   354,   355,   356,   357,   358,
     359,   360,   361,   754,   797,   755,   756,   757,   758,   798,
    -420,  -420,   350,   351,   759,   760,   761,   762,  -420,   297,
     298,   299,   300,   301,   302,   303,   304,   305,   306,   307,
     308,   567,  -208,   568,   569,   570,   571,   763,   572,   573,
     764,   765,   766,   799,   767,   768,  -420,   355,   356,   357,
     358,   359,   360,   361,   482,   483,   484,   485,   486,   487,
     488,   489,   490,   491,   492,   493,   494,   495,   496,   497,
     498,   499,   500,   501,   502,   769,   770,   503,   771,   772,
     504,   505,   773,   800,   506,   507,   508,   675,   676,   677,
     678,   679,   774,   775,   680,   681,   683,   684,   685,   686,
     687,   776,   801,   688,   689,    54,    55,    56,    57,    58,
      59,   783,   786,    60,   682,   787,   802,   803,   804,   805,
     806,   807,   808,   690,   809,   810,   811,   812,   813,   814,
     815,   816,   817,   818,   819,   820,   821,   822,   823,   824,
     825,   826,   827,   828,   829,   830,   831,   832,   833,   837,
     838,   839,   341,   843,   884,   886,   844,   889,   845,   846,
     847,   848,   849,   850,   890,   851,   852,   853,   854,   855,
     856,   857,   858,   859,   860,   861,   862,   863,   864,   865,
     866,   867,   868,   869,   870,   871,   872,   892,   873,   899,
     874,   875,   876,   877,   900,   878,   156,   879,   880,   881,
     882,   883,   885,   605,   897,   901,   895,   903,   694,   127,
     128,   619,   129,   283,   696,   130,   406,   131,   132,    91,
     377,   274,   587,   643,   272,   727,   134,   135,   136,   137,
     138,   731,   432,   777,   417,   713,   714,   459,   322,   516,
     543,   461,   702,   779,     0,   726
};

static const yytype_int16 yycheck[] =
{
     184,    16,   162,   211,    61,   509,   121,   193,   397,   408,
     182,     3,   196,     8,    57,     4,    64,     6,     3,     3,
      57,   475,   208,   209,    13,     5,     6,   475,   212,    68,
       0,     5,     6,    78,   475,   475,    80,     7,   153,     9,
      10,    11,    12,    13,    14,    15,    16,   475,    57,   475,
      85,     3,    41,    23,     3,    25,    26,    27,    77,    20,
      49,    22,    34,    24,   149,   150,    33,     3,    99,     5,
       6,    78,    79,     3,    63,     5,     6,    88,     4,     5,
       6,     3,   189,     5,     6,    64,    85,   194,    70,    71,
      78,    80,    88,   277,   278,    74,     3,    75,   163,    81,
      82,    83,   189,    72,    73,    57,   290,   194,    80,   194,
      80,    30,   149,   150,   149,   150,   105,   106,   107,    29,
      30,    31,   511,   309,   113,   114,   115,   158,    64,   313,
     314,    41,    42,   152,    64,     3,   296,     3,   149,   150,
     149,   150,    64,   192,   192,   194,   190,   190,   126,   194,
     149,   150,     3,   149,   150,   194,   364,     0,   173,   343,
     344,   150,   348,   349,   350,   351,   352,   353,   354,   355,
     356,   357,   358,   359,   360,   361,   102,   103,   104,   105,
     149,   150,   171,   190,    89,     3,     4,     5,     6,   189,
     149,   150,   162,   647,   194,   190,   178,   212,   190,   647,
     185,   185,   386,   129,   130,   131,   647,   647,   188,   189,
     149,   150,   601,     8,   191,   189,   123,   194,   125,   647,
     190,   647,    75,   191,   281,   161,   194,   159,   160,    75,
     191,   161,   191,   165,    80,   419,   420,   191,   422,   161,
     194,   425,   402,   189,   149,   150,   193,   191,   194,   409,
     194,   437,    29,    30,    31,   194,   189,    75,    76,    74,
     191,   194,   188,   194,    41,    42,    84,    74,    86,   192,
     123,    89,   125,   126,     6,   128,   780,   123,   438,   125,
     126,   153,   154,   155,   102,   103,   104,   105,    91,    92,
      93,    94,    95,   477,    14,    98,    99,   312,     3,    20,
     289,    22,     3,    24,   476,     3,     4,     5,     6,   167,
     168,   129,   130,   131,   191,   118,   431,   194,     7,   718,
       9,    10,    11,    12,    13,    14,    15,    16,   117,     3,
     119,   120,   121,   151,    23,     3,    25,    26,    27,   396,
       3,   730,   170,     3,     4,     5,     6,    85,   159,    87,
     534,    89,   536,   539,    85,   173,    87,   175,    89,   177,
     173,    57,   175,   194,   177,   183,   184,   185,     6,    67,
     188,   557,   190,   625,   191,    42,   628,    75,    76,    46,
      47,   167,   168,   887,    51,    52,    84,   191,    86,   893,
     194,    80,   552,   897,   191,   191,    21,   412,   194,   903,
      43,    44,    45,    46,   102,   103,   104,   105,    37,    38,
      39,    40,   469,   149,   150,    75,    76,    67,   191,   627,
      80,   194,    69,   438,    84,     3,    86,     5,     6,    48,
      49,   129,   130,   131,   191,   191,    75,   194,   194,   623,
       5,     6,   102,   103,   104,   105,   191,   191,   608,   194,
     194,   191,   191,   151,   194,   194,   185,   186,   187,     3,
       4,     5,     6,   191,   191,   191,   194,   194,   194,   129,
     130,   131,     3,   162,     3,   173,    64,   175,   191,   177,
     191,   194,   190,   194,    76,   183,   184,   185,     5,     6,
     188,   151,   190,   191,     3,     4,     5,     6,   644,   645,
       7,   190,     9,    10,    11,    12,    13,    14,   191,    16,
       3,   194,     3,   173,     3,   175,    23,   177,    25,    26,
      27,     3,    68,   183,   184,   185,   191,     4,   188,   194,
     190,    75,    76,   191,     3,   191,   194,   552,   194,     3,
      84,     6,    86,    91,    92,    93,    94,    95,   190,   733,
      98,    99,    55,    76,    70,     3,    64,   180,   102,   103,
     104,   105,    80,   190,   190,    80,    75,    76,   190,     4,
     118,     4,   732,    80,     4,    84,     4,    86,   190,     6,
     190,   190,     3,     6,   192,   129,   130,   131,     3,     4,
       5,     6,    80,   102,   103,   104,   105,    29,    30,    71,
      32,   191,   191,    57,   190,   789,   190,   151,   190,   190,
     190,     4,    44,    45,    80,   190,   190,   190,   190,     4,
     129,   130,   131,     4,   195,   191,    79,     3,   190,   173,
     188,   175,     6,   177,     6,     6,     5,   127,    46,   183,
     184,   185,   151,   190,   188,   172,   190,     3,   191,   194,
     124,   190,   194,   152,   191,   162,   146,   147,    78,     4,
      75,   195,   149,   126,   173,   190,   175,   195,   177,    84,
       6,    86,     6,     3,   183,   184,   185,    75,   190,   188,
     194,   190,    28,   190,   190,   190,   190,   102,   103,   104,
     105,   181,   182,   183,   184,   185,   186,   187,   190,     6,
       6,     4,     3,    91,    92,    93,    94,    95,     6,   190,
      98,    99,   190,     4,   129,   130,   131,   190,   194,     4,
     191,    80,     6,   155,   156,   157,    75,   159,   160,   127,
     118,   191,   164,   165,   166,     5,   151,   169,   170,   171,
      75,    53,    77,   175,   176,    50,   144,   145,   146,   147,
      75,   180,     3,   194,   152,    59,     6,    59,   173,    54,
     175,   126,   177,   124,   128,   190,   158,   191,   183,   184,
     185,   188,     4,   188,   188,   190,     6,   190,   127,   191,
     191,   191,   180,   181,   182,   183,   184,   185,   186,   187,
       6,   190,   127,   191,    55,   144,   145,   146,   147,    56,
     149,     3,   127,   152,   194,   194,     6,   194,   194,   144,
     145,   146,   147,   148,   194,   194,   194,   152,    64,   144,
     145,   146,   147,     6,   194,     6,   194,   152,   194,     6,
       4,   180,   181,   182,   183,   184,   185,   186,   187,   194,
     194,   194,   194,   194,   194,   180,   181,   182,   183,   184,
     185,   186,   187,   127,   194,   180,   181,   182,   183,   184,
     185,   186,   187,   194,     6,   194,   194,   194,   194,     6,
     144,   145,   146,   147,   194,   194,   194,   194,   152,   132,
     133,   134,   135,   136,   137,   138,   139,   140,   141,   142,
     143,    58,    59,    60,    61,    62,    63,   194,    65,    66,
     194,   194,   194,     6,   194,   194,   180,   181,   182,   183,
     184,   185,   186,   187,    90,    91,    92,    93,    94,    95,
      96,    97,    98,    99,   100,   101,   102,   103,   104,   105,
     106,   107,   108,   109,   110,   194,   194,   113,   194,   194,
     116,   117,   194,     6,   120,   121,   122,    91,    92,    93,
      94,    95,   194,   194,    98,    99,    91,    92,    93,    94,
      95,   194,     6,    98,    99,    35,    36,    37,    38,    39,
      40,   194,   194,    43,   118,   194,     6,     6,     6,     6,
       6,     6,     6,   118,     6,     6,     6,     6,     6,     6,
       6,     6,     6,     6,     6,     6,     6,     6,     6,     6,
       6,     6,     6,     6,     6,     6,     6,     6,     6,     4,
       4,     4,   194,   191,   194,   194,   191,     4,   191,   191,
     191,   191,   191,   191,     4,   191,   191,   191,   191,   191,
     191,   191,   191,   191,   191,   191,   191,   191,   191,   191,
     191,   191,   191,   191,   191,   191,   191,     6,   191,     6,
     191,   191,   191,   191,     4,   191,    94,   191,   191,   191,
     191,   191,   191,   513,   191,   191,   194,   191,   598,    61,
      61,   533,    61,   169,   600,    61,   291,    61,    61,    16,
     271,   158,   477,   566,   152,   642,    61,    61,    61,    61,
      61,   647,   341,   693,   315,   628,   628,   366,   203,   398,
     424,   368,   615,   699,    -1,   641
};

/* YYSTOS[STATE-NUM] -- The symbol kind of the accessing symbol of
   state STATE-NUM.  */
static const yytype_int16 yystos[] =
{
       0,     7,     9,    10,    11,    12,    13,    14,    15,    16,
      23,    25,    26,    27,    80,   162,   190,   197,   198,   199,
     201,   211,   212,   214,   216,   219,   220,   221,   222,   223,
     245,   250,   251,   252,   253,   254,    29,    30,    31,    41,
      42,    33,    29,    30,    31,    41,    42,     3,   243,    78,
     243,   159,   160,   165,    35,    36,    37,    38,    39,    40,
      43,   215,    29,    30,    32,    44,    45,   155,   156,   157,
     159,   160,   164,   165,   166,   169,   170,   171,   175,   176,
      30,   153,   154,   155,     3,     3,   243,     3,   246,   247,
     163,   222,   223,     0,   193,   302,    20,    22,    24,   239,
       8,   224,   226,    74,   301,   301,   301,   301,   301,   303,
     243,    74,   300,   300,   300,   300,   300,   192,    14,   243,
      78,    79,   190,     3,     3,     3,   200,   201,   211,   212,
     216,   219,   220,   221,   250,   251,   252,   253,   254,     3,
     243,     6,   167,   168,   167,   168,     3,   170,   159,   243,
      64,    57,   194,     6,   191,   191,   199,    21,   190,   225,
     226,    67,   233,    69,   227,    75,     3,   243,   243,   243,
       3,    64,   190,   213,    76,     3,   243,   243,   243,     3,
       3,     3,   217,   218,    68,   236,     4,   299,   299,     3,
       4,     5,     6,    75,    76,    84,    86,   102,   103,   104,
     105,   129,   130,   131,   151,   173,   175,   177,   183,   184,
     185,   188,   190,   255,   257,   258,   259,   261,   262,   263,
     264,   265,   266,   269,   270,   271,   272,   273,   275,   276,
     277,   278,   279,   281,   282,   283,   284,   285,   286,   287,
     288,   291,   292,   293,   294,   295,   296,     3,     5,     6,
      64,   161,     3,     5,     6,    64,   161,     3,     5,     6,
      64,   161,    42,    46,    47,    51,    52,     3,     3,     6,
     243,   190,   247,   299,   225,   226,   255,    55,    70,   231,
      76,    57,   190,   213,   243,     3,   210,    34,   223,    64,
     180,   194,   236,   258,    80,    80,   190,   132,   133,   134,
     135,   136,   137,   138,   139,   140,   141,   142,   143,    75,
      76,   259,   190,   190,    89,   258,   274,     4,     4,     4,
       4,     6,   296,   190,   117,   119,   120,   121,   190,   190,
     259,   259,     5,     6,   189,   279,   289,   290,   223,   258,
     191,   194,    57,   149,   150,    75,    77,   127,   144,   145,
     146,   147,   148,   152,   180,   181,   182,   183,   184,   185,
     186,   187,   192,   189,   194,   189,   194,   189,   194,   189,
     194,   189,   194,     3,     6,    80,   304,   224,   191,   191,
      78,   234,   228,   229,   258,   258,    71,   232,   221,     3,
     123,   125,   202,   203,   204,   209,    57,   190,   308,   309,
     191,   194,   190,   256,   243,   258,   218,   190,   190,    67,
     191,   255,   190,    75,   223,   258,   258,   274,    85,    87,
      89,     4,   190,   190,   190,   190,     4,     4,   195,   191,
     191,    79,   257,     3,   258,   258,    77,   152,   190,    75,
     126,   259,   259,   259,   259,   259,   259,   259,   259,   259,
     259,   259,   259,   259,   259,     3,   185,   279,     6,   289,
       6,   290,     6,     5,    46,    48,    49,   190,   191,   190,
     240,   241,   242,   243,   248,   172,   235,   194,    72,    73,
     230,   258,    90,    91,    92,    93,    94,    95,    96,    97,
      98,    99,   100,   101,   102,   103,   104,   105,   106,   107,
     108,   109,   110,   113,   116,   117,   120,   121,   122,   205,
     124,   190,   191,   194,   221,   210,   309,     3,   255,   194,
      70,    71,    81,    82,    83,   178,   297,   298,   297,   255,
     191,   223,   191,    57,    88,    85,    87,   258,   258,    78,
     258,     4,     3,   277,   258,   191,   194,   191,   194,     5,
       6,   299,   190,   259,   223,   255,   126,   149,   195,   195,
       6,     6,     3,   306,   307,   221,   194,    58,    60,    61,
      62,    63,    65,    66,   249,     3,    57,   244,   261,   262,
     263,   264,   265,   266,   267,   268,   236,   229,   190,   190,
     190,   190,   190,   190,    75,   123,   125,   126,   206,   207,
     304,   190,   210,    28,   305,   203,   191,   191,   190,     6,
       6,     4,     3,     6,   191,   194,   191,   191,   191,   205,
     258,   258,    85,    88,   259,   194,   194,   194,   194,     4,
       4,    80,   223,   255,   191,   191,   259,    53,    50,   180,
     191,   194,   191,   241,    59,    59,     3,   194,    54,   238,
       6,    91,    92,    93,    94,    95,    98,    99,   118,    91,
      92,    93,    94,    95,    98,    99,   118,    91,    92,    93,
      94,    95,    98,    99,   118,    91,    92,    93,    94,    95,
      98,    99,   118,    91,    92,    93,    94,    95,    98,    99,
     118,   126,   124,   128,   207,   208,   208,   210,   191,   190,
     158,   255,   298,   191,    85,   258,   191,   188,   291,     4,
     279,   188,   280,   283,   288,   291,   191,   191,   190,   191,
     191,     6,     6,     3,     5,     6,   307,   244,   242,   242,
     190,   267,    55,    56,   237,   191,   194,   194,   194,   194,
     194,   194,   194,   194,   194,   194,   194,   194,   194,   194,
     194,   194,   194,   194,   194,   194,   194,   194,   194,   194,
     194,   194,   194,   194,   194,   194,   194,   194,   194,   194,
     194,   194,   194,   194,   194,   194,   194,   278,   191,   306,
       3,   191,     6,   194,   191,   194,   194,   194,   297,    64,
     210,   255,   258,     6,     6,     6,     6,     6,     6,     6,
       6,     6,     6,     6,     6,     6,     6,     6,     6,     6,
       6,     6,     6,     6,     6,     6,     6,     6,     6,     6,
       6,     6,     6,     6,     6,     6,     6,     6,     6,     6,
       6,     6,     6,     6,   191,   304,     4,     4,     4,     4,
     191,   258,   191,   191,   191,   191,   191,   191,   191,   191,
     191,   191,   191,   191,   191,   191,   191,   191,   191,   191,
     191,   191,   191,   191,   191,   191,   191,   191,   191,   191,
     191,   191,   191,   191,   191,   191,   191,   191,   191,   191,
     191,   191,   191,   191,   194,   191,   194,   191,   194,     4,
       4,   304,     6,   191,   194,   194,   260,   191,   304,     6,
       4,   191,   304,   191,   304
};

/* YYR1[RULE-NUM] -- Symbol kind of the left-hand side of rule RULE-NUM.  */
static const yytype_int16 yyr1[] =
{
       0,   196,   197,   198,   198,   199,   199,   199,   199,   199,
     199,   199,   199,   199,   199,   199,   199,   199,   200,   200,
     200,   200,   200,   200,   200,   200,   200,   200,   200,   200,
     201,   201,   201,   201,   201,   201,   202,   202,   203,   203,
     204,   204,   205,   205,   205,   205,   205,   205,   205,   205,
     205,   205,   205,   205,   205,   205,   205,   205,   205,   205,
     205,   205,   205,   205,   205,   205,   205,   205,   205,   205,
     205,   205,   205,   205,   205,   205,   205,   205,   205,   205,
     205,   205,   205,   205,   205,   205,   205,   205,   205,   205,
     205,   205,   205,   205,   205,   205,   205,   205,   205,   205,
     205,   205,   205,   205,   205,   205,   206,   206,   207,   207,
     207,   207,   208,   208,   209,   209,   210,   210,   211,   212,
     212,   213,   213,   214,   215,   215,   215,   215,   215,   215,
     215,   215,   216,   217,   217,   218,   219,   219,   219,   219,
     219,   220,   220,   220,   221,   221,   221,   221,   222,   222,
     223,   224,   225,   225,   226,   227,   227,   228,   228,   229,
     230,   230,   230,   231,   231,   232,   232,   233,   233,   234,
     234,   235,   235,   236,   236,   237,   237,   238,   238,   239,
     239,   239,   239,   240,   240,   241,   241,   242,   242,   243,
     243,   244,   244,   244,   244,   245,   245,   246,   246,   247,
     248,   248,   249,   249,   249,   249,   249,   249,   249,   250,
     250,   250,   250,   250,   250,   250,   250,   250,   250,   250,
     250,   250,   250,   250,   250,   250,   250,   250,   250,   250,
     250,   250,   250,   250,   250,   250,   250,   250,   250,   251,
     251,   251,   252,   252,   253,   253,   253,   253,   253,   253,
     253,   253,   253,   253,   253,   253,   253,   253,   253,   253,
     253,   254,   255,   255,   256,   256,   257,   257,   258,   258,
     258,   258,   258,   259,   259,   259,   259,   259,   259,   259,
     259,   259,   259,   259,   259,   259,   260,   260,   261,   262,
     262,   263,   263,   264,   264,   265,   265,   266,   266,   267,
     267,   267,   267,   267,   267,   268,   268,   269,   269,   269,
     269,   269,   269,   269,   269,   269,   269,   269,   269,   269,
     269,   269,   269,   269,   269,   269,   269,   269,   269,   269,
     270,   270,   271,   272,   272,   273,   273,   273,   273,   274,
     274,   275,   276,   276,   276,   276,   277,   277,   277,   277,
     278,   278,   278,   278,   278,   278,   278,   278,   278,   278,
     278,   278,   279,   279,   279,   279,   280,   280,   280,   281,
     282,   282,   283,   283,   284,   285,   285,   286,   287,   287,
     288,   289,   290,   291,   291,   292,   293,   293,   294,   295,
     295,   296,   296,   296,   296,   296,   296,   296,   296,   296,
     296,   296,   296,   297,   297,   298,   298,   298,   298,   298,
     298,   299,   300,   300,   301,   301,   302,   302,   303,   303,
     304,   304,   305,   305,   306,   306,   307,   307,   307,   307,
     308,   308,   309,   309
};

/* YYR2[RULE-NUM] -- Number of symbols on the right-hand side of rule RULE-NUM.  */
static const yytype_int8 yyr2[] =
{
       0,     2,     2,     1,     3,     1,     1,     1,     1,     1,
       1,     1,     1,     1,     1,     1,     1,     1,     1,     1,
       1,     1,     1,     1,     1,     1,     1,     1,     1,     1,
       4,     4,     8,     6,     7,     6,     1,     3,     1,     1,
       4,     4,     1,     1,     1,     1,     1,     1,     1,     1,
       1,     1,     1,     1,     1,     1,     1,     1,     1,     1,
       1,     1,     1,     6,     4,     1,     6,     6,     6,     6,
       6,     6,     6,     6,     6,     6,     6,     6,     6,     6,
       6,     6,     6,     6,     6,     6,     6,     6,     6,     6,
       6,     6,     6,     6,     6,     6,     6,     6,     6,     6,
       6,     6,     6,     6,     6,     6,     1,     2,     2,     1,
       1,     2,     2,     0,     5,     4,     1,     3,     4,     6,
       5,     3,     0,     3,     1,     1,     1,     1,     1,     1,
       1,     0,     5,     1,     3,     3,     4,     4,     4,     4,
       6,     8,    11,     8,     1,     1,     3,     3,     3,     3,
       2,     4,     3,     3,     8,     3,     0,     1,     3,     2,
       1,     1,     0,     2,     0,     2,     0,     1,     0,     2,
       0,     2,     0,     2,     0,     2,     0,     3,     0,     1,
       2,     1,     1,     1,     3,     1,     1,     2,     4,     1,
       3,     2,     1,     5,     0,     2,     0,     1,     3,     5,
       4,     6,     1,     1,     1,     1,     1,     1,     0,     2,
       2,     2,     2,     3,     2,     2,     2,     4,     2,     3,
       3,     3,     4,     4,     3,     3,     4,     4,     5,     6,
       7,     9,     4,     5,     7,     9,     2,     3,     2,     2,
       2,     2,     2,     5,     2,     4,     4,     4,     4,     4,
       4,     4,     4,     4,     4,     4,     4,     4,     4,     4,
       4,     3,     1,     3,     3,     5,     3,     1,     1,     1,
       1,     1,     1,     3,     3,     1,     1,     1,     1,     1,
       1,     1,     1,     1,     1,     1,     2,     0,    12,    14,
      12,    12,    10,     7,     9,     4,     6,     4,     6,     1,
       1,     1,     1,     1,     1,     1,     3,     3,     4,     5,
       4,     3,     2,     2,     2,     3,     3,     3,     3,     3,
       3,     3,     3,     3,     3,     3,     3,     6,     3,     4,
       3,     3,     5,     5,     6,     4,     6,     3,     5,     4,
       5,     6,     4,     5,     5,     6,     1,     3,     1,     3,
       1,     1,     1,     1,     1,     2,     2,     2,     2,     2,
       1,     1,     1,     1,     1,     1,     1,     1,     1,     2,
       2,     3,     1,     1,     2,     2,     3,     2,     2,     3,
       2,     3,     3,     1,     1,     2,     2,     3,     2,     2,
       3,     2,     2,     2,     2,     2,     2,     2,     2,     2,
       2,     2,     2,     1,     3,     2,     2,     1,     2,     2,
       2,     1,     2,     0,     3,     0,     1,     0,     2,     0,
       4,     0,     4,     0,     1,     3,     1,     3,     3,     3,
       1,     2,     6,     3
};


enum { YYENOMEM = -2 };

#define yyerrok         (yyerrstatus = 0)
#define yyclearin       (yychar = SQLEMPTY)

#define YYACCEPT        goto yyacceptlab
#define YYABORT         goto yyabortlab
#define YYERROR         goto yyerrorlab
#define YYNOMEM         goto yyexhaustedlab


#define YYRECOVERING()  (!!yyerrstatus)

#define YYBACKUP(Token, Value)                                    \
  do                                                              \
    if (yychar == SQLEMPTY)                                        \
      {                                                           \
        yychar = (Token);                                         \
        yylval = (Value);                                         \
        YYPOPSTACK (yylen);                                       \
        yystate = *yyssp;                                         \
        goto yybackup;                                            \
      }                                                           \
    else                                                          \
      {                                                           \
        yyerror (&yylloc, scanner, result, YY_("syntax error: cannot back up")); \
        YYERROR;                                                  \
      }                                                           \
  while (0)

/* Backward compatibility with an undocumented macro.
   Use SQLerror or SQLUNDEF. */
#define YYERRCODE SQLUNDEF

/* YYLLOC_DEFAULT -- Set CURRENT to span from RHS[1] to RHS[N].
   If N is 0, then set CURRENT to the empty location which ends
   the previous symbol: RHS[0] (always defined).  */

#ifndef YYLLOC_DEFAULT
# define YYLLOC_DEFAULT(Current, Rhs, N)                                \
    do                                                                  \
      if (N)                                                            \
        {                                                               \
          (Current).first_line   = YYRHSLOC (Rhs, 1).first_line;        \
          (Current).first_column = YYRHSLOC (Rhs, 1).first_column;      \
          (Current).last_line    = YYRHSLOC (Rhs, N).last_line;         \
          (Current).last_column  = YYRHSLOC (Rhs, N).last_column;       \
        }                                                               \
      else                                                              \
        {                                                               \
          (Current).first_line   = (Current).last_line   =              \
            YYRHSLOC (Rhs, 0).last_line;                                \
          (Current).first_column = (Current).last_column =              \
            YYRHSLOC (Rhs, 0).last_column;                              \
        }                                                               \
    while (0)
#endif

#define YYRHSLOC(Rhs, K) ((Rhs)[K])


/* Enable debugging if requested.  */
#if SQLDEBUG

# ifndef YYFPRINTF
#  include <stdio.h> /* INFRINGES ON USER NAME SPACE */
#  define YYFPRINTF fprintf
# endif

# define YYDPRINTF(Args)                        \
do {                                            \
  if (yydebug)                                  \
    YYFPRINTF Args;                             \
} while (0)


/* YYLOCATION_PRINT -- Print the location on the stream.
   This macro was not mandated originally: define only if we know
   we won't break user code: when these are the locations we know.  */

# ifndef YYLOCATION_PRINT

#  if defined YY_LOCATION_PRINT

   /* Temporary convenience wrapper in case some people defined the
      undocumented and private YY_LOCATION_PRINT macros.  */
#   define YYLOCATION_PRINT(File, Loc)  YY_LOCATION_PRINT(File, *(Loc))

#  elif defined SQLLTYPE_IS_TRIVIAL && SQLLTYPE_IS_TRIVIAL

/* Print *YYLOCP on YYO.  Private, do not rely on its existence. */

YY_ATTRIBUTE_UNUSED
static int
yy_location_print_ (FILE *yyo, YYLTYPE const * const yylocp)
{
  int res = 0;
  int end_col = 0 != yylocp->last_column ? yylocp->last_column - 1 : 0;
  if (0 <= yylocp->first_line)
    {
      res += YYFPRINTF (yyo, "%d", yylocp->first_line);
      if (0 <= yylocp->first_column)
        res += YYFPRINTF (yyo, ".%d", yylocp->first_column);
    }
  if (0 <= yylocp->last_line)
    {
      if (yylocp->first_line < yylocp->last_line)
        {
          res += YYFPRINTF (yyo, "-%d", yylocp->last_line);
          if (0 <= end_col)
            res += YYFPRINTF (yyo, ".%d", end_col);
        }
      else if (0 <= end_col && yylocp->first_column < end_col)
        res += YYFPRINTF (yyo, "-%d", end_col);
    }
  return res;
}

#   define YYLOCATION_PRINT  yy_location_print_

    /* Temporary convenience wrapper in case some people defined the
       undocumented and private YY_LOCATION_PRINT macros.  */
#   define YY_LOCATION_PRINT(File, Loc)  YYLOCATION_PRINT(File, &(Loc))

#  else

#   define YYLOCATION_PRINT(File, Loc) ((void) 0)
    /* Temporary convenience wrapper in case some people defined the
       undocumented and private YY_LOCATION_PRINT macros.  */
#   define YY_LOCATION_PRINT  YYLOCATION_PRINT

#  endif
# endif /* !defined YYLOCATION_PRINT */


# define YY_SYMBOL_PRINT(Title, Kind, Value, Location)                    \
do {                                                                      \
  if (yydebug)                                                            \
    {                                                                     \
      YYFPRINTF (stderr, "%s ", Title);                                   \
      yy_symbol_print (stderr,                                            \
                  Kind, Value, Location, scanner, result); \
      YYFPRINTF (stderr, "\n");                                           \
    }                                                                     \
} while (0)


/*-----------------------------------.
| Print this symbol's value on YYO.  |
`-----------------------------------*/

static void
yy_symbol_value_print (FILE *yyo,
                       yysymbol_kind_t yykind, YYSTYPE const * const yyvaluep, YYLTYPE const * const yylocationp, void *scanner, infinity::ParserResult* result)
{
  FILE *yyoutput = yyo;
  YY_USE (yyoutput);
  YY_USE (yylocationp);
  YY_USE (scanner);
  YY_USE (result);
  if (!yyvaluep)
    return;
  YY_IGNORE_MAYBE_UNINITIALIZED_BEGIN
  YY_USE (yykind);
  YY_IGNORE_MAYBE_UNINITIALIZED_END
}


/*---------------------------.
| Print this symbol on YYO.  |
`---------------------------*/

static void
yy_symbol_print (FILE *yyo,
                 yysymbol_kind_t yykind, YYSTYPE const * const yyvaluep, YYLTYPE const * const yylocationp, void *scanner, infinity::ParserResult* result)
{
  YYFPRINTF (yyo, "%s %s (",
             yykind < YYNTOKENS ? "token" : "nterm", yysymbol_name (yykind));

  YYLOCATION_PRINT (yyo, yylocationp);
  YYFPRINTF (yyo, ": ");
  yy_symbol_value_print (yyo, yykind, yyvaluep, yylocationp, scanner, result);
  YYFPRINTF (yyo, ")");
}

/*------------------------------------------------------------------.
| yy_stack_print -- Print the state stack from its BOTTOM up to its |
| TOP (included).                                                   |
`------------------------------------------------------------------*/

static void
yy_stack_print (yy_state_t *yybottom, yy_state_t *yytop)
{
  YYFPRINTF (stderr, "Stack now");
  for (; yybottom <= yytop; yybottom++)
    {
      int yybot = *yybottom;
      YYFPRINTF (stderr, " %d", yybot);
    }
  YYFPRINTF (stderr, "\n");
}

# define YY_STACK_PRINT(Bottom, Top)                            \
do {                                                            \
  if (yydebug)                                                  \
    yy_stack_print ((Bottom), (Top));                           \
} while (0)


/*------------------------------------------------.
| Report that the YYRULE is going to be reduced.  |
`------------------------------------------------*/

static void
yy_reduce_print (yy_state_t *yyssp, YYSTYPE *yyvsp, YYLTYPE *yylsp,
                 int yyrule, void *scanner, infinity::ParserResult* result)
{
  int yylno = yyrline[yyrule];
  int yynrhs = yyr2[yyrule];
  int yyi;
  YYFPRINTF (stderr, "Reducing stack by rule %d (line %d):\n",
             yyrule - 1, yylno);
  /* The symbols being reduced.  */
  for (yyi = 0; yyi < yynrhs; yyi++)
    {
      YYFPRINTF (stderr, "   $%d = ", yyi + 1);
      yy_symbol_print (stderr,
                       YY_ACCESSING_SYMBOL (+yyssp[yyi + 1 - yynrhs]),
                       &yyvsp[(yyi + 1) - (yynrhs)],
                       &(yylsp[(yyi + 1) - (yynrhs)]), scanner, result);
      YYFPRINTF (stderr, "\n");
    }
}

# define YY_REDUCE_PRINT(Rule)          \
do {                                    \
  if (yydebug)                          \
    yy_reduce_print (yyssp, yyvsp, yylsp, Rule, scanner, result); \
} while (0)

/* Nonzero means print parse trace.  It is left uninitialized so that
   multiple parsers can coexist.  */
int yydebug;
#else /* !SQLDEBUG */
# define YYDPRINTF(Args) ((void) 0)
# define YY_SYMBOL_PRINT(Title, Kind, Value, Location)
# define YY_STACK_PRINT(Bottom, Top)
# define YY_REDUCE_PRINT(Rule)
#endif /* !SQLDEBUG */


/* YYINITDEPTH -- initial size of the parser's stacks.  */
#ifndef YYINITDEPTH
# define YYINITDEPTH 200
#endif

/* YYMAXDEPTH -- maximum size the stacks can grow to (effective only
   if the built-in stack extension method is used).

   Do not make this value too large; the results are undefined if
   YYSTACK_ALLOC_MAXIMUM < YYSTACK_BYTES (YYMAXDEPTH)
   evaluated with infinite-precision integer arithmetic.  */

#ifndef YYMAXDEPTH
# define YYMAXDEPTH 10000
#endif


/* Context of a parse error.  */
typedef struct
{
  yy_state_t *yyssp;
  yysymbol_kind_t yytoken;
  YYLTYPE *yylloc;
} yypcontext_t;

/* Put in YYARG at most YYARGN of the expected tokens given the
   current YYCTX, and return the number of tokens stored in YYARG.  If
   YYARG is null, return the number of expected tokens (guaranteed to
   be less than YYNTOKENS).  Return YYENOMEM on memory exhaustion.
   Return 0 if there are more than YYARGN expected tokens, yet fill
   YYARG up to YYARGN. */
static int
yypcontext_expected_tokens (const yypcontext_t *yyctx,
                            yysymbol_kind_t yyarg[], int yyargn)
{
  /* Actual size of YYARG. */
  int yycount = 0;
  int yyn = yypact[+*yyctx->yyssp];
  if (!yypact_value_is_default (yyn))
    {
      /* Start YYX at -YYN if negative to avoid negative indexes in
         YYCHECK.  In other words, skip the first -YYN actions for
         this state because they are default actions.  */
      int yyxbegin = yyn < 0 ? -yyn : 0;
      /* Stay within bounds of both yycheck and yytname.  */
      int yychecklim = YYLAST - yyn + 1;
      int yyxend = yychecklim < YYNTOKENS ? yychecklim : YYNTOKENS;
      int yyx;
      for (yyx = yyxbegin; yyx < yyxend; ++yyx)
        if (yycheck[yyx + yyn] == yyx && yyx != YYSYMBOL_YYerror
            && !yytable_value_is_error (yytable[yyx + yyn]))
          {
            if (!yyarg)
              ++yycount;
            else if (yycount == yyargn)
              return 0;
            else
              yyarg[yycount++] = YY_CAST (yysymbol_kind_t, yyx);
          }
    }
  if (yyarg && yycount == 0 && 0 < yyargn)
    yyarg[0] = YYSYMBOL_YYEMPTY;
  return yycount;
}




#ifndef yystrlen
# if defined __GLIBC__ && defined _STRING_H
#  define yystrlen(S) (YY_CAST (YYPTRDIFF_T, strlen (S)))
# else
/* Return the length of YYSTR.  */
static YYPTRDIFF_T
yystrlen (const char *yystr)
{
  YYPTRDIFF_T yylen;
  for (yylen = 0; yystr[yylen]; yylen++)
    continue;
  return yylen;
}
# endif
#endif

#ifndef yystpcpy
# if defined __GLIBC__ && defined _STRING_H && defined _GNU_SOURCE
#  define yystpcpy stpcpy
# else
/* Copy YYSRC to YYDEST, returning the address of the terminating '\0' in
   YYDEST.  */
static char *
yystpcpy (char *yydest, const char *yysrc)
{
  char *yyd = yydest;
  const char *yys = yysrc;

  while ((*yyd++ = *yys++) != '\0')
    continue;

  return yyd - 1;
}
# endif
#endif

#ifndef yytnamerr
/* Copy to YYRES the contents of YYSTR after stripping away unnecessary
   quotes and backslashes, so that it's suitable for yyerror.  The
   heuristic is that double-quoting is unnecessary unless the string
   contains an apostrophe, a comma, or backslash (other than
   backslash-backslash).  YYSTR is taken from yytname.  If YYRES is
   null, do not copy; instead, return the length of what the result
   would have been.  */
static YYPTRDIFF_T
yytnamerr (char *yyres, const char *yystr)
{
  if (*yystr == '"')
    {
      YYPTRDIFF_T yyn = 0;
      char const *yyp = yystr;
      for (;;)
        switch (*++yyp)
          {
          case '\'':
          case ',':
            goto do_not_strip_quotes;

          case '\\':
            if (*++yyp != '\\')
              goto do_not_strip_quotes;
            else
              goto append;

          append:
          default:
            if (yyres)
              yyres[yyn] = *yyp;
            yyn++;
            break;

          case '"':
            if (yyres)
              yyres[yyn] = '\0';
            return yyn;
          }
    do_not_strip_quotes: ;
    }

  if (yyres)
    return yystpcpy (yyres, yystr) - yyres;
  else
    return yystrlen (yystr);
}
#endif


static int
yy_syntax_error_arguments (const yypcontext_t *yyctx,
                           yysymbol_kind_t yyarg[], int yyargn)
{
  /* Actual size of YYARG. */
  int yycount = 0;
  /* There are many possibilities here to consider:
     - If this state is a consistent state with a default action, then
       the only way this function was invoked is if the default action
       is an error action.  In that case, don't check for expected
       tokens because there are none.
     - The only way there can be no lookahead present (in yychar) is if
       this state is a consistent state with a default action.  Thus,
       detecting the absence of a lookahead is sufficient to determine
       that there is no unexpected or expected token to report.  In that
       case, just report a simple "syntax error".
     - Don't assume there isn't a lookahead just because this state is a
       consistent state with a default action.  There might have been a
       previous inconsistent state, consistent state with a non-default
       action, or user semantic action that manipulated yychar.
     - Of course, the expected token list depends on states to have
       correct lookahead information, and it depends on the parser not
       to perform extra reductions after fetching a lookahead from the
       scanner and before detecting a syntax error.  Thus, state merging
       (from LALR or IELR) and default reductions corrupt the expected
       token list.  However, the list is correct for canonical LR with
       one exception: it will still contain any token that will not be
       accepted due to an error action in a later state.
  */
  if (yyctx->yytoken != YYSYMBOL_YYEMPTY)
    {
      int yyn;
      if (yyarg)
        yyarg[yycount] = yyctx->yytoken;
      ++yycount;
      yyn = yypcontext_expected_tokens (yyctx,
                                        yyarg ? yyarg + 1 : yyarg, yyargn - 1);
      if (yyn == YYENOMEM)
        return YYENOMEM;
      else
        yycount += yyn;
    }
  return yycount;
}

/* Copy into *YYMSG, which is of size *YYMSG_ALLOC, an error message
   about the unexpected token YYTOKEN for the state stack whose top is
   YYSSP.

   Return 0 if *YYMSG was successfully written.  Return -1 if *YYMSG is
   not large enough to hold the message.  In that case, also set
   *YYMSG_ALLOC to the required number of bytes.  Return YYENOMEM if the
   required number of bytes is too large to store.  */
static int
yysyntax_error (YYPTRDIFF_T *yymsg_alloc, char **yymsg,
                const yypcontext_t *yyctx)
{
  enum { YYARGS_MAX = 5 };
  /* Internationalized format string. */
  const char *yyformat = YY_NULLPTR;
  /* Arguments of yyformat: reported tokens (one for the "unexpected",
     one per "expected"). */
  yysymbol_kind_t yyarg[YYARGS_MAX];
  /* Cumulated lengths of YYARG.  */
  YYPTRDIFF_T yysize = 0;

  /* Actual size of YYARG. */
  int yycount = yy_syntax_error_arguments (yyctx, yyarg, YYARGS_MAX);
  if (yycount == YYENOMEM)
    return YYENOMEM;

  switch (yycount)
    {
#define YYCASE_(N, S)                       \
      case N:                               \
        yyformat = S;                       \
        break
    default: /* Avoid compiler warnings. */
      YYCASE_(0, YY_("syntax error"));
      YYCASE_(1, YY_("syntax error, unexpected %s"));
      YYCASE_(2, YY_("syntax error, unexpected %s, expecting %s"));
      YYCASE_(3, YY_("syntax error, unexpected %s, expecting %s or %s"));
      YYCASE_(4, YY_("syntax error, unexpected %s, expecting %s or %s or %s"));
      YYCASE_(5, YY_("syntax error, unexpected %s, expecting %s or %s or %s or %s"));
#undef YYCASE_
    }

  /* Compute error message size.  Don't count the "%s"s, but reserve
     room for the terminator.  */
  yysize = yystrlen (yyformat) - 2 * yycount + 1;
  {
    int yyi;
    for (yyi = 0; yyi < yycount; ++yyi)
      {
        YYPTRDIFF_T yysize1
          = yysize + yytnamerr (YY_NULLPTR, yytname[yyarg[yyi]]);
        if (yysize <= yysize1 && yysize1 <= YYSTACK_ALLOC_MAXIMUM)
          yysize = yysize1;
        else
          return YYENOMEM;
      }
  }

  if (*yymsg_alloc < yysize)
    {
      *yymsg_alloc = 2 * yysize;
      if (! (yysize <= *yymsg_alloc
             && *yymsg_alloc <= YYSTACK_ALLOC_MAXIMUM))
        *yymsg_alloc = YYSTACK_ALLOC_MAXIMUM;
      return -1;
    }

  /* Avoid sprintf, as that infringes on the user's name space.
     Don't have undefined behavior even if the translation
     produced a string with the wrong number of "%s"s.  */
  {
    char *yyp = *yymsg;
    int yyi = 0;
    while ((*yyp = *yyformat) != '\0')
      if (*yyp == '%' && yyformat[1] == 's' && yyi < yycount)
        {
          yyp += yytnamerr (yyp, yytname[yyarg[yyi++]]);
          yyformat += 2;
        }
      else
        {
          ++yyp;
          ++yyformat;
        }
  }
  return 0;
}


/*-----------------------------------------------.
| Release the memory associated to this symbol.  |
`-----------------------------------------------*/

static void
yydestruct (const char *yymsg,
            yysymbol_kind_t yykind, YYSTYPE *yyvaluep, YYLTYPE *yylocationp, void *scanner, infinity::ParserResult* result)
{
  YY_USE (yyvaluep);
  YY_USE (yylocationp);
  YY_USE (scanner);
  YY_USE (result);
  if (!yymsg)
    yymsg = "Deleting";
  YY_SYMBOL_PRINT (yymsg, yykind, yyvaluep, yylocationp);

  YY_IGNORE_MAYBE_UNINITIALIZED_BEGIN
  switch (yykind)
    {
    case YYSYMBOL_IDENTIFIER: /* IDENTIFIER  */
#line 310 "parser.y"
            {
    free(((*yyvaluep).str_value));
}
#line 2202 "parser.cpp"
        break;

    case YYSYMBOL_STRING: /* STRING  */
#line 310 "parser.y"
            {
    free(((*yyvaluep).str_value));
}
#line 2210 "parser.cpp"
        break;

    case YYSYMBOL_statement_list: /* statement_list  */
#line 224 "parser.y"
            {
    fprintf(stderr, "destroy statement array\n");
    if ((((*yyvaluep).stmt_array)) != nullptr) {
        for (auto ptr : *(((*yyvaluep).stmt_array))) {
            delete ptr;
        }
        delete (((*yyvaluep).stmt_array));
    }
}
#line 2224 "parser.cpp"
        break;

    case YYSYMBOL_table_element_array: /* table_element_array  */
#line 214 "parser.y"
            {
    fprintf(stderr, "destroy table element array\n");
    if ((((*yyvaluep).table_element_array_t)) != nullptr) {
        for (auto ptr : *(((*yyvaluep).table_element_array_t))) {
            delete ptr;
        }
        delete (((*yyvaluep).table_element_array_t));
    }
}
#line 2238 "parser.cpp"
        break;

    case YYSYMBOL_column_constraints: /* column_constraints  */
#line 303 "parser.y"
            {
    fprintf(stderr, "destroy constraints\n");
    if ((((*yyvaluep).column_constraints_t)) != nullptr) {
        delete (((*yyvaluep).column_constraints_t));
    }
}
#line 2249 "parser.cpp"
        break;

    case YYSYMBOL_default_expr: /* default_expr  */
#line 323 "parser.y"
            {
    delete (((*yyvaluep).const_expr_t));
}
#line 2257 "parser.cpp"
        break;

    case YYSYMBOL_identifier_array: /* identifier_array  */
#line 314 "parser.y"
            {
    fprintf(stderr, "destroy identifier array\n");
    delete (((*yyvaluep).identifier_array_t));
}
#line 2266 "parser.cpp"
        break;

    case YYSYMBOL_optional_identifier_array: /* optional_identifier_array  */
#line 314 "parser.y"
            {
    fprintf(stderr, "destroy identifier array\n");
    delete (((*yyvaluep).identifier_array_t));
}
#line 2275 "parser.cpp"
        break;

    case YYSYMBOL_update_expr_array: /* update_expr_array  */
#line 274 "parser.y"
            {
    fprintf(stderr, "destroy update expr array\n");
    if ((((*yyvaluep).update_expr_array_t)) != nullptr) {
        for (auto ptr : *(((*yyvaluep).update_expr_array_t))) {
            delete ptr;
        }
        delete (((*yyvaluep).update_expr_array_t));
    }
}
#line 2289 "parser.cpp"
        break;

    case YYSYMBOL_update_expr: /* update_expr  */
#line 267 "parser.y"
            {
    fprintf(stderr, "destroy update expr\n");
    if(((*yyvaluep).update_expr_t) != nullptr) {
        delete ((*yyvaluep).update_expr_t);
    }
}
#line 2300 "parser.cpp"
        break;

    case YYSYMBOL_select_statement: /* select_statement  */
#line 349 "parser.y"
            {
    if(((*yyvaluep).select_stmt) != nullptr) {
        delete ((*yyvaluep).select_stmt);
    }
}
#line 2310 "parser.cpp"
        break;

    case YYSYMBOL_select_with_paren: /* select_with_paren  */
#line 349 "parser.y"
            {
    if(((*yyvaluep).select_stmt) != nullptr) {
        delete ((*yyvaluep).select_stmt);
    }
}
#line 2320 "parser.cpp"
        break;

    case YYSYMBOL_select_without_paren: /* select_without_paren  */
#line 349 "parser.y"
            {
    if(((*yyvaluep).select_stmt) != nullptr) {
        delete ((*yyvaluep).select_stmt);
    }
}
#line 2330 "parser.cpp"
        break;

    case YYSYMBOL_select_clause_with_modifier: /* select_clause_with_modifier  */
#line 349 "parser.y"
            {
    if(((*yyvaluep).select_stmt) != nullptr) {
        delete ((*yyvaluep).select_stmt);
    }
}
#line 2340 "parser.cpp"
        break;

    case YYSYMBOL_select_clause_without_modifier_paren: /* select_clause_without_modifier_paren  */
#line 349 "parser.y"
            {
    if(((*yyvaluep).select_stmt) != nullptr) {
        delete ((*yyvaluep).select_stmt);
    }
}
#line 2350 "parser.cpp"
        break;

    case YYSYMBOL_select_clause_without_modifier: /* select_clause_without_modifier  */
#line 349 "parser.y"
            {
    if(((*yyvaluep).select_stmt) != nullptr) {
        delete ((*yyvaluep).select_stmt);
    }
}
#line 2360 "parser.cpp"
        break;

    case YYSYMBOL_order_by_clause: /* order_by_clause  */
#line 257 "parser.y"
            {
    fprintf(stderr, "destroy order by expr list\n");
    if ((((*yyvaluep).order_by_expr_list_t)) != nullptr) {
        for (auto ptr : *(((*yyvaluep).order_by_expr_list_t))) {
            delete ptr;
        }
        delete (((*yyvaluep).order_by_expr_list_t));
    }
}
#line 2374 "parser.cpp"
        break;

    case YYSYMBOL_order_by_expr_list: /* order_by_expr_list  */
#line 257 "parser.y"
            {
    fprintf(stderr, "destroy order by expr list\n");
    if ((((*yyvaluep).order_by_expr_list_t)) != nullptr) {
        for (auto ptr : *(((*yyvaluep).order_by_expr_list_t))) {
            delete ptr;
        }
        delete (((*yyvaluep).order_by_expr_list_t));
    }
}
#line 2388 "parser.cpp"
        break;

    case YYSYMBOL_order_by_expr: /* order_by_expr  */
#line 337 "parser.y"
            {
    fprintf(stderr, "destroy order by expr\n");
    delete ((*yyvaluep).order_by_expr_t)->expr_;
    delete ((*yyvaluep).order_by_expr_t);
}
#line 2398 "parser.cpp"
        break;

    case YYSYMBOL_limit_expr: /* limit_expr  */
#line 319 "parser.y"
            {
    delete (((*yyvaluep).expr_t));
}
#line 2406 "parser.cpp"
        break;

    case YYSYMBOL_offset_expr: /* offset_expr  */
#line 319 "parser.y"
            {
    delete (((*yyvaluep).expr_t));
}
#line 2414 "parser.cpp"
        break;

    case YYSYMBOL_from_clause: /* from_clause  */
#line 332 "parser.y"
            {
    fprintf(stderr, "destroy table reference\n");
    delete (((*yyvaluep).table_reference_t));
}
#line 2423 "parser.cpp"
        break;

    case YYSYMBOL_search_clause: /* search_clause  */
#line 319 "parser.y"
            {
    delete (((*yyvaluep).expr_t));
}
#line 2431 "parser.cpp"
        break;

    case YYSYMBOL_where_clause: /* where_clause  */
#line 319 "parser.y"
            {
    delete (((*yyvaluep).expr_t));
}
#line 2439 "parser.cpp"
        break;

    case YYSYMBOL_having_clause: /* having_clause  */
#line 319 "parser.y"
            {
    delete (((*yyvaluep).expr_t));
}
#line 2447 "parser.cpp"
        break;

    case YYSYMBOL_group_by_clause: /* group_by_clause  */
#line 234 "parser.y"
            {
    fprintf(stderr, "destroy expression array\n");
    if ((((*yyvaluep).expr_array_t)) != nullptr) {
        for (auto ptr : *(((*yyvaluep).expr_array_t))) {
            delete ptr;
        }
        delete (((*yyvaluep).expr_array_t));
    }
}
#line 2461 "parser.cpp"
        break;

    case YYSYMBOL_table_reference: /* table_reference  */
#line 332 "parser.y"
            {
    fprintf(stderr, "destroy table reference\n");
    delete (((*yyvaluep).table_reference_t));
}
#line 2470 "parser.cpp"
        break;

    case YYSYMBOL_table_reference_unit: /* table_reference_unit  */
#line 332 "parser.y"
            {
    fprintf(stderr, "destroy table reference\n");
    delete (((*yyvaluep).table_reference_t));
}
#line 2479 "parser.cpp"
        break;

    case YYSYMBOL_table_reference_name: /* table_reference_name  */
#line 332 "parser.y"
            {
    fprintf(stderr, "destroy table reference\n");
    delete (((*yyvaluep).table_reference_t));
}
#line 2488 "parser.cpp"
        break;

    case YYSYMBOL_table_name: /* table_name  */
#line 294 "parser.y"
            {
    fprintf(stderr, "destroy table table_name\n");
    if ((((*yyvaluep).table_name_t)) != nullptr) {
        free(((*yyvaluep).table_name_t)->schema_name_ptr_);
        free(((*yyvaluep).table_name_t)->table_name_ptr_);
        delete (((*yyvaluep).table_name_t));
    }
}
#line 2501 "parser.cpp"
        break;

    case YYSYMBOL_table_alias: /* table_alias  */
#line 327 "parser.y"
            {
    fprintf(stderr, "destroy table alias\n");
    delete (((*yyvaluep).table_alias_t));
}
#line 2510 "parser.cpp"
        break;

    case YYSYMBOL_with_clause: /* with_clause  */
#line 284 "parser.y"
            {
    fprintf(stderr, "destroy with expr list\n");
    if ((((*yyvaluep).with_expr_list_t)) != nullptr) {
        for (auto ptr : *(((*yyvaluep).with_expr_list_t))) {
            delete ptr;
        }
        delete (((*yyvaluep).with_expr_list_t));
    }
}
#line 2524 "parser.cpp"
        break;

    case YYSYMBOL_with_expr_list: /* with_expr_list  */
#line 284 "parser.y"
            {
    fprintf(stderr, "destroy with expr list\n");
    if ((((*yyvaluep).with_expr_list_t)) != nullptr) {
        for (auto ptr : *(((*yyvaluep).with_expr_list_t))) {
            delete ptr;
        }
        delete (((*yyvaluep).with_expr_list_t));
    }
}
#line 2538 "parser.cpp"
        break;

    case YYSYMBOL_with_expr: /* with_expr  */
#line 343 "parser.y"
            {
    fprintf(stderr, "destroy with expr\n");
    delete ((*yyvaluep).with_expr_t)->select_;
    delete ((*yyvaluep).with_expr_t);
}
#line 2548 "parser.cpp"
        break;

    case YYSYMBOL_join_clause: /* join_clause  */
#line 332 "parser.y"
            {
    fprintf(stderr, "destroy table reference\n");
    delete (((*yyvaluep).table_reference_t));
}
#line 2557 "parser.cpp"
        break;

    case YYSYMBOL_expr_array: /* expr_array  */
#line 234 "parser.y"
            {
    fprintf(stderr, "destroy expression array\n");
    if ((((*yyvaluep).expr_array_t)) != nullptr) {
        for (auto ptr : *(((*yyvaluep).expr_array_t))) {
            delete ptr;
        }
        delete (((*yyvaluep).expr_array_t));
    }
}
#line 2571 "parser.cpp"
        break;

    case YYSYMBOL_expr_array_list: /* expr_array_list  */
#line 244 "parser.y"
            {
    fprintf(stderr, "destroy expression array list\n");
    if ((((*yyvaluep).expr_array_list_t)) != nullptr) {
        for (auto arr_ptr : *(((*yyvaluep).expr_array_list_t))) {
            for (auto ptr : *arr_ptr) {
                delete ptr;
            }
            delete (arr_ptr);
        }
        delete (((*yyvaluep).expr_array_list_t));
    }
}
#line 2588 "parser.cpp"
        break;

    case YYSYMBOL_expr_alias: /* expr_alias  */
#line 319 "parser.y"
            {
    delete (((*yyvaluep).expr_t));
}
#line 2596 "parser.cpp"
        break;

    case YYSYMBOL_expr: /* expr  */
#line 319 "parser.y"
            {
    delete (((*yyvaluep).expr_t));
}
#line 2604 "parser.cpp"
        break;

    case YYSYMBOL_operand: /* operand  */
#line 319 "parser.y"
            {
    delete (((*yyvaluep).expr_t));
}
#line 2612 "parser.cpp"
        break;

    case YYSYMBOL_extra_match_tensor_option: /* extra_match_tensor_option  */
#line 310 "parser.y"
            {
    free(((*yyvaluep).str_value));
}
#line 2620 "parser.cpp"
        break;

    case YYSYMBOL_match_tensor_expr: /* match_tensor_expr  */
#line 319 "parser.y"
            {
    delete (((*yyvaluep).expr_t));
}
#line 2628 "parser.cpp"
        break;

    case YYSYMBOL_match_vector_expr: /* match_vector_expr  */
#line 319 "parser.y"
            {
    delete (((*yyvaluep).expr_t));
}
#line 2636 "parser.cpp"
        break;

    case YYSYMBOL_match_sparse_expr: /* match_sparse_expr  */
#line 319 "parser.y"
            {
    delete (((*yyvaluep).expr_t));
}
#line 2644 "parser.cpp"
        break;

    case YYSYMBOL_match_text_expr: /* match_text_expr  */
#line 319 "parser.y"
            {
    delete (((*yyvaluep).expr_t));
}
#line 2652 "parser.cpp"
        break;

    case YYSYMBOL_query_expr: /* query_expr  */
#line 319 "parser.y"
            {
    delete (((*yyvaluep).expr_t));
}
#line 2660 "parser.cpp"
        break;

    case YYSYMBOL_fusion_expr: /* fusion_expr  */
#line 319 "parser.y"
            {
    delete (((*yyvaluep).expr_t));
}
#line 2668 "parser.cpp"
        break;

    case YYSYMBOL_sub_search: /* sub_search  */
#line 319 "parser.y"
            {
    delete (((*yyvaluep).expr_t));
}
#line 2676 "parser.cpp"
        break;

    case YYSYMBOL_sub_search_array: /* sub_search_array  */
#line 234 "parser.y"
            {
    fprintf(stderr, "destroy expression array\n");
    if ((((*yyvaluep).expr_array_t)) != nullptr) {
        for (auto ptr : *(((*yyvaluep).expr_array_t))) {
            delete ptr;
        }
        delete (((*yyvaluep).expr_array_t));
    }
}
#line 2690 "parser.cpp"
        break;

    case YYSYMBOL_function_expr: /* function_expr  */
#line 319 "parser.y"
            {
    delete (((*yyvaluep).expr_t));
}
#line 2698 "parser.cpp"
        break;

    case YYSYMBOL_conjunction_expr: /* conjunction_expr  */
#line 319 "parser.y"
            {
    delete (((*yyvaluep).expr_t));
}
#line 2706 "parser.cpp"
        break;

    case YYSYMBOL_between_expr: /* between_expr  */
#line 319 "parser.y"
            {
    delete (((*yyvaluep).expr_t));
}
#line 2714 "parser.cpp"
        break;

    case YYSYMBOL_in_expr: /* in_expr  */
#line 319 "parser.y"
            {
    delete (((*yyvaluep).expr_t));
}
#line 2722 "parser.cpp"
        break;

    case YYSYMBOL_case_expr: /* case_expr  */
#line 319 "parser.y"
            {
    delete (((*yyvaluep).expr_t));
}
#line 2730 "parser.cpp"
        break;

    case YYSYMBOL_case_check_array: /* case_check_array  */
#line 355 "parser.y"
            {
    fprintf(stderr, "destroy case check array\n");
    if(((*yyvaluep).case_check_array_t) != nullptr) {
        for(auto ptr: *(((*yyvaluep).case_check_array_t))) {
            delete ptr;
        }
    }
}
#line 2743 "parser.cpp"
        break;

    case YYSYMBOL_cast_expr: /* cast_expr  */
#line 319 "parser.y"
            {
    delete (((*yyvaluep).expr_t));
}
#line 2751 "parser.cpp"
        break;

    case YYSYMBOL_subquery_expr: /* subquery_expr  */
#line 319 "parser.y"
            {
    delete (((*yyvaluep).expr_t));
}
#line 2759 "parser.cpp"
        break;

    case YYSYMBOL_column_expr: /* column_expr  */
#line 319 "parser.y"
            {
    delete (((*yyvaluep).expr_t));
}
#line 2767 "parser.cpp"
        break;

    case YYSYMBOL_constant_expr: /* constant_expr  */
#line 323 "parser.y"
            {
    delete (((*yyvaluep).const_expr_t));
}
#line 2775 "parser.cpp"
        break;

    case YYSYMBOL_common_array_expr: /* common_array_expr  */
#line 323 "parser.y"
            {
    delete (((*yyvaluep).const_expr_t));
}
#line 2783 "parser.cpp"
        break;

    case YYSYMBOL_common_sparse_array_expr: /* common_sparse_array_expr  */
#line 323 "parser.y"
            {
    delete (((*yyvaluep).const_expr_t));
}
#line 2791 "parser.cpp"
        break;

    case YYSYMBOL_subarray_array_expr: /* subarray_array_expr  */
#line 323 "parser.y"
            {
    delete (((*yyvaluep).const_expr_t));
}
#line 2799 "parser.cpp"
        break;

    case YYSYMBOL_unclosed_subarray_array_expr: /* unclosed_subarray_array_expr  */
#line 323 "parser.y"
            {
    delete (((*yyvaluep).const_expr_t));
}
#line 2807 "parser.cpp"
        break;

    case YYSYMBOL_sparse_array_expr: /* sparse_array_expr  */
#line 323 "parser.y"
            {
    delete (((*yyvaluep).const_expr_t));
}
#line 2815 "parser.cpp"
        break;

    case YYSYMBOL_long_sparse_array_expr: /* long_sparse_array_expr  */
#line 323 "parser.y"
            {
    delete (((*yyvaluep).const_expr_t));
}
#line 2823 "parser.cpp"
        break;

    case YYSYMBOL_unclosed_long_sparse_array_expr: /* unclosed_long_sparse_array_expr  */
#line 323 "parser.y"
            {
    delete (((*yyvaluep).const_expr_t));
}
#line 2831 "parser.cpp"
        break;

    case YYSYMBOL_double_sparse_array_expr: /* double_sparse_array_expr  */
#line 323 "parser.y"
            {
    delete (((*yyvaluep).const_expr_t));
}
#line 2839 "parser.cpp"
        break;

    case YYSYMBOL_unclosed_double_sparse_array_expr: /* unclosed_double_sparse_array_expr  */
#line 323 "parser.y"
            {
    delete (((*yyvaluep).const_expr_t));
}
#line 2847 "parser.cpp"
        break;

    case YYSYMBOL_empty_array_expr: /* empty_array_expr  */
#line 323 "parser.y"
            {
    delete (((*yyvaluep).const_expr_t));
}
#line 2855 "parser.cpp"
        break;

    case YYSYMBOL_int_sparse_ele: /* int_sparse_ele  */
#line 364 "parser.y"
            {
    delete (((*yyvaluep).int_sparse_ele_t));
}
#line 2863 "parser.cpp"
        break;

    case YYSYMBOL_float_sparse_ele: /* float_sparse_ele  */
#line 368 "parser.y"
            {
    delete (((*yyvaluep).float_sparse_ele_t));
}
#line 2871 "parser.cpp"
        break;

    case YYSYMBOL_array_expr: /* array_expr  */
#line 323 "parser.y"
            {
    delete (((*yyvaluep).const_expr_t));
}
#line 2879 "parser.cpp"
        break;

    case YYSYMBOL_long_array_expr: /* long_array_expr  */
#line 323 "parser.y"
            {
    delete (((*yyvaluep).const_expr_t));
}
#line 2887 "parser.cpp"
        break;

    case YYSYMBOL_unclosed_long_array_expr: /* unclosed_long_array_expr  */
#line 323 "parser.y"
            {
    delete (((*yyvaluep).const_expr_t));
}
#line 2895 "parser.cpp"
        break;

    case YYSYMBOL_double_array_expr: /* double_array_expr  */
#line 323 "parser.y"
            {
    delete (((*yyvaluep).const_expr_t));
}
#line 2903 "parser.cpp"
        break;

    case YYSYMBOL_unclosed_double_array_expr: /* unclosed_double_array_expr  */
#line 323 "parser.y"
            {
    delete (((*yyvaluep).const_expr_t));
}
#line 2911 "parser.cpp"
        break;

    case YYSYMBOL_interval_expr: /* interval_expr  */
#line 323 "parser.y"
            {
    delete (((*yyvaluep).const_expr_t));
}
#line 2919 "parser.cpp"
        break;

    case YYSYMBOL_file_path: /* file_path  */
#line 310 "parser.y"
            {
    free(((*yyvaluep).str_value));
}
#line 2927 "parser.cpp"
        break;

    case YYSYMBOL_if_not_exists_info: /* if_not_exists_info  */
#line 207 "parser.y"
            {
    fprintf(stderr, "destroy if not exists info\n");
    if ((((*yyvaluep).if_not_exists_info_t)) != nullptr) {
        delete (((*yyvaluep).if_not_exists_info_t));
    }
}
#line 2938 "parser.cpp"
        break;

    case YYSYMBOL_with_index_param_list: /* with_index_param_list  */
#line 190 "parser.y"
            {
    fprintf(stderr, "destroy create index param list\n");
    if ((((*yyvaluep).with_index_param_list_t)) != nullptr) {
        for (auto ptr : *(((*yyvaluep).with_index_param_list_t))) {
            delete ptr;
        }
        delete (((*yyvaluep).with_index_param_list_t));
    }
}
#line 2952 "parser.cpp"
        break;

    case YYSYMBOL_optional_table_properties_list: /* optional_table_properties_list  */
#line 190 "parser.y"
            {
    fprintf(stderr, "destroy create index param list\n");
    if ((((*yyvaluep).with_index_param_list_t)) != nullptr) {
        for (auto ptr : *(((*yyvaluep).with_index_param_list_t))) {
            delete ptr;
        }
        delete (((*yyvaluep).with_index_param_list_t));
    }
}
#line 2966 "parser.cpp"
        break;

    case YYSYMBOL_index_info_list: /* index_info_list  */
#line 180 "parser.y"
            {
    fprintf(stderr, "destroy index info list\n");
    if ((((*yyvaluep).index_info_list_t)) != nullptr) {
        for (auto ptr : *(((*yyvaluep).index_info_list_t))) {
            delete ptr;
        }
        delete (((*yyvaluep).index_info_list_t));
    }
}
#line 2980 "parser.cpp"
        break;

    case YYSYMBOL_index_info_list_one_pack: /* index_info_list_one_pack  */
#line 180 "parser.y"
            {
    fprintf(stderr, "destroy index info list\n");
    if ((((*yyvaluep).index_info_list_t)) != nullptr) {
        for (auto ptr : *(((*yyvaluep).index_info_list_t))) {
            delete ptr;
        }
        delete (((*yyvaluep).index_info_list_t));
    }
}
#line 2994 "parser.cpp"
        break;

      default:
        break;
    }
  YY_IGNORE_MAYBE_UNINITIALIZED_END
}






/*----------.
| yyparse.  |
`----------*/

int
yyparse (void *scanner, infinity::ParserResult* result)
{
/* Lookahead token kind.  */
int yychar;


/* The semantic value of the lookahead symbol.  */
/* Default value used for initialization, for pacifying older GCCs
   or non-GCC compilers.  */
YY_INITIAL_VALUE (static YYSTYPE yyval_default;)
YYSTYPE yylval YY_INITIAL_VALUE (= yyval_default);

/* Location data for the lookahead symbol.  */
static YYLTYPE yyloc_default
# if defined SQLLTYPE_IS_TRIVIAL && SQLLTYPE_IS_TRIVIAL
  = { 1, 1, 1, 1 }
# endif
;
YYLTYPE yylloc = yyloc_default;

    /* Number of syntax errors so far.  */
    int yynerrs = 0;

    yy_state_fast_t yystate = 0;
    /* Number of tokens to shift before error messages enabled.  */
    int yyerrstatus = 0;

    /* Refer to the stacks through separate pointers, to allow yyoverflow
       to reallocate them elsewhere.  */

    /* Their size.  */
    YYPTRDIFF_T yystacksize = YYINITDEPTH;

    /* The state stack: array, bottom, top.  */
    yy_state_t yyssa[YYINITDEPTH];
    yy_state_t *yyss = yyssa;
    yy_state_t *yyssp = yyss;

    /* The semantic value stack: array, bottom, top.  */
    YYSTYPE yyvsa[YYINITDEPTH];
    YYSTYPE *yyvs = yyvsa;
    YYSTYPE *yyvsp = yyvs;

    /* The location stack: array, bottom, top.  */
    YYLTYPE yylsa[YYINITDEPTH];
    YYLTYPE *yyls = yylsa;
    YYLTYPE *yylsp = yyls;

  int yyn;
  /* The return value of yyparse.  */
  int yyresult;
  /* Lookahead symbol kind.  */
  yysymbol_kind_t yytoken = YYSYMBOL_YYEMPTY;
  /* The variables used to return semantic value and location from the
     action routines.  */
  YYSTYPE yyval;
  YYLTYPE yyloc;

  /* The locations where the error started and ended.  */
  YYLTYPE yyerror_range[3];

  /* Buffer for error messages, and its allocated size.  */
  char yymsgbuf[128];
  char *yymsg = yymsgbuf;
  YYPTRDIFF_T yymsg_alloc = sizeof yymsgbuf;

#define YYPOPSTACK(N)   (yyvsp -= (N), yyssp -= (N), yylsp -= (N))

  /* The number of symbols on the RHS of the reduced rule.
     Keep to zero when no symbol should be popped.  */
  int yylen = 0;

  YYDPRINTF ((stderr, "Starting parse\n"));

  yychar = SQLEMPTY; /* Cause a token to be read.  */


/* User initialization code.  */
#line 86 "parser.y"
{
  // Initialize
  yylloc.first_column = 0;
  yylloc.last_column = 0;
  yylloc.first_line = 0;
  yylloc.last_line = 0;
  yylloc.total_column = 0;
  yylloc.string_length = 0;
}

#line 3102 "parser.cpp"

  yylsp[0] = yylloc;
  goto yysetstate;


/*------------------------------------------------------------.
| yynewstate -- push a new state, which is found in yystate.  |
`------------------------------------------------------------*/
yynewstate:
  /* In all cases, when you get here, the value and location stacks
     have just been pushed.  So pushing a state here evens the stacks.  */
  yyssp++;


/*--------------------------------------------------------------------.
| yysetstate -- set current state (the top of the stack) to yystate.  |
`--------------------------------------------------------------------*/
yysetstate:
  YYDPRINTF ((stderr, "Entering state %d\n", yystate));
  YY_ASSERT (0 <= yystate && yystate < YYNSTATES);
  YY_IGNORE_USELESS_CAST_BEGIN
  *yyssp = YY_CAST (yy_state_t, yystate);
  YY_IGNORE_USELESS_CAST_END
  YY_STACK_PRINT (yyss, yyssp);

  if (yyss + yystacksize - 1 <= yyssp)
#if !defined yyoverflow && !defined YYSTACK_RELOCATE
    YYNOMEM;
#else
    {
      /* Get the current used size of the three stacks, in elements.  */
      YYPTRDIFF_T yysize = yyssp - yyss + 1;

# if defined yyoverflow
      {
        /* Give user a chance to reallocate the stack.  Use copies of
           these so that the &'s don't force the real ones into
           memory.  */
        yy_state_t *yyss1 = yyss;
        YYSTYPE *yyvs1 = yyvs;
        YYLTYPE *yyls1 = yyls;

        /* Each stack pointer address is followed by the size of the
           data in use in that stack, in bytes.  This used to be a
           conditional around just the two extra args, but that might
           be undefined if yyoverflow is a macro.  */
        yyoverflow (YY_("memory exhausted"),
                    &yyss1, yysize * YYSIZEOF (*yyssp),
                    &yyvs1, yysize * YYSIZEOF (*yyvsp),
                    &yyls1, yysize * YYSIZEOF (*yylsp),
                    &yystacksize);
        yyss = yyss1;
        yyvs = yyvs1;
        yyls = yyls1;
      }
# else /* defined YYSTACK_RELOCATE */
      /* Extend the stack our own way.  */
      if (YYMAXDEPTH <= yystacksize)
        YYNOMEM;
      yystacksize *= 2;
      if (YYMAXDEPTH < yystacksize)
        yystacksize = YYMAXDEPTH;

      {
        yy_state_t *yyss1 = yyss;
        union yyalloc *yyptr =
          YY_CAST (union yyalloc *,
                   YYSTACK_ALLOC (YY_CAST (YYSIZE_T, YYSTACK_BYTES (yystacksize))));
        if (! yyptr)
          YYNOMEM;
        YYSTACK_RELOCATE (yyss_alloc, yyss);
        YYSTACK_RELOCATE (yyvs_alloc, yyvs);
        YYSTACK_RELOCATE (yyls_alloc, yyls);
#  undef YYSTACK_RELOCATE
        if (yyss1 != yyssa)
          YYSTACK_FREE (yyss1);
      }
# endif

      yyssp = yyss + yysize - 1;
      yyvsp = yyvs + yysize - 1;
      yylsp = yyls + yysize - 1;

      YY_IGNORE_USELESS_CAST_BEGIN
      YYDPRINTF ((stderr, "Stack size increased to %ld\n",
                  YY_CAST (long, yystacksize)));
      YY_IGNORE_USELESS_CAST_END

      if (yyss + yystacksize - 1 <= yyssp)
        YYABORT;
    }
#endif /* !defined yyoverflow && !defined YYSTACK_RELOCATE */


  if (yystate == YYFINAL)
    YYACCEPT;

  goto yybackup;


/*-----------.
| yybackup.  |
`-----------*/
yybackup:
  /* Do appropriate processing given the current state.  Read a
     lookahead token if we need one and don't already have one.  */

  /* First try to decide what to do without reference to lookahead token.  */
  yyn = yypact[yystate];
  if (yypact_value_is_default (yyn))
    goto yydefault;

  /* Not known => get a lookahead token if don't already have one.  */

  /* YYCHAR is either empty, or end-of-input, or a valid lookahead.  */
  if (yychar == SQLEMPTY)
    {
      YYDPRINTF ((stderr, "Reading a token\n"));
      yychar = yylex (&yylval, &yylloc, scanner);
    }

  if (yychar <= SQLEOF)
    {
      yychar = SQLEOF;
      yytoken = YYSYMBOL_YYEOF;
      YYDPRINTF ((stderr, "Now at end of input.\n"));
    }
  else if (yychar == SQLerror)
    {
      /* The scanner already issued an error message, process directly
         to error recovery.  But do not keep the error token as
         lookahead, it is too special and may lead us to an endless
         loop in error recovery. */
      yychar = SQLUNDEF;
      yytoken = YYSYMBOL_YYerror;
      yyerror_range[1] = yylloc;
      goto yyerrlab1;
    }
  else
    {
      yytoken = YYTRANSLATE (yychar);
      YY_SYMBOL_PRINT ("Next token is", yytoken, &yylval, &yylloc);
    }

  /* If the proper action on seeing token YYTOKEN is to reduce or to
     detect an error, take that action.  */
  yyn += yytoken;
  if (yyn < 0 || YYLAST < yyn || yycheck[yyn] != yytoken)
    goto yydefault;
  yyn = yytable[yyn];
  if (yyn <= 0)
    {
      if (yytable_value_is_error (yyn))
        goto yyerrlab;
      yyn = -yyn;
      goto yyreduce;
    }

  /* Count tokens shifted since error; after three, turn off error
     status.  */
  if (yyerrstatus)
    yyerrstatus--;

  /* Shift the lookahead token.  */
  YY_SYMBOL_PRINT ("Shifting", yytoken, &yylval, &yylloc);
  yystate = yyn;
  YY_IGNORE_MAYBE_UNINITIALIZED_BEGIN
  *++yyvsp = yylval;
  YY_IGNORE_MAYBE_UNINITIALIZED_END
  *++yylsp = yylloc;

  /* Discard the shifted token.  */
  yychar = SQLEMPTY;
  goto yynewstate;


/*-----------------------------------------------------------.
| yydefault -- do the default action for the current state.  |
`-----------------------------------------------------------*/
yydefault:
  yyn = yydefact[yystate];
  if (yyn == 0)
    goto yyerrlab;
  goto yyreduce;


/*-----------------------------.
| yyreduce -- do a reduction.  |
`-----------------------------*/
yyreduce:
  /* yyn is the number of a rule to reduce with.  */
  yylen = yyr2[yyn];

  /* If YYLEN is nonzero, implement the default value of the action:
     '$$ = $1'.

     Otherwise, the following line sets YYVAL to garbage.
     This behavior is undocumented and Bison
     users should not rely upon it.  Assigning to YYVAL
     unconditionally makes the parser a bit smaller, and it avoids a
     GCC warning that YYVAL may be used uninitialized.  */
  yyval = yyvsp[1-yylen];

  /* Default location. */
  YYLLOC_DEFAULT (yyloc, (yylsp - yylen), yylen);
  yyerror_range[1] = yyloc;
  YY_REDUCE_PRINT (yyn);
  switch (yyn)
    {
  case 2: /* input_pattern: statement_list semicolon  */
#line 492 "parser.y"
                                         {
    result->statements_ptr_ = (yyvsp[-1].stmt_array);
}
#line 3317 "parser.cpp"
    break;

  case 3: /* statement_list: statement  */
#line 496 "parser.y"
                           {
    (yyvsp[0].base_stmt)->stmt_length_ = yylloc.string_length;
    yylloc.string_length = 0;
    (yyval.stmt_array) = new std::vector<infinity::BaseStatement*>();
    (yyval.stmt_array)->push_back((yyvsp[0].base_stmt));
}
#line 3328 "parser.cpp"
    break;

  case 4: /* statement_list: statement_list ';' statement  */
#line 502 "parser.y"
                               {
    (yyvsp[0].base_stmt)->stmt_length_ = yylloc.string_length;
    yylloc.string_length = 0;
    (yyvsp[-2].stmt_array)->push_back((yyvsp[0].base_stmt));
    (yyval.stmt_array) = (yyvsp[-2].stmt_array);
}
#line 3339 "parser.cpp"
    break;

  case 5: /* statement: create_statement  */
#line 509 "parser.y"
                             { (yyval.base_stmt) = (yyvsp[0].create_stmt); }
#line 3345 "parser.cpp"
    break;

  case 6: /* statement: drop_statement  */
#line 510 "parser.y"
                 { (yyval.base_stmt) = (yyvsp[0].drop_stmt); }
#line 3351 "parser.cpp"
    break;

  case 7: /* statement: copy_statement  */
#line 511 "parser.y"
                 { (yyval.base_stmt) = (yyvsp[0].copy_stmt); }
#line 3357 "parser.cpp"
    break;

  case 8: /* statement: show_statement  */
#line 512 "parser.y"
                 { (yyval.base_stmt) = (yyvsp[0].show_stmt); }
#line 3363 "parser.cpp"
    break;

  case 9: /* statement: select_statement  */
#line 513 "parser.y"
                   { (yyval.base_stmt) = (yyvsp[0].select_stmt); }
#line 3369 "parser.cpp"
    break;

  case 10: /* statement: delete_statement  */
#line 514 "parser.y"
                   { (yyval.base_stmt) = (yyvsp[0].delete_stmt); }
#line 3375 "parser.cpp"
    break;

  case 11: /* statement: update_statement  */
#line 515 "parser.y"
                   { (yyval.base_stmt) = (yyvsp[0].update_stmt); }
#line 3381 "parser.cpp"
    break;

  case 12: /* statement: insert_statement  */
#line 516 "parser.y"
                   { (yyval.base_stmt) = (yyvsp[0].insert_stmt); }
#line 3387 "parser.cpp"
    break;

  case 13: /* statement: explain_statement  */
#line 517 "parser.y"
                    { (yyval.base_stmt) = (yyvsp[0].explain_stmt); }
#line 3393 "parser.cpp"
    break;

  case 14: /* statement: flush_statement  */
#line 518 "parser.y"
                  { (yyval.base_stmt) = (yyvsp[0].flush_stmt); }
#line 3399 "parser.cpp"
    break;

  case 15: /* statement: optimize_statement  */
#line 519 "parser.y"
                     { (yyval.base_stmt) = (yyvsp[0].optimize_stmt); }
#line 3405 "parser.cpp"
    break;

  case 16: /* statement: command_statement  */
#line 520 "parser.y"
                    { (yyval.base_stmt) = (yyvsp[0].command_stmt); }
#line 3411 "parser.cpp"
    break;

  case 17: /* statement: compact_statement  */
#line 521 "parser.y"
                    { (yyval.base_stmt) = (yyvsp[0].compact_stmt); }
#line 3417 "parser.cpp"
    break;

  case 18: /* explainable_statement: create_statement  */
#line 523 "parser.y"
                                         { (yyval.base_stmt) = (yyvsp[0].create_stmt); }
#line 3423 "parser.cpp"
    break;

  case 19: /* explainable_statement: drop_statement  */
#line 524 "parser.y"
                 { (yyval.base_stmt) = (yyvsp[0].drop_stmt); }
#line 3429 "parser.cpp"
    break;

  case 20: /* explainable_statement: copy_statement  */
#line 525 "parser.y"
                 { (yyval.base_stmt) = (yyvsp[0].copy_stmt); }
#line 3435 "parser.cpp"
    break;

  case 21: /* explainable_statement: show_statement  */
#line 526 "parser.y"
                 { (yyval.base_stmt) = (yyvsp[0].show_stmt); }
#line 3441 "parser.cpp"
    break;

  case 22: /* explainable_statement: select_statement  */
#line 527 "parser.y"
                   { (yyval.base_stmt) = (yyvsp[0].select_stmt); }
#line 3447 "parser.cpp"
    break;

  case 23: /* explainable_statement: delete_statement  */
#line 528 "parser.y"
                   { (yyval.base_stmt) = (yyvsp[0].delete_stmt); }
#line 3453 "parser.cpp"
    break;

  case 24: /* explainable_statement: update_statement  */
#line 529 "parser.y"
                   { (yyval.base_stmt) = (yyvsp[0].update_stmt); }
#line 3459 "parser.cpp"
    break;

  case 25: /* explainable_statement: insert_statement  */
#line 530 "parser.y"
                   { (yyval.base_stmt) = (yyvsp[0].insert_stmt); }
#line 3465 "parser.cpp"
    break;

  case 26: /* explainable_statement: flush_statement  */
#line 531 "parser.y"
                  { (yyval.base_stmt) = (yyvsp[0].flush_stmt); }
#line 3471 "parser.cpp"
    break;

  case 27: /* explainable_statement: optimize_statement  */
#line 532 "parser.y"
                     { (yyval.base_stmt) = (yyvsp[0].optimize_stmt); }
#line 3477 "parser.cpp"
    break;

  case 28: /* explainable_statement: command_statement  */
#line 533 "parser.y"
                    { (yyval.base_stmt) = (yyvsp[0].command_stmt); }
#line 3483 "parser.cpp"
    break;

  case 29: /* explainable_statement: compact_statement  */
#line 534 "parser.y"
                    { (yyval.base_stmt) = (yyvsp[0].compact_stmt); }
#line 3489 "parser.cpp"
    break;

  case 30: /* create_statement: CREATE DATABASE if_not_exists IDENTIFIER  */
#line 541 "parser.y"
                                                            {
    (yyval.create_stmt) = new infinity::CreateStatement();
    std::shared_ptr<infinity::CreateSchemaInfo> create_schema_info = std::make_shared<infinity::CreateSchemaInfo>();

    ParserHelper::ToLower((yyvsp[0].str_value));
    create_schema_info->schema_name_ = (yyvsp[0].str_value);
    free((yyvsp[0].str_value));
    if(create_schema_info->schema_name_.empty()) {
        yyerror(&yyloc, scanner, result, "Empty database name is given.");
        YYERROR;
    }

    (yyval.create_stmt)->create_info_ = create_schema_info;
    (yyval.create_stmt)->create_info_->conflict_type_ = (yyvsp[-1].bool_value) ? infinity::ConflictType::kIgnore : infinity::ConflictType::kError;
}
#line 3509 "parser.cpp"
    break;

  case 31: /* create_statement: CREATE COLLECTION if_not_exists table_name  */
#line 558 "parser.y"
                                             {
    (yyval.create_stmt) = new infinity::CreateStatement();
    std::shared_ptr<infinity::CreateCollectionInfo> create_collection_info = std::make_shared<infinity::CreateCollectionInfo>();
    if((yyvsp[0].table_name_t)->schema_name_ptr_ != nullptr) {
        create_collection_info->schema_name_ = (yyvsp[0].table_name_t)->schema_name_ptr_;
        free((yyvsp[0].table_name_t)->schema_name_ptr_);
    }
    create_collection_info->collection_name_ = (yyvsp[0].table_name_t)->table_name_ptr_;
    free((yyvsp[0].table_name_t)->table_name_ptr_);
    (yyval.create_stmt)->create_info_ = create_collection_info;
    (yyval.create_stmt)->create_info_->conflict_type_ = (yyvsp[-1].bool_value) ? infinity::ConflictType::kIgnore : infinity::ConflictType::kError;
    delete (yyvsp[0].table_name_t);
}
#line 3527 "parser.cpp"
    break;

  case 32: /* create_statement: CREATE TABLE if_not_exists table_name '(' table_element_array ')' optional_table_properties_list  */
#line 574 "parser.y"
                                                                                                   {
    (yyval.create_stmt) = new infinity::CreateStatement();
    std::shared_ptr<infinity::CreateTableInfo> create_table_info = std::make_shared<infinity::CreateTableInfo>();
    if((yyvsp[-4].table_name_t)->schema_name_ptr_ != nullptr) {
        create_table_info->schema_name_ = (yyvsp[-4].table_name_t)->schema_name_ptr_;
        free((yyvsp[-4].table_name_t)->schema_name_ptr_);
    }
    create_table_info->table_name_ = (yyvsp[-4].table_name_t)->table_name_ptr_;
    free((yyvsp[-4].table_name_t)->table_name_ptr_);
    delete (yyvsp[-4].table_name_t);

    for (infinity::TableElement*& element : *(yyvsp[-2].table_element_array_t)) {
        if(element->type_ == infinity::TableElementType::kColumn) {
            create_table_info->column_defs_.emplace_back((infinity::ColumnDef*)element);
        } else {
            create_table_info->constraints_.emplace_back((infinity::TableConstraint*)element);
        }
    }
    delete (yyvsp[-2].table_element_array_t);

    if ((yyvsp[0].with_index_param_list_t) != nullptr) {
        create_table_info->properties_ = std::move(*(yyvsp[0].with_index_param_list_t));
        delete (yyvsp[0].with_index_param_list_t);
    }

    (yyval.create_stmt)->create_info_ = create_table_info;
    (yyval.create_stmt)->create_info_->conflict_type_ = (yyvsp[-5].bool_value) ? infinity::ConflictType::kIgnore : infinity::ConflictType::kError;
}
#line 3560 "parser.cpp"
    break;

  case 33: /* create_statement: CREATE TABLE if_not_exists table_name AS select_statement  */
#line 603 "parser.y"
                                                            {
    (yyval.create_stmt) = new infinity::CreateStatement();
    std::shared_ptr<infinity::CreateTableInfo> create_table_info = std::make_shared<infinity::CreateTableInfo>();
    if((yyvsp[-2].table_name_t)->schema_name_ptr_ != nullptr) {
        create_table_info->schema_name_ = (yyvsp[-2].table_name_t)->schema_name_ptr_;
        free((yyvsp[-2].table_name_t)->schema_name_ptr_);
    }
    create_table_info->table_name_ = (yyvsp[-2].table_name_t)->table_name_ptr_;
    free((yyvsp[-2].table_name_t)->table_name_ptr_);
    delete (yyvsp[-2].table_name_t);

    create_table_info->conflict_type_ = (yyvsp[-3].bool_value) ? infinity::ConflictType::kIgnore : infinity::ConflictType::kError;
    create_table_info->select_ = (yyvsp[0].select_stmt);
    (yyval.create_stmt)->create_info_ = create_table_info;
}
#line 3580 "parser.cpp"
    break;

  case 34: /* create_statement: CREATE VIEW if_not_exists table_name optional_identifier_array AS select_statement  */
#line 619 "parser.y"
                                                                                     {
    (yyval.create_stmt) = new infinity::CreateStatement();
    std::shared_ptr<infinity::CreateViewInfo> create_view_info = std::make_shared<infinity::CreateViewInfo>();
    if((yyvsp[-3].table_name_t)->schema_name_ptr_ != nullptr) {
        create_view_info->schema_name_ = (yyvsp[-3].table_name_t)->schema_name_ptr_;
        free((yyvsp[-3].table_name_t)->schema_name_ptr_);
    }
    create_view_info->view_name_ = (yyvsp[-3].table_name_t)->table_name_ptr_;
    free((yyvsp[-3].table_name_t)->table_name_ptr_);
    delete (yyvsp[-3].table_name_t);

    create_view_info->view_columns_ = (yyvsp[-2].identifier_array_t);
    create_view_info->select_ = (yyvsp[0].select_stmt);
    create_view_info->conflict_type_ = (yyvsp[-4].bool_value) ? infinity::ConflictType::kIgnore : infinity::ConflictType::kError;
    (yyval.create_stmt)->create_info_ = create_view_info;
}
#line 3601 "parser.cpp"
    break;

  case 35: /* create_statement: CREATE INDEX if_not_exists_info ON table_name index_info_list  */
#line 637 "parser.y"
                                                                {
    std::shared_ptr<infinity::CreateIndexInfo> create_index_info = std::make_shared<infinity::CreateIndexInfo>();
    if((yyvsp[-1].table_name_t)->schema_name_ptr_ != nullptr) {
        create_index_info->schema_name_ = (yyvsp[-1].table_name_t)->schema_name_ptr_;
        free((yyvsp[-1].table_name_t)->schema_name_ptr_);
    }
    create_index_info->table_name_ = (yyvsp[-1].table_name_t)->table_name_ptr_;
    free((yyvsp[-1].table_name_t)->table_name_ptr_);
    delete (yyvsp[-1].table_name_t);

    create_index_info->index_name_ = (yyvsp[-3].if_not_exists_info_t)->info_;
    if ((yyvsp[-3].if_not_exists_info_t)->exists_) {
        create_index_info->conflict_type_ = (yyvsp[-3].if_not_exists_info_t)->if_not_exists_ ? infinity::ConflictType::kIgnore : infinity::ConflictType::kError;
    } else {
        create_index_info->conflict_type_ = infinity::ConflictType::kIgnore;
    }
    delete (yyvsp[-3].if_not_exists_info_t);

    create_index_info->index_info_list_ = (yyvsp[0].index_info_list_t);

    if(create_index_info->index_name_.empty()) {
        yyerror(&yyloc, scanner, result, "No index name");
        YYERROR;
    }

    (yyval.create_stmt) = new infinity::CreateStatement();
    (yyval.create_stmt)->create_info_ = create_index_info;
}
#line 3634 "parser.cpp"
    break;

  case 36: /* table_element_array: table_element  */
#line 666 "parser.y"
                                    {
    (yyval.table_element_array_t) = new std::vector<infinity::TableElement*>();
    (yyval.table_element_array_t)->push_back((yyvsp[0].table_element_t));
}
#line 3643 "parser.cpp"
    break;

  case 37: /* table_element_array: table_element_array ',' table_element  */
#line 670 "parser.y"
                                        {
    (yyvsp[-2].table_element_array_t)->push_back((yyvsp[0].table_element_t));
    (yyval.table_element_array_t) = (yyvsp[-2].table_element_array_t);
}
#line 3652 "parser.cpp"
    break;

  case 38: /* table_element: table_column  */
#line 676 "parser.y"
                             {
    (yyval.table_element_t) = (yyvsp[0].table_column_t);
}
#line 3660 "parser.cpp"
    break;

  case 39: /* table_element: table_constraint  */
#line 679 "parser.y"
                   {
    (yyval.table_element_t) = (yyvsp[0].table_constraint_t);
}
#line 3668 "parser.cpp"
    break;

  case 40: /* table_column: IDENTIFIER column_type with_index_param_list default_expr  */
#line 686 "parser.y"
                                                          {
    std::shared_ptr<infinity::TypeInfo> type_info_ptr{nullptr};
    std::vector<std::unique_ptr<infinity::InitParameter>> index_param_list = infinity::InitParameter::MakeInitParameterList((yyvsp[-1].with_index_param_list_t));
    switch((yyvsp[-2].column_type_t).logical_type_) {
        case infinity::LogicalType::kDecimal: {
            type_info_ptr = infinity::DecimalInfo::Make((yyvsp[-2].column_type_t).precision, (yyvsp[-2].column_type_t).scale);
            if(type_info_ptr == nullptr) {
                yyerror(&yyloc, scanner, result, "Fail to create decimal info.");
                free((yyvsp[-3].str_value));
                YYERROR;
            }
            break;
        }
//        case infinity::LogicalType::kBitmap: {
//            type_info_ptr = infinity::BitmapInfo::Make($2.width);
//            break;
//        }
        case infinity::LogicalType::kTensor:
        case infinity::LogicalType::kTensorArray:
        case infinity::LogicalType::kEmbedding: {
            type_info_ptr = infinity::EmbeddingInfo::Make((yyvsp[-2].column_type_t).embedding_type_, (yyvsp[-2].column_type_t).width);
            break;
        }
        case infinity::LogicalType::kSparse: {
            auto store_type = infinity::SparseInfo::ParseStoreType(index_param_list);
            type_info_ptr = infinity::SparseInfo::Make((yyvsp[-2].column_type_t).embedding_type_, (yyvsp[-2].column_type_t).width, store_type);
            if (type_info_ptr == nullptr) {
                yyerror(&yyloc, scanner, result, "Fail to create sparse info.");
                free((yyvsp[-3].str_value));
                YYERROR;
            }
            break;
        }
        default: {
            break;
        }
    }

    std::shared_ptr<infinity::ParsedExpr> default_expr((yyvsp[0].const_expr_t));
    (yyval.table_column_t) = new infinity::ColumnDef((yyvsp[-2].column_type_t).logical_type_, type_info_ptr, std::move(default_expr));

    ParserHelper::ToLower((yyvsp[-3].str_value));
    (yyval.table_column_t)->name_ = (yyvsp[-3].str_value);
    free((yyvsp[-3].str_value));
    /*
    if (!$$->trySetNullableExplicit()) {
        yyerror(&yyloc, result, scanner, ("Conflicting nullability constraints for " + std::string{$1}).c_str());
    }
    */
}
#line 3723 "parser.cpp"
    break;

  case 41: /* table_column: IDENTIFIER column_type column_constraints default_expr  */
#line 736 "parser.y"
                                                         {
    std::shared_ptr<infinity::TypeInfo> type_info_ptr{nullptr};
    switch((yyvsp[-2].column_type_t).logical_type_) {
        case infinity::LogicalType::kDecimal: {
            type_info_ptr = infinity::DecimalInfo::Make((yyvsp[-2].column_type_t).precision, (yyvsp[-2].column_type_t).scale);
            break;
        }
//        case infinity::LogicalType::kBitmap: {
//            type_info_ptr = infinity::BitmapInfo::Make($2.width);
//            break;
//        }
        case infinity::LogicalType::kEmbedding: {
            type_info_ptr = infinity::EmbeddingInfo::Make((yyvsp[-2].column_type_t).embedding_type_, (yyvsp[-2].column_type_t).width);
            break;
        }
        default: {
            break;
        }
    }

    std::shared_ptr<infinity::ParsedExpr> default_expr((yyvsp[0].const_expr_t));
    (yyval.table_column_t) = new infinity::ColumnDef((yyvsp[-2].column_type_t).logical_type_, type_info_ptr, default_expr);

    ParserHelper::ToLower((yyvsp[-3].str_value));
    (yyval.table_column_t)->name_ = (yyvsp[-3].str_value);
    (yyval.table_column_t)->constraints_ = *(yyvsp[-1].column_constraints_t);
    delete (yyvsp[-1].column_constraints_t);
    free((yyvsp[-3].str_value));
    /*
    if (!$$->trySetNullableExplicit()) {
        yyerror(&yyloc, result, scanner, ("Conflicting nullability constraints for " + std::string{$1}).c_str());
    }
    */
}
#line 3762 "parser.cpp"
    break;

  case 42: /* column_type: BOOLEAN  */
#line 772 "parser.y"
        { (yyval.column_type_t) = infinity::ColumnType{infinity::LogicalType::kBoolean, 0, 0, 0, infinity::EmbeddingDataType::kElemInvalid}; }
#line 3768 "parser.cpp"
    break;

  case 43: /* column_type: TINYINT  */
#line 773 "parser.y"
          { (yyval.column_type_t) = infinity::ColumnType{infinity::LogicalType::kTinyInt, 0, 0, 0, infinity::EmbeddingDataType::kElemInvalid}; }
#line 3774 "parser.cpp"
    break;

  case 44: /* column_type: SMALLINT  */
#line 774 "parser.y"
           { (yyval.column_type_t) = infinity::ColumnType{infinity::LogicalType::kSmallInt, 0, 0, 0, infinity::EmbeddingDataType::kElemInvalid}; }
#line 3780 "parser.cpp"
    break;

  case 45: /* column_type: INTEGER  */
#line 775 "parser.y"
          { (yyval.column_type_t) = infinity::ColumnType{infinity::LogicalType::kInteger, 0, 0, 0, infinity::EmbeddingDataType::kElemInvalid}; }
#line 3786 "parser.cpp"
    break;

  case 46: /* column_type: INT  */
#line 776 "parser.y"
      { (yyval.column_type_t) = infinity::ColumnType{infinity::LogicalType::kInteger, 0, 0, 0, infinity::EmbeddingDataType::kElemInvalid}; }
#line 3792 "parser.cpp"
    break;

  case 47: /* column_type: BIGINT  */
#line 777 "parser.y"
         { (yyval.column_type_t) = infinity::ColumnType{infinity::LogicalType::kBigInt, 0, 0, 0, infinity::EmbeddingDataType::kElemInvalid}; }
#line 3798 "parser.cpp"
    break;

  case 48: /* column_type: HUGEINT  */
#line 778 "parser.y"
          { (yyval.column_type_t) = infinity::ColumnType{infinity::LogicalType::kHugeInt, 0, 0, 0, infinity::EmbeddingDataType::kElemInvalid}; }
#line 3804 "parser.cpp"
    break;

  case 49: /* column_type: FLOAT  */
#line 779 "parser.y"
        { (yyval.column_type_t) = infinity::ColumnType{infinity::LogicalType::kFloat, 0, 0, 0, infinity::EmbeddingDataType::kElemInvalid}; }
#line 3810 "parser.cpp"
    break;

  case 50: /* column_type: REAL  */
#line 780 "parser.y"
        { (yyval.column_type_t) = infinity::ColumnType{infinity::LogicalType::kFloat, 0, 0, 0, infinity::EmbeddingDataType::kElemInvalid}; }
#line 3816 "parser.cpp"
    break;

  case 51: /* column_type: DOUBLE  */
#line 781 "parser.y"
         { (yyval.column_type_t) = infinity::ColumnType{infinity::LogicalType::kDouble, 0, 0, 0, infinity::EmbeddingDataType::kElemInvalid}; }
#line 3822 "parser.cpp"
    break;

  case 52: /* column_type: DATE  */
#line 782 "parser.y"
       { (yyval.column_type_t) = infinity::ColumnType{infinity::LogicalType::kDate, 0, 0, 0, infinity::EmbeddingDataType::kElemInvalid}; }
#line 3828 "parser.cpp"
    break;

  case 53: /* column_type: TIME  */
#line 783 "parser.y"
       { (yyval.column_type_t) = infinity::ColumnType{infinity::LogicalType::kTime, 0, 0, 0, infinity::EmbeddingDataType::kElemInvalid}; }
#line 3834 "parser.cpp"
    break;

  case 54: /* column_type: DATETIME  */
#line 784 "parser.y"
           { (yyval.column_type_t) = infinity::ColumnType{infinity::LogicalType::kDateTime, 0, 0, 0, infinity::EmbeddingDataType::kElemInvalid}; }
#line 3840 "parser.cpp"
    break;

  case 55: /* column_type: TIMESTAMP  */
#line 785 "parser.y"
            { (yyval.column_type_t) = infinity::ColumnType{infinity::LogicalType::kTimestamp, 0, 0, 0, infinity::EmbeddingDataType::kElemInvalid}; }
#line 3846 "parser.cpp"
    break;

  case 56: /* column_type: UUID  */
#line 786 "parser.y"
       { (yyval.column_type_t) = infinity::ColumnType{infinity::LogicalType::kUuid, 0, 0, 0, infinity::EmbeddingDataType::kElemInvalid}; }
#line 3852 "parser.cpp"
    break;

  case 57: /* column_type: POINT  */
#line 787 "parser.y"
        { (yyval.column_type_t) = infinity::ColumnType{infinity::LogicalType::kPoint, 0, 0, 0, infinity::EmbeddingDataType::kElemInvalid}; }
#line 3858 "parser.cpp"
    break;

  case 58: /* column_type: LINE  */
#line 788 "parser.y"
       { (yyval.column_type_t) = infinity::ColumnType{infinity::LogicalType::kLine, 0, 0, 0, infinity::EmbeddingDataType::kElemInvalid}; }
#line 3864 "parser.cpp"
    break;

  case 59: /* column_type: LSEG  */
#line 789 "parser.y"
       { (yyval.column_type_t) = infinity::ColumnType{infinity::LogicalType::kLineSeg, 0, 0, 0, infinity::EmbeddingDataType::kElemInvalid}; }
#line 3870 "parser.cpp"
    break;

  case 60: /* column_type: BOX  */
#line 790 "parser.y"
      { (yyval.column_type_t) = infinity::ColumnType{infinity::LogicalType::kBox, 0, 0, 0, infinity::EmbeddingDataType::kElemInvalid}; }
#line 3876 "parser.cpp"
    break;

  case 61: /* column_type: CIRCLE  */
#line 793 "parser.y"
         { (yyval.column_type_t) = infinity::ColumnType{infinity::LogicalType::kCircle, 0, 0, 0, infinity::EmbeddingDataType::kElemInvalid}; }
#line 3882 "parser.cpp"
    break;

  case 62: /* column_type: VARCHAR  */
#line 795 "parser.y"
          { (yyval.column_type_t) = infinity::ColumnType{infinity::LogicalType::kVarchar, 0, 0, 0, infinity::EmbeddingDataType::kElemInvalid}; }
#line 3888 "parser.cpp"
    break;

  case 63: /* column_type: DECIMAL '(' LONG_VALUE ',' LONG_VALUE ')'  */
#line 796 "parser.y"
                                            { (yyval.column_type_t) = infinity::ColumnType{infinity::LogicalType::kDecimal, 0, (yyvsp[-3].long_value), (yyvsp[-1].long_value), infinity::EmbeddingDataType::kElemInvalid}; }
#line 3894 "parser.cpp"
    break;

  case 64: /* column_type: DECIMAL '(' LONG_VALUE ')'  */
#line 797 "parser.y"
                             { (yyval.column_type_t) = infinity::ColumnType{infinity::LogicalType::kDecimal, 0, (yyvsp[-1].long_value), 0, infinity::EmbeddingDataType::kElemInvalid}; }
#line 3900 "parser.cpp"
    break;

  case 65: /* column_type: DECIMAL  */
#line 798 "parser.y"
          { (yyval.column_type_t) = infinity::ColumnType{infinity::LogicalType::kDecimal, 0, 0, 0, infinity::EmbeddingDataType::kElemInvalid}; }
#line 3906 "parser.cpp"
    break;

  case 66: /* column_type: EMBEDDING '(' BIT ',' LONG_VALUE ')'  */
#line 801 "parser.y"
                                       { (yyval.column_type_t) = infinity::ColumnType{infinity::LogicalType::kEmbedding, (yyvsp[-1].long_value), 0, 0, infinity::kElemBit}; }
#line 3912 "parser.cpp"
    break;

  case 67: /* column_type: EMBEDDING '(' TINYINT ',' LONG_VALUE ')'  */
#line 802 "parser.y"
                                           { (yyval.column_type_t) = infinity::ColumnType{infinity::LogicalType::kEmbedding, (yyvsp[-1].long_value), 0, 0, infinity::kElemInt8}; }
#line 3918 "parser.cpp"
    break;

  case 68: /* column_type: EMBEDDING '(' SMALLINT ',' LONG_VALUE ')'  */
#line 803 "parser.y"
                                            { (yyval.column_type_t) = infinity::ColumnType{infinity::LogicalType::kEmbedding, (yyvsp[-1].long_value), 0, 0, infinity::kElemInt16}; }
#line 3924 "parser.cpp"
    break;

  case 69: /* column_type: EMBEDDING '(' INTEGER ',' LONG_VALUE ')'  */
#line 804 "parser.y"
                                           { (yyval.column_type_t) = infinity::ColumnType{infinity::LogicalType::kEmbedding, (yyvsp[-1].long_value), 0, 0, infinity::kElemInt32}; }
#line 3930 "parser.cpp"
    break;

  case 70: /* column_type: EMBEDDING '(' INT ',' LONG_VALUE ')'  */
#line 805 "parser.y"
                                       { (yyval.column_type_t) = infinity::ColumnType{infinity::LogicalType::kEmbedding, (yyvsp[-1].long_value), 0, 0, infinity::kElemInt32}; }
#line 3936 "parser.cpp"
    break;

  case 71: /* column_type: EMBEDDING '(' BIGINT ',' LONG_VALUE ')'  */
#line 806 "parser.y"
                                          { (yyval.column_type_t) = infinity::ColumnType{infinity::LogicalType::kEmbedding, (yyvsp[-1].long_value), 0, 0, infinity::kElemInt64}; }
#line 3942 "parser.cpp"
    break;

  case 72: /* column_type: EMBEDDING '(' FLOAT ',' LONG_VALUE ')'  */
#line 807 "parser.y"
                                         { (yyval.column_type_t) = infinity::ColumnType{infinity::LogicalType::kEmbedding, (yyvsp[-1].long_value), 0, 0, infinity::kElemFloat}; }
#line 3948 "parser.cpp"
    break;

  case 73: /* column_type: EMBEDDING '(' DOUBLE ',' LONG_VALUE ')'  */
#line 808 "parser.y"
                                          { (yyval.column_type_t) = infinity::ColumnType{infinity::LogicalType::kEmbedding, (yyvsp[-1].long_value), 0, 0, infinity::kElemDouble}; }
#line 3954 "parser.cpp"
    break;

  case 74: /* column_type: TENSOR '(' BIT ',' LONG_VALUE ')'  */
#line 809 "parser.y"
                                    { (yyval.column_type_t) = infinity::ColumnType{infinity::LogicalType::kTensor, (yyvsp[-1].long_value), 0, 0, infinity::kElemBit}; }
#line 3960 "parser.cpp"
    break;

  case 75: /* column_type: TENSOR '(' TINYINT ',' LONG_VALUE ')'  */
#line 810 "parser.y"
                                        { (yyval.column_type_t) = infinity::ColumnType{infinity::LogicalType::kTensor, (yyvsp[-1].long_value), 0, 0, infinity::kElemInt8}; }
#line 3966 "parser.cpp"
    break;

  case 76: /* column_type: TENSOR '(' SMALLINT ',' LONG_VALUE ')'  */
#line 811 "parser.y"
                                         { (yyval.column_type_t) = infinity::ColumnType{infinity::LogicalType::kTensor, (yyvsp[-1].long_value), 0, 0, infinity::kElemInt16}; }
#line 3972 "parser.cpp"
    break;

  case 77: /* column_type: TENSOR '(' INTEGER ',' LONG_VALUE ')'  */
#line 812 "parser.y"
                                        { (yyval.column_type_t) = infinity::ColumnType{infinity::LogicalType::kTensor, (yyvsp[-1].long_value), 0, 0, infinity::kElemInt32}; }
#line 3978 "parser.cpp"
    break;

  case 78: /* column_type: TENSOR '(' INT ',' LONG_VALUE ')'  */
#line 813 "parser.y"
                                    { (yyval.column_type_t) = infinity::ColumnType{infinity::LogicalType::kTensor, (yyvsp[-1].long_value), 0, 0, infinity::kElemInt32}; }
#line 3984 "parser.cpp"
    break;

  case 79: /* column_type: TENSOR '(' BIGINT ',' LONG_VALUE ')'  */
#line 814 "parser.y"
                                       { (yyval.column_type_t) = infinity::ColumnType{infinity::LogicalType::kTensor, (yyvsp[-1].long_value), 0, 0, infinity::kElemInt64}; }
#line 3990 "parser.cpp"
    break;

  case 80: /* column_type: TENSOR '(' FLOAT ',' LONG_VALUE ')'  */
#line 815 "parser.y"
                                      { (yyval.column_type_t) = infinity::ColumnType{infinity::LogicalType::kTensor, (yyvsp[-1].long_value), 0, 0, infinity::kElemFloat}; }
#line 3996 "parser.cpp"
    break;

  case 81: /* column_type: TENSOR '(' DOUBLE ',' LONG_VALUE ')'  */
#line 816 "parser.y"
                                       { (yyval.column_type_t) = infinity::ColumnType{infinity::LogicalType::kTensor, (yyvsp[-1].long_value), 0, 0, infinity::kElemDouble}; }
#line 4002 "parser.cpp"
    break;

  case 82: /* column_type: TENSORARRAY '(' BIT ',' LONG_VALUE ')'  */
#line 817 "parser.y"
                                         { (yyval.column_type_t) = infinity::ColumnType{infinity::LogicalType::kTensorArray, (yyvsp[-1].long_value), 0, 0, infinity::kElemBit}; }
#line 4008 "parser.cpp"
    break;

  case 83: /* column_type: TENSORARRAY '(' TINYINT ',' LONG_VALUE ')'  */
#line 818 "parser.y"
                                             { (yyval.column_type_t) = infinity::ColumnType{infinity::LogicalType::kTensorArray, (yyvsp[-1].long_value), 0, 0, infinity::kElemInt8}; }
#line 4014 "parser.cpp"
    break;

  case 84: /* column_type: TENSORARRAY '(' SMALLINT ',' LONG_VALUE ')'  */
#line 819 "parser.y"
                                              { (yyval.column_type_t) = infinity::ColumnType{infinity::LogicalType::kTensorArray, (yyvsp[-1].long_value), 0, 0, infinity::kElemInt16}; }
#line 4020 "parser.cpp"
    break;

  case 85: /* column_type: TENSORARRAY '(' INTEGER ',' LONG_VALUE ')'  */
#line 820 "parser.y"
                                             { (yyval.column_type_t) = infinity::ColumnType{infinity::LogicalType::kTensorArray, (yyvsp[-1].long_value), 0, 0, infinity::kElemInt32}; }
#line 4026 "parser.cpp"
    break;

  case 86: /* column_type: TENSORARRAY '(' INT ',' LONG_VALUE ')'  */
#line 821 "parser.y"
                                         { (yyval.column_type_t) = infinity::ColumnType{infinity::LogicalType::kTensorArray, (yyvsp[-1].long_value), 0, 0, infinity::kElemInt32}; }
#line 4032 "parser.cpp"
    break;

  case 87: /* column_type: TENSORARRAY '(' BIGINT ',' LONG_VALUE ')'  */
#line 822 "parser.y"
                                            { (yyval.column_type_t) = infinity::ColumnType{infinity::LogicalType::kTensorArray, (yyvsp[-1].long_value), 0, 0, infinity::kElemInt64}; }
#line 4038 "parser.cpp"
    break;

  case 88: /* column_type: TENSORARRAY '(' FLOAT ',' LONG_VALUE ')'  */
#line 823 "parser.y"
                                           { (yyval.column_type_t) = infinity::ColumnType{infinity::LogicalType::kTensorArray, (yyvsp[-1].long_value), 0, 0, infinity::kElemFloat}; }
#line 4044 "parser.cpp"
    break;

  case 89: /* column_type: TENSORARRAY '(' DOUBLE ',' LONG_VALUE ')'  */
#line 824 "parser.y"
                                            { (yyval.column_type_t) = infinity::ColumnType{infinity::LogicalType::kTensorArray, (yyvsp[-1].long_value), 0, 0, infinity::kElemDouble}; }
#line 4050 "parser.cpp"
    break;

  case 90: /* column_type: VECTOR '(' BIT ',' LONG_VALUE ')'  */
#line 825 "parser.y"
                                    { (yyval.column_type_t) = infinity::ColumnType{infinity::LogicalType::kEmbedding, (yyvsp[-1].long_value), 0, 0, infinity::kElemBit}; }
#line 4056 "parser.cpp"
    break;

  case 91: /* column_type: VECTOR '(' TINYINT ',' LONG_VALUE ')'  */
#line 826 "parser.y"
                                        { (yyval.column_type_t) = infinity::ColumnType{infinity::LogicalType::kEmbedding, (yyvsp[-1].long_value), 0, 0, infinity::kElemInt8}; }
#line 4062 "parser.cpp"
    break;

  case 92: /* column_type: VECTOR '(' SMALLINT ',' LONG_VALUE ')'  */
#line 827 "parser.y"
                                         { (yyval.column_type_t) = infinity::ColumnType{infinity::LogicalType::kEmbedding, (yyvsp[-1].long_value), 0, 0, infinity::kElemInt16}; }
#line 4068 "parser.cpp"
    break;

  case 93: /* column_type: VECTOR '(' INTEGER ',' LONG_VALUE ')'  */
#line 828 "parser.y"
                                        { (yyval.column_type_t) = infinity::ColumnType{infinity::LogicalType::kEmbedding, (yyvsp[-1].long_value), 0, 0, infinity::kElemInt32}; }
#line 4074 "parser.cpp"
    break;

  case 94: /* column_type: VECTOR '(' INT ',' LONG_VALUE ')'  */
#line 829 "parser.y"
                                    { (yyval.column_type_t) = infinity::ColumnType{infinity::LogicalType::kEmbedding, (yyvsp[-1].long_value), 0, 0, infinity::kElemInt32}; }
#line 4080 "parser.cpp"
    break;

  case 95: /* column_type: VECTOR '(' BIGINT ',' LONG_VALUE ')'  */
#line 830 "parser.y"
                                       { (yyval.column_type_t) = infinity::ColumnType{infinity::LogicalType::kEmbedding, (yyvsp[-1].long_value), 0, 0, infinity::kElemInt64}; }
#line 4086 "parser.cpp"
    break;

  case 96: /* column_type: VECTOR '(' FLOAT ',' LONG_VALUE ')'  */
#line 831 "parser.y"
                                      { (yyval.column_type_t) = infinity::ColumnType{infinity::LogicalType::kEmbedding, (yyvsp[-1].long_value), 0, 0, infinity::kElemFloat}; }
#line 4092 "parser.cpp"
    break;

  case 97: /* column_type: VECTOR '(' DOUBLE ',' LONG_VALUE ')'  */
#line 832 "parser.y"
                                       { (yyval.column_type_t) = infinity::ColumnType{infinity::LogicalType::kEmbedding, (yyvsp[-1].long_value), 0, 0, infinity::kElemDouble}; }
#line 4098 "parser.cpp"
    break;

  case 98: /* column_type: SPARSE '(' BIT ',' LONG_VALUE ')'  */
#line 833 "parser.y"
                                    { (yyval.column_type_t) = infinity::ColumnType{infinity::LogicalType::kSparse, (yyvsp[-1].long_value), 0, 0, infinity::kElemBit}; }
#line 4104 "parser.cpp"
    break;

  case 99: /* column_type: SPARSE '(' TINYINT ',' LONG_VALUE ')'  */
#line 834 "parser.y"
                                        { (yyval.column_type_t) = infinity::ColumnType{infinity::LogicalType::kSparse, (yyvsp[-1].long_value), 0, 0, infinity::kElemInt8}; }
#line 4110 "parser.cpp"
    break;

  case 100: /* column_type: SPARSE '(' SMALLINT ',' LONG_VALUE ')'  */
#line 835 "parser.y"
                                         { (yyval.column_type_t) = infinity::ColumnType{infinity::LogicalType::kSparse, (yyvsp[-1].long_value), 0, 0, infinity::kElemInt16}; }
#line 4116 "parser.cpp"
    break;

  case 101: /* column_type: SPARSE '(' INTEGER ',' LONG_VALUE ')'  */
#line 836 "parser.y"
                                        { (yyval.column_type_t) = infinity::ColumnType{infinity::LogicalType::kSparse, (yyvsp[-1].long_value), 0, 0, infinity::kElemInt32}; }
#line 4122 "parser.cpp"
    break;

  case 102: /* column_type: SPARSE '(' INT ',' LONG_VALUE ')'  */
#line 837 "parser.y"
                                    { (yyval.column_type_t) = infinity::ColumnType{infinity::LogicalType::kSparse, (yyvsp[-1].long_value), 0, 0, infinity::kElemInt32}; }
#line 4128 "parser.cpp"
    break;

  case 103: /* column_type: SPARSE '(' BIGINT ',' LONG_VALUE ')'  */
#line 838 "parser.y"
                                       { (yyval.column_type_t) = infinity::ColumnType{infinity::LogicalType::kSparse, (yyvsp[-1].long_value), 0, 0, infinity::kElemInt64}; }
#line 4134 "parser.cpp"
    break;

  case 104: /* column_type: SPARSE '(' FLOAT ',' LONG_VALUE ')'  */
#line 839 "parser.y"
                                      { (yyval.column_type_t) = infinity::ColumnType{infinity::LogicalType::kSparse, (yyvsp[-1].long_value), 0, 0, infinity::kElemFloat}; }
#line 4140 "parser.cpp"
    break;

  case 105: /* column_type: SPARSE '(' DOUBLE ',' LONG_VALUE ')'  */
#line 840 "parser.y"
                                       { (yyval.column_type_t) = infinity::ColumnType{infinity::LogicalType::kSparse, (yyvsp[-1].long_value), 0, 0, infinity::kElemDouble}; }
#line 4146 "parser.cpp"
    break;

  case 106: /* column_constraints: column_constraint  */
#line 859 "parser.y"
                                       {
    (yyval.column_constraints_t) = new std::set<infinity::ConstraintType>();
    (yyval.column_constraints_t)->insert((yyvsp[0].column_constraint_t));
}
#line 4155 "parser.cpp"
    break;

  case 107: /* column_constraints: column_constraints column_constraint  */
#line 863 "parser.y"
                                       {
    if((yyvsp[-1].column_constraints_t)->contains((yyvsp[0].column_constraint_t))) {
        yyerror(&yyloc, scanner, result, "Duplicate column constraint.");
        delete (yyvsp[-1].column_constraints_t);
        YYERROR;
    }
    (yyvsp[-1].column_constraints_t)->insert((yyvsp[0].column_constraint_t));
    (yyval.column_constraints_t) = (yyvsp[-1].column_constraints_t);
}
#line 4169 "parser.cpp"
    break;

  case 108: /* column_constraint: PRIMARY KEY  */
#line 873 "parser.y"
                                {
    (yyval.column_constraint_t) = infinity::ConstraintType::kPrimaryKey;
}
#line 4177 "parser.cpp"
    break;

  case 109: /* column_constraint: UNIQUE  */
#line 876 "parser.y"
         {
    (yyval.column_constraint_t) = infinity::ConstraintType::kUnique;
}
#line 4185 "parser.cpp"
    break;

  case 110: /* column_constraint: NULLABLE  */
#line 879 "parser.y"
           {
    (yyval.column_constraint_t) = infinity::ConstraintType::kNull;
}
#line 4193 "parser.cpp"
    break;

  case 111: /* column_constraint: NOT NULLABLE  */
#line 882 "parser.y"
               {
    (yyval.column_constraint_t) = infinity::ConstraintType::kNotNull;
}
#line 4201 "parser.cpp"
    break;

  case 112: /* default_expr: DEFAULT constant_expr  */
#line 886 "parser.y"
                                     {
    (yyval.const_expr_t) = (yyvsp[0].const_expr_t);
}
#line 4209 "parser.cpp"
    break;

  case 113: /* default_expr: %empty  */
#line 889 "parser.y"
                            {
    (yyval.const_expr_t) = nullptr;
}
#line 4217 "parser.cpp"
    break;

  case 114: /* table_constraint: PRIMARY KEY '(' identifier_array ')'  */
#line 894 "parser.y"
                                                        {
    (yyval.table_constraint_t) = new infinity::TableConstraint();
    (yyval.table_constraint_t)->names_ptr_ = (yyvsp[-1].identifier_array_t);
    (yyval.table_constraint_t)->constraint_ = infinity::ConstraintType::kPrimaryKey;
}
#line 4227 "parser.cpp"
    break;

  case 115: /* table_constraint: UNIQUE '(' identifier_array ')'  */
#line 899 "parser.y"
                                  {
    (yyval.table_constraint_t) = new infinity::TableConstraint();
    (yyval.table_constraint_t)->names_ptr_ = (yyvsp[-1].identifier_array_t);
    (yyval.table_constraint_t)->constraint_ = infinity::ConstraintType::kUnique;
}
#line 4237 "parser.cpp"
    break;

  case 116: /* identifier_array: IDENTIFIER  */
#line 906 "parser.y"
                              {
    (yyval.identifier_array_t) = new std::vector<std::string>();
    ParserHelper::ToLower((yyvsp[0].str_value));
    (yyval.identifier_array_t)->emplace_back((yyvsp[0].str_value));
    free((yyvsp[0].str_value));
}
#line 4248 "parser.cpp"
    break;

  case 117: /* identifier_array: identifier_array ',' IDENTIFIER  */
#line 912 "parser.y"
                                  {
    ParserHelper::ToLower((yyvsp[0].str_value));
    (yyvsp[-2].identifier_array_t)->emplace_back((yyvsp[0].str_value));
    free((yyvsp[0].str_value));
    (yyval.identifier_array_t) = (yyvsp[-2].identifier_array_t);
}
#line 4259 "parser.cpp"
    break;

  case 118: /* delete_statement: DELETE FROM table_name where_clause  */
#line 922 "parser.y"
                                                       {
    (yyval.delete_stmt) = new infinity::DeleteStatement();

    if((yyvsp[-1].table_name_t)->schema_name_ptr_ != nullptr) {
        (yyval.delete_stmt)->schema_name_ = (yyvsp[-1].table_name_t)->schema_name_ptr_;
        free((yyvsp[-1].table_name_t)->schema_name_ptr_);
    }
    (yyval.delete_stmt)->table_name_ = (yyvsp[-1].table_name_t)->table_name_ptr_;
    free((yyvsp[-1].table_name_t)->table_name_ptr_);
    delete (yyvsp[-1].table_name_t);
    (yyval.delete_stmt)->where_expr_ = (yyvsp[0].expr_t);
}
#line 4276 "parser.cpp"
    break;

  case 119: /* insert_statement: INSERT INTO table_name optional_identifier_array VALUES expr_array_list  */
#line 938 "parser.y"
                                                                                          {
    bool is_error{false};
    for (auto expr_array : *(yyvsp[0].expr_array_list_t)) {
        for (auto expr : *expr_array) {
            if(expr->type_ != infinity::ParsedExprType::kConstant) {
                yyerror(&yyloc, scanner, result, ("Value list has non-constant expression: " + expr->ToString()).c_str());
                is_error = true;
            }
        }
    }
    if(is_error) {
        for (auto expr_array : *(yyvsp[0].expr_array_list_t)) {
            for (auto expr : *expr_array) {
                delete expr;
            }
            delete (expr_array);
        }
        delete (yyvsp[0].expr_array_list_t);
        delete (yyvsp[-3].table_name_t);
        delete (yyvsp[-2].identifier_array_t);
        YYERROR;
    }

    (yyval.insert_stmt) = new infinity::InsertStatement();
    if((yyvsp[-3].table_name_t)->schema_name_ptr_ != nullptr) {
        (yyval.insert_stmt)->schema_name_ = (yyvsp[-3].table_name_t)->schema_name_ptr_;
        free((yyvsp[-3].table_name_t)->schema_name_ptr_);
    }
    (yyval.insert_stmt)->table_name_ = (yyvsp[-3].table_name_t)->table_name_ptr_;
    free((yyvsp[-3].table_name_t)->table_name_ptr_);
    delete (yyvsp[-3].table_name_t);
    (yyval.insert_stmt)->columns_ = (yyvsp[-2].identifier_array_t);
    (yyval.insert_stmt)->values_ = (yyvsp[0].expr_array_list_t);
}
#line 4315 "parser.cpp"
    break;

  case 120: /* insert_statement: INSERT INTO table_name optional_identifier_array select_without_paren  */
#line 972 "parser.y"
                                                                        {
    (yyval.insert_stmt) = new infinity::InsertStatement();
    if((yyvsp[-2].table_name_t)->schema_name_ptr_ != nullptr) {
        (yyval.insert_stmt)->schema_name_ = (yyvsp[-2].table_name_t)->schema_name_ptr_;
        free((yyvsp[-2].table_name_t)->schema_name_ptr_);
    }
    (yyval.insert_stmt)->table_name_ = (yyvsp[-2].table_name_t)->table_name_ptr_;
    free((yyvsp[-2].table_name_t)->table_name_ptr_);
    delete (yyvsp[-2].table_name_t);
    (yyval.insert_stmt)->columns_ = (yyvsp[-1].identifier_array_t);
    (yyval.insert_stmt)->select_ = (yyvsp[0].select_stmt);
}
#line 4332 "parser.cpp"
    break;

  case 121: /* optional_identifier_array: '(' identifier_array ')'  */
#line 985 "parser.y"
                                                    {
    (yyval.identifier_array_t) = (yyvsp[-1].identifier_array_t);
}
#line 4340 "parser.cpp"
    break;

  case 122: /* optional_identifier_array: %empty  */
#line 988 "parser.y"
  {
    (yyval.identifier_array_t) = nullptr;
}
#line 4348 "parser.cpp"
    break;

  case 123: /* explain_statement: EXPLAIN explain_type explainable_statement  */
#line 995 "parser.y"
                                                               {
    (yyval.explain_stmt) = new infinity::ExplainStatement();
    (yyval.explain_stmt)->type_ = (yyvsp[-1].explain_type_t);
    (yyval.explain_stmt)->statement_ = (yyvsp[0].base_stmt);
}
#line 4358 "parser.cpp"
    break;

  case 124: /* explain_type: ANALYZE  */
#line 1001 "parser.y"
                      {
    (yyval.explain_type_t) = infinity::ExplainType::kAnalyze;
}
#line 4366 "parser.cpp"
    break;

  case 125: /* explain_type: AST  */
#line 1004 "parser.y"
      {
    (yyval.explain_type_t) = infinity::ExplainType::kAst;
}
#line 4374 "parser.cpp"
    break;

  case 126: /* explain_type: RAW  */
#line 1007 "parser.y"
      {
    (yyval.explain_type_t) = infinity::ExplainType::kUnOpt;
}
#line 4382 "parser.cpp"
    break;

  case 127: /* explain_type: LOGICAL  */
#line 1010 "parser.y"
          {
    (yyval.explain_type_t) = infinity::ExplainType::kOpt;
}
#line 4390 "parser.cpp"
    break;

  case 128: /* explain_type: PHYSICAL  */
#line 1013 "parser.y"
           {
    (yyval.explain_type_t) = infinity::ExplainType::kPhysical;
}
#line 4398 "parser.cpp"
    break;

  case 129: /* explain_type: PIPELINE  */
#line 1016 "parser.y"
           {
    (yyval.explain_type_t) = infinity::ExplainType::kPipeline;
}
#line 4406 "parser.cpp"
    break;

  case 130: /* explain_type: FRAGMENT  */
#line 1019 "parser.y"
           {
    (yyval.explain_type_t) = infinity::ExplainType::kFragment;
}
#line 4414 "parser.cpp"
    break;

  case 131: /* explain_type: %empty  */
#line 1022 "parser.y"
  {
    (yyval.explain_type_t) = infinity::ExplainType::kPhysical;
}
#line 4422 "parser.cpp"
    break;

  case 132: /* update_statement: UPDATE table_name SET update_expr_array where_clause  */
#line 1029 "parser.y"
                                                                       {
    (yyval.update_stmt) = new infinity::UpdateStatement();
    if((yyvsp[-3].table_name_t)->schema_name_ptr_ != nullptr) {
        (yyval.update_stmt)->schema_name_ = (yyvsp[-3].table_name_t)->schema_name_ptr_;
        free((yyvsp[-3].table_name_t)->schema_name_ptr_);
    }
    (yyval.update_stmt)->table_name_ = (yyvsp[-3].table_name_t)->table_name_ptr_;
    free((yyvsp[-3].table_name_t)->table_name_ptr_);
    delete (yyvsp[-3].table_name_t);
    (yyval.update_stmt)->where_expr_ = (yyvsp[0].expr_t);
    (yyval.update_stmt)->update_expr_array_ = (yyvsp[-1].update_expr_array_t);
}
#line 4439 "parser.cpp"
    break;

  case 133: /* update_expr_array: update_expr  */
#line 1042 "parser.y"
                               {
    (yyval.update_expr_array_t) = new std::vector<infinity::UpdateExpr*>();
    (yyval.update_expr_array_t)->emplace_back((yyvsp[0].update_expr_t));
}
#line 4448 "parser.cpp"
    break;

  case 134: /* update_expr_array: update_expr_array ',' update_expr  */
#line 1046 "parser.y"
                                    {
    (yyvsp[-2].update_expr_array_t)->emplace_back((yyvsp[0].update_expr_t));
    (yyval.update_expr_array_t) = (yyvsp[-2].update_expr_array_t);
}
#line 4457 "parser.cpp"
    break;

  case 135: /* update_expr: IDENTIFIER '=' expr  */
#line 1051 "parser.y"
                                  {
    (yyval.update_expr_t) = new infinity::UpdateExpr();
    ParserHelper::ToLower((yyvsp[-2].str_value));
    (yyval.update_expr_t)->column_name = (yyvsp[-2].str_value);
    free((yyvsp[-2].str_value));
    (yyval.update_expr_t)->value = (yyvsp[0].expr_t);
}
#line 4469 "parser.cpp"
    break;

  case 136: /* drop_statement: DROP DATABASE if_exists IDENTIFIER  */
#line 1064 "parser.y"
                                                   {
    (yyval.drop_stmt) = new infinity::DropStatement();
    std::shared_ptr<infinity::DropSchemaInfo> drop_schema_info = std::make_shared<infinity::DropSchemaInfo>();

    ParserHelper::ToLower((yyvsp[0].str_value));
    drop_schema_info->schema_name_ = (yyvsp[0].str_value);
    free((yyvsp[0].str_value));

    (yyval.drop_stmt)->drop_info_ = drop_schema_info;
    (yyval.drop_stmt)->drop_info_->conflict_type_ = (yyvsp[-1].bool_value) ? infinity::ConflictType::kIgnore : infinity::ConflictType::kError;
}
#line 4485 "parser.cpp"
    break;

  case 137: /* drop_statement: DROP COLLECTION if_exists table_name  */
#line 1077 "parser.y"
                                       {
    (yyval.drop_stmt) = new infinity::DropStatement();
    std::shared_ptr<infinity::DropCollectionInfo> drop_collection_info = std::make_unique<infinity::DropCollectionInfo>();
    if((yyvsp[0].table_name_t)->schema_name_ptr_ != nullptr) {
        drop_collection_info->schema_name_ = (yyvsp[0].table_name_t)->schema_name_ptr_;
        free((yyvsp[0].table_name_t)->schema_name_ptr_);
    }
    drop_collection_info->collection_name_ = (yyvsp[0].table_name_t)->table_name_ptr_;
    free((yyvsp[0].table_name_t)->table_name_ptr_);
    (yyval.drop_stmt)->drop_info_ = drop_collection_info;
    (yyval.drop_stmt)->drop_info_->conflict_type_ = (yyvsp[-1].bool_value) ? infinity::ConflictType::kIgnore : infinity::ConflictType::kError;
    delete (yyvsp[0].table_name_t);
}
#line 4503 "parser.cpp"
    break;

  case 138: /* drop_statement: DROP TABLE if_exists table_name  */
#line 1092 "parser.y"
                                  {
    (yyval.drop_stmt) = new infinity::DropStatement();
    std::shared_ptr<infinity::DropTableInfo> drop_table_info = std::make_unique<infinity::DropTableInfo>();
    if((yyvsp[0].table_name_t)->schema_name_ptr_ != nullptr) {
        drop_table_info->schema_name_ = (yyvsp[0].table_name_t)->schema_name_ptr_;
        free((yyvsp[0].table_name_t)->schema_name_ptr_);
    }
    drop_table_info->table_name_ = (yyvsp[0].table_name_t)->table_name_ptr_;
    free((yyvsp[0].table_name_t)->table_name_ptr_);
    (yyval.drop_stmt)->drop_info_ = drop_table_info;
    (yyval.drop_stmt)->drop_info_->conflict_type_ = (yyvsp[-1].bool_value) ? infinity::ConflictType::kIgnore : infinity::ConflictType::kError;
    delete (yyvsp[0].table_name_t);
}
#line 4521 "parser.cpp"
    break;

  case 139: /* drop_statement: DROP VIEW if_exists table_name  */
#line 1107 "parser.y"
                                 {
    (yyval.drop_stmt) = new infinity::DropStatement();
    std::shared_ptr<infinity::DropViewInfo> drop_view_info = std::make_unique<infinity::DropViewInfo>();
    if((yyvsp[0].table_name_t)->schema_name_ptr_ != nullptr) {
        drop_view_info->schema_name_ = (yyvsp[0].table_name_t)->schema_name_ptr_;
        free((yyvsp[0].table_name_t)->schema_name_ptr_);
    }
    drop_view_info->view_name_ = (yyvsp[0].table_name_t)->table_name_ptr_;
    free((yyvsp[0].table_name_t)->table_name_ptr_);
    (yyval.drop_stmt)->drop_info_ = drop_view_info;
    (yyval.drop_stmt)->drop_info_->conflict_type_ = (yyvsp[-1].bool_value) ? infinity::ConflictType::kIgnore : infinity::ConflictType::kError;
    delete (yyvsp[0].table_name_t);
}
#line 4539 "parser.cpp"
    break;

  case 140: /* drop_statement: DROP INDEX if_exists IDENTIFIER ON table_name  */
#line 1122 "parser.y"
                                                {
    (yyval.drop_stmt) = new infinity::DropStatement();
    std::shared_ptr<infinity::DropIndexInfo> drop_index_info = std::make_shared<infinity::DropIndexInfo>();

    (yyval.drop_stmt)->drop_info_ = drop_index_info;
    (yyval.drop_stmt)->drop_info_->conflict_type_ = (yyvsp[-3].bool_value) ? infinity::ConflictType::kIgnore : infinity::ConflictType::kError;

    drop_index_info->index_name_ = (yyvsp[-2].str_value);
    free((yyvsp[-2].str_value));

    if((yyvsp[0].table_name_t)->schema_name_ptr_ != nullptr) {
        drop_index_info->schema_name_ = (yyvsp[0].table_name_t)->schema_name_ptr_;
        free((yyvsp[0].table_name_t)->schema_name_ptr_);
    }
    drop_index_info->table_name_ = (yyvsp[0].table_name_t)->table_name_ptr_;
    free((yyvsp[0].table_name_t)->table_name_ptr_);
    delete (yyvsp[0].table_name_t);
}
#line 4562 "parser.cpp"
    break;

  case 141: /* copy_statement: COPY table_name TO file_path WITH '(' copy_option_list ')'  */
#line 1145 "parser.y"
                                                                           {
    (yyval.copy_stmt) = new infinity::CopyStatement();

    // Copy To
    (yyval.copy_stmt)->copy_from_ = false;

    // table_name
    if((yyvsp[-6].table_name_t)->schema_name_ptr_ != nullptr) {
        (yyval.copy_stmt)->schema_name_ = (yyvsp[-6].table_name_t)->schema_name_ptr_;
        free((yyvsp[-6].table_name_t)->schema_name_ptr_);
    }
    (yyval.copy_stmt)->table_name_ = (yyvsp[-6].table_name_t)->table_name_ptr_;
    free((yyvsp[-6].table_name_t)->table_name_ptr_);
    delete (yyvsp[-6].table_name_t);

    // file path
    (yyval.copy_stmt)->file_path_ = (yyvsp[-4].str_value);
    free((yyvsp[-4].str_value));

    // copy options
    size_t option_count = (*(yyvsp[-1].copy_option_array)).size();
    for(size_t idx = 0; idx < option_count; ++ idx) {
        infinity::CopyOption* option_ptr = (*(yyvsp[-1].copy_option_array))[idx];
        switch(option_ptr->option_type_) {
            case infinity::CopyOptionType::kFormat: {
                (yyval.copy_stmt)->copy_file_type_ = option_ptr->file_type_;
                break;
            }
            case infinity::CopyOptionType::kDelimiter: {
                (yyval.copy_stmt)->delimiter_ = option_ptr->delimiter_;
                break;
            }
            case infinity::CopyOptionType::kHeader: {
                (yyval.copy_stmt)->header_ = option_ptr->header_;
                break;
            }
            case infinity::CopyOptionType::kOffset: {
                (yyval.copy_stmt)->offset_ = option_ptr->offset_;
                break;
            }
            case infinity::CopyOptionType::kLimit: {
                (yyval.copy_stmt)->limit_ = option_ptr->limit_;
                break;
            }
            case infinity::CopyOptionType::kRowLimit: {
                (yyval.copy_stmt)->row_limit_ = option_ptr->row_limit_;
                break;
            }
        }
        delete option_ptr;
    }
    delete (yyvsp[-1].copy_option_array);
}
#line 4620 "parser.cpp"
    break;

  case 142: /* copy_statement: COPY table_name '(' expr_array ')' TO file_path WITH '(' copy_option_list ')'  */
#line 1198 "parser.y"
                                                                                {
    (yyval.copy_stmt) = new infinity::CopyStatement();

    // Copy To
    (yyval.copy_stmt)->copy_from_ = false;

    // table_name
    if((yyvsp[-9].table_name_t)->schema_name_ptr_ != nullptr) {
        (yyval.copy_stmt)->schema_name_ = (yyvsp[-9].table_name_t)->schema_name_ptr_;
        free((yyvsp[-9].table_name_t)->schema_name_ptr_);
    }
    (yyval.copy_stmt)->table_name_ = (yyvsp[-9].table_name_t)->table_name_ptr_;
    free((yyvsp[-9].table_name_t)->table_name_ptr_);
    delete (yyvsp[-9].table_name_t);

    (yyval.copy_stmt)->expr_array_ = (yyvsp[-7].expr_array_t);

    // file path
    (yyval.copy_stmt)->file_path_ = (yyvsp[-4].str_value);
    free((yyvsp[-4].str_value));

    // copy options
    size_t option_count = (*(yyvsp[-1].copy_option_array)).size();
    for(size_t idx = 0; idx < option_count; ++ idx) {
        infinity::CopyOption* option_ptr = (*(yyvsp[-1].copy_option_array))[idx];
        switch(option_ptr->option_type_) {
            case infinity::CopyOptionType::kFormat: {
                (yyval.copy_stmt)->copy_file_type_ = option_ptr->file_type_;
                break;
            }
            case infinity::CopyOptionType::kDelimiter: {
                (yyval.copy_stmt)->delimiter_ = option_ptr->delimiter_;
                break;
            }
            case infinity::CopyOptionType::kHeader: {
                (yyval.copy_stmt)->header_ = option_ptr->header_;
                break;
            }
            case infinity::CopyOptionType::kOffset: {
                (yyval.copy_stmt)->offset_ = option_ptr->offset_;
                break;
            }
            case infinity::CopyOptionType::kLimit: {
                (yyval.copy_stmt)->limit_ = option_ptr->limit_;
                break;
            }
            case infinity::CopyOptionType::kRowLimit: {
                (yyval.copy_stmt)->row_limit_ = option_ptr->row_limit_;
                break;
            }
        }
        delete option_ptr;
    }
    delete (yyvsp[-1].copy_option_array);
}
#line 4680 "parser.cpp"
    break;

  case 143: /* copy_statement: COPY table_name FROM file_path WITH '(' copy_option_list ')'  */
#line 1253 "parser.y"
                                                               {
    (yyval.copy_stmt) = new infinity::CopyStatement();

    // Copy From
    (yyval.copy_stmt)->copy_from_ = true;

    // table_name
    if((yyvsp[-6].table_name_t)->schema_name_ptr_ != nullptr) {
        (yyval.copy_stmt)->schema_name_ = (yyvsp[-6].table_name_t)->schema_name_ptr_;
        free((yyvsp[-6].table_name_t)->schema_name_ptr_);
    }
    (yyval.copy_stmt)->table_name_ = (yyvsp[-6].table_name_t)->table_name_ptr_;
    free((yyvsp[-6].table_name_t)->table_name_ptr_);
    delete (yyvsp[-6].table_name_t);

    // file path
    (yyval.copy_stmt)->file_path_ = (yyvsp[-4].str_value);
    free((yyvsp[-4].str_value));

    // copy options
    size_t option_count = (*(yyvsp[-1].copy_option_array)).size();
    for(size_t idx = 0; idx < option_count; ++ idx) {
        infinity::CopyOption* option_ptr = (*(yyvsp[-1].copy_option_array))[idx];
        switch(option_ptr->option_type_) {
            case infinity::CopyOptionType::kFormat: {
                (yyval.copy_stmt)->copy_file_type_ = option_ptr->file_type_;
                break;
            }
            case infinity::CopyOptionType::kDelimiter: {
                (yyval.copy_stmt)->delimiter_ = option_ptr->delimiter_;
                break;
            }
            case infinity::CopyOptionType::kHeader: {
                (yyval.copy_stmt)->header_ = option_ptr->header_;
                break;
            }
            default: {
                delete option_ptr;
                delete (yyvsp[-1].copy_option_array);
                yyerror(&yyloc, scanner, result, "Invalid import option");
                YYERROR;
            }
        }
        delete option_ptr;
    }
    delete (yyvsp[-1].copy_option_array);
}
#line 4732 "parser.cpp"
    break;

  case 144: /* select_statement: select_without_paren  */
#line 1304 "parser.y"
                                        {
    (yyval.select_stmt) = (yyvsp[0].select_stmt);
}
#line 4740 "parser.cpp"
    break;

  case 145: /* select_statement: select_with_paren  */
#line 1307 "parser.y"
                    {
    (yyval.select_stmt) = (yyvsp[0].select_stmt);
}
#line 4748 "parser.cpp"
    break;

  case 146: /* select_statement: select_statement set_operator select_clause_without_modifier_paren  */
#line 1310 "parser.y"
                                                                     {
    infinity::SelectStatement* node = (yyvsp[-2].select_stmt);
    while(node->nested_select_ != nullptr) {
        node = node->nested_select_;
    }
    node->set_op_ = (yyvsp[-1].set_operator_t);
    node->nested_select_ = (yyvsp[0].select_stmt);
    (yyval.select_stmt) = (yyvsp[-2].select_stmt);
}
#line 4762 "parser.cpp"
    break;

  case 147: /* select_statement: select_statement set_operator select_clause_without_modifier  */
#line 1319 "parser.y"
                                                               {
    infinity::SelectStatement* node = (yyvsp[-2].select_stmt);
    while(node->nested_select_ != nullptr) {
        node = node->nested_select_;
    }
    node->set_op_ = (yyvsp[-1].set_operator_t);
    node->nested_select_ = (yyvsp[0].select_stmt);
    (yyval.select_stmt) = (yyvsp[-2].select_stmt);
}
#line 4776 "parser.cpp"
    break;

  case 148: /* select_with_paren: '(' select_without_paren ')'  */
#line 1329 "parser.y"
                                                 {
    (yyval.select_stmt) = (yyvsp[-1].select_stmt);
}
#line 4784 "parser.cpp"
    break;

  case 149: /* select_with_paren: '(' select_with_paren ')'  */
#line 1332 "parser.y"
                            {
    (yyval.select_stmt) = (yyvsp[-1].select_stmt);
}
#line 4792 "parser.cpp"
    break;

  case 150: /* select_without_paren: with_clause select_clause_with_modifier  */
#line 1336 "parser.y"
                                                              {
    (yyvsp[0].select_stmt)->with_exprs_ = (yyvsp[-1].with_expr_list_t);
    (yyval.select_stmt) = (yyvsp[0].select_stmt);
}
#line 4801 "parser.cpp"
    break;

  case 151: /* select_clause_with_modifier: select_clause_without_modifier order_by_clause limit_expr offset_expr  */
#line 1341 "parser.y"
                                                                                                   {
    if((yyvsp[-1].expr_t) == nullptr and (yyvsp[0].expr_t) != nullptr) {
        delete (yyvsp[-3].select_stmt);
        delete (yyvsp[-2].order_by_expr_list_t);
        delete (yyvsp[0].expr_t);
        yyerror(&yyloc, scanner, result, "Offset expression isn't valid without Limit expression");
        YYERROR;
    }
    if((yyvsp[-3].select_stmt)->search_expr_ != nullptr and ((yyvsp[-2].order_by_expr_list_t) != nullptr or (yyvsp[-1].expr_t) != nullptr or (yyvsp[0].expr_t) != nullptr)) {
        delete (yyvsp[-3].select_stmt);
        delete (yyvsp[-2].order_by_expr_list_t);
        delete (yyvsp[-1].expr_t);
        delete (yyvsp[0].expr_t);
        yyerror(&yyloc, scanner, result, "Result modifier(ORDER BY, LIMIT, OFFSET) is conflict with SEARCH expression.");
        YYERROR;
    }
    (yyvsp[-3].select_stmt)->order_by_list = (yyvsp[-2].order_by_expr_list_t);
    (yyvsp[-3].select_stmt)->limit_expr_ = (yyvsp[-1].expr_t);
    (yyvsp[-3].select_stmt)->offset_expr_ = (yyvsp[0].expr_t);
    (yyval.select_stmt) = (yyvsp[-3].select_stmt);
}
#line 4827 "parser.cpp"
    break;

  case 152: /* select_clause_without_modifier_paren: '(' select_clause_without_modifier ')'  */
#line 1363 "parser.y"
                                                                             {
  (yyval.select_stmt) = (yyvsp[-1].select_stmt);
}
#line 4835 "parser.cpp"
    break;

  case 153: /* select_clause_without_modifier_paren: '(' select_clause_without_modifier_paren ')'  */
#line 1366 "parser.y"
                                               {
    (yyval.select_stmt) = (yyvsp[-1].select_stmt);
}
#line 4843 "parser.cpp"
    break;

  case 154: /* select_clause_without_modifier: SELECT distinct expr_array from_clause search_clause where_clause group_by_clause having_clause  */
#line 1371 "parser.y"
                                                                                                {
    (yyval.select_stmt) = new infinity::SelectStatement();
    (yyval.select_stmt)->select_list_ = (yyvsp[-5].expr_array_t);
    (yyval.select_stmt)->select_distinct_ = (yyvsp[-6].bool_value);
    (yyval.select_stmt)->table_ref_ = (yyvsp[-4].table_reference_t);
    (yyval.select_stmt)->search_expr_ = (yyvsp[-3].expr_t);
    (yyval.select_stmt)->where_expr_ = (yyvsp[-2].expr_t);
    (yyval.select_stmt)->group_by_list_ = (yyvsp[-1].expr_array_t);
    (yyval.select_stmt)->having_expr_ = (yyvsp[0].expr_t);

    if((yyval.select_stmt)->group_by_list_ == nullptr && (yyval.select_stmt)->having_expr_ != nullptr) {
        yyerror(&yyloc, scanner, result, "HAVING clause should follow after GROUP BY clause");
        YYERROR;
    }
}
#line 4863 "parser.cpp"
    break;

  case 155: /* order_by_clause: ORDER BY order_by_expr_list  */
#line 1387 "parser.y"
                                              {
    (yyval.order_by_expr_list_t) = (yyvsp[0].order_by_expr_list_t);
}
#line 4871 "parser.cpp"
    break;

  case 156: /* order_by_clause: %empty  */
#line 1390 "parser.y"
                       {
    (yyval.order_by_expr_list_t) = nullptr;
}
#line 4879 "parser.cpp"
    break;

  case 157: /* order_by_expr_list: order_by_expr  */
#line 1394 "parser.y"
                                  {
    (yyval.order_by_expr_list_t) = new std::vector<infinity::OrderByExpr*>();
    (yyval.order_by_expr_list_t)->emplace_back((yyvsp[0].order_by_expr_t));
}
#line 4888 "parser.cpp"
    break;

  case 158: /* order_by_expr_list: order_by_expr_list ',' order_by_expr  */
#line 1398 "parser.y"
                                       {
    (yyvsp[-2].order_by_expr_list_t)->emplace_back((yyvsp[0].order_by_expr_t));
    (yyval.order_by_expr_list_t) = (yyvsp[-2].order_by_expr_list_t);
}
#line 4897 "parser.cpp"
    break;

  case 159: /* order_by_expr: expr order_by_type  */
#line 1403 "parser.y"
                                   {
    (yyval.order_by_expr_t) = new infinity::OrderByExpr();
    (yyval.order_by_expr_t)->expr_ = (yyvsp[-1].expr_t);
    (yyval.order_by_expr_t)->type_ = (yyvsp[0].order_by_type_t);
}
#line 4907 "parser.cpp"
    break;

  case 160: /* order_by_type: ASC  */
#line 1409 "parser.y"
                   {
    (yyval.order_by_type_t) = infinity::kAsc;
}
#line 4915 "parser.cpp"
    break;

  case 161: /* order_by_type: DESC  */
#line 1412 "parser.y"
       {
    (yyval.order_by_type_t) = infinity::kDesc;
}
#line 4923 "parser.cpp"
    break;

  case 162: /* order_by_type: %empty  */
#line 1415 "parser.y"
  {
    (yyval.order_by_type_t) = infinity::kAsc;
}
#line 4931 "parser.cpp"
    break;

  case 163: /* limit_expr: LIMIT expr  */
#line 1419 "parser.y"
                       {
    (yyval.expr_t) = (yyvsp[0].expr_t);
}
#line 4939 "parser.cpp"
    break;

  case 164: /* limit_expr: %empty  */
#line 1423 "parser.y"
{   (yyval.expr_t) = nullptr; }
#line 4945 "parser.cpp"
    break;

  case 165: /* offset_expr: OFFSET expr  */
#line 1425 "parser.y"
                         {
    (yyval.expr_t) = (yyvsp[0].expr_t);
}
#line 4953 "parser.cpp"
    break;

  case 166: /* offset_expr: %empty  */
#line 1429 "parser.y"
{   (yyval.expr_t) = nullptr; }
#line 4959 "parser.cpp"
    break;

  case 167: /* distinct: DISTINCT  */
#line 1431 "parser.y"
                    {
    (yyval.bool_value) = true;
}
#line 4967 "parser.cpp"
    break;

  case 168: /* distinct: %empty  */
#line 1434 "parser.y"
  {
    (yyval.bool_value) = false;
}
#line 4975 "parser.cpp"
    break;

  case 169: /* from_clause: FROM table_reference  */
#line 1438 "parser.y"
                                  {
    (yyval.table_reference_t) = (yyvsp[0].table_reference_t);
}
#line 4983 "parser.cpp"
    break;

  case 170: /* from_clause: %empty  */
#line 1441 "parser.y"
                       {
    (yyval.table_reference_t) = nullptr;
}
#line 4991 "parser.cpp"
    break;

  case 171: /* search_clause: SEARCH sub_search_array  */
#line 1445 "parser.y"
                                       {
    infinity::SearchExpr* search_expr = new infinity::SearchExpr();
    search_expr->SetExprs((yyvsp[0].expr_array_t));
    (yyval.expr_t) = search_expr;
}
#line 5001 "parser.cpp"
    break;

  case 172: /* search_clause: %empty  */
#line 1450 "parser.y"
                         {
    (yyval.expr_t) = nullptr;
}
#line 5009 "parser.cpp"
    break;

  case 173: /* where_clause: WHERE expr  */
#line 1454 "parser.y"
                         {
    (yyval.expr_t) = (yyvsp[0].expr_t);
}
#line 5017 "parser.cpp"
    break;

  case 174: /* where_clause: %empty  */
#line 1457 "parser.y"
                        {
    (yyval.expr_t) = nullptr;
}
#line 5025 "parser.cpp"
    break;

  case 175: /* having_clause: HAVING expr  */
#line 1461 "parser.y"
                           {
    (yyval.expr_t) = (yyvsp[0].expr_t);
}
#line 5033 "parser.cpp"
    break;

  case 176: /* having_clause: %empty  */
#line 1464 "parser.y"
                        {
    (yyval.expr_t) = nullptr;
}
#line 5041 "parser.cpp"
    break;

  case 177: /* group_by_clause: GROUP BY expr_array  */
#line 1468 "parser.y"
                                     {
    (yyval.expr_array_t) = (yyvsp[0].expr_array_t);
}
#line 5049 "parser.cpp"
    break;

  case 178: /* group_by_clause: %empty  */
#line 1471 "parser.y"
  {
    (yyval.expr_array_t) = nullptr;
}
#line 5057 "parser.cpp"
    break;

  case 179: /* set_operator: UNION  */
#line 1475 "parser.y"
                     {
    (yyval.set_operator_t) = infinity::SetOperatorType::kUnion;
}
#line 5065 "parser.cpp"
    break;

  case 180: /* set_operator: UNION ALL  */
#line 1478 "parser.y"
            {
    (yyval.set_operator_t) = infinity::SetOperatorType::kUnionAll;
}
#line 5073 "parser.cpp"
    break;

  case 181: /* set_operator: INTERSECT  */
#line 1481 "parser.y"
            {
    (yyval.set_operator_t) = infinity::SetOperatorType::kIntersect;
}
#line 5081 "parser.cpp"
    break;

  case 182: /* set_operator: EXCEPT  */
#line 1484 "parser.y"
         {
    (yyval.set_operator_t) = infinity::SetOperatorType::kExcept;
}
#line 5089 "parser.cpp"
    break;

  case 183: /* table_reference: table_reference_unit  */
#line 1492 "parser.y"
                                       {
    (yyval.table_reference_t) = (yyvsp[0].table_reference_t);
}
#line 5097 "parser.cpp"
    break;

  case 184: /* table_reference: table_reference ',' table_reference_unit  */
#line 1495 "parser.y"
                                           {
    infinity::CrossProductReference* cross_product_ref = nullptr;
    if((yyvsp[-2].table_reference_t)->type_ == infinity::TableRefType::kCrossProduct) {
        cross_product_ref = (infinity::CrossProductReference*)(yyvsp[-2].table_reference_t);
        cross_product_ref->tables_.emplace_back((yyvsp[0].table_reference_t));
    } else {
        cross_product_ref = new infinity::CrossProductReference();
        cross_product_ref->tables_.emplace_back((yyvsp[-2].table_reference_t));
        cross_product_ref->tables_.emplace_back((yyvsp[0].table_reference_t));
    }

    (yyval.table_reference_t) = cross_product_ref;
}
#line 5115 "parser.cpp"
    break;

  case 187: /* table_reference_name: table_name table_alias  */
#line 1512 "parser.y"
                                              {
    infinity::TableReference* table_ref = new infinity::TableReference();
    if((yyvsp[-1].table_name_t)->schema_name_ptr_ != nullptr) {
        table_ref->db_name_ = (yyvsp[-1].table_name_t)->schema_name_ptr_;
        free((yyvsp[-1].table_name_t)->schema_name_ptr_);
    }
    table_ref->table_name_ = (yyvsp[-1].table_name_t)->table_name_ptr_;
    free((yyvsp[-1].table_name_t)->table_name_ptr_);
    delete (yyvsp[-1].table_name_t);

    table_ref->alias_ = (yyvsp[0].table_alias_t);
    (yyval.table_reference_t) = table_ref;
}
#line 5133 "parser.cpp"
    break;

  case 188: /* table_reference_name: '(' select_statement ')' table_alias  */
#line 1526 "parser.y"
                                       {
    infinity::SubqueryReference* subquery_reference = new infinity::SubqueryReference();
    subquery_reference->select_statement_ = (yyvsp[-2].select_stmt);
    subquery_reference->alias_ = (yyvsp[0].table_alias_t);
    (yyval.table_reference_t) = subquery_reference;
}
#line 5144 "parser.cpp"
    break;

  case 189: /* table_name: IDENTIFIER  */
#line 1535 "parser.y"
                        {
    (yyval.table_name_t) = new infinity::TableName();
    ParserHelper::ToLower((yyvsp[0].str_value));
    (yyval.table_name_t)->table_name_ptr_ = (yyvsp[0].str_value);
}
#line 5154 "parser.cpp"
    break;

  case 190: /* table_name: IDENTIFIER '.' IDENTIFIER  */
#line 1540 "parser.y"
                            {
    (yyval.table_name_t) = new infinity::TableName();
    ParserHelper::ToLower((yyvsp[-2].str_value));
    ParserHelper::ToLower((yyvsp[0].str_value));
    (yyval.table_name_t)->schema_name_ptr_ = (yyvsp[-2].str_value);
    (yyval.table_name_t)->table_name_ptr_ = (yyvsp[0].str_value);
}
#line 5166 "parser.cpp"
    break;

  case 191: /* table_alias: AS IDENTIFIER  */
#line 1549 "parser.y"
                            {
    (yyval.table_alias_t) = new infinity::TableAlias();
    ParserHelper::ToLower((yyvsp[0].str_value));
    (yyval.table_alias_t)->alias_ = (yyvsp[0].str_value);
}
#line 5176 "parser.cpp"
    break;

  case 192: /* table_alias: IDENTIFIER  */
#line 1554 "parser.y"
             {
    (yyval.table_alias_t) = new infinity::TableAlias();
    ParserHelper::ToLower((yyvsp[0].str_value));
    (yyval.table_alias_t)->alias_ = (yyvsp[0].str_value);
}
#line 5186 "parser.cpp"
    break;

  case 193: /* table_alias: AS IDENTIFIER '(' identifier_array ')'  */
#line 1559 "parser.y"
                                         {
    (yyval.table_alias_t) = new infinity::TableAlias();
    ParserHelper::ToLower((yyvsp[-3].str_value));
    (yyval.table_alias_t)->alias_ = (yyvsp[-3].str_value);
    (yyval.table_alias_t)->column_alias_array_ = (yyvsp[-1].identifier_array_t);
}
#line 5197 "parser.cpp"
    break;

  case 194: /* table_alias: %empty  */
#line 1565 "parser.y"
  {
    (yyval.table_alias_t) = nullptr;
}
#line 5205 "parser.cpp"
    break;

  case 195: /* with_clause: WITH with_expr_list  */
#line 1572 "parser.y"
                                  {
    (yyval.with_expr_list_t) = (yyvsp[0].with_expr_list_t);
}
#line 5213 "parser.cpp"
    break;

  case 196: /* with_clause: %empty  */
#line 1575 "parser.y"
                          {
    (yyval.with_expr_list_t) = nullptr;
}
#line 5221 "parser.cpp"
    break;

  case 197: /* with_expr_list: with_expr  */
#line 1579 "parser.y"
                          {
    (yyval.with_expr_list_t) = new std::vector<infinity::WithExpr*>();
    (yyval.with_expr_list_t)->emplace_back((yyvsp[0].with_expr_t));
}
#line 5230 "parser.cpp"
    break;

  case 198: /* with_expr_list: with_expr_list ',' with_expr  */
#line 1582 "parser.y"
                                 {
    (yyvsp[-2].with_expr_list_t)->emplace_back((yyvsp[0].with_expr_t));
    (yyval.with_expr_list_t) = (yyvsp[-2].with_expr_list_t);
}
#line 5239 "parser.cpp"
    break;

  case 199: /* with_expr: IDENTIFIER AS '(' select_clause_with_modifier ')'  */
#line 1587 "parser.y"
                                                             {
    (yyval.with_expr_t) = new infinity::WithExpr();
    ParserHelper::ToLower((yyvsp[-4].str_value));
    (yyval.with_expr_t)->alias_ = (yyvsp[-4].str_value);
    free((yyvsp[-4].str_value));
    (yyval.with_expr_t)->select_ = (yyvsp[-1].select_stmt);
}
#line 5251 "parser.cpp"
    break;

  case 200: /* join_clause: table_reference_unit NATURAL JOIN table_reference_name  */
#line 1599 "parser.y"
                                                                    {
    infinity::JoinReference* join_reference = new infinity::JoinReference();
    join_reference->left_ = (yyvsp[-3].table_reference_t);
    join_reference->right_ = (yyvsp[0].table_reference_t);
    join_reference->join_type_ = infinity::JoinType::kNatural;
    (yyval.table_reference_t) = join_reference;
}
#line 5263 "parser.cpp"
    break;

  case 201: /* join_clause: table_reference_unit join_type JOIN table_reference_name ON expr  */
#line 1606 "parser.y"
                                                                   {
    infinity::JoinReference* join_reference = new infinity::JoinReference();
    join_reference->left_ = (yyvsp[-5].table_reference_t);
    join_reference->right_ = (yyvsp[-2].table_reference_t);
    join_reference->join_type_ = (yyvsp[-4].join_type_t);
    join_reference->condition_ = (yyvsp[0].expr_t);
    (yyval.table_reference_t) = join_reference;
}
#line 5276 "parser.cpp"
    break;

  case 202: /* join_type: INNER  */
#line 1620 "parser.y"
                  {
    (yyval.join_type_t) = infinity::JoinType::kInner;
}
#line 5284 "parser.cpp"
    break;

  case 203: /* join_type: LEFT  */
#line 1623 "parser.y"
       {
    (yyval.join_type_t) = infinity::JoinType::kLeft;
}
#line 5292 "parser.cpp"
    break;

  case 204: /* join_type: RIGHT  */
#line 1626 "parser.y"
        {
    (yyval.join_type_t) = infinity::JoinType::kRight;
}
#line 5300 "parser.cpp"
    break;

  case 205: /* join_type: OUTER  */
#line 1629 "parser.y"
        {
    (yyval.join_type_t) = infinity::JoinType::kFull;
}
#line 5308 "parser.cpp"
    break;

  case 206: /* join_type: FULL  */
#line 1632 "parser.y"
       {
    (yyval.join_type_t) = infinity::JoinType::kFull;
}
#line 5316 "parser.cpp"
    break;

  case 207: /* join_type: CROSS  */
#line 1635 "parser.y"
        {
    (yyval.join_type_t) = infinity::JoinType::kCross;
}
#line 5324 "parser.cpp"
    break;

  case 208: /* join_type: %empty  */
#line 1638 "parser.y"
                {
}
#line 5331 "parser.cpp"
    break;

  case 209: /* show_statement: SHOW DATABASES  */
#line 1644 "parser.y"
                               {
    (yyval.show_stmt) = new infinity::ShowStatement();
    (yyval.show_stmt)->show_type_ = infinity::ShowStmtType::kDatabases;
}
#line 5340 "parser.cpp"
    break;

  case 210: /* show_statement: SHOW TABLES  */
#line 1648 "parser.y"
              {
    (yyval.show_stmt) = new infinity::ShowStatement();
    (yyval.show_stmt)->show_type_ = infinity::ShowStmtType::kTables;
}
#line 5349 "parser.cpp"
    break;

  case 211: /* show_statement: SHOW VIEWS  */
#line 1652 "parser.y"
             {
    (yyval.show_stmt) = new infinity::ShowStatement();
    (yyval.show_stmt)->show_type_ = infinity::ShowStmtType::kViews;
}
#line 5358 "parser.cpp"
    break;

  case 212: /* show_statement: SHOW CONFIGS  */
#line 1656 "parser.y"
               {
    (yyval.show_stmt) = new infinity::ShowStatement();
    (yyval.show_stmt)->show_type_ = infinity::ShowStmtType::kConfigs;
}
#line 5367 "parser.cpp"
    break;

  case 213: /* show_statement: SHOW CONFIG IDENTIFIER  */
#line 1660 "parser.y"
                         {
    (yyval.show_stmt) = new infinity::ShowStatement();
    (yyval.show_stmt)->show_type_ = infinity::ShowStmtType::kConfig;
    ParserHelper::ToLower((yyvsp[0].str_value));
    (yyval.show_stmt)->var_name_ = std::string((yyvsp[0].str_value));
    free((yyvsp[0].str_value));
}
#line 5379 "parser.cpp"
    break;

  case 214: /* show_statement: SHOW PROFILES  */
#line 1667 "parser.y"
                {
    (yyval.show_stmt) = new infinity::ShowStatement();
    (yyval.show_stmt)->show_type_ = infinity::ShowStmtType::kProfiles;
}
#line 5388 "parser.cpp"
    break;

  case 215: /* show_statement: SHOW BUFFER  */
#line 1671 "parser.y"
              {
    (yyval.show_stmt) = new infinity::ShowStatement();
    (yyval.show_stmt)->show_type_ = infinity::ShowStmtType::kBuffer;
}
#line 5397 "parser.cpp"
    break;

  case 216: /* show_statement: SHOW QUERIES  */
#line 1675 "parser.y"
               {
    (yyval.show_stmt) = new infinity::ShowStatement();
    (yyval.show_stmt)->show_type_ = infinity::ShowStmtType::kQueries;
}
#line 5406 "parser.cpp"
    break;

  case 217: /* show_statement: SHOW QUERY SESSION LONG_VALUE  */
#line 1679 "parser.y"
                                {
    (yyval.show_stmt) = new infinity::ShowStatement();
    (yyval.show_stmt)->show_type_ = infinity::ShowStmtType::kQuery;
    (yyval.show_stmt)->session_id_ = (yyvsp[0].long_value);
}
#line 5416 "parser.cpp"
    break;

  case 218: /* show_statement: SHOW TRANSACTIONS  */
#line 1684 "parser.y"
                    {
    (yyval.show_stmt) = new infinity::ShowStatement();
    (yyval.show_stmt)->show_type_ = infinity::ShowStmtType::kTransactions;
}
#line 5425 "parser.cpp"
    break;

  case 219: /* show_statement: SHOW TRANSACTION LONG_VALUE  */
#line 1688 "parser.y"
                              {
    (yyval.show_stmt) = new infinity::ShowStatement();
    (yyval.show_stmt)->show_type_ = infinity::ShowStmtType::kTransaction;
    (yyval.show_stmt)->txn_id_ = (yyvsp[0].long_value);
}
#line 5435 "parser.cpp"
    break;

  case 220: /* show_statement: SHOW SESSION VARIABLES  */
#line 1693 "parser.y"
                         {
    (yyval.show_stmt) = new infinity::ShowStatement();
    (yyval.show_stmt)->show_type_ = infinity::ShowStmtType::kSessionVariables;
}
#line 5444 "parser.cpp"
    break;

  case 221: /* show_statement: SHOW GLOBAL VARIABLES  */
#line 1697 "parser.y"
                        {
    (yyval.show_stmt) = new infinity::ShowStatement();
    (yyval.show_stmt)->show_type_ = infinity::ShowStmtType::kGlobalVariables;
}
#line 5453 "parser.cpp"
    break;

  case 222: /* show_statement: SHOW SESSION VARIABLE IDENTIFIER  */
#line 1701 "parser.y"
                                   {
    (yyval.show_stmt) = new infinity::ShowStatement();
    (yyval.show_stmt)->show_type_ = infinity::ShowStmtType::kSessionVariable;
    (yyval.show_stmt)->var_name_ = std::string((yyvsp[0].str_value));
    free((yyvsp[0].str_value));
}
#line 5464 "parser.cpp"
    break;

  case 223: /* show_statement: SHOW GLOBAL VARIABLE IDENTIFIER  */
#line 1707 "parser.y"
                                  {
    (yyval.show_stmt) = new infinity::ShowStatement();
    (yyval.show_stmt)->show_type_ = infinity::ShowStmtType::kGlobalVariable;
    (yyval.show_stmt)->var_name_ = std::string((yyvsp[0].str_value));
    free((yyvsp[0].str_value));
}
#line 5475 "parser.cpp"
    break;

  case 224: /* show_statement: SHOW DATABASE IDENTIFIER  */
#line 1713 "parser.y"
                           {
    (yyval.show_stmt) = new infinity::ShowStatement();
    (yyval.show_stmt)->show_type_ = infinity::ShowStmtType::kDatabase;
    (yyval.show_stmt)->schema_name_ = (yyvsp[0].str_value);
    free((yyvsp[0].str_value));
}
#line 5486 "parser.cpp"
    break;

  case 225: /* show_statement: SHOW TABLE table_name  */
#line 1719 "parser.y"
                        {
    (yyval.show_stmt) = new infinity::ShowStatement();
    (yyval.show_stmt)->show_type_ = infinity::ShowStmtType::kTable;
    if((yyvsp[0].table_name_t)->schema_name_ptr_ != nullptr) {
        (yyval.show_stmt)->schema_name_ = (yyvsp[0].table_name_t)->schema_name_ptr_;
        free((yyvsp[0].table_name_t)->schema_name_ptr_);
    }
    (yyval.show_stmt)->table_name_ = (yyvsp[0].table_name_t)->table_name_ptr_;
    free((yyvsp[0].table_name_t)->table_name_ptr_);
    delete (yyvsp[0].table_name_t);
}
#line 5502 "parser.cpp"
    break;

  case 226: /* show_statement: SHOW TABLE table_name COLUMNS  */
#line 1730 "parser.y"
                                {
    (yyval.show_stmt) = new infinity::ShowStatement();
    (yyval.show_stmt)->show_type_ = infinity::ShowStmtType::kColumns;
    if((yyvsp[-1].table_name_t)->schema_name_ptr_ != nullptr) {
        (yyval.show_stmt)->schema_name_ = (yyvsp[-1].table_name_t)->schema_name_ptr_;
        free((yyvsp[-1].table_name_t)->schema_name_ptr_);
    }
    (yyval.show_stmt)->table_name_ = (yyvsp[-1].table_name_t)->table_name_ptr_;
    free((yyvsp[-1].table_name_t)->table_name_ptr_);
    delete (yyvsp[-1].table_name_t);
}
#line 5518 "parser.cpp"
    break;

  case 227: /* show_statement: SHOW TABLE table_name SEGMENTS  */
#line 1741 "parser.y"
                                 {
    (yyval.show_stmt) = new infinity::ShowStatement();
    (yyval.show_stmt)->show_type_ = infinity::ShowStmtType::kSegments;
    if((yyvsp[-1].table_name_t)->schema_name_ptr_ != nullptr) {
        (yyval.show_stmt)->schema_name_ = (yyvsp[-1].table_name_t)->schema_name_ptr_;
        free((yyvsp[-1].table_name_t)->schema_name_ptr_);
    }
    (yyval.show_stmt)->table_name_ = (yyvsp[-1].table_name_t)->table_name_ptr_;
    free((yyvsp[-1].table_name_t)->table_name_ptr_);
    delete (yyvsp[-1].table_name_t);
}
#line 5534 "parser.cpp"
    break;

  case 228: /* show_statement: SHOW TABLE table_name SEGMENT LONG_VALUE  */
#line 1752 "parser.y"
                                           {
    (yyval.show_stmt) = new infinity::ShowStatement();
    (yyval.show_stmt)->show_type_ = infinity::ShowStmtType::kSegment;
    if((yyvsp[-2].table_name_t)->schema_name_ptr_ != nullptr) {
        (yyval.show_stmt)->schema_name_ = (yyvsp[-2].table_name_t)->schema_name_ptr_;
        free((yyvsp[-2].table_name_t)->schema_name_ptr_);
    }
    (yyval.show_stmt)->table_name_ = (yyvsp[-2].table_name_t)->table_name_ptr_;
    free((yyvsp[-2].table_name_t)->table_name_ptr_);
    (yyval.show_stmt)->segment_id_ = (yyvsp[0].long_value);
    delete (yyvsp[-2].table_name_t);
}
#line 5551 "parser.cpp"
    break;

  case 229: /* show_statement: SHOW TABLE table_name SEGMENT LONG_VALUE BLOCKS  */
#line 1764 "parser.y"
                                                  {
    (yyval.show_stmt) = new infinity::ShowStatement();
    (yyval.show_stmt)->show_type_ = infinity::ShowStmtType::kBlocks;
    if((yyvsp[-3].table_name_t)->schema_name_ptr_ != nullptr) {
        (yyval.show_stmt)->schema_name_ = (yyvsp[-3].table_name_t)->schema_name_ptr_;
        free((yyvsp[-3].table_name_t)->schema_name_ptr_);
    }
    (yyval.show_stmt)->table_name_ = (yyvsp[-3].table_name_t)->table_name_ptr_;
    free((yyvsp[-3].table_name_t)->table_name_ptr_);
    (yyval.show_stmt)->segment_id_ = (yyvsp[-1].long_value);
    delete (yyvsp[-3].table_name_t);
}
#line 5568 "parser.cpp"
    break;

  case 230: /* show_statement: SHOW TABLE table_name SEGMENT LONG_VALUE BLOCK LONG_VALUE  */
#line 1776 "parser.y"
                                                            {
    (yyval.show_stmt) = new infinity::ShowStatement();
    (yyval.show_stmt)->show_type_ = infinity::ShowStmtType::kBlock;
    if((yyvsp[-4].table_name_t)->schema_name_ptr_ != nullptr) {
        (yyval.show_stmt)->schema_name_ = (yyvsp[-4].table_name_t)->schema_name_ptr_;
        free((yyvsp[-4].table_name_t)->schema_name_ptr_);
    }
    (yyval.show_stmt)->table_name_ = (yyvsp[-4].table_name_t)->table_name_ptr_;
    free((yyvsp[-4].table_name_t)->table_name_ptr_);
    (yyval.show_stmt)->segment_id_ = (yyvsp[-2].long_value);
    (yyval.show_stmt)->block_id_ = (yyvsp[0].long_value);
    delete (yyvsp[-4].table_name_t);
}
#line 5586 "parser.cpp"
    break;

  case 231: /* show_statement: SHOW TABLE table_name SEGMENT LONG_VALUE BLOCK LONG_VALUE COLUMN LONG_VALUE  */
#line 1789 "parser.y"
                                                                              {
    (yyval.show_stmt) = new infinity::ShowStatement();
    (yyval.show_stmt)->show_type_ = infinity::ShowStmtType::kBlockColumn;
    if((yyvsp[-6].table_name_t)->schema_name_ptr_ != nullptr) {
        (yyval.show_stmt)->schema_name_ = (yyvsp[-6].table_name_t)->schema_name_ptr_;
        free((yyvsp[-6].table_name_t)->schema_name_ptr_);
    }
    (yyval.show_stmt)->table_name_ = (yyvsp[-6].table_name_t)->table_name_ptr_;
    free((yyvsp[-6].table_name_t)->table_name_ptr_);
    (yyval.show_stmt)->segment_id_ = (yyvsp[-4].long_value);
    (yyval.show_stmt)->block_id_ = (yyvsp[-2].long_value);
    (yyval.show_stmt)->column_id_ = (yyvsp[0].long_value);
    delete (yyvsp[-6].table_name_t);
}
#line 5605 "parser.cpp"
    break;

  case 232: /* show_statement: SHOW TABLE table_name INDEXES  */
#line 1803 "parser.y"
                                {
    (yyval.show_stmt) = new infinity::ShowStatement();
    (yyval.show_stmt)->show_type_ = infinity::ShowStmtType::kIndexes;
    if((yyvsp[-1].table_name_t)->schema_name_ptr_ != nullptr) {
        (yyval.show_stmt)->schema_name_ = (yyvsp[-1].table_name_t)->schema_name_ptr_;
        free((yyvsp[-1].table_name_t)->schema_name_ptr_);
    }
    (yyval.show_stmt)->table_name_ = (yyvsp[-1].table_name_t)->table_name_ptr_;
    free((yyvsp[-1].table_name_t)->table_name_ptr_);
    delete (yyvsp[-1].table_name_t);
}
#line 5621 "parser.cpp"
    break;

  case 233: /* show_statement: SHOW TABLE table_name INDEX IDENTIFIER  */
#line 1814 "parser.y"
                                         {
    (yyval.show_stmt) = new infinity::ShowStatement();
    (yyval.show_stmt)->show_type_ = infinity::ShowStmtType::kIndex;
    if((yyvsp[-2].table_name_t)->schema_name_ptr_ != nullptr) {
        (yyval.show_stmt)->schema_name_ = (yyvsp[-2].table_name_t)->schema_name_ptr_;
        free((yyvsp[-2].table_name_t)->schema_name_ptr_);
    }
    (yyval.show_stmt)->table_name_ = (yyvsp[-2].table_name_t)->table_name_ptr_;
    free((yyvsp[-2].table_name_t)->table_name_ptr_);
    delete (yyvsp[-2].table_name_t);

    (yyval.show_stmt)->index_name_ = (yyvsp[0].str_value);
    free((yyvsp[0].str_value));
}
#line 5640 "parser.cpp"
    break;

  case 234: /* show_statement: SHOW TABLE table_name INDEX IDENTIFIER SEGMENT LONG_VALUE  */
#line 1828 "parser.y"
                                                            {
    (yyval.show_stmt) = new infinity::ShowStatement();
    (yyval.show_stmt)->show_type_ = infinity::ShowStmtType::kIndexSegment;
    if((yyvsp[-4].table_name_t)->schema_name_ptr_ != nullptr) {
        (yyval.show_stmt)->schema_name_ = (yyvsp[-4].table_name_t)->schema_name_ptr_;
        free((yyvsp[-4].table_name_t)->schema_name_ptr_);
    }
    (yyval.show_stmt)->table_name_ = (yyvsp[-4].table_name_t)->table_name_ptr_;
    free((yyvsp[-4].table_name_t)->table_name_ptr_);
    delete (yyvsp[-4].table_name_t);

    (yyval.show_stmt)->index_name_ = (yyvsp[-2].str_value);
    free((yyvsp[-2].str_value));

    (yyval.show_stmt)->segment_id_ = (yyvsp[0].long_value);
}
#line 5661 "parser.cpp"
    break;

  case 235: /* show_statement: SHOW TABLE table_name INDEX IDENTIFIER SEGMENT LONG_VALUE CHUNK LONG_VALUE  */
#line 1844 "parser.y"
                                                                             {
      (yyval.show_stmt) = new infinity::ShowStatement();
      (yyval.show_stmt)->show_type_ = infinity::ShowStmtType::kIndexChunk;
      if((yyvsp[-6].table_name_t)->schema_name_ptr_ != nullptr) {
          (yyval.show_stmt)->schema_name_ = (yyvsp[-6].table_name_t)->schema_name_ptr_;
          free((yyvsp[-6].table_name_t)->schema_name_ptr_);
      }
      (yyval.show_stmt)->table_name_ = (yyvsp[-6].table_name_t)->table_name_ptr_;
      free((yyvsp[-6].table_name_t)->table_name_ptr_);
      delete (yyvsp[-6].table_name_t);

      (yyval.show_stmt)->index_name_ = (yyvsp[-4].str_value);
      free((yyvsp[-4].str_value));

      (yyval.show_stmt)->segment_id_ = (yyvsp[-2].long_value);
      (yyval.show_stmt)->chunk_id_ = (yyvsp[0].long_value);
}
#line 5683 "parser.cpp"
    break;

  case 236: /* show_statement: SHOW LOGS  */
#line 1861 "parser.y"
            {
      (yyval.show_stmt) = new infinity::ShowStatement();
      (yyval.show_stmt)->show_type_ = infinity::ShowStmtType::kLogs;
}
#line 5692 "parser.cpp"
    break;

  case 237: /* show_statement: SHOW DELTA LOGS  */
#line 1865 "parser.y"
                  {
      (yyval.show_stmt) = new infinity::ShowStatement();
      (yyval.show_stmt)->show_type_ = infinity::ShowStmtType::kDeltaLogs;
}
#line 5701 "parser.cpp"
    break;

  case 238: /* show_statement: SHOW CATALOGS  */
#line 1869 "parser.y"
                {
      (yyval.show_stmt) = new infinity::ShowStatement();
      (yyval.show_stmt)->show_type_ = infinity::ShowStmtType::kCatalogs;
}
#line 5710 "parser.cpp"
    break;

  case 239: /* flush_statement: FLUSH DATA  */
#line 1877 "parser.y"
                            {
    (yyval.flush_stmt) = new infinity::FlushStatement();
    (yyval.flush_stmt)->type_ = infinity::FlushType::kData;
}
#line 5719 "parser.cpp"
    break;

  case 240: /* flush_statement: FLUSH LOG  */
#line 1881 "parser.y"
            {
    (yyval.flush_stmt) = new infinity::FlushStatement();
    (yyval.flush_stmt)->type_ = infinity::FlushType::kLog;
}
#line 5728 "parser.cpp"
    break;

  case 241: /* flush_statement: FLUSH BUFFER  */
#line 1885 "parser.y"
               {
    (yyval.flush_stmt) = new infinity::FlushStatement();
    (yyval.flush_stmt)->type_ = infinity::FlushType::kBuffer;
}
#line 5737 "parser.cpp"
    break;

  case 242: /* optimize_statement: OPTIMIZE table_name  */
#line 1893 "parser.y"
                                        {
    (yyval.optimize_stmt) = new infinity::OptimizeStatement();
    if((yyvsp[0].table_name_t)->schema_name_ptr_ != nullptr) {
        (yyval.optimize_stmt)->schema_name_ = (yyvsp[0].table_name_t)->schema_name_ptr_;
        free((yyvsp[0].table_name_t)->schema_name_ptr_);
    }
    (yyval.optimize_stmt)->table_name_ = (yyvsp[0].table_name_t)->table_name_ptr_;
    free((yyvsp[0].table_name_t)->table_name_ptr_);
    delete (yyvsp[0].table_name_t);
}
#line 5752 "parser.cpp"
    break;

  case 243: /* optimize_statement: OPTIMIZE IDENTIFIER ON table_name with_index_param_list  */
#line 1904 "parser.y"
                                                         {
    (yyval.optimize_stmt) = new infinity::OptimizeStatement();
    if((yyvsp[-1].table_name_t)->schema_name_ptr_ != nullptr) {
        (yyval.optimize_stmt)->schema_name_ = (yyvsp[-1].table_name_t)->schema_name_ptr_;
        free((yyvsp[-1].table_name_t)->schema_name_ptr_);
    }
    (yyval.optimize_stmt)->table_name_ = (yyvsp[-1].table_name_t)->table_name_ptr_;
    free((yyvsp[-1].table_name_t)->table_name_ptr_);
    delete (yyvsp[-1].table_name_t);

    (yyval.optimize_stmt)->index_name_ = (yyvsp[-3].str_value);
    free((yyvsp[-3].str_value));

    for (auto *&index_param : *(yyvsp[0].with_index_param_list_t)) {
        (yyval.optimize_stmt)->opt_params_.emplace_back(std::unique_ptr<infinity::InitParameter>(index_param));
        index_param = nullptr;
    }
    delete (yyvsp[0].with_index_param_list_t);
}
#line 5776 "parser.cpp"
    break;

  case 244: /* command_statement: USE IDENTIFIER  */
#line 1927 "parser.y"
                                  {
    (yyval.command_stmt) = new infinity::CommandStatement();
    ParserHelper::ToLower((yyvsp[0].str_value));
    (yyval.command_stmt)->command_info_ = std::make_shared<infinity::UseCmd>((yyvsp[0].str_value));
    free((yyvsp[0].str_value));
}
#line 5787 "parser.cpp"
    break;

  case 245: /* command_statement: EXPORT PROFILE LONG_VALUE file_path  */
#line 1933 "parser.y"
                                      {
    (yyval.command_stmt) = new infinity::CommandStatement();
    (yyval.command_stmt)->command_info_ = std::make_shared<infinity::ExportCmd>((yyvsp[0].str_value), infinity::ExportType::kProfileRecord, (yyvsp[-1].long_value));
    free((yyvsp[0].str_value));
}
#line 5797 "parser.cpp"
    break;

  case 246: /* command_statement: SET SESSION IDENTIFIER ON  */
#line 1938 "parser.y"
                            {
    ParserHelper::ToLower((yyvsp[-1].str_value));
    (yyval.command_stmt) = new infinity::CommandStatement();
    (yyval.command_stmt)->command_info_ = std::make_shared<infinity::SetCmd>(infinity::SetScope::kSession, infinity::SetVarType::kBool, (yyvsp[-1].str_value), true);
    free((yyvsp[-1].str_value));
}
#line 5808 "parser.cpp"
    break;

  case 247: /* command_statement: SET SESSION IDENTIFIER OFF  */
#line 1944 "parser.y"
                             {
    ParserHelper::ToLower((yyvsp[-1].str_value));
    (yyval.command_stmt) = new infinity::CommandStatement();
    (yyval.command_stmt)->command_info_ = std::make_shared<infinity::SetCmd>(infinity::SetScope::kSession, infinity::SetVarType::kBool, (yyvsp[-1].str_value), false);
    free((yyvsp[-1].str_value));
}
#line 5819 "parser.cpp"
    break;

  case 248: /* command_statement: SET SESSION IDENTIFIER IDENTIFIER  */
#line 1950 "parser.y"
                                    {
    ParserHelper::ToLower((yyvsp[-1].str_value));
    ParserHelper::ToLower((yyvsp[0].str_value));
    (yyval.command_stmt) = new infinity::CommandStatement();
    (yyval.command_stmt)->command_info_ = std::make_shared<infinity::SetCmd>(infinity::SetScope::kSession, infinity::SetVarType::kString, (yyvsp[-1].str_value), (yyvsp[0].str_value));
    free((yyvsp[-1].str_value));
    free((yyvsp[0].str_value));
}
#line 5832 "parser.cpp"
    break;

  case 249: /* command_statement: SET SESSION IDENTIFIER LONG_VALUE  */
#line 1958 "parser.y"
                                    {
    ParserHelper::ToLower((yyvsp[-1].str_value));
    (yyval.command_stmt) = new infinity::CommandStatement();
    (yyval.command_stmt)->command_info_ = std::make_shared<infinity::SetCmd>(infinity::SetScope::kSession, infinity::SetVarType::kInteger, (yyvsp[-1].str_value), (yyvsp[0].long_value));
    free((yyvsp[-1].str_value));
}
#line 5843 "parser.cpp"
    break;

  case 250: /* command_statement: SET SESSION IDENTIFIER DOUBLE_VALUE  */
#line 1964 "parser.y"
                                      {
    ParserHelper::ToLower((yyvsp[-1].str_value));
    (yyval.command_stmt) = new infinity::CommandStatement();
    (yyval.command_stmt)->command_info_ = std::make_shared<infinity::SetCmd>(infinity::SetScope::kSession, infinity::SetVarType::kDouble, (yyvsp[-1].str_value), (yyvsp[0].double_value));
    free((yyvsp[-1].str_value));
}
#line 5854 "parser.cpp"
    break;

  case 251: /* command_statement: SET GLOBAL IDENTIFIER ON  */
#line 1970 "parser.y"
                           {
    ParserHelper::ToLower((yyvsp[-1].str_value));
    (yyval.command_stmt) = new infinity::CommandStatement();
    (yyval.command_stmt)->command_info_ = std::make_shared<infinity::SetCmd>(infinity::SetScope::kGlobal, infinity::SetVarType::kBool, (yyvsp[-1].str_value), true);
    free((yyvsp[-1].str_value));
}
#line 5865 "parser.cpp"
    break;

  case 252: /* command_statement: SET GLOBAL IDENTIFIER OFF  */
#line 1976 "parser.y"
                            {
    ParserHelper::ToLower((yyvsp[-1].str_value));
    (yyval.command_stmt) = new infinity::CommandStatement();
    (yyval.command_stmt)->command_info_ = std::make_shared<infinity::SetCmd>(infinity::SetScope::kGlobal, infinity::SetVarType::kBool, (yyvsp[-1].str_value), false);
    free((yyvsp[-1].str_value));
}
#line 5876 "parser.cpp"
    break;

  case 253: /* command_statement: SET GLOBAL IDENTIFIER IDENTIFIER  */
#line 1982 "parser.y"
                                   {
    ParserHelper::ToLower((yyvsp[-1].str_value));
    ParserHelper::ToLower((yyvsp[0].str_value));
    (yyval.command_stmt) = new infinity::CommandStatement();
    (yyval.command_stmt)->command_info_ = std::make_shared<infinity::SetCmd>(infinity::SetScope::kGlobal, infinity::SetVarType::kString, (yyvsp[-1].str_value), (yyvsp[0].str_value));
    free((yyvsp[-1].str_value));
    free((yyvsp[0].str_value));
}
#line 5889 "parser.cpp"
    break;

  case 254: /* command_statement: SET GLOBAL IDENTIFIER LONG_VALUE  */
#line 1990 "parser.y"
                                   {
    ParserHelper::ToLower((yyvsp[-1].str_value));
    (yyval.command_stmt) = new infinity::CommandStatement();
    (yyval.command_stmt)->command_info_ = std::make_shared<infinity::SetCmd>(infinity::SetScope::kGlobal, infinity::SetVarType::kInteger, (yyvsp[-1].str_value), (yyvsp[0].long_value));
    free((yyvsp[-1].str_value));
}
#line 5900 "parser.cpp"
    break;

  case 255: /* command_statement: SET GLOBAL IDENTIFIER DOUBLE_VALUE  */
#line 1996 "parser.y"
                                     {
    ParserHelper::ToLower((yyvsp[-1].str_value));
    (yyval.command_stmt) = new infinity::CommandStatement();
    (yyval.command_stmt)->command_info_ = std::make_shared<infinity::SetCmd>(infinity::SetScope::kGlobal, infinity::SetVarType::kDouble, (yyvsp[-1].str_value), (yyvsp[0].double_value));
    free((yyvsp[-1].str_value));
}
#line 5911 "parser.cpp"
    break;

  case 256: /* command_statement: SET CONFIG IDENTIFIER ON  */
#line 2002 "parser.y"
                           {
    ParserHelper::ToLower((yyvsp[-1].str_value));
    (yyval.command_stmt) = new infinity::CommandStatement();
    (yyval.command_stmt)->command_info_ = std::make_shared<infinity::SetCmd>(infinity::SetScope::kConfig, infinity::SetVarType::kBool, (yyvsp[-1].str_value), true);
    free((yyvsp[-1].str_value));
}
#line 5922 "parser.cpp"
    break;

  case 257: /* command_statement: SET CONFIG IDENTIFIER OFF  */
#line 2008 "parser.y"
                            {
    ParserHelper::ToLower((yyvsp[-1].str_value));
    (yyval.command_stmt) = new infinity::CommandStatement();
    (yyval.command_stmt)->command_info_ = std::make_shared<infinity::SetCmd>(infinity::SetScope::kConfig, infinity::SetVarType::kBool, (yyvsp[-1].str_value), false);
    free((yyvsp[-1].str_value));
}
#line 5933 "parser.cpp"
    break;

  case 258: /* command_statement: SET CONFIG IDENTIFIER IDENTIFIER  */
#line 2014 "parser.y"
                                   {
    ParserHelper::ToLower((yyvsp[-1].str_value));
    ParserHelper::ToLower((yyvsp[0].str_value));
    (yyval.command_stmt) = new infinity::CommandStatement();
    (yyval.command_stmt)->command_info_ = std::make_shared<infinity::SetCmd>(infinity::SetScope::kConfig, infinity::SetVarType::kString, (yyvsp[-1].str_value), (yyvsp[0].str_value));
    free((yyvsp[-1].str_value));
    free((yyvsp[0].str_value));
}
#line 5946 "parser.cpp"
    break;

  case 259: /* command_statement: SET CONFIG IDENTIFIER LONG_VALUE  */
#line 2022 "parser.y"
                                   {
    ParserHelper::ToLower((yyvsp[-1].str_value));
    (yyval.command_stmt) = new infinity::CommandStatement();
    (yyval.command_stmt)->command_info_ = std::make_shared<infinity::SetCmd>(infinity::SetScope::kConfig, infinity::SetVarType::kInteger, (yyvsp[-1].str_value), (yyvsp[0].long_value));
    free((yyvsp[-1].str_value));
}
#line 5957 "parser.cpp"
    break;

  case 260: /* command_statement: SET CONFIG IDENTIFIER DOUBLE_VALUE  */
#line 2028 "parser.y"
                                     {
    ParserHelper::ToLower((yyvsp[-1].str_value));
    (yyval.command_stmt) = new infinity::CommandStatement();
    (yyval.command_stmt)->command_info_ = std::make_shared<infinity::SetCmd>(infinity::SetScope::kConfig, infinity::SetVarType::kDouble, (yyvsp[-1].str_value), (yyvsp[0].double_value));
    free((yyvsp[-1].str_value));
}
#line 5968 "parser.cpp"
    break;

  case 261: /* compact_statement: COMPACT TABLE table_name  */
#line 2035 "parser.y"
                                            {
    std::string schema_name;
    if ((yyvsp[0].table_name_t)->schema_name_ptr_ != nullptr) {
        schema_name = std::string((yyvsp[0].table_name_t)->schema_name_ptr_);
        free((yyvsp[0].table_name_t)->schema_name_ptr_);
    }
    std::string table_name = std::string((yyvsp[0].table_name_t)->table_name_ptr_);
    free((yyvsp[0].table_name_t)->table_name_ptr_);

    (yyval.compact_stmt) = new infinity::ManualCompactStatement(std::move(schema_name), std::move(table_name));
    delete (yyvsp[0].table_name_t);
}
#line 5985 "parser.cpp"
    break;

  case 262: /* expr_array: expr_alias  */
#line 2052 "parser.y"
                        {
    (yyval.expr_array_t) = new std::vector<infinity::ParsedExpr*>();
    (yyval.expr_array_t)->emplace_back((yyvsp[0].expr_t));
}
#line 5994 "parser.cpp"
    break;

  case 263: /* expr_array: expr_array ',' expr_alias  */
#line 2056 "parser.y"
                            {
    (yyvsp[-2].expr_array_t)->emplace_back((yyvsp[0].expr_t));
    (yyval.expr_array_t) = (yyvsp[-2].expr_array_t);
}
#line 6003 "parser.cpp"
    break;

  case 264: /* expr_array_list: '(' expr_array ')'  */
#line 2061 "parser.y"
                                     {
    (yyval.expr_array_list_t) = new std::vector<std::vector<infinity::ParsedExpr*>*>();
    (yyval.expr_array_list_t)->push_back((yyvsp[-1].expr_array_t));
}
#line 6012 "parser.cpp"
    break;

  case 265: /* expr_array_list: expr_array_list ',' '(' expr_array ')'  */
#line 2065 "parser.y"
                                         {
    if(!(yyvsp[-4].expr_array_list_t)->empty() && (yyvsp[-4].expr_array_list_t)->back()->size() != (yyvsp[-1].expr_array_t)->size()) {
        yyerror(&yyloc, scanner, result, "The expr_array in list shall have the same size.");
        for (auto arr_ptr : *(yyvsp[-4].expr_array_list_t)) {
            for (auto ptr : *arr_ptr) {
                delete ptr;
            }
            delete (arr_ptr);
        }
        delete (yyvsp[-4].expr_array_list_t);
        YYERROR;
    }
    (yyvsp[-4].expr_array_list_t)->push_back((yyvsp[-1].expr_array_t));
    (yyval.expr_array_list_t) = (yyvsp[-4].expr_array_list_t);
}
#line 6032 "parser.cpp"
    break;

  case 266: /* expr_alias: expr AS IDENTIFIER  */
#line 2092 "parser.y"
                                {
    (yyval.expr_t) = (yyvsp[-2].expr_t);
    ParserHelper::ToLower((yyvsp[0].str_value));
    (yyval.expr_t)->alias_ = (yyvsp[0].str_value);
    free((yyvsp[0].str_value));
}
#line 6043 "parser.cpp"
    break;

  case 267: /* expr_alias: expr  */
#line 2098 "parser.y"
       {
    (yyval.expr_t) = (yyvsp[0].expr_t);
}
#line 6051 "parser.cpp"
    break;

  case 273: /* operand: '(' expr ')'  */
#line 2108 "parser.y"
                      {
    (yyval.expr_t) = (yyvsp[-1].expr_t);
}
#line 6059 "parser.cpp"
    break;

  case 274: /* operand: '(' select_without_paren ')'  */
#line 2111 "parser.y"
                               {
    infinity::SubqueryExpr* subquery_expr = new infinity::SubqueryExpr();
    subquery_expr->subquery_type_ = infinity::SubqueryType::kScalar;
    subquery_expr->select_ = (yyvsp[-1].select_stmt);
    (yyval.expr_t) = subquery_expr;
}
#line 6070 "parser.cpp"
    break;

  case 275: /* operand: constant_expr  */
#line 2117 "parser.y"
                {
    (yyval.expr_t) = (yyvsp[0].const_expr_t);
}
#line 6078 "parser.cpp"
    break;

  case 286: /* extra_match_tensor_option: ',' STRING  */
#line 2131 "parser.y"
                                       {
    (yyval.str_value) = (yyvsp[0].str_value);
}
#line 6086 "parser.cpp"
    break;

  case 287: /* extra_match_tensor_option: %empty  */
#line 2134 "parser.y"
  {
    (yyval.str_value) = nullptr;
}
#line 6094 "parser.cpp"
    break;

  case 288: /* match_tensor_expr: MATCH TENSOR '(' column_expr ',' common_array_expr ',' STRING ',' STRING extra_match_tensor_option ')'  */
#line 2140 "parser.y"
                                                                                                                           {
    auto match_tensor_expr = std::make_unique<infinity::MatchTensorExpr>();
    // search column
    match_tensor_expr->SetSearchColumn((yyvsp[-8].expr_t));
    // search tensor
    ParserHelper::ToLower((yyvsp[-4].str_value));
    match_tensor_expr->SetQueryTensor((yyvsp[-4].str_value), (yyvsp[-6].const_expr_t));
    // search method
    ParserHelper::ToLower((yyvsp[-2].str_value));
    match_tensor_expr->SetSearchMethod((yyvsp[-2].str_value));
    // search options
    if ((yyvsp[-1].str_value)) {
        match_tensor_expr->SetExtraOptions((yyvsp[-1].str_value));
    }
    (yyval.expr_t) = match_tensor_expr.release();
}
#line 6115 "parser.cpp"
    break;

  case 289: /* match_vector_expr: MATCH VECTOR '(' expr ',' array_expr ',' STRING ',' STRING ',' LONG_VALUE ')' with_index_param_list  */
#line 2159 "parser.y"
                                                                                                                        {
    infinity::KnnExpr* match_vector_expr = new infinity::KnnExpr();
    (yyval.expr_t) = match_vector_expr;

    // vector search column
    match_vector_expr->column_expr_ = (yyvsp[-10].expr_t);

    // vector distance type
    ParserHelper::ToLower((yyvsp[-4].str_value));
    bool check = match_vector_expr->InitDistanceType((yyvsp[-4].str_value));
    if (!check) {
        goto Error1;
    }

    // vector data type
    ParserHelper::ToLower((yyvsp[-6].str_value));
    check = match_vector_expr->InitEmbedding((yyvsp[-6].str_value), (yyvsp[-8].const_expr_t));
    if (!check) {
        goto Error1;
    }
    free((yyvsp[-6].str_value));
    free((yyvsp[-4].str_value));
    delete (yyvsp[-8].const_expr_t);

    match_vector_expr->topn_ = (yyvsp[-2].long_value);
    match_vector_expr->opt_params_ = (yyvsp[0].with_index_param_list_t);
    goto Return1;
Error1:
    for (auto* param_ptr: *(yyvsp[0].with_index_param_list_t)) {
        delete param_ptr;
    }
    delete (yyvsp[0].with_index_param_list_t);
    free((yyvsp[-6].str_value));
    free((yyvsp[-4].str_value));
    delete (yyvsp[-8].const_expr_t);
    delete (yyval.expr_t);
    yyerror(&yyloc, scanner, result, "Invalid vector search distance type");
    YYERROR;
Return1:
    ;
}
#line 6161 "parser.cpp"
    break;

  case 290: /* match_vector_expr: MATCH VECTOR '(' expr ',' array_expr ',' STRING ',' STRING ')' with_index_param_list  */
#line 2201 "parser.y"
                                                                                     {
    infinity::KnnExpr* match_vector_expr = new infinity::KnnExpr();
    (yyval.expr_t) = match_vector_expr;

    // vector search search column
    match_vector_expr->column_expr_ = (yyvsp[-8].expr_t);

    // vector search distance type
    ParserHelper::ToLower((yyvsp[-2].str_value));
    bool check = match_vector_expr->InitDistanceType((yyvsp[-2].str_value));
    if (!check) {
        goto Error2;
    }

    // vector search data type
    ParserHelper::ToLower((yyvsp[-4].str_value));
    check = match_vector_expr->InitEmbedding((yyvsp[-4].str_value), (yyvsp[-6].const_expr_t));
    if (!check) {
        goto Error2;
    }
    free((yyvsp[-4].str_value));
    free((yyvsp[-2].str_value));
    delete (yyvsp[-6].const_expr_t);

    match_vector_expr->topn_ = infinity::DEFAULT_MATCH_VECTOR_TOP_N;
    match_vector_expr->opt_params_ = (yyvsp[0].with_index_param_list_t);
    goto Return2;

Error2:
    for (auto* param_ptr: *(yyvsp[0].with_index_param_list_t)) {
        delete param_ptr;
    }
    delete (yyvsp[0].with_index_param_list_t);
    free((yyvsp[-4].str_value));
    free((yyvsp[-2].str_value));
    delete (yyvsp[-6].const_expr_t);
    delete (yyval.expr_t);
    yyerror(&yyloc, scanner, result, "Invalid vector search distance type");
    YYERROR;
Return2:
    ;
}
#line 6208 "parser.cpp"
    break;

  case 291: /* match_sparse_expr: MATCH SPARSE '(' expr ',' common_sparse_array_expr ',' STRING ',' LONG_VALUE ')' with_index_param_list  */
#line 2247 "parser.y"
                                                                                                                          {
    auto match_sparse_expr = new infinity::MatchSparseExpr();
    (yyval.expr_t) = match_sparse_expr;

    // search column
    match_sparse_expr->SetSearchColumn((yyvsp[-8].expr_t));

    // search sparse and data type
    match_sparse_expr->SetQuerySparse((yyvsp[-6].const_expr_t));

    // metric type
    ParserHelper::ToLower((yyvsp[-4].str_value));
    match_sparse_expr->SetMetricType((yyvsp[-4].str_value));

    // topn and options
    match_sparse_expr->SetOptParams((yyvsp[-2].long_value), (yyvsp[0].with_index_param_list_t));
}
#line 6230 "parser.cpp"
    break;

  case 292: /* match_sparse_expr: MATCH SPARSE '(' expr ',' common_sparse_array_expr ',' STRING ')' with_index_param_list  */
#line 2265 "parser.y"
                                                                                        {
    auto match_sparse_expr = new infinity::MatchSparseExpr();
    (yyval.expr_t) = match_sparse_expr;

    // search column
    match_sparse_expr->SetSearchColumn((yyvsp[-6].expr_t));

    // search sparse and data type
    match_sparse_expr->SetQuerySparse((yyvsp[-4].const_expr_t));

    // metric type
    ParserHelper::ToLower((yyvsp[-2].str_value));
    match_sparse_expr->SetMetricType((yyvsp[-2].str_value));

    // topn and options
    match_sparse_expr->SetOptParams(infinity::DEFAULT_MATCH_SPARSE_TOP_N, (yyvsp[0].with_index_param_list_t));
}
#line 6252 "parser.cpp"
    break;

  case 293: /* match_text_expr: MATCH TEXT '(' STRING ',' STRING ')'  */
#line 2283 "parser.y"
                                                       {
    infinity::MatchExpr* match_text_expr = new infinity::MatchExpr();
    match_text_expr->fields_ = std::string((yyvsp[-3].str_value));
    match_text_expr->matching_text_ = std::string((yyvsp[-1].str_value));
    free((yyvsp[-3].str_value));
    free((yyvsp[-1].str_value));
    (yyval.expr_t) = match_text_expr;
}
#line 6265 "parser.cpp"
    break;

  case 294: /* match_text_expr: MATCH TEXT '(' STRING ',' STRING ',' STRING ')'  */
#line 2291 "parser.y"
                                                  {
    infinity::MatchExpr* match_text_expr = new infinity::MatchExpr();
    match_text_expr->fields_ = std::string((yyvsp[-5].str_value));
    match_text_expr->matching_text_ = std::string((yyvsp[-3].str_value));
    match_text_expr->options_text_ = std::string((yyvsp[-1].str_value));
    free((yyvsp[-5].str_value));
    free((yyvsp[-3].str_value));
    free((yyvsp[-1].str_value));
    (yyval.expr_t) = match_text_expr;
}
#line 6280 "parser.cpp"
    break;

  case 295: /* query_expr: QUERY '(' STRING ')'  */
#line 2302 "parser.y"
                                  {
    infinity::MatchExpr* match_text_expr = new infinity::MatchExpr();
    match_text_expr->matching_text_ = std::string((yyvsp[-1].str_value));
    free((yyvsp[-1].str_value));
    (yyval.expr_t) = match_text_expr;
}
#line 6291 "parser.cpp"
    break;

  case 296: /* query_expr: QUERY '(' STRING ',' STRING ')'  */
#line 2308 "parser.y"
                                  {
    infinity::MatchExpr* match_text_expr = new infinity::MatchExpr();
    match_text_expr->matching_text_ = std::string((yyvsp[-3].str_value));
    match_text_expr->options_text_ = std::string((yyvsp[-1].str_value));
    free((yyvsp[-3].str_value));
    free((yyvsp[-1].str_value));
    (yyval.expr_t) = match_text_expr;
}
#line 6304 "parser.cpp"
    break;

  case 297: /* fusion_expr: FUSION '(' STRING ')'  */
#line 2317 "parser.y"
                                    {
    infinity::FusionExpr* fusion_expr = new infinity::FusionExpr();
    fusion_expr->method_ = std::string((yyvsp[-1].str_value));
    free((yyvsp[-1].str_value));
    (yyval.expr_t) = fusion_expr;
}
#line 6315 "parser.cpp"
    break;

  case 298: /* fusion_expr: FUSION '(' STRING ',' STRING ')'  */
#line 2323 "parser.y"
                                   {
    auto fusion_expr = std::make_unique<infinity::FusionExpr>();
    fusion_expr->method_ = std::string((yyvsp[-3].str_value));
    free((yyvsp[-3].str_value));
    (yyvsp[-3].str_value) = nullptr;
    fusion_expr->SetOptions((yyvsp[-1].str_value));
    free((yyvsp[-1].str_value));
    (yyvsp[-1].str_value) = nullptr;
    fusion_expr->JobAfterParser();
    (yyval.expr_t) = fusion_expr.release();
}
#line 6331 "parser.cpp"
    break;

  case 299: /* sub_search: match_vector_expr  */
#line 2335 "parser.y"
                               {
    (yyval.expr_t) = (yyvsp[0].expr_t);
}
#line 6339 "parser.cpp"
    break;

  case 300: /* sub_search: match_text_expr  */
#line 2338 "parser.y"
                  {
    (yyval.expr_t) = (yyvsp[0].expr_t);
}
#line 6347 "parser.cpp"
    break;

  case 301: /* sub_search: match_tensor_expr  */
#line 2341 "parser.y"
                    {
    (yyval.expr_t) = (yyvsp[0].expr_t);
}
#line 6355 "parser.cpp"
    break;

  case 302: /* sub_search: match_sparse_expr  */
#line 2344 "parser.y"
                    {
    (yyval.expr_t) = (yyvsp[0].expr_t);
}
#line 6363 "parser.cpp"
    break;

  case 303: /* sub_search: query_expr  */
#line 2347 "parser.y"
             {
    (yyval.expr_t) = (yyvsp[0].expr_t);
}
#line 6371 "parser.cpp"
    break;

  case 304: /* sub_search: fusion_expr  */
#line 2350 "parser.y"
              {
    (yyval.expr_t) = (yyvsp[0].expr_t);
}
#line 6379 "parser.cpp"
    break;

  case 305: /* sub_search_array: sub_search  */
#line 2354 "parser.y"
                              {
    (yyval.expr_array_t) = new std::vector<infinity::ParsedExpr*>();
    (yyval.expr_array_t)->emplace_back((yyvsp[0].expr_t));
}
#line 6388 "parser.cpp"
    break;

  case 306: /* sub_search_array: sub_search_array ',' sub_search  */
#line 2358 "parser.y"
                                  {
    (yyvsp[-2].expr_array_t)->emplace_back((yyvsp[0].expr_t));
    (yyval.expr_array_t) = (yyvsp[-2].expr_array_t);
}
#line 6397 "parser.cpp"
    break;

  case 307: /* function_expr: IDENTIFIER '(' ')'  */
#line 2363 "parser.y"
                                   {
    infinity::FunctionExpr* func_expr = new infinity::FunctionExpr();
    ParserHelper::ToLower((yyvsp[-2].str_value));
    func_expr->func_name_ = (yyvsp[-2].str_value);
    free((yyvsp[-2].str_value));
    func_expr->arguments_ = nullptr;
    (yyval.expr_t) = func_expr;
}
#line 6410 "parser.cpp"
    break;

  case 308: /* function_expr: IDENTIFIER '(' expr_array ')'  */
#line 2371 "parser.y"
                                {
    infinity::FunctionExpr* func_expr = new infinity::FunctionExpr();
    ParserHelper::ToLower((yyvsp[-3].str_value));
    func_expr->func_name_ = (yyvsp[-3].str_value);
    free((yyvsp[-3].str_value));
    func_expr->arguments_ = (yyvsp[-1].expr_array_t);
    (yyval.expr_t) = func_expr;
}
#line 6423 "parser.cpp"
    break;

  case 309: /* function_expr: IDENTIFIER '(' DISTINCT expr_array ')'  */
#line 2379 "parser.y"
                                         {
    infinity::FunctionExpr* func_expr = new infinity::FunctionExpr();
    ParserHelper::ToLower((yyvsp[-4].str_value));
    func_expr->func_name_ = (yyvsp[-4].str_value);
    free((yyvsp[-4].str_value));
    func_expr->arguments_ = (yyvsp[-1].expr_array_t);
    func_expr->distinct_ = true;
    (yyval.expr_t) = func_expr;
}
#line 6437 "parser.cpp"
    break;

  case 310: /* function_expr: operand IS NOT NULLABLE  */
#line 2388 "parser.y"
                          {
    infinity::FunctionExpr* func_expr = new infinity::FunctionExpr();
    func_expr->func_name_ = "is_not_null";
    func_expr->arguments_ = new std::vector<infinity::ParsedExpr*>();
    func_expr->arguments_->emplace_back((yyvsp[-3].expr_t));
    (yyval.expr_t) = func_expr;
}
#line 6449 "parser.cpp"
    break;

  case 311: /* function_expr: operand IS NULLABLE  */
#line 2395 "parser.y"
                      {
    infinity::FunctionExpr* func_expr = new infinity::FunctionExpr();
    func_expr->func_name_ = "is_null";
    func_expr->arguments_ = new std::vector<infinity::ParsedExpr*>();
    func_expr->arguments_->emplace_back((yyvsp[-2].expr_t));
    (yyval.expr_t) = func_expr;
}
#line 6461 "parser.cpp"
    break;

  case 312: /* function_expr: NOT operand  */
#line 2402 "parser.y"
              {
    infinity::FunctionExpr* func_expr = new infinity::FunctionExpr();
    func_expr->func_name_ = "not";
    func_expr->arguments_ = new std::vector<infinity::ParsedExpr*>();
    func_expr->arguments_->emplace_back((yyvsp[0].expr_t));
    (yyval.expr_t) = func_expr;
}
#line 6473 "parser.cpp"
    break;

  case 313: /* function_expr: '-' operand  */
#line 2409 "parser.y"
              {
    infinity::FunctionExpr* func_expr = new infinity::FunctionExpr();
    func_expr->func_name_ = "-";
    func_expr->arguments_ = new std::vector<infinity::ParsedExpr*>();
    func_expr->arguments_->emplace_back((yyvsp[0].expr_t));
    (yyval.expr_t) = func_expr;
}
#line 6485 "parser.cpp"
    break;

  case 314: /* function_expr: '+' operand  */
#line 2416 "parser.y"
              {
    infinity::FunctionExpr* func_expr = new infinity::FunctionExpr();
    func_expr->func_name_ = "+";
    func_expr->arguments_ = new std::vector<infinity::ParsedExpr*>();
    func_expr->arguments_->emplace_back((yyvsp[0].expr_t));
    (yyval.expr_t) = func_expr;
}
#line 6497 "parser.cpp"
    break;

  case 315: /* function_expr: operand '-' operand  */
#line 2423 "parser.y"
                      {
    infinity::FunctionExpr* func_expr = new infinity::FunctionExpr();
    func_expr->func_name_ = "-";
    func_expr->arguments_ = new std::vector<infinity::ParsedExpr*>();
    func_expr->arguments_->emplace_back((yyvsp[-2].expr_t));
    func_expr->arguments_->emplace_back((yyvsp[0].expr_t));
    (yyval.expr_t) = func_expr;
}
#line 6510 "parser.cpp"
    break;

  case 316: /* function_expr: operand '+' operand  */
#line 2431 "parser.y"
                      {
    infinity::FunctionExpr* func_expr = new infinity::FunctionExpr();
    func_expr->func_name_ = "+";
    func_expr->arguments_ = new std::vector<infinity::ParsedExpr*>();
    func_expr->arguments_->emplace_back((yyvsp[-2].expr_t));
    func_expr->arguments_->emplace_back((yyvsp[0].expr_t));
    (yyval.expr_t) = func_expr;
}
#line 6523 "parser.cpp"
    break;

  case 317: /* function_expr: operand '*' operand  */
#line 2439 "parser.y"
                      {
    infinity::FunctionExpr* func_expr = new infinity::FunctionExpr();
    func_expr->func_name_ = "*";
    func_expr->arguments_ = new std::vector<infinity::ParsedExpr*>();
    func_expr->arguments_->emplace_back((yyvsp[-2].expr_t));
    func_expr->arguments_->emplace_back((yyvsp[0].expr_t));
    (yyval.expr_t) = func_expr;
}
#line 6536 "parser.cpp"
    break;

  case 318: /* function_expr: operand '/' operand  */
#line 2447 "parser.y"
                      {
    infinity::FunctionExpr* func_expr = new infinity::FunctionExpr();
    func_expr->func_name_ = "/";
    func_expr->arguments_ = new std::vector<infinity::ParsedExpr*>();
    func_expr->arguments_->emplace_back((yyvsp[-2].expr_t));
    func_expr->arguments_->emplace_back((yyvsp[0].expr_t));
    (yyval.expr_t) = func_expr;
}
#line 6549 "parser.cpp"
    break;

  case 319: /* function_expr: operand '%' operand  */
#line 2455 "parser.y"
                      {
    infinity::FunctionExpr* func_expr = new infinity::FunctionExpr();
    func_expr->func_name_ = "%";
    func_expr->arguments_ = new std::vector<infinity::ParsedExpr*>();
    func_expr->arguments_->emplace_back((yyvsp[-2].expr_t));
    func_expr->arguments_->emplace_back((yyvsp[0].expr_t));
    (yyval.expr_t) = func_expr;
}
#line 6562 "parser.cpp"
    break;

  case 320: /* function_expr: operand '=' operand  */
#line 2463 "parser.y"
                      {
    infinity::FunctionExpr* func_expr = new infinity::FunctionExpr();
    func_expr->func_name_ = "=";
    func_expr->arguments_ = new std::vector<infinity::ParsedExpr*>();
    func_expr->arguments_->emplace_back((yyvsp[-2].expr_t));
    func_expr->arguments_->emplace_back((yyvsp[0].expr_t));
    (yyval.expr_t) = func_expr;
}
#line 6575 "parser.cpp"
    break;

  case 321: /* function_expr: operand EQUAL operand  */
#line 2471 "parser.y"
                        {
    infinity::FunctionExpr* func_expr = new infinity::FunctionExpr();
    func_expr->func_name_ = "=";
    func_expr->arguments_ = new std::vector<infinity::ParsedExpr*>();
    func_expr->arguments_->emplace_back((yyvsp[-2].expr_t));
    func_expr->arguments_->emplace_back((yyvsp[0].expr_t));
    (yyval.expr_t) = func_expr;
}
#line 6588 "parser.cpp"
    break;

  case 322: /* function_expr: operand NOT_EQ operand  */
#line 2479 "parser.y"
                         {
    infinity::FunctionExpr* func_expr = new infinity::FunctionExpr();
    func_expr->func_name_ = "<>";
    func_expr->arguments_ = new std::vector<infinity::ParsedExpr*>();
    func_expr->arguments_->emplace_back((yyvsp[-2].expr_t));
    func_expr->arguments_->emplace_back((yyvsp[0].expr_t));
    (yyval.expr_t) = func_expr;
}
#line 6601 "parser.cpp"
    break;

  case 323: /* function_expr: operand '<' operand  */
#line 2487 "parser.y"
                      {
    infinity::FunctionExpr* func_expr = new infinity::FunctionExpr();
    func_expr->func_name_ = "<";
    func_expr->arguments_ = new std::vector<infinity::ParsedExpr*>();
    func_expr->arguments_->emplace_back((yyvsp[-2].expr_t));
    func_expr->arguments_->emplace_back((yyvsp[0].expr_t));
    (yyval.expr_t) = func_expr;
}
#line 6614 "parser.cpp"
    break;

  case 324: /* function_expr: operand '>' operand  */
#line 2495 "parser.y"
                      {
    infinity::FunctionExpr* func_expr = new infinity::FunctionExpr();
    func_expr->func_name_ = ">";
    func_expr->arguments_ = new std::vector<infinity::ParsedExpr*>();
    func_expr->arguments_->emplace_back((yyvsp[-2].expr_t));
    func_expr->arguments_->emplace_back((yyvsp[0].expr_t));
    (yyval.expr_t) = func_expr;
}
#line 6627 "parser.cpp"
    break;

  case 325: /* function_expr: operand LESS_EQ operand  */
#line 2503 "parser.y"
                          {
    infinity::FunctionExpr* func_expr = new infinity::FunctionExpr();
    func_expr->func_name_ = "<=";
    func_expr->arguments_ = new std::vector<infinity::ParsedExpr*>();
    func_expr->arguments_->emplace_back((yyvsp[-2].expr_t));
    func_expr->arguments_->emplace_back((yyvsp[0].expr_t));
    (yyval.expr_t) = func_expr;
}
#line 6640 "parser.cpp"
    break;

  case 326: /* function_expr: operand GREATER_EQ operand  */
#line 2511 "parser.y"
                             {
    infinity::FunctionExpr* func_expr = new infinity::FunctionExpr();
    func_expr->func_name_ = ">=";
    func_expr->arguments_ = new std::vector<infinity::ParsedExpr*>();
    func_expr->arguments_->emplace_back((yyvsp[-2].expr_t));
    func_expr->arguments_->emplace_back((yyvsp[0].expr_t));
    (yyval.expr_t) = func_expr;
}
#line 6653 "parser.cpp"
    break;

  case 327: /* function_expr: EXTRACT '(' STRING FROM operand ')'  */
#line 2519 "parser.y"
                                      {
    infinity::FunctionExpr* func_expr = new infinity::FunctionExpr();
    ParserHelper::ToLower((yyvsp[-3].str_value));
    if(strcmp((yyvsp[-3].str_value), "year") == 0) {
        func_expr->func_name_ = "extract_year";
        func_expr->arguments_ = new std::vector<infinity::ParsedExpr*>();
    } else if(strcmp((yyvsp[-3].str_value), "month") == 0) {
        func_expr->func_name_ = "extract_month";
        func_expr->arguments_ = new std::vector<infinity::ParsedExpr*>();
    } else if(strcmp((yyvsp[-3].str_value), "day") == 0) {
        func_expr->func_name_ = "extract_day";
        func_expr->arguments_ = new std::vector<infinity::ParsedExpr*>();
    } else if(strcmp((yyvsp[-3].str_value), "hour") == 0) {
        func_expr->func_name_ = "extract_hour";
        func_expr->arguments_ = new std::vector<infinity::ParsedExpr*>();
    } else if(strcmp((yyvsp[-3].str_value), "minute") == 0) {
        func_expr->func_name_ = "extract_minute";
        func_expr->arguments_ = new std::vector<infinity::ParsedExpr*>();
    } else if(strcmp((yyvsp[-3].str_value), "second") == 0) {
        func_expr->func_name_ = "extract_second";
        func_expr->arguments_ = new std::vector<infinity::ParsedExpr*>();
    } else {
        delete func_expr;
        yyerror(&yyloc, scanner, result, "Invalid column expression format");
        YYERROR;
    }
    free((yyvsp[-3].str_value));
    func_expr->arguments_->emplace_back((yyvsp[-1].expr_t));
    (yyval.expr_t) = func_expr;
}
#line 6688 "parser.cpp"
    break;

  case 328: /* function_expr: operand LIKE operand  */
#line 2549 "parser.y"
                       {
    infinity::FunctionExpr* func_expr = new infinity::FunctionExpr();
    func_expr->func_name_ = "like";
    func_expr->arguments_ = new std::vector<infinity::ParsedExpr*>();
    func_expr->arguments_->emplace_back((yyvsp[-2].expr_t));
    func_expr->arguments_->emplace_back((yyvsp[0].expr_t));
    (yyval.expr_t) = func_expr;
}
#line 6701 "parser.cpp"
    break;

  case 329: /* function_expr: operand NOT LIKE operand  */
#line 2557 "parser.y"
                           {
    infinity::FunctionExpr* func_expr = new infinity::FunctionExpr();
    func_expr->func_name_ = "not_like";
    func_expr->arguments_ = new std::vector<infinity::ParsedExpr*>();
    func_expr->arguments_->emplace_back((yyvsp[-3].expr_t));
    func_expr->arguments_->emplace_back((yyvsp[0].expr_t));
    (yyval.expr_t) = func_expr;
}
#line 6714 "parser.cpp"
    break;

  case 330: /* conjunction_expr: expr AND expr  */
#line 2566 "parser.y"
                                {
    infinity::FunctionExpr* func_expr = new infinity::FunctionExpr();
    func_expr->func_name_ = "and";
    func_expr->arguments_ = new std::vector<infinity::ParsedExpr*>();
    func_expr->arguments_->emplace_back((yyvsp[-2].expr_t));
    func_expr->arguments_->emplace_back((yyvsp[0].expr_t));
    (yyval.expr_t) = func_expr;
}
#line 6727 "parser.cpp"
    break;

  case 331: /* conjunction_expr: expr OR expr  */
#line 2574 "parser.y"
               {
    infinity::FunctionExpr* func_expr = new infinity::FunctionExpr();
    func_expr->func_name_ = "or";
    func_expr->arguments_ = new std::vector<infinity::ParsedExpr*>();
    func_expr->arguments_->emplace_back((yyvsp[-2].expr_t));
    func_expr->arguments_->emplace_back((yyvsp[0].expr_t));
    (yyval.expr_t) = func_expr;
}
#line 6740 "parser.cpp"
    break;

  case 332: /* between_expr: operand BETWEEN operand AND operand  */
#line 2583 "parser.y"
                                                  {
    infinity::BetweenExpr* between_expr = new infinity::BetweenExpr();
    between_expr->value_ = (yyvsp[-4].expr_t);
    between_expr->lower_bound_ = (yyvsp[-2].expr_t);
    between_expr->upper_bound_ = (yyvsp[0].expr_t);
    (yyval.expr_t) = between_expr;
}
#line 6752 "parser.cpp"
    break;

  case 333: /* in_expr: operand IN '(' expr_array ')'  */
#line 2591 "parser.y"
                                       {
    infinity::InExpr* in_expr = new infinity::InExpr(true);
    in_expr->left_ = (yyvsp[-4].expr_t);
    in_expr->arguments_ = (yyvsp[-1].expr_array_t);
    (yyval.expr_t) = in_expr;
}
#line 6763 "parser.cpp"
    break;

  case 334: /* in_expr: operand NOT IN '(' expr_array ')'  */
#line 2597 "parser.y"
                                    {
    infinity::InExpr* in_expr = new infinity::InExpr(false);
    in_expr->left_ = (yyvsp[-5].expr_t);
    in_expr->arguments_ = (yyvsp[-1].expr_array_t);
    (yyval.expr_t) = in_expr;
}
#line 6774 "parser.cpp"
    break;

  case 335: /* case_expr: CASE expr case_check_array END  */
#line 2604 "parser.y"
                                          {
    infinity::CaseExpr* case_expr = new infinity::CaseExpr();
    case_expr->expr_ = (yyvsp[-2].expr_t);
    case_expr->case_check_array_ = (yyvsp[-1].case_check_array_t);
    (yyval.expr_t) = case_expr;
}
#line 6785 "parser.cpp"
    break;

  case 336: /* case_expr: CASE expr case_check_array ELSE expr END  */
#line 2610 "parser.y"
                                           {
    infinity::CaseExpr* case_expr = new infinity::CaseExpr();
    case_expr->expr_ = (yyvsp[-4].expr_t);
    case_expr->case_check_array_ = (yyvsp[-3].case_check_array_t);
    case_expr->else_expr_ = (yyvsp[-1].expr_t);
    (yyval.expr_t) = case_expr;
}
#line 6797 "parser.cpp"
    break;

  case 337: /* case_expr: CASE case_check_array END  */
#line 2617 "parser.y"
                            {
    infinity::CaseExpr* case_expr = new infinity::CaseExpr();
    case_expr->case_check_array_ = (yyvsp[-1].case_check_array_t);
    (yyval.expr_t) = case_expr;
}
#line 6807 "parser.cpp"
    break;

  case 338: /* case_expr: CASE case_check_array ELSE expr END  */
#line 2622 "parser.y"
                                      {
    infinity::CaseExpr* case_expr = new infinity::CaseExpr();
    case_expr->case_check_array_ = (yyvsp[-3].case_check_array_t);
    case_expr->else_expr_ = (yyvsp[-1].expr_t);
    (yyval.expr_t) = case_expr;
}
#line 6818 "parser.cpp"
    break;

  case 339: /* case_check_array: WHEN expr THEN expr  */
#line 2629 "parser.y"
                                      {
    (yyval.case_check_array_t) = new std::vector<infinity::WhenThen*>();
    infinity::WhenThen* when_then_ptr = new infinity::WhenThen();
    when_then_ptr->when_ = (yyvsp[-2].expr_t);
    when_then_ptr->then_ = (yyvsp[0].expr_t);
    (yyval.case_check_array_t)->emplace_back(when_then_ptr);
}
#line 6830 "parser.cpp"
    break;

  case 340: /* case_check_array: case_check_array WHEN expr THEN expr  */
#line 2636 "parser.y"
                                       {
    infinity::WhenThen* when_then_ptr = new infinity::WhenThen();
    when_then_ptr->when_ = (yyvsp[-2].expr_t);
    when_then_ptr->then_ = (yyvsp[0].expr_t);
    (yyvsp[-4].case_check_array_t)->emplace_back(when_then_ptr);
    (yyval.case_check_array_t) = (yyvsp[-4].case_check_array_t);
}
#line 6842 "parser.cpp"
    break;

  case 341: /* cast_expr: CAST '(' expr AS column_type ')'  */
#line 2644 "parser.y"
                                            {
    std::shared_ptr<infinity::TypeInfo> type_info_ptr{nullptr};
    switch((yyvsp[-1].column_type_t).logical_type_) {
        case infinity::LogicalType::kDecimal: {
            type_info_ptr = infinity::DecimalInfo::Make((yyvsp[-1].column_type_t).precision, (yyvsp[-1].column_type_t).scale);
            break;
        }
//        case infinity::LogicalType::kBitmap: {
//            type_info_ptr = infinity::BitmapInfo::Make($5.width);
//            break;
//        }
        case infinity::LogicalType::kEmbedding: {
            type_info_ptr = infinity::EmbeddingInfo::Make((yyvsp[-1].column_type_t).embedding_type_, (yyvsp[-1].column_type_t).width);
            break;
        }
        default: {
            break;
        }
    }
    infinity::CastExpr* cast_expr = new infinity::CastExpr((yyvsp[-1].column_type_t).logical_type_, type_info_ptr);
    cast_expr->expr_ = (yyvsp[-3].expr_t);
    (yyval.expr_t) = cast_expr;
}
#line 6870 "parser.cpp"
    break;

  case 342: /* subquery_expr: EXISTS '(' select_without_paren ')'  */
#line 2668 "parser.y"
                                                   {
    infinity::SubqueryExpr* subquery_expr = new infinity::SubqueryExpr();
    subquery_expr->subquery_type_ = infinity::SubqueryType::kExists;
    subquery_expr->select_ = (yyvsp[-1].select_stmt);
    (yyval.expr_t) = subquery_expr;
}
#line 6881 "parser.cpp"
    break;

  case 343: /* subquery_expr: NOT EXISTS '(' select_without_paren ')'  */
#line 2674 "parser.y"
                                          {
    infinity::SubqueryExpr* subquery_expr = new infinity::SubqueryExpr();
    subquery_expr->subquery_type_ = infinity::SubqueryType::kNotExists;
    subquery_expr->select_ = (yyvsp[-1].select_stmt);
    (yyval.expr_t) = subquery_expr;
}
#line 6892 "parser.cpp"
    break;

  case 344: /* subquery_expr: operand IN '(' select_without_paren ')'  */
#line 2680 "parser.y"
                                          {
    infinity::SubqueryExpr* subquery_expr = new infinity::SubqueryExpr();
    subquery_expr->subquery_type_ = infinity::SubqueryType::kIn;
    subquery_expr->left_ = (yyvsp[-4].expr_t);
    subquery_expr->select_ = (yyvsp[-1].select_stmt);
    (yyval.expr_t) = subquery_expr;
}
#line 6904 "parser.cpp"
    break;

  case 345: /* subquery_expr: operand NOT IN '(' select_without_paren ')'  */
#line 2687 "parser.y"
                                              {
    infinity::SubqueryExpr* subquery_expr = new infinity::SubqueryExpr();
    subquery_expr->subquery_type_ = infinity::SubqueryType::kNotIn;
    subquery_expr->left_ = (yyvsp[-5].expr_t);
    subquery_expr->select_ = (yyvsp[-1].select_stmt);
    (yyval.expr_t) = subquery_expr;
}
#line 6916 "parser.cpp"
    break;

  case 346: /* column_expr: IDENTIFIER  */
#line 2695 "parser.y"
                         {
    infinity::ColumnExpr* column_expr = new infinity::ColumnExpr();
    ParserHelper::ToLower((yyvsp[0].str_value));
    column_expr->names_.emplace_back((yyvsp[0].str_value));
    free((yyvsp[0].str_value));
    (yyval.expr_t) = column_expr;
}
#line 6928 "parser.cpp"
    break;

  case 347: /* column_expr: column_expr '.' IDENTIFIER  */
#line 2702 "parser.y"
                             {
    infinity::ColumnExpr* column_expr = (infinity::ColumnExpr*)(yyvsp[-2].expr_t);
    ParserHelper::ToLower((yyvsp[0].str_value));
    column_expr->names_.emplace_back((yyvsp[0].str_value));
    free((yyvsp[0].str_value));
    (yyval.expr_t) = column_expr;
}
#line 6940 "parser.cpp"
    break;

  case 348: /* column_expr: '*'  */
#line 2709 "parser.y"
      {
    infinity::ColumnExpr* column_expr = new infinity::ColumnExpr();
    column_expr->star_ = true;
    (yyval.expr_t) = column_expr;
}
#line 6950 "parser.cpp"
    break;

  case 349: /* column_expr: column_expr '.' '*'  */
#line 2714 "parser.y"
                      {
    infinity::ColumnExpr* column_expr = (infinity::ColumnExpr*)(yyvsp[-2].expr_t);
    if(column_expr->star_) {
        yyerror(&yyloc, scanner, result, "Invalid column expression format");
        YYERROR;
    }
    column_expr->star_ = true;
    (yyval.expr_t) = column_expr;
}
#line 6964 "parser.cpp"
    break;

  case 350: /* constant_expr: STRING  */
#line 2724 "parser.y"
                      {
    infinity::ConstantExpr* const_expr = new infinity::ConstantExpr(infinity::LiteralType::kString);
    const_expr->str_value_ = (yyvsp[0].str_value);
    (yyval.const_expr_t) = const_expr;
}
#line 6974 "parser.cpp"
    break;

  case 351: /* constant_expr: TRUE  */
#line 2729 "parser.y"
       {
    infinity::ConstantExpr* const_expr = new infinity::ConstantExpr(infinity::LiteralType::kBoolean);
    const_expr->bool_value_ = true;
    (yyval.const_expr_t) = const_expr;
}
#line 6984 "parser.cpp"
    break;

  case 352: /* constant_expr: FALSE  */
#line 2734 "parser.y"
        {
    infinity::ConstantExpr* const_expr = new infinity::ConstantExpr(infinity::LiteralType::kBoolean);
    const_expr->bool_value_ = false;
    (yyval.const_expr_t) = const_expr;
}
#line 6994 "parser.cpp"
    break;

  case 353: /* constant_expr: DOUBLE_VALUE  */
#line 2739 "parser.y"
               {
    infinity::ConstantExpr* const_expr = new infinity::ConstantExpr(infinity::LiteralType::kDouble);
    const_expr->double_value_ = (yyvsp[0].double_value);
    (yyval.const_expr_t) = const_expr;
}
#line 7004 "parser.cpp"
    break;

  case 354: /* constant_expr: LONG_VALUE  */
#line 2744 "parser.y"
             {
    infinity::ConstantExpr* const_expr = new infinity::ConstantExpr(infinity::LiteralType::kInteger);
    const_expr->integer_value_ = (yyvsp[0].long_value);
    (yyval.const_expr_t) = const_expr;
}
#line 7014 "parser.cpp"
    break;

  case 355: /* constant_expr: DATE STRING  */
#line 2749 "parser.y"
              {
    infinity::ConstantExpr* const_expr = new infinity::ConstantExpr(infinity::LiteralType::kDate);
    const_expr->date_value_ = (yyvsp[0].str_value);
    (yyval.const_expr_t) = const_expr;
}
#line 7024 "parser.cpp"
    break;

  case 356: /* constant_expr: TIME STRING  */
#line 2754 "parser.y"
              {
    infinity::ConstantExpr* const_expr = new infinity::ConstantExpr(infinity::LiteralType::kTime);
    const_expr->date_value_ = (yyvsp[0].str_value);
    (yyval.const_expr_t) = const_expr;
}
#line 7034 "parser.cpp"
    break;

  case 357: /* constant_expr: DATETIME STRING  */
#line 2759 "parser.y"
                  {
    infinity::ConstantExpr* const_expr = new infinity::ConstantExpr(infinity::LiteralType::kDateTime);
    const_expr->date_value_ = (yyvsp[0].str_value);
    (yyval.const_expr_t) = const_expr;
}
#line 7044 "parser.cpp"
    break;

  case 358: /* constant_expr: TIMESTAMP STRING  */
#line 2764 "parser.y"
                   {
    infinity::ConstantExpr* const_expr = new infinity::ConstantExpr(infinity::LiteralType::kTimestamp);
    const_expr->date_value_ = (yyvsp[0].str_value);
    (yyval.const_expr_t) = const_expr;
}
#line 7054 "parser.cpp"
    break;

  case 359: /* constant_expr: INTERVAL interval_expr  */
#line 2769 "parser.y"
                         {
    (yyval.const_expr_t) = (yyvsp[0].const_expr_t);
}
#line 7062 "parser.cpp"
    break;

  case 360: /* constant_expr: interval_expr  */
#line 2772 "parser.y"
                {
    (yyval.const_expr_t) = (yyvsp[0].const_expr_t);
}
#line 7070 "parser.cpp"
    break;

  case 361: /* constant_expr: common_array_expr  */
#line 2775 "parser.y"
                    {
    (yyval.const_expr_t) = (yyvsp[0].const_expr_t);
}
#line 7078 "parser.cpp"
    break;

  case 362: /* common_array_expr: array_expr  */
#line 2779 "parser.y"
                              {
    (yyval.const_expr_t) = (yyvsp[0].const_expr_t);
}
#line 7086 "parser.cpp"
    break;

  case 363: /* common_array_expr: subarray_array_expr  */
#line 2782 "parser.y"
                      {
    (yyval.const_expr_t) = (yyvsp[0].const_expr_t);
}
#line 7094 "parser.cpp"
    break;

  case 364: /* common_array_expr: sparse_array_expr  */
#line 2785 "parser.y"
                    {
    (yyval.const_expr_t) = (yyvsp[0].const_expr_t);
}
#line 7102 "parser.cpp"
    break;

  case 365: /* common_array_expr: empty_array_expr  */
#line 2788 "parser.y"
                   {
    (yyval.const_expr_t) = (yyvsp[0].const_expr_t);
}
#line 7110 "parser.cpp"
    break;

  case 366: /* common_sparse_array_expr: sparse_array_expr  */
#line 2792 "parser.y"
                                            {
    (yyval.const_expr_t) = (yyvsp[0].const_expr_t);
}
#line 7118 "parser.cpp"
    break;

  case 367: /* common_sparse_array_expr: array_expr  */
#line 2795 "parser.y"
             {
    (yyval.const_expr_t) = (yyvsp[0].const_expr_t);
}
#line 7126 "parser.cpp"
    break;

  case 368: /* common_sparse_array_expr: empty_array_expr  */
#line 2798 "parser.y"
                   {
    (yyval.const_expr_t) = (yyvsp[0].const_expr_t);
}
#line 7134 "parser.cpp"
    break;

  case 369: /* subarray_array_expr: unclosed_subarray_array_expr ']'  */
#line 2802 "parser.y"
                                                      {
    (yyval.const_expr_t) = (yyvsp[-1].const_expr_t);
}
#line 7142 "parser.cpp"
    break;

  case 370: /* unclosed_subarray_array_expr: '[' common_array_expr  */
#line 2806 "parser.y"
                                                    {
    infinity::ConstantExpr* const_expr = new infinity::ConstantExpr(infinity::LiteralType::kSubArrayArray);
    const_expr->sub_array_array_.emplace_back((yyvsp[0].const_expr_t));
    (yyval.const_expr_t) = const_expr;
}
#line 7152 "parser.cpp"
    break;

  case 371: /* unclosed_subarray_array_expr: unclosed_subarray_array_expr ',' common_array_expr  */
#line 2811 "parser.y"
                                                     {
    (yyvsp[-2].const_expr_t)->sub_array_array_.emplace_back((yyvsp[0].const_expr_t));
    (yyval.const_expr_t) = (yyvsp[-2].const_expr_t);
}
#line 7161 "parser.cpp"
    break;

  case 372: /* sparse_array_expr: long_sparse_array_expr  */
#line 2816 "parser.y"
                                          {
    (yyval.const_expr_t) = (yyvsp[0].const_expr_t);
}
#line 7169 "parser.cpp"
    break;

  case 373: /* sparse_array_expr: double_sparse_array_expr  */
#line 2819 "parser.y"
                           {
    (yyval.const_expr_t) = (yyvsp[0].const_expr_t);
}
#line 7177 "parser.cpp"
    break;

  case 374: /* long_sparse_array_expr: unclosed_long_sparse_array_expr ']'  */
#line 2823 "parser.y"
                                                            {
    (yyval.const_expr_t) = (yyvsp[-1].const_expr_t);
}
#line 7185 "parser.cpp"
    break;

  case 375: /* unclosed_long_sparse_array_expr: '[' int_sparse_ele  */
#line 2827 "parser.y"
                                                    {
    infinity::ConstantExpr* const_expr = new infinity::ConstantExpr(infinity::LiteralType::kLongSparseArray);
    const_expr->long_sparse_array_.first.emplace_back((yyvsp[0].int_sparse_ele_t)->first);
    const_expr->long_sparse_array_.second.emplace_back((yyvsp[0].int_sparse_ele_t)->second);
    delete (yyvsp[0].int_sparse_ele_t);
    (yyval.const_expr_t) = const_expr;
}
#line 7197 "parser.cpp"
    break;

  case 376: /* unclosed_long_sparse_array_expr: unclosed_long_sparse_array_expr ',' int_sparse_ele  */
#line 2834 "parser.y"
                                                     {
    (yyvsp[-2].const_expr_t)->long_sparse_array_.first.emplace_back((yyvsp[0].int_sparse_ele_t)->first);
    (yyvsp[-2].const_expr_t)->long_sparse_array_.second.emplace_back((yyvsp[0].int_sparse_ele_t)->second);
    delete (yyvsp[0].int_sparse_ele_t);
    (yyval.const_expr_t) = (yyvsp[-2].const_expr_t);
}
#line 7208 "parser.cpp"
    break;

  case 377: /* double_sparse_array_expr: unclosed_double_sparse_array_expr ']'  */
#line 2841 "parser.y"
                                                                {
    (yyval.const_expr_t) = (yyvsp[-1].const_expr_t);
}
#line 7216 "parser.cpp"
    break;

  case 378: /* unclosed_double_sparse_array_expr: '[' float_sparse_ele  */
#line 2845 "parser.y"
                                                        {
    infinity::ConstantExpr* const_expr = new infinity::ConstantExpr(infinity::LiteralType::kDoubleSparseArray);
    const_expr->double_sparse_array_.first.emplace_back((yyvsp[0].float_sparse_ele_t)->first);
    const_expr->double_sparse_array_.second.emplace_back((yyvsp[0].float_sparse_ele_t)->second);
    delete (yyvsp[0].float_sparse_ele_t);
    (yyval.const_expr_t) = const_expr;
}
#line 7228 "parser.cpp"
    break;

  case 379: /* unclosed_double_sparse_array_expr: unclosed_double_sparse_array_expr ',' float_sparse_ele  */
#line 2852 "parser.y"
                                                         {
    (yyvsp[-2].const_expr_t)->double_sparse_array_.first.emplace_back((yyvsp[0].float_sparse_ele_t)->first);
    (yyvsp[-2].const_expr_t)->double_sparse_array_.second.emplace_back((yyvsp[0].float_sparse_ele_t)->second);
    delete (yyvsp[0].float_sparse_ele_t);
    (yyval.const_expr_t) = (yyvsp[-2].const_expr_t);
}
#line 7239 "parser.cpp"
    break;

  case 380: /* empty_array_expr: '[' ']'  */
#line 2859 "parser.y"
                          {
    (yyval.const_expr_t) = new infinity::ConstantExpr(infinity::LiteralType::kEmptyArray);
}
#line 7247 "parser.cpp"
    break;

  case 381: /* int_sparse_ele: LONG_VALUE ':' LONG_VALUE  */
#line 2863 "parser.y"
                                          {
    (yyval.int_sparse_ele_t) = new std::pair<int64_t, int64_t>{(yyvsp[-2].long_value), (yyvsp[0].long_value)};
}
#line 7255 "parser.cpp"
    break;

  case 382: /* float_sparse_ele: LONG_VALUE ':' DOUBLE_VALUE  */
#line 2867 "parser.y"
                                              {
    (yyval.float_sparse_ele_t) = new std::pair<int64_t, double>{(yyvsp[-2].long_value), (yyvsp[0].double_value)};
}
#line 7263 "parser.cpp"
    break;

  case 383: /* array_expr: long_array_expr  */
#line 2871 "parser.y"
                            {
    (yyval.const_expr_t) = (yyvsp[0].const_expr_t);
}
#line 7271 "parser.cpp"
    break;

  case 384: /* array_expr: double_array_expr  */
#line 2874 "parser.y"
                    {
    (yyval.const_expr_t) = (yyvsp[0].const_expr_t);
}
#line 7279 "parser.cpp"
    break;

  case 385: /* long_array_expr: unclosed_long_array_expr ']'  */
#line 2878 "parser.y"
                                              {
    (yyval.const_expr_t) = (yyvsp[-1].const_expr_t);
}
#line 7287 "parser.cpp"
    break;

  case 386: /* unclosed_long_array_expr: '[' LONG_VALUE  */
#line 2882 "parser.y"
                                         {
    infinity::ConstantExpr* const_expr = new infinity::ConstantExpr(infinity::LiteralType::kIntegerArray);
    const_expr->long_array_.emplace_back((yyvsp[0].long_value));
    (yyval.const_expr_t) = const_expr;
}
#line 7297 "parser.cpp"
    break;

  case 387: /* unclosed_long_array_expr: unclosed_long_array_expr ',' LONG_VALUE  */
#line 2887 "parser.y"
                                          {
    (yyvsp[-2].const_expr_t)->long_array_.emplace_back((yyvsp[0].long_value));
    (yyval.const_expr_t) = (yyvsp[-2].const_expr_t);
}
#line 7306 "parser.cpp"
    break;

  case 388: /* double_array_expr: unclosed_double_array_expr ']'  */
#line 2892 "parser.y"
                                                  {
    (yyval.const_expr_t) = (yyvsp[-1].const_expr_t);
}
#line 7314 "parser.cpp"
    break;

  case 389: /* unclosed_double_array_expr: '[' DOUBLE_VALUE  */
#line 2896 "parser.y"
                                             {
    infinity::ConstantExpr* const_expr = new infinity::ConstantExpr(infinity::LiteralType::kDoubleArray);
    const_expr->double_array_.emplace_back((yyvsp[0].double_value));
    (yyval.const_expr_t) = const_expr;
}
#line 7324 "parser.cpp"
    break;

  case 390: /* unclosed_double_array_expr: unclosed_double_array_expr ',' DOUBLE_VALUE  */
#line 2901 "parser.y"
                                              {
    (yyvsp[-2].const_expr_t)->double_array_.emplace_back((yyvsp[0].double_value));
    (yyval.const_expr_t) = (yyvsp[-2].const_expr_t);
}
#line 7333 "parser.cpp"
    break;

  case 391: /* interval_expr: LONG_VALUE SECONDS  */
#line 2906 "parser.y"
                                  {
    infinity::ConstantExpr* const_expr = new infinity::ConstantExpr(infinity::LiteralType::kInterval);
    const_expr->interval_type_ = infinity::TimeUnit::kSecond;
    const_expr->integer_value_ = (yyvsp[-1].long_value);
    (yyval.const_expr_t) = const_expr;
}
#line 7344 "parser.cpp"
    break;

  case 392: /* interval_expr: LONG_VALUE SECOND  */
#line 2912 "parser.y"
                    {
    infinity::ConstantExpr* const_expr = new infinity::ConstantExpr(infinity::LiteralType::kInterval);
    const_expr->interval_type_ = infinity::TimeUnit::kSecond;
    const_expr->integer_value_ = (yyvsp[-1].long_value);
    (yyval.const_expr_t) = const_expr;
}
#line 7355 "parser.cpp"
    break;

  case 393: /* interval_expr: LONG_VALUE MINUTES  */
#line 2918 "parser.y"
                     {
    infinity::ConstantExpr* const_expr = new infinity::ConstantExpr(infinity::LiteralType::kInterval);
    const_expr->interval_type_ = infinity::TimeUnit::kMinute;
    const_expr->integer_value_ = (yyvsp[-1].long_value);
    (yyval.const_expr_t) = const_expr;
}
#line 7366 "parser.cpp"
    break;

  case 394: /* interval_expr: LONG_VALUE MINUTE  */
#line 2924 "parser.y"
                    {
    infinity::ConstantExpr* const_expr = new infinity::ConstantExpr(infinity::LiteralType::kInterval);
    const_expr->interval_type_ = infinity::TimeUnit::kMinute;
    const_expr->integer_value_ = (yyvsp[-1].long_value);
    (yyval.const_expr_t) = const_expr;
}
#line 7377 "parser.cpp"
    break;

  case 395: /* interval_expr: LONG_VALUE HOURS  */
#line 2930 "parser.y"
                   {
    infinity::ConstantExpr* const_expr = new infinity::ConstantExpr(infinity::LiteralType::kInterval);
    const_expr->interval_type_ = infinity::TimeUnit::kHour;
    const_expr->integer_value_ = (yyvsp[-1].long_value);
    (yyval.const_expr_t) = const_expr;
}
#line 7388 "parser.cpp"
    break;

  case 396: /* interval_expr: LONG_VALUE HOUR  */
#line 2936 "parser.y"
                  {
    infinity::ConstantExpr* const_expr = new infinity::ConstantExpr(infinity::LiteralType::kInterval);
    const_expr->interval_type_ = infinity::TimeUnit::kHour;
    const_expr->integer_value_ = (yyvsp[-1].long_value);
    (yyval.const_expr_t) = const_expr;
}
#line 7399 "parser.cpp"
    break;

  case 397: /* interval_expr: LONG_VALUE DAYS  */
#line 2942 "parser.y"
                  {
    infinity::ConstantExpr* const_expr = new infinity::ConstantExpr(infinity::LiteralType::kInterval);
    const_expr->interval_type_ = infinity::TimeUnit::kDay;
    const_expr->integer_value_ = (yyvsp[-1].long_value);
    (yyval.const_expr_t) = const_expr;
}
#line 7410 "parser.cpp"
    break;

  case 398: /* interval_expr: LONG_VALUE DAY  */
#line 2948 "parser.y"
                 {
    infinity::ConstantExpr* const_expr = new infinity::ConstantExpr(infinity::LiteralType::kInterval);
    const_expr->interval_type_ = infinity::TimeUnit::kDay;
    const_expr->integer_value_ = (yyvsp[-1].long_value);
    (yyval.const_expr_t) = const_expr;
}
#line 7421 "parser.cpp"
    break;

  case 399: /* interval_expr: LONG_VALUE MONTHS  */
#line 2954 "parser.y"
                    {
    infinity::ConstantExpr* const_expr = new infinity::ConstantExpr(infinity::LiteralType::kInterval);
    const_expr->interval_type_ = infinity::TimeUnit::kMonth;
    const_expr->integer_value_ = (yyvsp[-1].long_value);
    (yyval.const_expr_t) = const_expr;
}
#line 7432 "parser.cpp"
    break;

  case 400: /* interval_expr: LONG_VALUE MONTH  */
#line 2960 "parser.y"
                   {
    infinity::ConstantExpr* const_expr = new infinity::ConstantExpr(infinity::LiteralType::kInterval);
    const_expr->interval_type_ = infinity::TimeUnit::kMonth;
    const_expr->integer_value_ = (yyvsp[-1].long_value);
    (yyval.const_expr_t) = const_expr;
}
#line 7443 "parser.cpp"
    break;

  case 401: /* interval_expr: LONG_VALUE YEARS  */
#line 2966 "parser.y"
                   {
    infinity::ConstantExpr* const_expr = new infinity::ConstantExpr(infinity::LiteralType::kInterval);
    const_expr->interval_type_ = infinity::TimeUnit::kYear;
    const_expr->integer_value_ = (yyvsp[-1].long_value);
    (yyval.const_expr_t) = const_expr;
}
#line 7454 "parser.cpp"
    break;

  case 402: /* interval_expr: LONG_VALUE YEAR  */
#line 2972 "parser.y"
                  {
    infinity::ConstantExpr* const_expr = new infinity::ConstantExpr(infinity::LiteralType::kInterval);
    const_expr->interval_type_ = infinity::TimeUnit::kYear;
    const_expr->integer_value_ = (yyvsp[-1].long_value);
    (yyval.const_expr_t) = const_expr;
}
#line 7465 "parser.cpp"
    break;

  case 403: /* copy_option_list: copy_option  */
#line 2983 "parser.y"
                               {
    (yyval.copy_option_array) = new std::vector<infinity::CopyOption*>();
    (yyval.copy_option_array)->push_back((yyvsp[0].copy_option_t));
}
#line 7474 "parser.cpp"
    break;

  case 404: /* copy_option_list: copy_option_list ',' copy_option  */
#line 2987 "parser.y"
                                   {
    (yyvsp[-2].copy_option_array)->push_back((yyvsp[0].copy_option_t));
    (yyval.copy_option_array) = (yyvsp[-2].copy_option_array);
}
#line 7483 "parser.cpp"
    break;

  case 405: /* copy_option: FORMAT IDENTIFIER  */
#line 2992 "parser.y"
                                {
    (yyval.copy_option_t) = new infinity::CopyOption();
    (yyval.copy_option_t)->option_type_ = infinity::CopyOptionType::kFormat;
    if (strcasecmp((yyvsp[0].str_value), "csv") == 0) {
        (yyval.copy_option_t)->file_type_ = infinity::CopyFileType::kCSV;
        free((yyvsp[0].str_value));
    } else if (strcasecmp((yyvsp[0].str_value), "json") == 0) {
        (yyval.copy_option_t)->file_type_ = infinity::CopyFileType::kJSON;
        free((yyvsp[0].str_value));
    } else if (strcasecmp((yyvsp[0].str_value), "jsonl") == 0) {
        (yyval.copy_option_t)->file_type_ = infinity::CopyFileType::kJSONL;
        free((yyvsp[0].str_value));
    } else if (strcasecmp((yyvsp[0].str_value), "fvecs") == 0) {
        (yyval.copy_option_t)->file_type_ = infinity::CopyFileType::kFVECS;
        free((yyvsp[0].str_value));
    } else if (strcasecmp((yyvsp[0].str_value), "csr") == 0) {
        (yyval.copy_option_t)->file_type_ = infinity::CopyFileType::kCSR;
        free((yyvsp[0].str_value));
    } else if (strcasecmp((yyvsp[0].str_value), "bvecs") == 0) {
        (yyval.copy_option_t)->file_type_ = infinity::CopyFileType::kBVECS;
        free((yyvsp[0].str_value));
    } else if (strcasecmp((yyvsp[0].str_value), "parquet") == 0) {
        (yyval.copy_option_t)->file_type_ = infinity::CopyFileType::kPARQUET;
    } else {
        free((yyvsp[0].str_value));
        delete (yyval.copy_option_t);
        yyerror(&yyloc, scanner, result, "Unknown file format");
        YYERROR;
    }
}
<<<<<<< HEAD
#line 7488 "parser.cpp"
    break;

  case 403: /* copy_option: DELIMITER STRING  */
#line 3010 "parser.y"
=======
#line 7516 "parser.cpp"
    break;

  case 406: /* copy_option: DELIMITER STRING  */
#line 3020 "parser.y"
>>>>>>> 11c55c78
                   {
    (yyval.copy_option_t) = new infinity::CopyOption();
    (yyval.copy_option_t)->option_type_ = infinity::CopyOptionType::kDelimiter;
    if(strlen((yyvsp[0].str_value)) > 1 && (yyvsp[0].str_value)[0] == '\\') {
        if((yyvsp[0].str_value)[1] == 't') (yyval.copy_option_t)->delimiter_ = '\t';
    }else {
        (yyval.copy_option_t)->delimiter_ = (yyvsp[0].str_value)[0];
    }
    free((yyvsp[0].str_value));
}
<<<<<<< HEAD
#line 7503 "parser.cpp"
    break;

  case 404: /* copy_option: HEADER  */
#line 3020 "parser.y"
=======
#line 7531 "parser.cpp"
    break;

  case 407: /* copy_option: HEADER  */
#line 3030 "parser.y"
>>>>>>> 11c55c78
         {
    (yyval.copy_option_t) = new infinity::CopyOption();
    (yyval.copy_option_t)->option_type_ = infinity::CopyOptionType::kHeader;
    (yyval.copy_option_t)->header_ = true;
}
<<<<<<< HEAD
#line 7513 "parser.cpp"
    break;

  case 405: /* copy_option: OFFSET LONG_VALUE  */
#line 3025 "parser.y"
=======
#line 7541 "parser.cpp"
    break;

  case 408: /* copy_option: OFFSET LONG_VALUE  */
#line 3035 "parser.y"
>>>>>>> 11c55c78
                    {
    (yyval.copy_option_t) = new infinity::CopyOption();
    (yyval.copy_option_t)->option_type_ = infinity::CopyOptionType::kOffset;
    (yyval.copy_option_t)->offset_ = (yyvsp[0].long_value);
}
<<<<<<< HEAD
#line 7523 "parser.cpp"
    break;

  case 406: /* copy_option: LIMIT LONG_VALUE  */
#line 3030 "parser.y"
=======
#line 7551 "parser.cpp"
    break;

  case 409: /* copy_option: LIMIT LONG_VALUE  */
#line 3040 "parser.y"
>>>>>>> 11c55c78
                   {
    (yyval.copy_option_t) = new infinity::CopyOption();
    (yyval.copy_option_t)->option_type_ = infinity::CopyOptionType::kLimit;
    (yyval.copy_option_t)->limit_ = (yyvsp[0].long_value);
}
<<<<<<< HEAD
#line 7533 "parser.cpp"
    break;

  case 407: /* copy_option: ROWLIMIT LONG_VALUE  */
#line 3035 "parser.y"
=======
#line 7561 "parser.cpp"
    break;

  case 410: /* copy_option: ROWLIMIT LONG_VALUE  */
#line 3045 "parser.y"
>>>>>>> 11c55c78
                      {
    (yyval.copy_option_t) = new infinity::CopyOption();
    (yyval.copy_option_t)->option_type_ = infinity::CopyOptionType::kRowLimit;
    (yyval.copy_option_t)->row_limit_ = (yyvsp[0].long_value);
}
<<<<<<< HEAD
#line 7543 "parser.cpp"
    break;

  case 408: /* file_path: STRING  */
#line 3041 "parser.y"
                   {
    (yyval.str_value) = (yyvsp[0].str_value);
}
#line 7551 "parser.cpp"
    break;

  case 409: /* if_exists: IF EXISTS  */
#line 3045 "parser.y"
                     { (yyval.bool_value) = true; }
#line 7557 "parser.cpp"
    break;

  case 410: /* if_exists: %empty  */
#line 3046 "parser.y"
  { (yyval.bool_value) = false; }
#line 7563 "parser.cpp"
    break;

  case 411: /* if_not_exists: IF NOT EXISTS  */
#line 3048 "parser.y"
                              { (yyval.bool_value) = true; }
#line 7569 "parser.cpp"
    break;

  case 412: /* if_not_exists: %empty  */
#line 3049 "parser.y"
  { (yyval.bool_value) = false; }
#line 7575 "parser.cpp"
    break;

  case 415: /* if_not_exists_info: if_not_exists IDENTIFIER  */
#line 3064 "parser.y"
=======
#line 7571 "parser.cpp"
    break;

  case 411: /* file_path: STRING  */
#line 3051 "parser.y"
                   {
    (yyval.str_value) = (yyvsp[0].str_value);
}
#line 7579 "parser.cpp"
    break;

  case 412: /* if_exists: IF EXISTS  */
#line 3055 "parser.y"
                     { (yyval.bool_value) = true; }
#line 7585 "parser.cpp"
    break;

  case 413: /* if_exists: %empty  */
#line 3056 "parser.y"
  { (yyval.bool_value) = false; }
#line 7591 "parser.cpp"
    break;

  case 414: /* if_not_exists: IF NOT EXISTS  */
#line 3058 "parser.y"
                              { (yyval.bool_value) = true; }
#line 7597 "parser.cpp"
    break;

  case 415: /* if_not_exists: %empty  */
#line 3059 "parser.y"
  { (yyval.bool_value) = false; }
#line 7603 "parser.cpp"
    break;

  case 418: /* if_not_exists_info: if_not_exists IDENTIFIER  */
#line 3074 "parser.y"
>>>>>>> 11c55c78
                                              {
    (yyval.if_not_exists_info_t) = new infinity::IfNotExistsInfo();
    (yyval.if_not_exists_info_t)->exists_ = true;
    (yyval.if_not_exists_info_t)->if_not_exists_ = (yyvsp[-1].bool_value);
    ParserHelper::ToLower((yyvsp[0].str_value));
    (yyval.if_not_exists_info_t)->info_ = (yyvsp[0].str_value);
    free((yyvsp[0].str_value));
}
<<<<<<< HEAD
#line 7588 "parser.cpp"
    break;

  case 416: /* if_not_exists_info: %empty  */
#line 3072 "parser.y"
  {
    (yyval.if_not_exists_info_t) = new infinity::IfNotExistsInfo();
}
#line 7596 "parser.cpp"
    break;

  case 417: /* with_index_param_list: WITH '(' index_param_list ')'  */
#line 3076 "parser.y"
                                                      {
    (yyval.with_index_param_list_t) = (yyvsp[-1].index_param_list_t);
}
#line 7604 "parser.cpp"
    break;

  case 418: /* with_index_param_list: %empty  */
#line 3079 "parser.y"
  {
    (yyval.with_index_param_list_t) = new std::vector<infinity::InitParameter*>();
}
#line 7612 "parser.cpp"
    break;

  case 419: /* optional_table_properties_list: PROPERTIES '(' index_param_list ')'  */
#line 3083 "parser.y"
                                                                     {
    (yyval.with_index_param_list_t) = (yyvsp[-1].index_param_list_t);
}
#line 7620 "parser.cpp"
    break;

  case 420: /* optional_table_properties_list: %empty  */
#line 3086 "parser.y"
  {
    (yyval.with_index_param_list_t) = nullptr;
}
#line 7628 "parser.cpp"
    break;

  case 421: /* index_param_list: index_param  */
#line 3090 "parser.y"
=======
#line 7616 "parser.cpp"
    break;

  case 419: /* if_not_exists_info: %empty  */
#line 3082 "parser.y"
  {
    (yyval.if_not_exists_info_t) = new infinity::IfNotExistsInfo();
}
#line 7624 "parser.cpp"
    break;

  case 420: /* with_index_param_list: WITH '(' index_param_list ')'  */
#line 3086 "parser.y"
                                                      {
    (yyval.with_index_param_list_t) = (yyvsp[-1].index_param_list_t);
}
#line 7632 "parser.cpp"
    break;

  case 421: /* with_index_param_list: %empty  */
#line 3089 "parser.y"
  {
    (yyval.with_index_param_list_t) = new std::vector<infinity::InitParameter*>();
}
#line 7640 "parser.cpp"
    break;

  case 422: /* optional_table_properties_list: PROPERTIES '(' index_param_list ')'  */
#line 3093 "parser.y"
                                                                     {
    (yyval.with_index_param_list_t) = (yyvsp[-1].index_param_list_t);
}
#line 7648 "parser.cpp"
    break;

  case 423: /* optional_table_properties_list: %empty  */
#line 3096 "parser.y"
  {
    (yyval.with_index_param_list_t) = nullptr;
}
#line 7656 "parser.cpp"
    break;

  case 424: /* index_param_list: index_param  */
#line 3100 "parser.y"
>>>>>>> 11c55c78
                               {
    (yyval.index_param_list_t) = new std::vector<infinity::InitParameter*>();
    (yyval.index_param_list_t)->push_back((yyvsp[0].index_param_t));
}
<<<<<<< HEAD
#line 7637 "parser.cpp"
    break;

  case 422: /* index_param_list: index_param_list ',' index_param  */
#line 3094 "parser.y"
=======
#line 7665 "parser.cpp"
    break;

  case 425: /* index_param_list: index_param_list ',' index_param  */
#line 3104 "parser.y"
>>>>>>> 11c55c78
                                   {
    (yyvsp[-2].index_param_list_t)->push_back((yyvsp[0].index_param_t));
    (yyval.index_param_list_t) = (yyvsp[-2].index_param_list_t);
}
<<<<<<< HEAD
#line 7646 "parser.cpp"
    break;

  case 423: /* index_param: IDENTIFIER  */
#line 3099 "parser.y"
=======
#line 7674 "parser.cpp"
    break;

  case 426: /* index_param: IDENTIFIER  */
#line 3109 "parser.y"
>>>>>>> 11c55c78
                         {
    ParserHelper::ToLower((yyvsp[0].str_value));
    (yyval.index_param_t) = new infinity::InitParameter();
    (yyval.index_param_t)->param_name_ = (yyvsp[0].str_value);
    free((yyvsp[0].str_value));
}
<<<<<<< HEAD
#line 7657 "parser.cpp"
    break;

  case 424: /* index_param: IDENTIFIER '=' IDENTIFIER  */
#line 3105 "parser.y"
=======
#line 7685 "parser.cpp"
    break;

  case 427: /* index_param: IDENTIFIER '=' IDENTIFIER  */
#line 3115 "parser.y"
>>>>>>> 11c55c78
                            {
    ParserHelper::ToLower((yyvsp[-2].str_value));
    ParserHelper::ToLower((yyvsp[0].str_value));
    (yyval.index_param_t) = new infinity::InitParameter();
    (yyval.index_param_t)->param_name_ = (yyvsp[-2].str_value);
    free((yyvsp[-2].str_value));

    (yyval.index_param_t)->param_value_ = (yyvsp[0].str_value);
    free((yyvsp[0].str_value));
}
<<<<<<< HEAD
#line 7672 "parser.cpp"
    break;

  case 425: /* index_param: IDENTIFIER '=' LONG_VALUE  */
#line 3115 "parser.y"
=======
#line 7700 "parser.cpp"
    break;

  case 428: /* index_param: IDENTIFIER '=' LONG_VALUE  */
#line 3125 "parser.y"
>>>>>>> 11c55c78
                            {
    (yyval.index_param_t) = new infinity::InitParameter();
    (yyval.index_param_t)->param_name_ = (yyvsp[-2].str_value);
    free((yyvsp[-2].str_value));

    (yyval.index_param_t)->param_value_ = std::to_string((yyvsp[0].long_value));
}
<<<<<<< HEAD
#line 7684 "parser.cpp"
    break;

  case 426: /* index_param: IDENTIFIER '=' DOUBLE_VALUE  */
#line 3122 "parser.y"
=======
#line 7712 "parser.cpp"
    break;

  case 429: /* index_param: IDENTIFIER '=' DOUBLE_VALUE  */
#line 3132 "parser.y"
>>>>>>> 11c55c78
                              {
    (yyval.index_param_t) = new infinity::InitParameter();
    (yyval.index_param_t)->param_name_ = (yyvsp[-2].str_value);
    free((yyvsp[-2].str_value));

    (yyval.index_param_t)->param_value_ = std::to_string((yyvsp[0].double_value));
}
<<<<<<< HEAD
#line 7696 "parser.cpp"
    break;

  case 427: /* index_info_list: index_info_list_one_pack  */
#line 3133 "parser.y"
=======
#line 7724 "parser.cpp"
    break;

  case 430: /* index_info_list: index_info_list_one_pack  */
#line 3143 "parser.y"
>>>>>>> 11c55c78
                                           {
    (yyval.index_info_list_t) = (yyvsp[0].index_info_list_t);
    (yyvsp[0].index_info_list_t) = nullptr;
}
<<<<<<< HEAD
#line 7705 "parser.cpp"
    break;

  case 428: /* index_info_list: index_info_list index_info_list_one_pack  */
#line 3137 "parser.y"
=======
#line 7733 "parser.cpp"
    break;

  case 431: /* index_info_list: index_info_list index_info_list_one_pack  */
#line 3147 "parser.y"
>>>>>>> 11c55c78
                                           {
    (yyval.index_info_list_t) = (yyvsp[-1].index_info_list_t);
    (yyvsp[-1].index_info_list_t) = nullptr;
    (yyval.index_info_list_t)->insert((yyval.index_info_list_t)->end(), (yyvsp[0].index_info_list_t)->begin(), (yyvsp[0].index_info_list_t)->end());
    delete (yyvsp[0].index_info_list_t);
    (yyvsp[0].index_info_list_t) = nullptr;
}
<<<<<<< HEAD
#line 7717 "parser.cpp"
    break;

  case 429: /* index_info_list_one_pack: '(' identifier_array ')' USING IDENTIFIER with_index_param_list  */
#line 3145 "parser.y"
=======
#line 7745 "parser.cpp"
    break;

  case 432: /* index_info_list_one_pack: '(' identifier_array ')' USING IDENTIFIER with_index_param_list  */
#line 3155 "parser.y"
>>>>>>> 11c55c78
                                                                                           {
    ParserHelper::ToLower((yyvsp[-1].str_value));
    infinity::IndexType index_type = infinity::IndexType::kInvalid;
    if(strcmp((yyvsp[-1].str_value), "fulltext") == 0) {
        index_type = infinity::IndexType::kFullText;
    } else if (strcmp((yyvsp[-1].str_value), "hnsw") == 0) {
        index_type = infinity::IndexType::kHnsw;
    } else if (strcmp((yyvsp[-1].str_value), "bmp") == 0) {
        index_type = infinity::IndexType::kBMP;
    } else if (strcmp((yyvsp[-1].str_value), "ivfflat") == 0) {
        index_type = infinity::IndexType::kIVFFlat;
    } else if (strcmp((yyvsp[-1].str_value), "emvb") == 0) {
        index_type = infinity::IndexType::kEMVB;
    } else {
        free((yyvsp[-1].str_value));
        delete (yyvsp[-4].identifier_array_t);
        delete (yyvsp[0].with_index_param_list_t);
        yyerror(&yyloc, scanner, result, "Unknown index type");
        YYERROR;
    }
    free((yyvsp[-1].str_value));

    size_t index_count = (yyvsp[-4].identifier_array_t)->size();
    if(index_count == 0) {
        delete (yyvsp[-4].identifier_array_t);
        delete (yyvsp[0].with_index_param_list_t);
    }
    (yyval.index_info_list_t) = new std::vector<infinity::IndexInfo*>();
    (yyval.index_info_list_t)->reserve(index_count);

    infinity::IndexInfo* index_info = new infinity::IndexInfo();
    index_info->index_type_ = index_type;
    index_info->column_name_ = (*(yyvsp[-4].identifier_array_t))[0];
    index_info->index_param_list_ = (yyvsp[0].with_index_param_list_t);
    (yyval.index_info_list_t)->emplace_back(index_info);

    for(size_t idx = 1; idx < index_count; ++ idx) {
        infinity::IndexInfo* index_info = new infinity::IndexInfo();
        index_info->index_type_ = index_type;
        index_info->column_name_ = (*(yyvsp[-4].identifier_array_t))[idx];

        size_t param_count = (yyvsp[0].with_index_param_list_t)->size();
        index_info->index_param_list_ = new std::vector<infinity::InitParameter*>();
        index_info->index_param_list_->resize(param_count);
        for(size_t param_idx = 0; param_idx < param_count; ++ param_idx) {
            (*(index_info->index_param_list_))[param_idx] = new infinity::InitParameter();
            *(*(index_info->index_param_list_))[param_idx] = *(*(yyvsp[0].with_index_param_list_t))[param_idx];
        }
        (yyval.index_info_list_t)->emplace_back(index_info);
    }
    delete (yyvsp[-4].identifier_array_t);
}
<<<<<<< HEAD
#line 7774 "parser.cpp"
    break;

  case 430: /* index_info_list_one_pack: '(' identifier_array ')'  */
#line 3197 "parser.y"
=======
#line 7802 "parser.cpp"
    break;

  case 433: /* index_info_list_one_pack: '(' identifier_array ')'  */
#line 3207 "parser.y"
>>>>>>> 11c55c78
                           {
    infinity::IndexType index_type = infinity::IndexType::kSecondary;
    size_t index_count = (yyvsp[-1].identifier_array_t)->size();
    (yyval.index_info_list_t) = new std::vector<infinity::IndexInfo*>();
    (yyval.index_info_list_t)->reserve(index_count);
    for(size_t idx = 0; idx < index_count; ++ idx) {
        infinity::IndexInfo* index_info = new infinity::IndexInfo();
        index_info->index_type_ = index_type;
        index_info->column_name_ = (*(yyvsp[-1].identifier_array_t))[idx];
        (yyval.index_info_list_t)->emplace_back(index_info);
    }
    delete (yyvsp[-1].identifier_array_t);
}
<<<<<<< HEAD
#line 7792 "parser.cpp"
    break;


#line 7796 "parser.cpp"
=======
#line 7820 "parser.cpp"
    break;


#line 7824 "parser.cpp"
>>>>>>> 11c55c78

      default: break;
    }
  /* User semantic actions sometimes alter yychar, and that requires
     that yytoken be updated with the new translation.  We take the
     approach of translating immediately before every use of yytoken.
     One alternative is translating here after every semantic action,
     but that translation would be missed if the semantic action invokes
     YYABORT, YYACCEPT, or YYERROR immediately after altering yychar or
     if it invokes YYBACKUP.  In the case of YYABORT or YYACCEPT, an
     incorrect destructor might then be invoked immediately.  In the
     case of YYERROR or YYBACKUP, subsequent parser actions might lead
     to an incorrect destructor call or verbose syntax error message
     before the lookahead is translated.  */
  YY_SYMBOL_PRINT ("-> $$ =", YY_CAST (yysymbol_kind_t, yyr1[yyn]), &yyval, &yyloc);

  YYPOPSTACK (yylen);
  yylen = 0;

  *++yyvsp = yyval;
  *++yylsp = yyloc;

  /* Now 'shift' the result of the reduction.  Determine what state
     that goes to, based on the state we popped back to and the rule
     number reduced by.  */
  {
    const int yylhs = yyr1[yyn] - YYNTOKENS;
    const int yyi = yypgoto[yylhs] + *yyssp;
    yystate = (0 <= yyi && yyi <= YYLAST && yycheck[yyi] == *yyssp
               ? yytable[yyi]
               : yydefgoto[yylhs]);
  }

  goto yynewstate;


/*--------------------------------------.
| yyerrlab -- here on detecting error.  |
`--------------------------------------*/
yyerrlab:
  /* Make sure we have latest lookahead translation.  See comments at
     user semantic actions for why this is necessary.  */
  yytoken = yychar == SQLEMPTY ? YYSYMBOL_YYEMPTY : YYTRANSLATE (yychar);
  /* If not already recovering from an error, report this error.  */
  if (!yyerrstatus)
    {
      ++yynerrs;
      {
        yypcontext_t yyctx
          = {yyssp, yytoken, &yylloc};
        char const *yymsgp = YY_("syntax error");
        int yysyntax_error_status;
        yysyntax_error_status = yysyntax_error (&yymsg_alloc, &yymsg, &yyctx);
        if (yysyntax_error_status == 0)
          yymsgp = yymsg;
        else if (yysyntax_error_status == -1)
          {
            if (yymsg != yymsgbuf)
              YYSTACK_FREE (yymsg);
            yymsg = YY_CAST (char *,
                             YYSTACK_ALLOC (YY_CAST (YYSIZE_T, yymsg_alloc)));
            if (yymsg)
              {
                yysyntax_error_status
                  = yysyntax_error (&yymsg_alloc, &yymsg, &yyctx);
                yymsgp = yymsg;
              }
            else
              {
                yymsg = yymsgbuf;
                yymsg_alloc = sizeof yymsgbuf;
                yysyntax_error_status = YYENOMEM;
              }
          }
        yyerror (&yylloc, scanner, result, yymsgp);
        if (yysyntax_error_status == YYENOMEM)
          YYNOMEM;
      }
    }

  yyerror_range[1] = yylloc;
  if (yyerrstatus == 3)
    {
      /* If just tried and failed to reuse lookahead token after an
         error, discard it.  */

      if (yychar <= SQLEOF)
        {
          /* Return failure if at end of input.  */
          if (yychar == SQLEOF)
            YYABORT;
        }
      else
        {
          yydestruct ("Error: discarding",
                      yytoken, &yylval, &yylloc, scanner, result);
          yychar = SQLEMPTY;
        }
    }

  /* Else will try to reuse lookahead token after shifting the error
     token.  */
  goto yyerrlab1;


/*---------------------------------------------------.
| yyerrorlab -- error raised explicitly by YYERROR.  |
`---------------------------------------------------*/
yyerrorlab:
  /* Pacify compilers when the user code never invokes YYERROR and the
     label yyerrorlab therefore never appears in user code.  */
  if (0)
    YYERROR;
  ++yynerrs;

  /* Do not reclaim the symbols of the rule whose action triggered
     this YYERROR.  */
  YYPOPSTACK (yylen);
  yylen = 0;
  YY_STACK_PRINT (yyss, yyssp);
  yystate = *yyssp;
  goto yyerrlab1;


/*-------------------------------------------------------------.
| yyerrlab1 -- common code for both syntax error and YYERROR.  |
`-------------------------------------------------------------*/
yyerrlab1:
  yyerrstatus = 3;      /* Each real token shifted decrements this.  */

  /* Pop stack until we find a state that shifts the error token.  */
  for (;;)
    {
      yyn = yypact[yystate];
      if (!yypact_value_is_default (yyn))
        {
          yyn += YYSYMBOL_YYerror;
          if (0 <= yyn && yyn <= YYLAST && yycheck[yyn] == YYSYMBOL_YYerror)
            {
              yyn = yytable[yyn];
              if (0 < yyn)
                break;
            }
        }

      /* Pop the current state because it cannot handle the error token.  */
      if (yyssp == yyss)
        YYABORT;

      yyerror_range[1] = *yylsp;
      yydestruct ("Error: popping",
                  YY_ACCESSING_SYMBOL (yystate), yyvsp, yylsp, scanner, result);
      YYPOPSTACK (1);
      yystate = *yyssp;
      YY_STACK_PRINT (yyss, yyssp);
    }

  YY_IGNORE_MAYBE_UNINITIALIZED_BEGIN
  *++yyvsp = yylval;
  YY_IGNORE_MAYBE_UNINITIALIZED_END

  yyerror_range[2] = yylloc;
  ++yylsp;
  YYLLOC_DEFAULT (*yylsp, yyerror_range, 2);

  /* Shift the error token.  */
  YY_SYMBOL_PRINT ("Shifting", YY_ACCESSING_SYMBOL (yyn), yyvsp, yylsp);

  yystate = yyn;
  goto yynewstate;


/*-------------------------------------.
| yyacceptlab -- YYACCEPT comes here.  |
`-------------------------------------*/
yyacceptlab:
  yyresult = 0;
  goto yyreturnlab;


/*-----------------------------------.
| yyabortlab -- YYABORT comes here.  |
`-----------------------------------*/
yyabortlab:
  yyresult = 1;
  goto yyreturnlab;


/*-----------------------------------------------------------.
| yyexhaustedlab -- YYNOMEM (memory exhaustion) comes here.  |
`-----------------------------------------------------------*/
yyexhaustedlab:
  yyerror (&yylloc, scanner, result, YY_("memory exhausted"));
  yyresult = 2;
  goto yyreturnlab;


/*----------------------------------------------------------.
| yyreturnlab -- parsing is finished, clean up and return.  |
`----------------------------------------------------------*/
yyreturnlab:
  if (yychar != SQLEMPTY)
    {
      /* Make sure we have latest lookahead translation.  See comments at
         user semantic actions for why this is necessary.  */
      yytoken = YYTRANSLATE (yychar);
      yydestruct ("Cleanup: discarding lookahead",
                  yytoken, &yylval, &yylloc, scanner, result);
    }
  /* Do not reclaim the symbols of the rule whose action triggered
     this YYABORT or YYACCEPT.  */
  YYPOPSTACK (yylen);
  YY_STACK_PRINT (yyss, yyssp);
  while (yyssp != yyss)
    {
      yydestruct ("Cleanup: popping",
                  YY_ACCESSING_SYMBOL (+*yyssp), yyvsp, yylsp, scanner, result);
      YYPOPSTACK (1);
    }
#ifndef yyoverflow
  if (yyss != yyssa)
    YYSTACK_FREE (yyss);
#endif
  if (yymsg != yymsgbuf)
    YYSTACK_FREE (yymsg);
  return yyresult;
}

<<<<<<< HEAD
#line 3211 "parser.y"
=======
#line 3221 "parser.y"
>>>>>>> 11c55c78


void
yyerror(YYLTYPE * llocp, void* lexer, infinity::ParserResult* result, const char* msg) {
    if(result->IsError()) return ;

    result->error_message_ = std::string(msg) + ", " + std::to_string(llocp->first_column);
	fprintf(stderr, "Error: %s, %d:%d\n", msg, llocp->first_line, llocp->first_column);
}<|MERGE_RESOLUTION|>--- conflicted
+++ resolved
@@ -859,51 +859,7 @@
     1599,  1606,  1620,  1623,  1626,  1629,  1632,  1635,  1638,  1644,
     1648,  1652,  1656,  1660,  1667,  1671,  1675,  1679,  1684,  1688,
     1693,  1697,  1701,  1707,  1713,  1719,  1730,  1741,  1752,  1764,
-<<<<<<< HEAD
-    1776,  1789,  1803,  1814,  1828,  1844,  1865,  1869,  1873,  1881,
-    1892,  1915,  1921,  1926,  1932,  1938,  1946,  1952,  1958,  1964,
-    1970,  1978,  1984,  1990,  1996,  2002,  2010,  2016,  2023,  2040,
-    2044,  2049,  2053,  2080,  2086,  2090,  2091,  2092,  2093,  2094,
-    2096,  2099,  2105,  2108,  2109,  2110,  2111,  2112,  2113,  2114,
-    2115,  2116,  2117,  2119,  2122,  2128,  2147,  2189,  2235,  2253,
-    2271,  2279,  2290,  2296,  2305,  2311,  2323,  2326,  2329,  2332,
-    2335,  2338,  2342,  2346,  2351,  2359,  2367,  2376,  2383,  2390,
-    2397,  2404,  2411,  2419,  2427,  2435,  2443,  2451,  2459,  2467,
-    2475,  2483,  2491,  2499,  2507,  2537,  2545,  2554,  2562,  2571,
-    2579,  2585,  2592,  2598,  2605,  2610,  2617,  2624,  2632,  2656,
-    2662,  2668,  2675,  2683,  2690,  2697,  2702,  2712,  2717,  2722,
-    2727,  2732,  2737,  2742,  2747,  2752,  2757,  2760,  2763,  2767,
-    2770,  2773,  2776,  2780,  2783,  2786,  2790,  2794,  2799,  2804,
-    2807,  2811,  2815,  2822,  2829,  2833,  2840,  2847,  2851,  2855,
-    2859,  2862,  2866,  2870,  2875,  2880,  2884,  2889,  2894,  2900,
-    2906,  2912,  2918,  2924,  2930,  2936,  2942,  2948,  2954,  2960,
-    2971,  2975,  2980,  3010,  3020,  3025,  3030,  3035,  3041,  3045,
-    3046,  3048,  3049,  3051,  3052,  3064,  3072,  3076,  3079,  3083,
-    3086,  3090,  3094,  3099,  3105,  3115,  3122,  3133,  3137,  3145,
-    3197
-=======
-    1776,  1789,  1803,  1814,  1828,  1844,  1861,  1865,  1869,  1877,
-    1881,  1885,  1893,  1904,  1927,  1933,  1938,  1944,  1950,  1958,
-    1964,  1970,  1976,  1982,  1990,  1996,  2002,  2008,  2014,  2022,
-    2028,  2035,  2052,  2056,  2061,  2065,  2092,  2098,  2102,  2103,
-    2104,  2105,  2106,  2108,  2111,  2117,  2120,  2121,  2122,  2123,
-    2124,  2125,  2126,  2127,  2128,  2129,  2131,  2134,  2140,  2159,
-    2201,  2247,  2265,  2283,  2291,  2302,  2308,  2317,  2323,  2335,
-    2338,  2341,  2344,  2347,  2350,  2354,  2358,  2363,  2371,  2379,
-    2388,  2395,  2402,  2409,  2416,  2423,  2431,  2439,  2447,  2455,
-    2463,  2471,  2479,  2487,  2495,  2503,  2511,  2519,  2549,  2557,
-    2566,  2574,  2583,  2591,  2597,  2604,  2610,  2617,  2622,  2629,
-    2636,  2644,  2668,  2674,  2680,  2687,  2695,  2702,  2709,  2714,
-    2724,  2729,  2734,  2739,  2744,  2749,  2754,  2759,  2764,  2769,
-    2772,  2775,  2779,  2782,  2785,  2788,  2792,  2795,  2798,  2802,
-    2806,  2811,  2816,  2819,  2823,  2827,  2834,  2841,  2845,  2852,
-    2859,  2863,  2867,  2871,  2874,  2878,  2882,  2887,  2892,  2896,
-    2901,  2906,  2912,  2918,  2924,  2930,  2936,  2942,  2948,  2954,
-    2960,  2966,  2972,  2983,  2987,  2992,  3020,  3030,  3035,  3040,
-    3045,  3051,  3055,  3056,  3058,  3059,  3061,  3062,  3074,  3082,
-    3086,  3089,  3093,  3096,  3100,  3104,  3109,  3115,  3125,  3132,
-    3143,  3147,  3155,  3207
->>>>>>> 11c55c78
+
 };
 #endif
 
@@ -7538,19 +7494,6 @@
         YYERROR;
     }
 }
-<<<<<<< HEAD
-#line 7488 "parser.cpp"
-    break;
-
-  case 403: /* copy_option: DELIMITER STRING  */
-#line 3010 "parser.y"
-=======
-#line 7516 "parser.cpp"
-    break;
-
-  case 406: /* copy_option: DELIMITER STRING  */
-#line 3020 "parser.y"
->>>>>>> 11c55c78
                    {
     (yyval.copy_option_t) = new infinity::CopyOption();
     (yyval.copy_option_t)->option_type_ = infinity::CopyOptionType::kDelimiter;
@@ -7561,155 +7504,31 @@
     }
     free((yyvsp[0].str_value));
 }
-<<<<<<< HEAD
-#line 7503 "parser.cpp"
-    break;
-
-  case 404: /* copy_option: HEADER  */
-#line 3020 "parser.y"
-=======
-#line 7531 "parser.cpp"
-    break;
-
-  case 407: /* copy_option: HEADER  */
-#line 3030 "parser.y"
->>>>>>> 11c55c78
+
          {
     (yyval.copy_option_t) = new infinity::CopyOption();
     (yyval.copy_option_t)->option_type_ = infinity::CopyOptionType::kHeader;
     (yyval.copy_option_t)->header_ = true;
 }
-<<<<<<< HEAD
-#line 7513 "parser.cpp"
-    break;
-
-  case 405: /* copy_option: OFFSET LONG_VALUE  */
-#line 3025 "parser.y"
-=======
-#line 7541 "parser.cpp"
-    break;
-
-  case 408: /* copy_option: OFFSET LONG_VALUE  */
-#line 3035 "parser.y"
->>>>>>> 11c55c78
+
                     {
     (yyval.copy_option_t) = new infinity::CopyOption();
     (yyval.copy_option_t)->option_type_ = infinity::CopyOptionType::kOffset;
     (yyval.copy_option_t)->offset_ = (yyvsp[0].long_value);
 }
-<<<<<<< HEAD
-#line 7523 "parser.cpp"
-    break;
-
-  case 406: /* copy_option: LIMIT LONG_VALUE  */
-#line 3030 "parser.y"
-=======
-#line 7551 "parser.cpp"
-    break;
-
-  case 409: /* copy_option: LIMIT LONG_VALUE  */
-#line 3040 "parser.y"
->>>>>>> 11c55c78
+
                    {
     (yyval.copy_option_t) = new infinity::CopyOption();
     (yyval.copy_option_t)->option_type_ = infinity::CopyOptionType::kLimit;
     (yyval.copy_option_t)->limit_ = (yyvsp[0].long_value);
 }
-<<<<<<< HEAD
-#line 7533 "parser.cpp"
-    break;
-
-  case 407: /* copy_option: ROWLIMIT LONG_VALUE  */
-#line 3035 "parser.y"
-=======
-#line 7561 "parser.cpp"
-    break;
-
-  case 410: /* copy_option: ROWLIMIT LONG_VALUE  */
-#line 3045 "parser.y"
->>>>>>> 11c55c78
+
                       {
     (yyval.copy_option_t) = new infinity::CopyOption();
     (yyval.copy_option_t)->option_type_ = infinity::CopyOptionType::kRowLimit;
     (yyval.copy_option_t)->row_limit_ = (yyvsp[0].long_value);
 }
-<<<<<<< HEAD
-#line 7543 "parser.cpp"
-    break;
-
-  case 408: /* file_path: STRING  */
-#line 3041 "parser.y"
-                   {
-    (yyval.str_value) = (yyvsp[0].str_value);
-}
-#line 7551 "parser.cpp"
-    break;
-
-  case 409: /* if_exists: IF EXISTS  */
-#line 3045 "parser.y"
-                     { (yyval.bool_value) = true; }
-#line 7557 "parser.cpp"
-    break;
-
-  case 410: /* if_exists: %empty  */
-#line 3046 "parser.y"
-  { (yyval.bool_value) = false; }
-#line 7563 "parser.cpp"
-    break;
-
-  case 411: /* if_not_exists: IF NOT EXISTS  */
-#line 3048 "parser.y"
-                              { (yyval.bool_value) = true; }
-#line 7569 "parser.cpp"
-    break;
-
-  case 412: /* if_not_exists: %empty  */
-#line 3049 "parser.y"
-  { (yyval.bool_value) = false; }
-#line 7575 "parser.cpp"
-    break;
-
-  case 415: /* if_not_exists_info: if_not_exists IDENTIFIER  */
-#line 3064 "parser.y"
-=======
-#line 7571 "parser.cpp"
-    break;
-
-  case 411: /* file_path: STRING  */
-#line 3051 "parser.y"
-                   {
-    (yyval.str_value) = (yyvsp[0].str_value);
-}
-#line 7579 "parser.cpp"
-    break;
-
-  case 412: /* if_exists: IF EXISTS  */
-#line 3055 "parser.y"
-                     { (yyval.bool_value) = true; }
-#line 7585 "parser.cpp"
-    break;
-
-  case 413: /* if_exists: %empty  */
-#line 3056 "parser.y"
-  { (yyval.bool_value) = false; }
-#line 7591 "parser.cpp"
-    break;
-
-  case 414: /* if_not_exists: IF NOT EXISTS  */
-#line 3058 "parser.y"
-                              { (yyval.bool_value) = true; }
-#line 7597 "parser.cpp"
-    break;
-
-  case 415: /* if_not_exists: %empty  */
-#line 3059 "parser.y"
-  { (yyval.bool_value) = false; }
-#line 7603 "parser.cpp"
-    break;
-
-  case 418: /* if_not_exists_info: if_not_exists IDENTIFIER  */
-#line 3074 "parser.y"
->>>>>>> 11c55c78
+
                                               {
     (yyval.if_not_exists_info_t) = new infinity::IfNotExistsInfo();
     (yyval.if_not_exists_info_t)->exists_ = true;
@@ -7718,317 +7537,11 @@
     (yyval.if_not_exists_info_t)->info_ = (yyvsp[0].str_value);
     free((yyvsp[0].str_value));
 }
-<<<<<<< HEAD
-#line 7588 "parser.cpp"
-    break;
-
-  case 416: /* if_not_exists_info: %empty  */
-#line 3072 "parser.y"
-  {
-    (yyval.if_not_exists_info_t) = new infinity::IfNotExistsInfo();
-}
-#line 7596 "parser.cpp"
-    break;
-
-  case 417: /* with_index_param_list: WITH '(' index_param_list ')'  */
-#line 3076 "parser.y"
-                                                      {
-    (yyval.with_index_param_list_t) = (yyvsp[-1].index_param_list_t);
-}
-#line 7604 "parser.cpp"
-    break;
-
-  case 418: /* with_index_param_list: %empty  */
-#line 3079 "parser.y"
-  {
-    (yyval.with_index_param_list_t) = new std::vector<infinity::InitParameter*>();
-}
-#line 7612 "parser.cpp"
-    break;
-
-  case 419: /* optional_table_properties_list: PROPERTIES '(' index_param_list ')'  */
-#line 3083 "parser.y"
-                                                                     {
-    (yyval.with_index_param_list_t) = (yyvsp[-1].index_param_list_t);
-}
-#line 7620 "parser.cpp"
-    break;
-
-  case 420: /* optional_table_properties_list: %empty  */
-#line 3086 "parser.y"
-  {
-    (yyval.with_index_param_list_t) = nullptr;
-}
-#line 7628 "parser.cpp"
-    break;
-
-  case 421: /* index_param_list: index_param  */
-#line 3090 "parser.y"
-=======
-#line 7616 "parser.cpp"
-    break;
-
-  case 419: /* if_not_exists_info: %empty  */
-#line 3082 "parser.y"
-  {
-    (yyval.if_not_exists_info_t) = new infinity::IfNotExistsInfo();
-}
-#line 7624 "parser.cpp"
-    break;
-
-  case 420: /* with_index_param_list: WITH '(' index_param_list ')'  */
-#line 3086 "parser.y"
-                                                      {
-    (yyval.with_index_param_list_t) = (yyvsp[-1].index_param_list_t);
-}
-#line 7632 "parser.cpp"
-    break;
-
-  case 421: /* with_index_param_list: %empty  */
-#line 3089 "parser.y"
-  {
-    (yyval.with_index_param_list_t) = new std::vector<infinity::InitParameter*>();
-}
-#line 7640 "parser.cpp"
-    break;
-
-  case 422: /* optional_table_properties_list: PROPERTIES '(' index_param_list ')'  */
-#line 3093 "parser.y"
-                                                                     {
-    (yyval.with_index_param_list_t) = (yyvsp[-1].index_param_list_t);
-}
-#line 7648 "parser.cpp"
-    break;
-
-  case 423: /* optional_table_properties_list: %empty  */
-#line 3096 "parser.y"
-  {
-    (yyval.with_index_param_list_t) = nullptr;
-}
-#line 7656 "parser.cpp"
-    break;
-
-  case 424: /* index_param_list: index_param  */
-#line 3100 "parser.y"
->>>>>>> 11c55c78
                                {
     (yyval.index_param_list_t) = new std::vector<infinity::InitParameter*>();
     (yyval.index_param_list_t)->push_back((yyvsp[0].index_param_t));
 }
-<<<<<<< HEAD
-#line 7637 "parser.cpp"
-    break;
-
-  case 422: /* index_param_list: index_param_list ',' index_param  */
-#line 3094 "parser.y"
-=======
-#line 7665 "parser.cpp"
-    break;
-
-  case 425: /* index_param_list: index_param_list ',' index_param  */
-#line 3104 "parser.y"
->>>>>>> 11c55c78
-                                   {
-    (yyvsp[-2].index_param_list_t)->push_back((yyvsp[0].index_param_t));
-    (yyval.index_param_list_t) = (yyvsp[-2].index_param_list_t);
-}
-<<<<<<< HEAD
-#line 7646 "parser.cpp"
-    break;
-
-  case 423: /* index_param: IDENTIFIER  */
-#line 3099 "parser.y"
-=======
-#line 7674 "parser.cpp"
-    break;
-
-  case 426: /* index_param: IDENTIFIER  */
-#line 3109 "parser.y"
->>>>>>> 11c55c78
-                         {
-    ParserHelper::ToLower((yyvsp[0].str_value));
-    (yyval.index_param_t) = new infinity::InitParameter();
-    (yyval.index_param_t)->param_name_ = (yyvsp[0].str_value);
-    free((yyvsp[0].str_value));
-}
-<<<<<<< HEAD
-#line 7657 "parser.cpp"
-    break;
-
-  case 424: /* index_param: IDENTIFIER '=' IDENTIFIER  */
-#line 3105 "parser.y"
-=======
-#line 7685 "parser.cpp"
-    break;
-
-  case 427: /* index_param: IDENTIFIER '=' IDENTIFIER  */
-#line 3115 "parser.y"
->>>>>>> 11c55c78
-                            {
-    ParserHelper::ToLower((yyvsp[-2].str_value));
-    ParserHelper::ToLower((yyvsp[0].str_value));
-    (yyval.index_param_t) = new infinity::InitParameter();
-    (yyval.index_param_t)->param_name_ = (yyvsp[-2].str_value);
-    free((yyvsp[-2].str_value));
-
-    (yyval.index_param_t)->param_value_ = (yyvsp[0].str_value);
-    free((yyvsp[0].str_value));
-}
-<<<<<<< HEAD
-#line 7672 "parser.cpp"
-    break;
-
-  case 425: /* index_param: IDENTIFIER '=' LONG_VALUE  */
-#line 3115 "parser.y"
-=======
-#line 7700 "parser.cpp"
-    break;
-
-  case 428: /* index_param: IDENTIFIER '=' LONG_VALUE  */
-#line 3125 "parser.y"
->>>>>>> 11c55c78
-                            {
-    (yyval.index_param_t) = new infinity::InitParameter();
-    (yyval.index_param_t)->param_name_ = (yyvsp[-2].str_value);
-    free((yyvsp[-2].str_value));
-
-    (yyval.index_param_t)->param_value_ = std::to_string((yyvsp[0].long_value));
-}
-<<<<<<< HEAD
-#line 7684 "parser.cpp"
-    break;
-
-  case 426: /* index_param: IDENTIFIER '=' DOUBLE_VALUE  */
-#line 3122 "parser.y"
-=======
-#line 7712 "parser.cpp"
-    break;
-
-  case 429: /* index_param: IDENTIFIER '=' DOUBLE_VALUE  */
-#line 3132 "parser.y"
->>>>>>> 11c55c78
-                              {
-    (yyval.index_param_t) = new infinity::InitParameter();
-    (yyval.index_param_t)->param_name_ = (yyvsp[-2].str_value);
-    free((yyvsp[-2].str_value));
-
-    (yyval.index_param_t)->param_value_ = std::to_string((yyvsp[0].double_value));
-}
-<<<<<<< HEAD
-#line 7696 "parser.cpp"
-    break;
-
-  case 427: /* index_info_list: index_info_list_one_pack  */
-#line 3133 "parser.y"
-=======
-#line 7724 "parser.cpp"
-    break;
-
-  case 430: /* index_info_list: index_info_list_one_pack  */
-#line 3143 "parser.y"
->>>>>>> 11c55c78
-                                           {
-    (yyval.index_info_list_t) = (yyvsp[0].index_info_list_t);
-    (yyvsp[0].index_info_list_t) = nullptr;
-}
-<<<<<<< HEAD
-#line 7705 "parser.cpp"
-    break;
-
-  case 428: /* index_info_list: index_info_list index_info_list_one_pack  */
-#line 3137 "parser.y"
-=======
-#line 7733 "parser.cpp"
-    break;
-
-  case 431: /* index_info_list: index_info_list index_info_list_one_pack  */
-#line 3147 "parser.y"
->>>>>>> 11c55c78
-                                           {
-    (yyval.index_info_list_t) = (yyvsp[-1].index_info_list_t);
-    (yyvsp[-1].index_info_list_t) = nullptr;
-    (yyval.index_info_list_t)->insert((yyval.index_info_list_t)->end(), (yyvsp[0].index_info_list_t)->begin(), (yyvsp[0].index_info_list_t)->end());
-    delete (yyvsp[0].index_info_list_t);
-    (yyvsp[0].index_info_list_t) = nullptr;
-}
-<<<<<<< HEAD
-#line 7717 "parser.cpp"
-    break;
-
-  case 429: /* index_info_list_one_pack: '(' identifier_array ')' USING IDENTIFIER with_index_param_list  */
-#line 3145 "parser.y"
-=======
-#line 7745 "parser.cpp"
-    break;
-
-  case 432: /* index_info_list_one_pack: '(' identifier_array ')' USING IDENTIFIER with_index_param_list  */
-#line 3155 "parser.y"
->>>>>>> 11c55c78
-                                                                                           {
-    ParserHelper::ToLower((yyvsp[-1].str_value));
-    infinity::IndexType index_type = infinity::IndexType::kInvalid;
-    if(strcmp((yyvsp[-1].str_value), "fulltext") == 0) {
-        index_type = infinity::IndexType::kFullText;
-    } else if (strcmp((yyvsp[-1].str_value), "hnsw") == 0) {
-        index_type = infinity::IndexType::kHnsw;
-    } else if (strcmp((yyvsp[-1].str_value), "bmp") == 0) {
-        index_type = infinity::IndexType::kBMP;
-    } else if (strcmp((yyvsp[-1].str_value), "ivfflat") == 0) {
-        index_type = infinity::IndexType::kIVFFlat;
-    } else if (strcmp((yyvsp[-1].str_value), "emvb") == 0) {
-        index_type = infinity::IndexType::kEMVB;
-    } else {
-        free((yyvsp[-1].str_value));
-        delete (yyvsp[-4].identifier_array_t);
-        delete (yyvsp[0].with_index_param_list_t);
-        yyerror(&yyloc, scanner, result, "Unknown index type");
-        YYERROR;
-    }
-    free((yyvsp[-1].str_value));
-
-    size_t index_count = (yyvsp[-4].identifier_array_t)->size();
-    if(index_count == 0) {
-        delete (yyvsp[-4].identifier_array_t);
-        delete (yyvsp[0].with_index_param_list_t);
-    }
-    (yyval.index_info_list_t) = new std::vector<infinity::IndexInfo*>();
-    (yyval.index_info_list_t)->reserve(index_count);
-
-    infinity::IndexInfo* index_info = new infinity::IndexInfo();
-    index_info->index_type_ = index_type;
-    index_info->column_name_ = (*(yyvsp[-4].identifier_array_t))[0];
-    index_info->index_param_list_ = (yyvsp[0].with_index_param_list_t);
-    (yyval.index_info_list_t)->emplace_back(index_info);
-
-    for(size_t idx = 1; idx < index_count; ++ idx) {
-        infinity::IndexInfo* index_info = new infinity::IndexInfo();
-        index_info->index_type_ = index_type;
-        index_info->column_name_ = (*(yyvsp[-4].identifier_array_t))[idx];
-
-        size_t param_count = (yyvsp[0].with_index_param_list_t)->size();
-        index_info->index_param_list_ = new std::vector<infinity::InitParameter*>();
-        index_info->index_param_list_->resize(param_count);
-        for(size_t param_idx = 0; param_idx < param_count; ++ param_idx) {
-            (*(index_info->index_param_list_))[param_idx] = new infinity::InitParameter();
-            *(*(index_info->index_param_list_))[param_idx] = *(*(yyvsp[0].with_index_param_list_t))[param_idx];
-        }
-        (yyval.index_info_list_t)->emplace_back(index_info);
-    }
-    delete (yyvsp[-4].identifier_array_t);
-}
-<<<<<<< HEAD
-#line 7774 "parser.cpp"
-    break;
-
-  case 430: /* index_info_list_one_pack: '(' identifier_array ')'  */
-#line 3197 "parser.y"
-=======
-#line 7802 "parser.cpp"
-    break;
-
-  case 433: /* index_info_list_one_pack: '(' identifier_array ')'  */
-#line 3207 "parser.y"
->>>>>>> 11c55c78
+
                            {
     infinity::IndexType index_type = infinity::IndexType::kSecondary;
     size_t index_count = (yyvsp[-1].identifier_array_t)->size();
@@ -8042,19 +7555,7 @@
     }
     delete (yyvsp[-1].identifier_array_t);
 }
-<<<<<<< HEAD
-#line 7792 "parser.cpp"
-    break;
-
-
-#line 7796 "parser.cpp"
-=======
-#line 7820 "parser.cpp"
-    break;
-
-
-#line 7824 "parser.cpp"
->>>>>>> 11c55c78
+
 
       default: break;
     }
@@ -8283,13 +7784,6 @@
   return yyresult;
 }
 
-<<<<<<< HEAD
-#line 3211 "parser.y"
-=======
-#line 3221 "parser.y"
->>>>>>> 11c55c78
-
-
 void
 yyerror(YYLTYPE * llocp, void* lexer, infinity::ParserResult* result, const char* msg) {
     if(result->IsError()) return ;
