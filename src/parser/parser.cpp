--- conflicted
+++ resolved
@@ -4040,728 +4040,398 @@
 
   case 69: /* column_type: EMBEDDING '(' BIT ',' LONG_VALUE ')'  */
 #line 810 "parser.y"
-<<<<<<< HEAD
-                                       { (yyval.column_type_t) = infinity::ColumnType{infinity::LogicalType::kEmbedding, (yyvsp[-1].long_value), 0, 0, infinity::kElemBit}; }
+                                       { (yyval.column_type_t) = infinity::ColumnType{infinity::LogicalType::kEmbedding, (yyvsp[-1].long_value), 0, 0, infinity::EmbeddingDataType::kElemBit}; }
 #line 4045 "parser.cpp"
-=======
-                                       { (yyval.column_type_t) = infinity::ColumnType{infinity::LogicalType::kEmbedding, (yyvsp[-1].long_value), 0, 0, infinity::EmbeddingDataType::kElemBit}; }
-#line 4034 "parser.cpp"
->>>>>>> 9818def5
     break;
 
   case 70: /* column_type: EMBEDDING '(' TINYINT ',' LONG_VALUE ')'  */
 #line 811 "parser.y"
-<<<<<<< HEAD
-                                           { (yyval.column_type_t) = infinity::ColumnType{infinity::LogicalType::kEmbedding, (yyvsp[-1].long_value), 0, 0, infinity::kElemInt8}; }
+                                           { (yyval.column_type_t) = infinity::ColumnType{infinity::LogicalType::kEmbedding, (yyvsp[-1].long_value), 0, 0, infinity::EmbeddingDataType::kElemInt8}; }
 #line 4051 "parser.cpp"
-=======
-                                           { (yyval.column_type_t) = infinity::ColumnType{infinity::LogicalType::kEmbedding, (yyvsp[-1].long_value), 0, 0, infinity::EmbeddingDataType::kElemInt8}; }
-#line 4040 "parser.cpp"
->>>>>>> 9818def5
     break;
 
   case 71: /* column_type: EMBEDDING '(' SMALLINT ',' LONG_VALUE ')'  */
 #line 812 "parser.y"
-<<<<<<< HEAD
-                                            { (yyval.column_type_t) = infinity::ColumnType{infinity::LogicalType::kEmbedding, (yyvsp[-1].long_value), 0, 0, infinity::kElemInt16}; }
+                                            { (yyval.column_type_t) = infinity::ColumnType{infinity::LogicalType::kEmbedding, (yyvsp[-1].long_value), 0, 0, infinity::EmbeddingDataType::kElemInt16}; }
 #line 4057 "parser.cpp"
-=======
-                                            { (yyval.column_type_t) = infinity::ColumnType{infinity::LogicalType::kEmbedding, (yyvsp[-1].long_value), 0, 0, infinity::EmbeddingDataType::kElemInt16}; }
-#line 4046 "parser.cpp"
->>>>>>> 9818def5
     break;
 
   case 72: /* column_type: EMBEDDING '(' INTEGER ',' LONG_VALUE ')'  */
 #line 813 "parser.y"
-<<<<<<< HEAD
-                                           { (yyval.column_type_t) = infinity::ColumnType{infinity::LogicalType::kEmbedding, (yyvsp[-1].long_value), 0, 0, infinity::kElemInt32}; }
+                                           { (yyval.column_type_t) = infinity::ColumnType{infinity::LogicalType::kEmbedding, (yyvsp[-1].long_value), 0, 0, infinity::EmbeddingDataType::kElemInt32}; }
 #line 4063 "parser.cpp"
-=======
-                                           { (yyval.column_type_t) = infinity::ColumnType{infinity::LogicalType::kEmbedding, (yyvsp[-1].long_value), 0, 0, infinity::EmbeddingDataType::kElemInt32}; }
-#line 4052 "parser.cpp"
->>>>>>> 9818def5
     break;
 
   case 73: /* column_type: EMBEDDING '(' INT ',' LONG_VALUE ')'  */
 #line 814 "parser.y"
-<<<<<<< HEAD
-                                       { (yyval.column_type_t) = infinity::ColumnType{infinity::LogicalType::kEmbedding, (yyvsp[-1].long_value), 0, 0, infinity::kElemInt32}; }
+                                       { (yyval.column_type_t) = infinity::ColumnType{infinity::LogicalType::kEmbedding, (yyvsp[-1].long_value), 0, 0, infinity::EmbeddingDataType::kElemInt32}; }
 #line 4069 "parser.cpp"
-=======
-                                       { (yyval.column_type_t) = infinity::ColumnType{infinity::LogicalType::kEmbedding, (yyvsp[-1].long_value), 0, 0, infinity::EmbeddingDataType::kElemInt32}; }
-#line 4058 "parser.cpp"
->>>>>>> 9818def5
     break;
 
   case 74: /* column_type: EMBEDDING '(' BIGINT ',' LONG_VALUE ')'  */
 #line 815 "parser.y"
-<<<<<<< HEAD
-                                          { (yyval.column_type_t) = infinity::ColumnType{infinity::LogicalType::kEmbedding, (yyvsp[-1].long_value), 0, 0, infinity::kElemInt64}; }
+                                          { (yyval.column_type_t) = infinity::ColumnType{infinity::LogicalType::kEmbedding, (yyvsp[-1].long_value), 0, 0, infinity::EmbeddingDataType::kElemInt64}; }
 #line 4075 "parser.cpp"
-=======
-                                          { (yyval.column_type_t) = infinity::ColumnType{infinity::LogicalType::kEmbedding, (yyvsp[-1].long_value), 0, 0, infinity::EmbeddingDataType::kElemInt64}; }
-#line 4064 "parser.cpp"
->>>>>>> 9818def5
     break;
 
   case 75: /* column_type: EMBEDDING '(' FLOAT ',' LONG_VALUE ')'  */
 #line 816 "parser.y"
-<<<<<<< HEAD
-                                         { (yyval.column_type_t) = infinity::ColumnType{infinity::LogicalType::kEmbedding, (yyvsp[-1].long_value), 0, 0, infinity::kElemFloat}; }
+                                         { (yyval.column_type_t) = infinity::ColumnType{infinity::LogicalType::kEmbedding, (yyvsp[-1].long_value), 0, 0, infinity::EmbeddingDataType::kElemFloat}; }
 #line 4081 "parser.cpp"
-=======
-                                         { (yyval.column_type_t) = infinity::ColumnType{infinity::LogicalType::kEmbedding, (yyvsp[-1].long_value), 0, 0, infinity::EmbeddingDataType::kElemFloat}; }
-#line 4070 "parser.cpp"
->>>>>>> 9818def5
     break;
 
   case 76: /* column_type: EMBEDDING '(' DOUBLE ',' LONG_VALUE ')'  */
 #line 817 "parser.y"
-<<<<<<< HEAD
-                                          { (yyval.column_type_t) = infinity::ColumnType{infinity::LogicalType::kEmbedding, (yyvsp[-1].long_value), 0, 0, infinity::kElemDouble}; }
+                                          { (yyval.column_type_t) = infinity::ColumnType{infinity::LogicalType::kEmbedding, (yyvsp[-1].long_value), 0, 0, infinity::EmbeddingDataType::kElemDouble}; }
 #line 4087 "parser.cpp"
-=======
-                                          { (yyval.column_type_t) = infinity::ColumnType{infinity::LogicalType::kEmbedding, (yyvsp[-1].long_value), 0, 0, infinity::EmbeddingDataType::kElemDouble}; }
-#line 4076 "parser.cpp"
->>>>>>> 9818def5
     break;
 
   case 77: /* column_type: EMBEDDING '(' FLOAT16 ',' LONG_VALUE ')'  */
 #line 818 "parser.y"
-<<<<<<< HEAD
-                                           { (yyval.column_type_t) = infinity::ColumnType{infinity::LogicalType::kEmbedding, (yyvsp[-1].long_value), 0, 0, infinity::kElemFloat16}; }
+                                           { (yyval.column_type_t) = infinity::ColumnType{infinity::LogicalType::kEmbedding, (yyvsp[-1].long_value), 0, 0, infinity::EmbeddingDataType::kElemFloat16}; }
 #line 4093 "parser.cpp"
-=======
-                                           { (yyval.column_type_t) = infinity::ColumnType{infinity::LogicalType::kEmbedding, (yyvsp[-1].long_value), 0, 0, infinity::EmbeddingDataType::kElemFloat16}; }
-#line 4082 "parser.cpp"
->>>>>>> 9818def5
     break;
 
   case 78: /* column_type: EMBEDDING '(' BFLOAT16 ',' LONG_VALUE ')'  */
 #line 819 "parser.y"
-<<<<<<< HEAD
-                                            { (yyval.column_type_t) = infinity::ColumnType{infinity::LogicalType::kEmbedding, (yyvsp[-1].long_value), 0, 0, infinity::kElemBFloat16}; }
+                                            { (yyval.column_type_t) = infinity::ColumnType{infinity::LogicalType::kEmbedding, (yyvsp[-1].long_value), 0, 0, infinity::EmbeddingDataType::kElemBFloat16}; }
 #line 4099 "parser.cpp"
-=======
-                                            { (yyval.column_type_t) = infinity::ColumnType{infinity::LogicalType::kEmbedding, (yyvsp[-1].long_value), 0, 0, infinity::EmbeddingDataType::kElemBFloat16}; }
-#line 4088 "parser.cpp"
->>>>>>> 9818def5
     break;
 
   case 79: /* column_type: EMBEDDING '(' UNSIGNED TINYINT ',' LONG_VALUE ')'  */
 #line 820 "parser.y"
-<<<<<<< HEAD
-                                                    { (yyval.column_type_t) = infinity::ColumnType{infinity::LogicalType::kEmbedding, (yyvsp[-1].long_value), 0, 0, infinity::kElemUInt8}; }
+                                                    { (yyval.column_type_t) = infinity::ColumnType{infinity::LogicalType::kEmbedding, (yyvsp[-1].long_value), 0, 0, infinity::EmbeddingDataType::kElemUInt8}; }
 #line 4105 "parser.cpp"
-=======
-                                                    { (yyval.column_type_t) = infinity::ColumnType{infinity::LogicalType::kEmbedding, (yyvsp[-1].long_value), 0, 0, infinity::EmbeddingDataType::kElemUInt8}; }
-#line 4094 "parser.cpp"
->>>>>>> 9818def5
     break;
 
   case 80: /* column_type: MULTIVECTOR '(' BIT ',' LONG_VALUE ')'  */
 #line 821 "parser.y"
-<<<<<<< HEAD
-                                         { (yyval.column_type_t) = infinity::ColumnType{infinity::LogicalType::kMultiVector, (yyvsp[-1].long_value), 0, 0, infinity::kElemBit}; }
+                                         { (yyval.column_type_t) = infinity::ColumnType{infinity::LogicalType::kMultiVector, (yyvsp[-1].long_value), 0, 0, infinity::EmbeddingDataType::kElemBit}; }
 #line 4111 "parser.cpp"
-=======
-                                         { (yyval.column_type_t) = infinity::ColumnType{infinity::LogicalType::kMultiVector, (yyvsp[-1].long_value), 0, 0, infinity::EmbeddingDataType::kElemBit}; }
-#line 4100 "parser.cpp"
->>>>>>> 9818def5
     break;
 
   case 81: /* column_type: MULTIVECTOR '(' TINYINT ',' LONG_VALUE ')'  */
 #line 822 "parser.y"
-<<<<<<< HEAD
-                                             { (yyval.column_type_t) = infinity::ColumnType{infinity::LogicalType::kMultiVector, (yyvsp[-1].long_value), 0, 0, infinity::kElemInt8}; }
+                                             { (yyval.column_type_t) = infinity::ColumnType{infinity::LogicalType::kMultiVector, (yyvsp[-1].long_value), 0, 0, infinity::EmbeddingDataType::kElemInt8}; }
 #line 4117 "parser.cpp"
-=======
-                                             { (yyval.column_type_t) = infinity::ColumnType{infinity::LogicalType::kMultiVector, (yyvsp[-1].long_value), 0, 0, infinity::EmbeddingDataType::kElemInt8}; }
-#line 4106 "parser.cpp"
->>>>>>> 9818def5
     break;
 
   case 82: /* column_type: MULTIVECTOR '(' SMALLINT ',' LONG_VALUE ')'  */
 #line 823 "parser.y"
-<<<<<<< HEAD
-                                              { (yyval.column_type_t) = infinity::ColumnType{infinity::LogicalType::kMultiVector, (yyvsp[-1].long_value), 0, 0, infinity::kElemInt16}; }
+                                              { (yyval.column_type_t) = infinity::ColumnType{infinity::LogicalType::kMultiVector, (yyvsp[-1].long_value), 0, 0, infinity::EmbeddingDataType::kElemInt16}; }
 #line 4123 "parser.cpp"
-=======
-                                              { (yyval.column_type_t) = infinity::ColumnType{infinity::LogicalType::kMultiVector, (yyvsp[-1].long_value), 0, 0, infinity::EmbeddingDataType::kElemInt16}; }
-#line 4112 "parser.cpp"
->>>>>>> 9818def5
     break;
 
   case 83: /* column_type: MULTIVECTOR '(' INTEGER ',' LONG_VALUE ')'  */
 #line 824 "parser.y"
-<<<<<<< HEAD
-                                             { (yyval.column_type_t) = infinity::ColumnType{infinity::LogicalType::kMultiVector, (yyvsp[-1].long_value), 0, 0, infinity::kElemInt32}; }
+                                             { (yyval.column_type_t) = infinity::ColumnType{infinity::LogicalType::kMultiVector, (yyvsp[-1].long_value), 0, 0, infinity::EmbeddingDataType::kElemInt32}; }
 #line 4129 "parser.cpp"
-=======
-                                             { (yyval.column_type_t) = infinity::ColumnType{infinity::LogicalType::kMultiVector, (yyvsp[-1].long_value), 0, 0, infinity::EmbeddingDataType::kElemInt32}; }
-#line 4118 "parser.cpp"
->>>>>>> 9818def5
     break;
 
   case 84: /* column_type: MULTIVECTOR '(' INT ',' LONG_VALUE ')'  */
 #line 825 "parser.y"
-<<<<<<< HEAD
-                                         { (yyval.column_type_t) = infinity::ColumnType{infinity::LogicalType::kMultiVector, (yyvsp[-1].long_value), 0, 0, infinity::kElemInt32}; }
+                                         { (yyval.column_type_t) = infinity::ColumnType{infinity::LogicalType::kMultiVector, (yyvsp[-1].long_value), 0, 0, infinity::EmbeddingDataType::kElemInt32}; }
 #line 4135 "parser.cpp"
-=======
-                                         { (yyval.column_type_t) = infinity::ColumnType{infinity::LogicalType::kMultiVector, (yyvsp[-1].long_value), 0, 0, infinity::EmbeddingDataType::kElemInt32}; }
-#line 4124 "parser.cpp"
->>>>>>> 9818def5
     break;
 
   case 85: /* column_type: MULTIVECTOR '(' BIGINT ',' LONG_VALUE ')'  */
 #line 826 "parser.y"
-<<<<<<< HEAD
-                                            { (yyval.column_type_t) = infinity::ColumnType{infinity::LogicalType::kMultiVector, (yyvsp[-1].long_value), 0, 0, infinity::kElemInt64}; }
+                                            { (yyval.column_type_t) = infinity::ColumnType{infinity::LogicalType::kMultiVector, (yyvsp[-1].long_value), 0, 0, infinity::EmbeddingDataType::kElemInt64}; }
 #line 4141 "parser.cpp"
-=======
-                                            { (yyval.column_type_t) = infinity::ColumnType{infinity::LogicalType::kMultiVector, (yyvsp[-1].long_value), 0, 0, infinity::EmbeddingDataType::kElemInt64}; }
-#line 4130 "parser.cpp"
->>>>>>> 9818def5
     break;
 
   case 86: /* column_type: MULTIVECTOR '(' FLOAT ',' LONG_VALUE ')'  */
 #line 827 "parser.y"
-<<<<<<< HEAD
-                                           { (yyval.column_type_t) = infinity::ColumnType{infinity::LogicalType::kMultiVector, (yyvsp[-1].long_value), 0, 0, infinity::kElemFloat}; }
+                                           { (yyval.column_type_t) = infinity::ColumnType{infinity::LogicalType::kMultiVector, (yyvsp[-1].long_value), 0, 0, infinity::EmbeddingDataType::kElemFloat}; }
 #line 4147 "parser.cpp"
-=======
-                                           { (yyval.column_type_t) = infinity::ColumnType{infinity::LogicalType::kMultiVector, (yyvsp[-1].long_value), 0, 0, infinity::EmbeddingDataType::kElemFloat}; }
-#line 4136 "parser.cpp"
->>>>>>> 9818def5
     break;
 
   case 87: /* column_type: MULTIVECTOR '(' DOUBLE ',' LONG_VALUE ')'  */
 #line 828 "parser.y"
-<<<<<<< HEAD
-                                            { (yyval.column_type_t) = infinity::ColumnType{infinity::LogicalType::kMultiVector, (yyvsp[-1].long_value), 0, 0, infinity::kElemDouble}; }
+                                            { (yyval.column_type_t) = infinity::ColumnType{infinity::LogicalType::kMultiVector, (yyvsp[-1].long_value), 0, 0, infinity::EmbeddingDataType::kElemDouble}; }
 #line 4153 "parser.cpp"
-=======
-                                            { (yyval.column_type_t) = infinity::ColumnType{infinity::LogicalType::kMultiVector, (yyvsp[-1].long_value), 0, 0, infinity::EmbeddingDataType::kElemDouble}; }
-#line 4142 "parser.cpp"
->>>>>>> 9818def5
     break;
 
   case 88: /* column_type: MULTIVECTOR '(' FLOAT16 ',' LONG_VALUE ')'  */
 #line 829 "parser.y"
-<<<<<<< HEAD
-                                             { (yyval.column_type_t) = infinity::ColumnType{infinity::LogicalType::kMultiVector, (yyvsp[-1].long_value), 0, 0, infinity::kElemFloat16}; }
+                                             { (yyval.column_type_t) = infinity::ColumnType{infinity::LogicalType::kMultiVector, (yyvsp[-1].long_value), 0, 0, infinity::EmbeddingDataType::kElemFloat16}; }
 #line 4159 "parser.cpp"
-=======
-                                             { (yyval.column_type_t) = infinity::ColumnType{infinity::LogicalType::kMultiVector, (yyvsp[-1].long_value), 0, 0, infinity::EmbeddingDataType::kElemFloat16}; }
-#line 4148 "parser.cpp"
->>>>>>> 9818def5
     break;
 
   case 89: /* column_type: MULTIVECTOR '(' BFLOAT16 ',' LONG_VALUE ')'  */
 #line 830 "parser.y"
-<<<<<<< HEAD
-                                              { (yyval.column_type_t) = infinity::ColumnType{infinity::LogicalType::kMultiVector, (yyvsp[-1].long_value), 0, 0, infinity::kElemBFloat16}; }
+                                              { (yyval.column_type_t) = infinity::ColumnType{infinity::LogicalType::kMultiVector, (yyvsp[-1].long_value), 0, 0, infinity::EmbeddingDataType::kElemBFloat16}; }
 #line 4165 "parser.cpp"
-=======
-                                              { (yyval.column_type_t) = infinity::ColumnType{infinity::LogicalType::kMultiVector, (yyvsp[-1].long_value), 0, 0, infinity::EmbeddingDataType::kElemBFloat16}; }
-#line 4154 "parser.cpp"
->>>>>>> 9818def5
     break;
 
   case 90: /* column_type: MULTIVECTOR '(' UNSIGNED TINYINT ',' LONG_VALUE ')'  */
 #line 831 "parser.y"
-<<<<<<< HEAD
-                                                      { (yyval.column_type_t) = infinity::ColumnType{infinity::LogicalType::kMultiVector, (yyvsp[-1].long_value), 0, 0, infinity::kElemUInt8}; }
+                                                      { (yyval.column_type_t) = infinity::ColumnType{infinity::LogicalType::kMultiVector, (yyvsp[-1].long_value), 0, 0, infinity::EmbeddingDataType::kElemUInt8}; }
 #line 4171 "parser.cpp"
-=======
-                                                      { (yyval.column_type_t) = infinity::ColumnType{infinity::LogicalType::kMultiVector, (yyvsp[-1].long_value), 0, 0, infinity::EmbeddingDataType::kElemUInt8}; }
-#line 4160 "parser.cpp"
->>>>>>> 9818def5
     break;
 
   case 91: /* column_type: TENSOR '(' BIT ',' LONG_VALUE ')'  */
 #line 832 "parser.y"
-<<<<<<< HEAD
-                                    { (yyval.column_type_t) = infinity::ColumnType{infinity::LogicalType::kTensor, (yyvsp[-1].long_value), 0, 0, infinity::kElemBit}; }
+                                    { (yyval.column_type_t) = infinity::ColumnType{infinity::LogicalType::kTensor, (yyvsp[-1].long_value), 0, 0, infinity::EmbeddingDataType::kElemBit}; }
 #line 4177 "parser.cpp"
-=======
-                                    { (yyval.column_type_t) = infinity::ColumnType{infinity::LogicalType::kTensor, (yyvsp[-1].long_value), 0, 0, infinity::EmbeddingDataType::kElemBit}; }
-#line 4166 "parser.cpp"
->>>>>>> 9818def5
     break;
 
   case 92: /* column_type: TENSOR '(' TINYINT ',' LONG_VALUE ')'  */
 #line 833 "parser.y"
-<<<<<<< HEAD
-                                        { (yyval.column_type_t) = infinity::ColumnType{infinity::LogicalType::kTensor, (yyvsp[-1].long_value), 0, 0, infinity::kElemInt8}; }
+                                        { (yyval.column_type_t) = infinity::ColumnType{infinity::LogicalType::kTensor, (yyvsp[-1].long_value), 0, 0, infinity::EmbeddingDataType::kElemInt8}; }
 #line 4183 "parser.cpp"
-=======
-                                        { (yyval.column_type_t) = infinity::ColumnType{infinity::LogicalType::kTensor, (yyvsp[-1].long_value), 0, 0, infinity::EmbeddingDataType::kElemInt8}; }
-#line 4172 "parser.cpp"
->>>>>>> 9818def5
     break;
 
   case 93: /* column_type: TENSOR '(' SMALLINT ',' LONG_VALUE ')'  */
 #line 834 "parser.y"
-<<<<<<< HEAD
-                                         { (yyval.column_type_t) = infinity::ColumnType{infinity::LogicalType::kTensor, (yyvsp[-1].long_value), 0, 0, infinity::kElemInt16}; }
+                                         { (yyval.column_type_t) = infinity::ColumnType{infinity::LogicalType::kTensor, (yyvsp[-1].long_value), 0, 0, infinity::EmbeddingDataType::kElemInt16}; }
 #line 4189 "parser.cpp"
-=======
-                                         { (yyval.column_type_t) = infinity::ColumnType{infinity::LogicalType::kTensor, (yyvsp[-1].long_value), 0, 0, infinity::EmbeddingDataType::kElemInt16}; }
-#line 4178 "parser.cpp"
->>>>>>> 9818def5
     break;
 
   case 94: /* column_type: TENSOR '(' INTEGER ',' LONG_VALUE ')'  */
 #line 835 "parser.y"
-<<<<<<< HEAD
-                                        { (yyval.column_type_t) = infinity::ColumnType{infinity::LogicalType::kTensor, (yyvsp[-1].long_value), 0, 0, infinity::kElemInt32}; }
+                                        { (yyval.column_type_t) = infinity::ColumnType{infinity::LogicalType::kTensor, (yyvsp[-1].long_value), 0, 0, infinity::EmbeddingDataType::kElemInt32}; }
 #line 4195 "parser.cpp"
-=======
-                                        { (yyval.column_type_t) = infinity::ColumnType{infinity::LogicalType::kTensor, (yyvsp[-1].long_value), 0, 0, infinity::EmbeddingDataType::kElemInt32}; }
-#line 4184 "parser.cpp"
->>>>>>> 9818def5
     break;
 
   case 95: /* column_type: TENSOR '(' INT ',' LONG_VALUE ')'  */
 #line 836 "parser.y"
-<<<<<<< HEAD
-                                    { (yyval.column_type_t) = infinity::ColumnType{infinity::LogicalType::kTensor, (yyvsp[-1].long_value), 0, 0, infinity::kElemInt32}; }
+                                    { (yyval.column_type_t) = infinity::ColumnType{infinity::LogicalType::kTensor, (yyvsp[-1].long_value), 0, 0, infinity::EmbeddingDataType::kElemInt32}; }
 #line 4201 "parser.cpp"
-=======
-                                    { (yyval.column_type_t) = infinity::ColumnType{infinity::LogicalType::kTensor, (yyvsp[-1].long_value), 0, 0, infinity::EmbeddingDataType::kElemInt32}; }
-#line 4190 "parser.cpp"
->>>>>>> 9818def5
     break;
 
   case 96: /* column_type: TENSOR '(' BIGINT ',' LONG_VALUE ')'  */
 #line 837 "parser.y"
-<<<<<<< HEAD
-                                       { (yyval.column_type_t) = infinity::ColumnType{infinity::LogicalType::kTensor, (yyvsp[-1].long_value), 0, 0, infinity::kElemInt64}; }
+                                       { (yyval.column_type_t) = infinity::ColumnType{infinity::LogicalType::kTensor, (yyvsp[-1].long_value), 0, 0, infinity::EmbeddingDataType::kElemInt64}; }
 #line 4207 "parser.cpp"
-=======
-                                       { (yyval.column_type_t) = infinity::ColumnType{infinity::LogicalType::kTensor, (yyvsp[-1].long_value), 0, 0, infinity::EmbeddingDataType::kElemInt64}; }
-#line 4196 "parser.cpp"
->>>>>>> 9818def5
     break;
 
   case 97: /* column_type: TENSOR '(' FLOAT ',' LONG_VALUE ')'  */
 #line 838 "parser.y"
-<<<<<<< HEAD
-                                      { (yyval.column_type_t) = infinity::ColumnType{infinity::LogicalType::kTensor, (yyvsp[-1].long_value), 0, 0, infinity::kElemFloat}; }
+                                      { (yyval.column_type_t) = infinity::ColumnType{infinity::LogicalType::kTensor, (yyvsp[-1].long_value), 0, 0, infinity::EmbeddingDataType::kElemFloat}; }
 #line 4213 "parser.cpp"
-=======
-                                      { (yyval.column_type_t) = infinity::ColumnType{infinity::LogicalType::kTensor, (yyvsp[-1].long_value), 0, 0, infinity::EmbeddingDataType::kElemFloat}; }
-#line 4202 "parser.cpp"
->>>>>>> 9818def5
     break;
 
   case 98: /* column_type: TENSOR '(' DOUBLE ',' LONG_VALUE ')'  */
 #line 839 "parser.y"
-<<<<<<< HEAD
-                                       { (yyval.column_type_t) = infinity::ColumnType{infinity::LogicalType::kTensor, (yyvsp[-1].long_value), 0, 0, infinity::kElemDouble}; }
+                                       { (yyval.column_type_t) = infinity::ColumnType{infinity::LogicalType::kTensor, (yyvsp[-1].long_value), 0, 0, infinity::EmbeddingDataType::kElemDouble}; }
 #line 4219 "parser.cpp"
-=======
-                                       { (yyval.column_type_t) = infinity::ColumnType{infinity::LogicalType::kTensor, (yyvsp[-1].long_value), 0, 0, infinity::EmbeddingDataType::kElemDouble}; }
-#line 4208 "parser.cpp"
->>>>>>> 9818def5
     break;
 
   case 99: /* column_type: TENSOR '(' FLOAT16 ',' LONG_VALUE ')'  */
 #line 840 "parser.y"
-<<<<<<< HEAD
-                                        { (yyval.column_type_t) = infinity::ColumnType{infinity::LogicalType::kTensor, (yyvsp[-1].long_value), 0, 0, infinity::kElemFloat16}; }
+                                        { (yyval.column_type_t) = infinity::ColumnType{infinity::LogicalType::kTensor, (yyvsp[-1].long_value), 0, 0, infinity::EmbeddingDataType::kElemFloat16}; }
 #line 4225 "parser.cpp"
-=======
-                                        { (yyval.column_type_t) = infinity::ColumnType{infinity::LogicalType::kTensor, (yyvsp[-1].long_value), 0, 0, infinity::EmbeddingDataType::kElemFloat16}; }
-#line 4214 "parser.cpp"
->>>>>>> 9818def5
     break;
 
   case 100: /* column_type: TENSOR '(' BFLOAT16 ',' LONG_VALUE ')'  */
 #line 841 "parser.y"
-<<<<<<< HEAD
-                                         { (yyval.column_type_t) = infinity::ColumnType{infinity::LogicalType::kTensor, (yyvsp[-1].long_value), 0, 0, infinity::kElemBFloat16}; }
+                                         { (yyval.column_type_t) = infinity::ColumnType{infinity::LogicalType::kTensor, (yyvsp[-1].long_value), 0, 0, infinity::EmbeddingDataType::kElemBFloat16}; }
 #line 4231 "parser.cpp"
-=======
-                                         { (yyval.column_type_t) = infinity::ColumnType{infinity::LogicalType::kTensor, (yyvsp[-1].long_value), 0, 0, infinity::EmbeddingDataType::kElemBFloat16}; }
-#line 4220 "parser.cpp"
->>>>>>> 9818def5
     break;
 
   case 101: /* column_type: TENSOR '(' UNSIGNED TINYINT ',' LONG_VALUE ')'  */
 #line 842 "parser.y"
-<<<<<<< HEAD
-                                                 { (yyval.column_type_t) = infinity::ColumnType{infinity::LogicalType::kTensor, (yyvsp[-1].long_value), 0, 0, infinity::kElemUInt8}; }
+                                                 { (yyval.column_type_t) = infinity::ColumnType{infinity::LogicalType::kTensor, (yyvsp[-1].long_value), 0, 0, infinity::EmbeddingDataType::kElemUInt8}; }
 #line 4237 "parser.cpp"
-=======
-                                                 { (yyval.column_type_t) = infinity::ColumnType{infinity::LogicalType::kTensor, (yyvsp[-1].long_value), 0, 0, infinity::EmbeddingDataType::kElemUInt8}; }
-#line 4226 "parser.cpp"
->>>>>>> 9818def5
     break;
 
   case 102: /* column_type: TENSORARRAY '(' BIT ',' LONG_VALUE ')'  */
 #line 843 "parser.y"
-<<<<<<< HEAD
-                                         { (yyval.column_type_t) = infinity::ColumnType{infinity::LogicalType::kTensorArray, (yyvsp[-1].long_value), 0, 0, infinity::kElemBit}; }
+                                         { (yyval.column_type_t) = infinity::ColumnType{infinity::LogicalType::kTensorArray, (yyvsp[-1].long_value), 0, 0, infinity::EmbeddingDataType::kElemBit}; }
 #line 4243 "parser.cpp"
-=======
-                                         { (yyval.column_type_t) = infinity::ColumnType{infinity::LogicalType::kTensorArray, (yyvsp[-1].long_value), 0, 0, infinity::EmbeddingDataType::kElemBit}; }
-#line 4232 "parser.cpp"
->>>>>>> 9818def5
     break;
 
   case 103: /* column_type: TENSORARRAY '(' TINYINT ',' LONG_VALUE ')'  */
 #line 844 "parser.y"
-<<<<<<< HEAD
-                                             { (yyval.column_type_t) = infinity::ColumnType{infinity::LogicalType::kTensorArray, (yyvsp[-1].long_value), 0, 0, infinity::kElemInt8}; }
+                                             { (yyval.column_type_t) = infinity::ColumnType{infinity::LogicalType::kTensorArray, (yyvsp[-1].long_value), 0, 0, infinity::EmbeddingDataType::kElemInt8}; }
 #line 4249 "parser.cpp"
-=======
-                                             { (yyval.column_type_t) = infinity::ColumnType{infinity::LogicalType::kTensorArray, (yyvsp[-1].long_value), 0, 0, infinity::EmbeddingDataType::kElemInt8}; }
-#line 4238 "parser.cpp"
->>>>>>> 9818def5
     break;
 
   case 104: /* column_type: TENSORARRAY '(' SMALLINT ',' LONG_VALUE ')'  */
 #line 845 "parser.y"
-<<<<<<< HEAD
-                                              { (yyval.column_type_t) = infinity::ColumnType{infinity::LogicalType::kTensorArray, (yyvsp[-1].long_value), 0, 0, infinity::kElemInt16}; }
+                                              { (yyval.column_type_t) = infinity::ColumnType{infinity::LogicalType::kTensorArray, (yyvsp[-1].long_value), 0, 0, infinity::EmbeddingDataType::kElemInt16}; }
 #line 4255 "parser.cpp"
-=======
-                                              { (yyval.column_type_t) = infinity::ColumnType{infinity::LogicalType::kTensorArray, (yyvsp[-1].long_value), 0, 0, infinity::EmbeddingDataType::kElemInt16}; }
-#line 4244 "parser.cpp"
->>>>>>> 9818def5
     break;
 
   case 105: /* column_type: TENSORARRAY '(' INTEGER ',' LONG_VALUE ')'  */
 #line 846 "parser.y"
-<<<<<<< HEAD
-                                             { (yyval.column_type_t) = infinity::ColumnType{infinity::LogicalType::kTensorArray, (yyvsp[-1].long_value), 0, 0, infinity::kElemInt32}; }
+                                             { (yyval.column_type_t) = infinity::ColumnType{infinity::LogicalType::kTensorArray, (yyvsp[-1].long_value), 0, 0, infinity::EmbeddingDataType::kElemInt32}; }
 #line 4261 "parser.cpp"
-=======
-                                             { (yyval.column_type_t) = infinity::ColumnType{infinity::LogicalType::kTensorArray, (yyvsp[-1].long_value), 0, 0, infinity::EmbeddingDataType::kElemInt32}; }
-#line 4250 "parser.cpp"
->>>>>>> 9818def5
     break;
 
   case 106: /* column_type: TENSORARRAY '(' INT ',' LONG_VALUE ')'  */
 #line 847 "parser.y"
-<<<<<<< HEAD
-                                         { (yyval.column_type_t) = infinity::ColumnType{infinity::LogicalType::kTensorArray, (yyvsp[-1].long_value), 0, 0, infinity::kElemInt32}; }
+                                         { (yyval.column_type_t) = infinity::ColumnType{infinity::LogicalType::kTensorArray, (yyvsp[-1].long_value), 0, 0, infinity::EmbeddingDataType::kElemInt32}; }
 #line 4267 "parser.cpp"
-=======
-                                         { (yyval.column_type_t) = infinity::ColumnType{infinity::LogicalType::kTensorArray, (yyvsp[-1].long_value), 0, 0, infinity::EmbeddingDataType::kElemInt32}; }
-#line 4256 "parser.cpp"
->>>>>>> 9818def5
     break;
 
   case 107: /* column_type: TENSORARRAY '(' BIGINT ',' LONG_VALUE ')'  */
 #line 848 "parser.y"
-<<<<<<< HEAD
-                                            { (yyval.column_type_t) = infinity::ColumnType{infinity::LogicalType::kTensorArray, (yyvsp[-1].long_value), 0, 0, infinity::kElemInt64}; }
+                                            { (yyval.column_type_t) = infinity::ColumnType{infinity::LogicalType::kTensorArray, (yyvsp[-1].long_value), 0, 0, infinity::EmbeddingDataType::kElemInt64}; }
 #line 4273 "parser.cpp"
-=======
-                                            { (yyval.column_type_t) = infinity::ColumnType{infinity::LogicalType::kTensorArray, (yyvsp[-1].long_value), 0, 0, infinity::EmbeddingDataType::kElemInt64}; }
-#line 4262 "parser.cpp"
->>>>>>> 9818def5
     break;
 
   case 108: /* column_type: TENSORARRAY '(' FLOAT ',' LONG_VALUE ')'  */
 #line 849 "parser.y"
-<<<<<<< HEAD
-                                           { (yyval.column_type_t) = infinity::ColumnType{infinity::LogicalType::kTensorArray, (yyvsp[-1].long_value), 0, 0, infinity::kElemFloat}; }
+                                           { (yyval.column_type_t) = infinity::ColumnType{infinity::LogicalType::kTensorArray, (yyvsp[-1].long_value), 0, 0, infinity::EmbeddingDataType::kElemFloat}; }
 #line 4279 "parser.cpp"
-=======
-                                           { (yyval.column_type_t) = infinity::ColumnType{infinity::LogicalType::kTensorArray, (yyvsp[-1].long_value), 0, 0, infinity::EmbeddingDataType::kElemFloat}; }
-#line 4268 "parser.cpp"
->>>>>>> 9818def5
     break;
 
   case 109: /* column_type: TENSORARRAY '(' DOUBLE ',' LONG_VALUE ')'  */
 #line 850 "parser.y"
-<<<<<<< HEAD
-                                            { (yyval.column_type_t) = infinity::ColumnType{infinity::LogicalType::kTensorArray, (yyvsp[-1].long_value), 0, 0, infinity::kElemDouble}; }
+                                            { (yyval.column_type_t) = infinity::ColumnType{infinity::LogicalType::kTensorArray, (yyvsp[-1].long_value), 0, 0, infinity::EmbeddingDataType::kElemDouble}; }
 #line 4285 "parser.cpp"
-=======
-                                            { (yyval.column_type_t) = infinity::ColumnType{infinity::LogicalType::kTensorArray, (yyvsp[-1].long_value), 0, 0, infinity::EmbeddingDataType::kElemDouble}; }
-#line 4274 "parser.cpp"
->>>>>>> 9818def5
     break;
 
   case 110: /* column_type: TENSORARRAY '(' FLOAT16 ',' LONG_VALUE ')'  */
 #line 851 "parser.y"
-<<<<<<< HEAD
-                                             { (yyval.column_type_t) = infinity::ColumnType{infinity::LogicalType::kTensorArray, (yyvsp[-1].long_value), 0, 0, infinity::kElemFloat16}; }
+                                             { (yyval.column_type_t) = infinity::ColumnType{infinity::LogicalType::kTensorArray, (yyvsp[-1].long_value), 0, 0, infinity::EmbeddingDataType::kElemFloat16}; }
 #line 4291 "parser.cpp"
-=======
-                                             { (yyval.column_type_t) = infinity::ColumnType{infinity::LogicalType::kTensorArray, (yyvsp[-1].long_value), 0, 0, infinity::EmbeddingDataType::kElemFloat16}; }
-#line 4280 "parser.cpp"
->>>>>>> 9818def5
     break;
 
   case 111: /* column_type: TENSORARRAY '(' BFLOAT16 ',' LONG_VALUE ')'  */
 #line 852 "parser.y"
-<<<<<<< HEAD
-                                              { (yyval.column_type_t) = infinity::ColumnType{infinity::LogicalType::kTensorArray, (yyvsp[-1].long_value), 0, 0, infinity::kElemBFloat16}; }
+                                              { (yyval.column_type_t) = infinity::ColumnType{infinity::LogicalType::kTensorArray, (yyvsp[-1].long_value), 0, 0, infinity::EmbeddingDataType::kElemBFloat16}; }
 #line 4297 "parser.cpp"
-=======
-                                              { (yyval.column_type_t) = infinity::ColumnType{infinity::LogicalType::kTensorArray, (yyvsp[-1].long_value), 0, 0, infinity::EmbeddingDataType::kElemBFloat16}; }
-#line 4286 "parser.cpp"
->>>>>>> 9818def5
     break;
 
   case 112: /* column_type: TENSORARRAY '(' UNSIGNED TINYINT ',' LONG_VALUE ')'  */
 #line 853 "parser.y"
-<<<<<<< HEAD
-                                                      { (yyval.column_type_t) = infinity::ColumnType{infinity::LogicalType::kTensorArray, (yyvsp[-1].long_value), 0, 0, infinity::kElemUInt8}; }
+                                                      { (yyval.column_type_t) = infinity::ColumnType{infinity::LogicalType::kTensorArray, (yyvsp[-1].long_value), 0, 0, infinity::EmbeddingDataType::kElemUInt8}; }
 #line 4303 "parser.cpp"
-=======
-                                                      { (yyval.column_type_t) = infinity::ColumnType{infinity::LogicalType::kTensorArray, (yyvsp[-1].long_value), 0, 0, infinity::EmbeddingDataType::kElemUInt8}; }
-#line 4292 "parser.cpp"
->>>>>>> 9818def5
     break;
 
   case 113: /* column_type: VECTOR '(' BIT ',' LONG_VALUE ')'  */
 #line 854 "parser.y"
-<<<<<<< HEAD
-                                    { (yyval.column_type_t) = infinity::ColumnType{infinity::LogicalType::kEmbedding, (yyvsp[-1].long_value), 0, 0, infinity::kElemBit}; }
+                                    { (yyval.column_type_t) = infinity::ColumnType{infinity::LogicalType::kEmbedding, (yyvsp[-1].long_value), 0, 0, infinity::EmbeddingDataType::kElemBit}; }
 #line 4309 "parser.cpp"
-=======
-                                    { (yyval.column_type_t) = infinity::ColumnType{infinity::LogicalType::kEmbedding, (yyvsp[-1].long_value), 0, 0, infinity::EmbeddingDataType::kElemBit}; }
-#line 4298 "parser.cpp"
->>>>>>> 9818def5
     break;
 
   case 114: /* column_type: VECTOR '(' TINYINT ',' LONG_VALUE ')'  */
 #line 855 "parser.y"
-<<<<<<< HEAD
-                                        { (yyval.column_type_t) = infinity::ColumnType{infinity::LogicalType::kEmbedding, (yyvsp[-1].long_value), 0, 0, infinity::kElemInt8}; }
+                                        { (yyval.column_type_t) = infinity::ColumnType{infinity::LogicalType::kEmbedding, (yyvsp[-1].long_value), 0, 0, infinity::EmbeddingDataType::kElemInt8}; }
 #line 4315 "parser.cpp"
-=======
-                                        { (yyval.column_type_t) = infinity::ColumnType{infinity::LogicalType::kEmbedding, (yyvsp[-1].long_value), 0, 0, infinity::EmbeddingDataType::kElemInt8}; }
-#line 4304 "parser.cpp"
->>>>>>> 9818def5
     break;
 
   case 115: /* column_type: VECTOR '(' SMALLINT ',' LONG_VALUE ')'  */
 #line 856 "parser.y"
-<<<<<<< HEAD
-                                         { (yyval.column_type_t) = infinity::ColumnType{infinity::LogicalType::kEmbedding, (yyvsp[-1].long_value), 0, 0, infinity::kElemInt16}; }
+                                         { (yyval.column_type_t) = infinity::ColumnType{infinity::LogicalType::kEmbedding, (yyvsp[-1].long_value), 0, 0, infinity::EmbeddingDataType::kElemInt16}; }
 #line 4321 "parser.cpp"
-=======
-                                         { (yyval.column_type_t) = infinity::ColumnType{infinity::LogicalType::kEmbedding, (yyvsp[-1].long_value), 0, 0, infinity::EmbeddingDataType::kElemInt16}; }
-#line 4310 "parser.cpp"
->>>>>>> 9818def5
     break;
 
   case 116: /* column_type: VECTOR '(' INTEGER ',' LONG_VALUE ')'  */
 #line 857 "parser.y"
-<<<<<<< HEAD
-                                        { (yyval.column_type_t) = infinity::ColumnType{infinity::LogicalType::kEmbedding, (yyvsp[-1].long_value), 0, 0, infinity::kElemInt32}; }
+                                        { (yyval.column_type_t) = infinity::ColumnType{infinity::LogicalType::kEmbedding, (yyvsp[-1].long_value), 0, 0, infinity::EmbeddingDataType::kElemInt32}; }
 #line 4327 "parser.cpp"
-=======
-                                        { (yyval.column_type_t) = infinity::ColumnType{infinity::LogicalType::kEmbedding, (yyvsp[-1].long_value), 0, 0, infinity::EmbeddingDataType::kElemInt32}; }
-#line 4316 "parser.cpp"
->>>>>>> 9818def5
     break;
 
   case 117: /* column_type: VECTOR '(' INT ',' LONG_VALUE ')'  */
 #line 858 "parser.y"
-<<<<<<< HEAD
-                                    { (yyval.column_type_t) = infinity::ColumnType{infinity::LogicalType::kEmbedding, (yyvsp[-1].long_value), 0, 0, infinity::kElemInt32}; }
+                                    { (yyval.column_type_t) = infinity::ColumnType{infinity::LogicalType::kEmbedding, (yyvsp[-1].long_value), 0, 0, infinity::EmbeddingDataType::kElemInt32}; }
 #line 4333 "parser.cpp"
-=======
-                                    { (yyval.column_type_t) = infinity::ColumnType{infinity::LogicalType::kEmbedding, (yyvsp[-1].long_value), 0, 0, infinity::EmbeddingDataType::kElemInt32}; }
-#line 4322 "parser.cpp"
->>>>>>> 9818def5
     break;
 
   case 118: /* column_type: VECTOR '(' BIGINT ',' LONG_VALUE ')'  */
 #line 859 "parser.y"
-<<<<<<< HEAD
-                                       { (yyval.column_type_t) = infinity::ColumnType{infinity::LogicalType::kEmbedding, (yyvsp[-1].long_value), 0, 0, infinity::kElemInt64}; }
+                                       { (yyval.column_type_t) = infinity::ColumnType{infinity::LogicalType::kEmbedding, (yyvsp[-1].long_value), 0, 0, infinity::EmbeddingDataType::kElemInt64}; }
 #line 4339 "parser.cpp"
-=======
-                                       { (yyval.column_type_t) = infinity::ColumnType{infinity::LogicalType::kEmbedding, (yyvsp[-1].long_value), 0, 0, infinity::EmbeddingDataType::kElemInt64}; }
-#line 4328 "parser.cpp"
->>>>>>> 9818def5
     break;
 
   case 119: /* column_type: VECTOR '(' FLOAT ',' LONG_VALUE ')'  */
 #line 860 "parser.y"
-<<<<<<< HEAD
-                                      { (yyval.column_type_t) = infinity::ColumnType{infinity::LogicalType::kEmbedding, (yyvsp[-1].long_value), 0, 0, infinity::kElemFloat}; }
+                                      { (yyval.column_type_t) = infinity::ColumnType{infinity::LogicalType::kEmbedding, (yyvsp[-1].long_value), 0, 0, infinity::EmbeddingDataType::kElemFloat}; }
 #line 4345 "parser.cpp"
-=======
-                                      { (yyval.column_type_t) = infinity::ColumnType{infinity::LogicalType::kEmbedding, (yyvsp[-1].long_value), 0, 0, infinity::EmbeddingDataType::kElemFloat}; }
-#line 4334 "parser.cpp"
->>>>>>> 9818def5
     break;
 
   case 120: /* column_type: VECTOR '(' DOUBLE ',' LONG_VALUE ')'  */
 #line 861 "parser.y"
-<<<<<<< HEAD
-                                       { (yyval.column_type_t) = infinity::ColumnType{infinity::LogicalType::kEmbedding, (yyvsp[-1].long_value), 0, 0, infinity::kElemDouble}; }
+                                       { (yyval.column_type_t) = infinity::ColumnType{infinity::LogicalType::kEmbedding, (yyvsp[-1].long_value), 0, 0, infinity::EmbeddingDataType::kElemDouble}; }
 #line 4351 "parser.cpp"
-=======
-                                       { (yyval.column_type_t) = infinity::ColumnType{infinity::LogicalType::kEmbedding, (yyvsp[-1].long_value), 0, 0, infinity::EmbeddingDataType::kElemDouble}; }
-#line 4340 "parser.cpp"
->>>>>>> 9818def5
     break;
 
   case 121: /* column_type: VECTOR '(' FLOAT16 ',' LONG_VALUE ')'  */
 #line 862 "parser.y"
-<<<<<<< HEAD
-                                        { (yyval.column_type_t) = infinity::ColumnType{infinity::LogicalType::kEmbedding, (yyvsp[-1].long_value), 0, 0, infinity::kElemFloat16}; }
+                                        { (yyval.column_type_t) = infinity::ColumnType{infinity::LogicalType::kEmbedding, (yyvsp[-1].long_value), 0, 0, infinity::EmbeddingDataType::kElemFloat16}; }
 #line 4357 "parser.cpp"
-=======
-                                        { (yyval.column_type_t) = infinity::ColumnType{infinity::LogicalType::kEmbedding, (yyvsp[-1].long_value), 0, 0, infinity::EmbeddingDataType::kElemFloat16}; }
-#line 4346 "parser.cpp"
->>>>>>> 9818def5
     break;
 
   case 122: /* column_type: VECTOR '(' BFLOAT16 ',' LONG_VALUE ')'  */
 #line 863 "parser.y"
-<<<<<<< HEAD
-                                         { (yyval.column_type_t) = infinity::ColumnType{infinity::LogicalType::kEmbedding, (yyvsp[-1].long_value), 0, 0, infinity::kElemBFloat16}; }
+                                         { (yyval.column_type_t) = infinity::ColumnType{infinity::LogicalType::kEmbedding, (yyvsp[-1].long_value), 0, 0, infinity::EmbeddingDataType::kElemBFloat16}; }
 #line 4363 "parser.cpp"
-=======
-                                         { (yyval.column_type_t) = infinity::ColumnType{infinity::LogicalType::kEmbedding, (yyvsp[-1].long_value), 0, 0, infinity::EmbeddingDataType::kElemBFloat16}; }
-#line 4352 "parser.cpp"
->>>>>>> 9818def5
     break;
 
   case 123: /* column_type: VECTOR '(' UNSIGNED TINYINT ',' LONG_VALUE ')'  */
 #line 864 "parser.y"
-<<<<<<< HEAD
-                                                 { (yyval.column_type_t) = infinity::ColumnType{infinity::LogicalType::kEmbedding, (yyvsp[-1].long_value), 0, 0, infinity::kElemUInt8}; }
+                                                 { (yyval.column_type_t) = infinity::ColumnType{infinity::LogicalType::kEmbedding, (yyvsp[-1].long_value), 0, 0, infinity::EmbeddingDataType::kElemUInt8}; }
 #line 4369 "parser.cpp"
-=======
-                                                 { (yyval.column_type_t) = infinity::ColumnType{infinity::LogicalType::kEmbedding, (yyvsp[-1].long_value), 0, 0, infinity::EmbeddingDataType::kElemUInt8}; }
-#line 4358 "parser.cpp"
->>>>>>> 9818def5
     break;
 
   case 124: /* column_type: SPARSE '(' BIT ',' LONG_VALUE ')'  */
 #line 865 "parser.y"
-<<<<<<< HEAD
-                                    { (yyval.column_type_t) = infinity::ColumnType{infinity::LogicalType::kSparse, (yyvsp[-1].long_value), 0, 0, infinity::kElemBit}; }
+                                    { (yyval.column_type_t) = infinity::ColumnType{infinity::LogicalType::kSparse, (yyvsp[-1].long_value), 0, 0, infinity::EmbeddingDataType::kElemBit}; }
 #line 4375 "parser.cpp"
-=======
-                                    { (yyval.column_type_t) = infinity::ColumnType{infinity::LogicalType::kSparse, (yyvsp[-1].long_value), 0, 0, infinity::EmbeddingDataType::kElemBit}; }
-#line 4364 "parser.cpp"
->>>>>>> 9818def5
     break;
 
   case 125: /* column_type: SPARSE '(' TINYINT ',' LONG_VALUE ')'  */
 #line 866 "parser.y"
-<<<<<<< HEAD
-                                        { (yyval.column_type_t) = infinity::ColumnType{infinity::LogicalType::kSparse, (yyvsp[-1].long_value), 0, 0, infinity::kElemInt8}; }
+                                        { (yyval.column_type_t) = infinity::ColumnType{infinity::LogicalType::kSparse, (yyvsp[-1].long_value), 0, 0, infinity::EmbeddingDataType::kElemInt8}; }
 #line 4381 "parser.cpp"
-=======
-                                        { (yyval.column_type_t) = infinity::ColumnType{infinity::LogicalType::kSparse, (yyvsp[-1].long_value), 0, 0, infinity::EmbeddingDataType::kElemInt8}; }
-#line 4370 "parser.cpp"
->>>>>>> 9818def5
     break;
 
   case 126: /* column_type: SPARSE '(' SMALLINT ',' LONG_VALUE ')'  */
 #line 867 "parser.y"
-<<<<<<< HEAD
-                                         { (yyval.column_type_t) = infinity::ColumnType{infinity::LogicalType::kSparse, (yyvsp[-1].long_value), 0, 0, infinity::kElemInt16}; }
+                                         { (yyval.column_type_t) = infinity::ColumnType{infinity::LogicalType::kSparse, (yyvsp[-1].long_value), 0, 0, infinity::EmbeddingDataType::kElemInt16}; }
 #line 4387 "parser.cpp"
-=======
-                                         { (yyval.column_type_t) = infinity::ColumnType{infinity::LogicalType::kSparse, (yyvsp[-1].long_value), 0, 0, infinity::EmbeddingDataType::kElemInt16}; }
-#line 4376 "parser.cpp"
->>>>>>> 9818def5
     break;
 
   case 127: /* column_type: SPARSE '(' INTEGER ',' LONG_VALUE ')'  */
 #line 868 "parser.y"
-<<<<<<< HEAD
-                                        { (yyval.column_type_t) = infinity::ColumnType{infinity::LogicalType::kSparse, (yyvsp[-1].long_value), 0, 0, infinity::kElemInt32}; }
+                                        { (yyval.column_type_t) = infinity::ColumnType{infinity::LogicalType::kSparse, (yyvsp[-1].long_value), 0, 0, infinity::EmbeddingDataType::kElemInt32}; }
 #line 4393 "parser.cpp"
-=======
-                                        { (yyval.column_type_t) = infinity::ColumnType{infinity::LogicalType::kSparse, (yyvsp[-1].long_value), 0, 0, infinity::EmbeddingDataType::kElemInt32}; }
-#line 4382 "parser.cpp"
->>>>>>> 9818def5
     break;
 
   case 128: /* column_type: SPARSE '(' INT ',' LONG_VALUE ')'  */
 #line 869 "parser.y"
-<<<<<<< HEAD
-                                    { (yyval.column_type_t) = infinity::ColumnType{infinity::LogicalType::kSparse, (yyvsp[-1].long_value), 0, 0, infinity::kElemInt32}; }
+                                    { (yyval.column_type_t) = infinity::ColumnType{infinity::LogicalType::kSparse, (yyvsp[-1].long_value), 0, 0, infinity::EmbeddingDataType::kElemInt32}; }
 #line 4399 "parser.cpp"
-=======
-                                    { (yyval.column_type_t) = infinity::ColumnType{infinity::LogicalType::kSparse, (yyvsp[-1].long_value), 0, 0, infinity::EmbeddingDataType::kElemInt32}; }
-#line 4388 "parser.cpp"
->>>>>>> 9818def5
     break;
 
   case 129: /* column_type: SPARSE '(' BIGINT ',' LONG_VALUE ')'  */
 #line 870 "parser.y"
-<<<<<<< HEAD
-                                       { (yyval.column_type_t) = infinity::ColumnType{infinity::LogicalType::kSparse, (yyvsp[-1].long_value), 0, 0, infinity::kElemInt64}; }
+                                       { (yyval.column_type_t) = infinity::ColumnType{infinity::LogicalType::kSparse, (yyvsp[-1].long_value), 0, 0, infinity::EmbeddingDataType::kElemInt64}; }
 #line 4405 "parser.cpp"
-=======
-                                       { (yyval.column_type_t) = infinity::ColumnType{infinity::LogicalType::kSparse, (yyvsp[-1].long_value), 0, 0, infinity::EmbeddingDataType::kElemInt64}; }
-#line 4394 "parser.cpp"
->>>>>>> 9818def5
     break;
 
   case 130: /* column_type: SPARSE '(' FLOAT ',' LONG_VALUE ')'  */
 #line 871 "parser.y"
-<<<<<<< HEAD
-                                      { (yyval.column_type_t) = infinity::ColumnType{infinity::LogicalType::kSparse, (yyvsp[-1].long_value), 0, 0, infinity::kElemFloat}; }
+                                      { (yyval.column_type_t) = infinity::ColumnType{infinity::LogicalType::kSparse, (yyvsp[-1].long_value), 0, 0, infinity::EmbeddingDataType::kElemFloat}; }
 #line 4411 "parser.cpp"
-=======
-                                      { (yyval.column_type_t) = infinity::ColumnType{infinity::LogicalType::kSparse, (yyvsp[-1].long_value), 0, 0, infinity::EmbeddingDataType::kElemFloat}; }
-#line 4400 "parser.cpp"
->>>>>>> 9818def5
     break;
 
   case 131: /* column_type: SPARSE '(' DOUBLE ',' LONG_VALUE ')'  */
 #line 872 "parser.y"
-<<<<<<< HEAD
-                                       { (yyval.column_type_t) = infinity::ColumnType{infinity::LogicalType::kSparse, (yyvsp[-1].long_value), 0, 0, infinity::kElemDouble}; }
+                                       { (yyval.column_type_t) = infinity::ColumnType{infinity::LogicalType::kSparse, (yyvsp[-1].long_value), 0, 0, infinity::EmbeddingDataType::kElemDouble}; }
 #line 4417 "parser.cpp"
-=======
-                                       { (yyval.column_type_t) = infinity::ColumnType{infinity::LogicalType::kSparse, (yyvsp[-1].long_value), 0, 0, infinity::EmbeddingDataType::kElemDouble}; }
-#line 4406 "parser.cpp"
->>>>>>> 9818def5
     break;
 
   case 132: /* column_type: SPARSE '(' FLOAT16 ',' LONG_VALUE ')'  */
 #line 873 "parser.y"
-<<<<<<< HEAD
-                                        { (yyval.column_type_t) = infinity::ColumnType{infinity::LogicalType::kSparse, (yyvsp[-1].long_value), 0, 0, infinity::kElemFloat16}; }
+                                        { (yyval.column_type_t) = infinity::ColumnType{infinity::LogicalType::kSparse, (yyvsp[-1].long_value), 0, 0, infinity::EmbeddingDataType::kElemFloat16}; }
 #line 4423 "parser.cpp"
-=======
-                                        { (yyval.column_type_t) = infinity::ColumnType{infinity::LogicalType::kSparse, (yyvsp[-1].long_value), 0, 0, infinity::EmbeddingDataType::kElemFloat16}; }
-#line 4412 "parser.cpp"
->>>>>>> 9818def5
     break;
 
   case 133: /* column_type: SPARSE '(' BFLOAT16 ',' LONG_VALUE ')'  */
 #line 874 "parser.y"
-<<<<<<< HEAD
-                                         { (yyval.column_type_t) = infinity::ColumnType{infinity::LogicalType::kSparse, (yyvsp[-1].long_value), 0, 0, infinity::kElemBFloat16}; }
+                                         { (yyval.column_type_t) = infinity::ColumnType{infinity::LogicalType::kSparse, (yyvsp[-1].long_value), 0, 0, infinity::EmbeddingDataType::kElemBFloat16}; }
 #line 4429 "parser.cpp"
-=======
-                                         { (yyval.column_type_t) = infinity::ColumnType{infinity::LogicalType::kSparse, (yyvsp[-1].long_value), 0, 0, infinity::EmbeddingDataType::kElemBFloat16}; }
-#line 4418 "parser.cpp"
->>>>>>> 9818def5
     break;
 
   case 134: /* column_type: SPARSE '(' UNSIGNED TINYINT ',' LONG_VALUE ')'  */
 #line 875 "parser.y"
-<<<<<<< HEAD
-                                                 { (yyval.column_type_t) = infinity::ColumnType{infinity::LogicalType::kSparse, (yyvsp[-1].long_value), 0, 0, infinity::kElemUInt8}; }
+                                                 { (yyval.column_type_t) = infinity::ColumnType{infinity::LogicalType::kSparse, (yyvsp[-1].long_value), 0, 0, infinity::EmbeddingDataType::kElemUInt8}; }
 #line 4435 "parser.cpp"
-=======
-                                                 { (yyval.column_type_t) = infinity::ColumnType{infinity::LogicalType::kSparse, (yyvsp[-1].long_value), 0, 0, infinity::EmbeddingDataType::kElemUInt8}; }
-#line 4424 "parser.cpp"
->>>>>>> 9818def5
     break;
 
   case 135: /* column_constraints: column_constraint  */
