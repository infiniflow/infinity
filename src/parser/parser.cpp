/* A Bison parser, made by GNU Bison 3.8.2.  */

/* Bison implementation for Yacc-like parsers in C

   Copyright (C) 1984, 1989-1990, 2000-2015, 2018-2021 Free Software Foundation,
   Inc.

   This program is free software: you can redistribute it and/or modify
   it under the terms of the GNU General Public License as published by
   the Free Software Foundation, either version 3 of the License, or
   (at your option) any later version.

   This program is distributed in the hope that it will be useful,
   but WITHOUT ANY WARRANTY; without even the implied warranty of
   MERCHANTABILITY or FITNESS FOR A PARTICULAR PURPOSE.  See the
   GNU General Public License for more details.

   You should have received a copy of the GNU General Public License
   along with this program.  If not, see <https://www.gnu.org/licenses/>.  */

/* As a special exception, you may create a larger work that contains
   part or all of the Bison parser skeleton and distribute that work
   under terms of your choice, so long as that work isn't itself a
   parser generator using the skeleton or a modified version thereof
   as a parser skeleton.  Alternatively, if you modify or redistribute
   the parser skeleton itself, you may (at your option) remove this
   special exception, which will cause the skeleton and the resulting
   Bison output files to be licensed under the GNU General Public
   License without this special exception.

   This special exception was added by the Free Software Foundation in
   version 2.2 of Bison.  */

/* C LALR(1) parser skeleton written by Richard Stallman, by
   simplifying the original so-called "semantic" parser.  */

/* DO NOT RELY ON FEATURES THAT ARE NOT DOCUMENTED in the manual,
   especially those whose name start with YY_ or yy_.  They are
   private implementation details that can be changed or removed.  */

/* All symbols defined below should begin with yy or YY, to avoid
   infringing on user name space.  This should be done even for local
   variables, as they might otherwise be expanded by user macros.
   There are some unavoidable exceptions within include files to
   define necessary library symbols; they are noted "INFRINGES ON
   USER NAME SPACE" below.  */

/* Identify Bison output, and Bison version.  */
#define YYBISON 30802

/* Bison version string.  */
#define YYBISON_VERSION "3.8.2"

/* Skeleton name.  */
#define YYSKELETON_NAME "yacc.c"

/* Pure parsers.  */
#define YYPURE 2

/* Push parsers.  */
#define YYPUSH 0

/* Pull parsers.  */
#define YYPULL 1

/* Substitute the type names.  */
#define YYSTYPE         SQLSTYPE
#define YYLTYPE         SQLLTYPE
/* Substitute the variable and function names.  */
#define yyparse         sqlparse
#define yylex           sqllex
#define yyerror         sqlerror
#define yydebug         sqldebug
#define yynerrs         sqlnerrs

/* First part of user prologue.  */
#line 2 "parser.y"

#include <stdint.h>
#include <stdio.h>
#include "parser.h"
#include "lexer.h"

void yyerror(YYLTYPE * llocp, void* lexer, infinity::ParserResult* result, const char* msg);

#line 87 "parser.cpp"

# ifndef YY_CAST
#  ifdef __cplusplus
#   define YY_CAST(Type, Val) static_cast<Type> (Val)
#   define YY_REINTERPRET_CAST(Type, Val) reinterpret_cast<Type> (Val)
#  else
#   define YY_CAST(Type, Val) ((Type) (Val))
#   define YY_REINTERPRET_CAST(Type, Val) ((Type) (Val))
#  endif
# endif
# ifndef YY_NULLPTR
#  if defined __cplusplus
#   if 201103L <= __cplusplus
#    define YY_NULLPTR nullptr
#   else
#    define YY_NULLPTR 0
#   endif
#  else
#   define YY_NULLPTR ((void*)0)
#  endif
# endif

#include "parser.h"
/* Symbol kind.  */
enum yysymbol_kind_t
{
  YYSYMBOL_YYEMPTY = -2,
  YYSYMBOL_YYEOF = 0,                      /* "end of file"  */
  YYSYMBOL_YYerror = 1,                    /* error  */
  YYSYMBOL_YYUNDEF = 2,                    /* "invalid token"  */
  YYSYMBOL_IDENTIFIER = 3,                 /* IDENTIFIER  */
  YYSYMBOL_STRING = 4,                     /* STRING  */
  YYSYMBOL_DOUBLE_VALUE = 5,               /* DOUBLE_VALUE  */
  YYSYMBOL_LONG_VALUE = 6,                 /* LONG_VALUE  */
  YYSYMBOL_CREATE = 7,                     /* CREATE  */
  YYSYMBOL_SELECT = 8,                     /* SELECT  */
  YYSYMBOL_INSERT = 9,                     /* INSERT  */
  YYSYMBOL_DROP = 10,                      /* DROP  */
  YYSYMBOL_UPDATE = 11,                    /* UPDATE  */
  YYSYMBOL_DELETE = 12,                    /* DELETE  */
  YYSYMBOL_COPY = 13,                      /* COPY  */
  YYSYMBOL_SET = 14,                       /* SET  */
  YYSYMBOL_EXPLAIN = 15,                   /* EXPLAIN  */
  YYSYMBOL_SHOW = 16,                      /* SHOW  */
  YYSYMBOL_ALTER = 17,                     /* ALTER  */
  YYSYMBOL_EXECUTE = 18,                   /* EXECUTE  */
  YYSYMBOL_PREPARE = 19,                   /* PREPARE  */
  YYSYMBOL_UNION = 20,                     /* UNION  */
  YYSYMBOL_ALL = 21,                       /* ALL  */
  YYSYMBOL_INTERSECT = 22,                 /* INTERSECT  */
  YYSYMBOL_COMPACT = 23,                   /* COMPACT  */
  YYSYMBOL_EXCEPT = 24,                    /* EXCEPT  */
  YYSYMBOL_FLUSH = 25,                     /* FLUSH  */
  YYSYMBOL_USE = 26,                       /* USE  */
  YYSYMBOL_OPTIMIZE = 27,                  /* OPTIMIZE  */
  YYSYMBOL_PROPERTIES = 28,                /* PROPERTIES  */
  YYSYMBOL_DATABASE = 29,                  /* DATABASE  */
  YYSYMBOL_TABLE = 30,                     /* TABLE  */
  YYSYMBOL_COLLECTION = 31,                /* COLLECTION  */
  YYSYMBOL_TABLES = 32,                    /* TABLES  */
  YYSYMBOL_INTO = 33,                      /* INTO  */
  YYSYMBOL_VALUES = 34,                    /* VALUES  */
  YYSYMBOL_AST = 35,                       /* AST  */
  YYSYMBOL_PIPELINE = 36,                  /* PIPELINE  */
  YYSYMBOL_RAW = 37,                       /* RAW  */
  YYSYMBOL_LOGICAL = 38,                   /* LOGICAL  */
  YYSYMBOL_PHYSICAL = 39,                  /* PHYSICAL  */
  YYSYMBOL_FRAGMENT = 40,                  /* FRAGMENT  */
  YYSYMBOL_VIEW = 41,                      /* VIEW  */
  YYSYMBOL_INDEX = 42,                     /* INDEX  */
  YYSYMBOL_ANALYZE = 43,                   /* ANALYZE  */
  YYSYMBOL_VIEWS = 44,                     /* VIEWS  */
  YYSYMBOL_DATABASES = 45,                 /* DATABASES  */
  YYSYMBOL_SEGMENT = 46,                   /* SEGMENT  */
  YYSYMBOL_SEGMENTS = 47,                  /* SEGMENTS  */
  YYSYMBOL_BLOCK = 48,                     /* BLOCK  */
  YYSYMBOL_BLOCKS = 49,                    /* BLOCKS  */
  YYSYMBOL_COLUMN = 50,                    /* COLUMN  */
  YYSYMBOL_COLUMNS = 51,                   /* COLUMNS  */
  YYSYMBOL_INDEXES = 52,                   /* INDEXES  */
  YYSYMBOL_CHUNK = 53,                     /* CHUNK  */
  YYSYMBOL_GROUP = 54,                     /* GROUP  */
  YYSYMBOL_BY = 55,                        /* BY  */
  YYSYMBOL_HAVING = 56,                    /* HAVING  */
  YYSYMBOL_AS = 57,                        /* AS  */
  YYSYMBOL_NATURAL = 58,                   /* NATURAL  */
  YYSYMBOL_JOIN = 59,                      /* JOIN  */
  YYSYMBOL_LEFT = 60,                      /* LEFT  */
  YYSYMBOL_RIGHT = 61,                     /* RIGHT  */
  YYSYMBOL_OUTER = 62,                     /* OUTER  */
  YYSYMBOL_FULL = 63,                      /* FULL  */
  YYSYMBOL_ON = 64,                        /* ON  */
  YYSYMBOL_INNER = 65,                     /* INNER  */
  YYSYMBOL_CROSS = 66,                     /* CROSS  */
  YYSYMBOL_DISTINCT = 67,                  /* DISTINCT  */
  YYSYMBOL_WHERE = 68,                     /* WHERE  */
  YYSYMBOL_ORDER = 69,                     /* ORDER  */
  YYSYMBOL_LIMIT = 70,                     /* LIMIT  */
  YYSYMBOL_OFFSET = 71,                    /* OFFSET  */
  YYSYMBOL_ASC = 72,                       /* ASC  */
  YYSYMBOL_DESC = 73,                      /* DESC  */
  YYSYMBOL_IF = 74,                        /* IF  */
  YYSYMBOL_NOT = 75,                       /* NOT  */
  YYSYMBOL_EXISTS = 76,                    /* EXISTS  */
  YYSYMBOL_IN = 77,                        /* IN  */
  YYSYMBOL_FROM = 78,                      /* FROM  */
  YYSYMBOL_TO = 79,                        /* TO  */
  YYSYMBOL_WITH = 80,                      /* WITH  */
  YYSYMBOL_DELIMITER = 81,                 /* DELIMITER  */
  YYSYMBOL_FORMAT = 82,                    /* FORMAT  */
  YYSYMBOL_HEADER = 83,                    /* HEADER  */
  YYSYMBOL_CAST = 84,                      /* CAST  */
  YYSYMBOL_END = 85,                       /* END  */
  YYSYMBOL_CASE = 86,                      /* CASE  */
  YYSYMBOL_ELSE = 87,                      /* ELSE  */
  YYSYMBOL_THEN = 88,                      /* THEN  */
  YYSYMBOL_WHEN = 89,                      /* WHEN  */
  YYSYMBOL_BOOLEAN = 90,                   /* BOOLEAN  */
  YYSYMBOL_INTEGER = 91,                   /* INTEGER  */
  YYSYMBOL_INT = 92,                       /* INT  */
  YYSYMBOL_TINYINT = 93,                   /* TINYINT  */
  YYSYMBOL_SMALLINT = 94,                  /* SMALLINT  */
  YYSYMBOL_BIGINT = 95,                    /* BIGINT  */
  YYSYMBOL_HUGEINT = 96,                   /* HUGEINT  */
  YYSYMBOL_VARCHAR = 97,                   /* VARCHAR  */
  YYSYMBOL_FLOAT = 98,                     /* FLOAT  */
  YYSYMBOL_DOUBLE = 99,                    /* DOUBLE  */
  YYSYMBOL_REAL = 100,                     /* REAL  */
  YYSYMBOL_DECIMAL = 101,                  /* DECIMAL  */
  YYSYMBOL_DATE = 102,                     /* DATE  */
  YYSYMBOL_TIME = 103,                     /* TIME  */
  YYSYMBOL_DATETIME = 104,                 /* DATETIME  */
  YYSYMBOL_TIMESTAMP = 105,                /* TIMESTAMP  */
  YYSYMBOL_UUID = 106,                     /* UUID  */
  YYSYMBOL_POINT = 107,                    /* POINT  */
  YYSYMBOL_LINE = 108,                     /* LINE  */
  YYSYMBOL_LSEG = 109,                     /* LSEG  */
  YYSYMBOL_BOX = 110,                      /* BOX  */
  YYSYMBOL_PATH = 111,                     /* PATH  */
  YYSYMBOL_POLYGON = 112,                  /* POLYGON  */
  YYSYMBOL_CIRCLE = 113,                   /* CIRCLE  */
  YYSYMBOL_BLOB = 114,                     /* BLOB  */
  YYSYMBOL_BITMAP = 115,                   /* BITMAP  */
  YYSYMBOL_EMBEDDING = 116,                /* EMBEDDING  */
  YYSYMBOL_VECTOR = 117,                   /* VECTOR  */
  YYSYMBOL_BIT = 118,                      /* BIT  */
  YYSYMBOL_TEXT = 119,                     /* TEXT  */
  YYSYMBOL_TENSOR = 120,                   /* TENSOR  */
  YYSYMBOL_SPARSE = 121,                   /* SPARSE  */
  YYSYMBOL_TENSORARRAY = 122,              /* TENSORARRAY  */
  YYSYMBOL_PRIMARY = 123,                  /* PRIMARY  */
  YYSYMBOL_KEY = 124,                      /* KEY  */
  YYSYMBOL_UNIQUE = 125,                   /* UNIQUE  */
  YYSYMBOL_NULLABLE = 126,                 /* NULLABLE  */
  YYSYMBOL_IS = 127,                       /* IS  */
  YYSYMBOL_DEFAULT = 128,                  /* DEFAULT  */
  YYSYMBOL_TRUE = 129,                     /* TRUE  */
  YYSYMBOL_FALSE = 130,                    /* FALSE  */
  YYSYMBOL_INTERVAL = 131,                 /* INTERVAL  */
  YYSYMBOL_SECOND = 132,                   /* SECOND  */
  YYSYMBOL_SECONDS = 133,                  /* SECONDS  */
  YYSYMBOL_MINUTE = 134,                   /* MINUTE  */
  YYSYMBOL_MINUTES = 135,                  /* MINUTES  */
  YYSYMBOL_HOUR = 136,                     /* HOUR  */
  YYSYMBOL_HOURS = 137,                    /* HOURS  */
  YYSYMBOL_DAY = 138,                      /* DAY  */
  YYSYMBOL_DAYS = 139,                     /* DAYS  */
  YYSYMBOL_MONTH = 140,                    /* MONTH  */
  YYSYMBOL_MONTHS = 141,                   /* MONTHS  */
  YYSYMBOL_YEAR = 142,                     /* YEAR  */
  YYSYMBOL_YEARS = 143,                    /* YEARS  */
  YYSYMBOL_EQUAL = 144,                    /* EQUAL  */
  YYSYMBOL_NOT_EQ = 145,                   /* NOT_EQ  */
  YYSYMBOL_LESS_EQ = 146,                  /* LESS_EQ  */
  YYSYMBOL_GREATER_EQ = 147,               /* GREATER_EQ  */
  YYSYMBOL_BETWEEN = 148,                  /* BETWEEN  */
  YYSYMBOL_AND = 149,                      /* AND  */
  YYSYMBOL_OR = 150,                       /* OR  */
  YYSYMBOL_EXTRACT = 151,                  /* EXTRACT  */
  YYSYMBOL_LIKE = 152,                     /* LIKE  */
  YYSYMBOL_DATA = 153,                     /* DATA  */
  YYSYMBOL_LOG = 154,                      /* LOG  */
  YYSYMBOL_BUFFER = 155,                   /* BUFFER  */
  YYSYMBOL_TRANSACTIONS = 156,             /* TRANSACTIONS  */
  YYSYMBOL_TRANSACTION = 157,              /* TRANSACTION  */
  YYSYMBOL_USING = 158,                    /* USING  */
  YYSYMBOL_SESSION = 159,                  /* SESSION  */
  YYSYMBOL_GLOBAL = 160,                   /* GLOBAL  */
  YYSYMBOL_OFF = 161,                      /* OFF  */
  YYSYMBOL_EXPORT = 162,                   /* EXPORT  */
  YYSYMBOL_PROFILE = 163,                  /* PROFILE  */
  YYSYMBOL_CONFIGS = 164,                  /* CONFIGS  */
  YYSYMBOL_CONFIG = 165,                   /* CONFIG  */
  YYSYMBOL_PROFILES = 166,                 /* PROFILES  */
  YYSYMBOL_VARIABLES = 167,                /* VARIABLES  */
  YYSYMBOL_VARIABLE = 168,                 /* VARIABLE  */
  YYSYMBOL_SEARCH = 169,                   /* SEARCH  */
  YYSYMBOL_MATCH = 170,                    /* MATCH  */
  YYSYMBOL_MAXSIM = 171,                   /* MAXSIM  */
  YYSYMBOL_QUERY = 172,                    /* QUERY  */
  YYSYMBOL_QUERIES = 173,                  /* QUERIES  */
  YYSYMBOL_FUSION = 174,                   /* FUSION  */
  YYSYMBOL_ROWLIMIT = 175,                 /* ROWLIMIT  */
  YYSYMBOL_NUMBER = 176,                   /* NUMBER  */
  YYSYMBOL_177_ = 177,                     /* '='  */
  YYSYMBOL_178_ = 178,                     /* '<'  */
  YYSYMBOL_179_ = 179,                     /* '>'  */
  YYSYMBOL_180_ = 180,                     /* '+'  */
  YYSYMBOL_181_ = 181,                     /* '-'  */
  YYSYMBOL_182_ = 182,                     /* '*'  */
  YYSYMBOL_183_ = 183,                     /* '/'  */
  YYSYMBOL_184_ = 184,                     /* '%'  */
  YYSYMBOL_185_ = 185,                     /* '['  */
  YYSYMBOL_186_ = 186,                     /* ']'  */
  YYSYMBOL_187_ = 187,                     /* '('  */
  YYSYMBOL_188_ = 188,                     /* ')'  */
  YYSYMBOL_189_ = 189,                     /* '.'  */
  YYSYMBOL_190_ = 190,                     /* ';'  */
  YYSYMBOL_191_ = 191,                     /* ','  */
  YYSYMBOL_192_ = 192,                     /* ':'  */
  YYSYMBOL_YYACCEPT = 193,                 /* $accept  */
  YYSYMBOL_input_pattern = 194,            /* input_pattern  */
  YYSYMBOL_statement_list = 195,           /* statement_list  */
  YYSYMBOL_statement = 196,                /* statement  */
  YYSYMBOL_explainable_statement = 197,    /* explainable_statement  */
  YYSYMBOL_create_statement = 198,         /* create_statement  */
  YYSYMBOL_table_element_array = 199,      /* table_element_array  */
  YYSYMBOL_table_element = 200,            /* table_element  */
  YYSYMBOL_table_column = 201,             /* table_column  */
  YYSYMBOL_column_type = 202,              /* column_type  */
  YYSYMBOL_column_constraints = 203,       /* column_constraints  */
  YYSYMBOL_column_constraint = 204,        /* column_constraint  */
  YYSYMBOL_default_expr = 205,             /* default_expr  */
  YYSYMBOL_table_constraint = 206,         /* table_constraint  */
  YYSYMBOL_identifier_array = 207,         /* identifier_array  */
  YYSYMBOL_delete_statement = 208,         /* delete_statement  */
  YYSYMBOL_insert_statement = 209,         /* insert_statement  */
  YYSYMBOL_optional_identifier_array = 210, /* optional_identifier_array  */
  YYSYMBOL_explain_statement = 211,        /* explain_statement  */
  YYSYMBOL_explain_type = 212,             /* explain_type  */
  YYSYMBOL_update_statement = 213,         /* update_statement  */
  YYSYMBOL_update_expr_array = 214,        /* update_expr_array  */
  YYSYMBOL_update_expr = 215,              /* update_expr  */
  YYSYMBOL_drop_statement = 216,           /* drop_statement  */
  YYSYMBOL_copy_statement = 217,           /* copy_statement  */
  YYSYMBOL_select_statement = 218,         /* select_statement  */
  YYSYMBOL_select_with_paren = 219,        /* select_with_paren  */
  YYSYMBOL_select_without_paren = 220,     /* select_without_paren  */
  YYSYMBOL_select_clause_with_modifier = 221, /* select_clause_with_modifier  */
  YYSYMBOL_select_clause_without_modifier_paren = 222, /* select_clause_without_modifier_paren  */
  YYSYMBOL_select_clause_without_modifier = 223, /* select_clause_without_modifier  */
  YYSYMBOL_order_by_clause = 224,          /* order_by_clause  */
  YYSYMBOL_order_by_expr_list = 225,       /* order_by_expr_list  */
  YYSYMBOL_order_by_expr = 226,            /* order_by_expr  */
  YYSYMBOL_order_by_type = 227,            /* order_by_type  */
  YYSYMBOL_limit_expr = 228,               /* limit_expr  */
  YYSYMBOL_offset_expr = 229,              /* offset_expr  */
  YYSYMBOL_distinct = 230,                 /* distinct  */
  YYSYMBOL_from_clause = 231,              /* from_clause  */
  YYSYMBOL_search_clause = 232,            /* search_clause  */
  YYSYMBOL_where_clause = 233,             /* where_clause  */
  YYSYMBOL_having_clause = 234,            /* having_clause  */
  YYSYMBOL_group_by_clause = 235,          /* group_by_clause  */
  YYSYMBOL_set_operator = 236,             /* set_operator  */
  YYSYMBOL_table_reference = 237,          /* table_reference  */
  YYSYMBOL_table_reference_unit = 238,     /* table_reference_unit  */
  YYSYMBOL_table_reference_name = 239,     /* table_reference_name  */
  YYSYMBOL_table_name = 240,               /* table_name  */
  YYSYMBOL_table_alias = 241,              /* table_alias  */
  YYSYMBOL_with_clause = 242,              /* with_clause  */
  YYSYMBOL_with_expr_list = 243,           /* with_expr_list  */
  YYSYMBOL_with_expr = 244,                /* with_expr  */
  YYSYMBOL_join_clause = 245,              /* join_clause  */
  YYSYMBOL_join_type = 246,                /* join_type  */
  YYSYMBOL_show_statement = 247,           /* show_statement  */
  YYSYMBOL_flush_statement = 248,          /* flush_statement  */
  YYSYMBOL_optimize_statement = 249,       /* optimize_statement  */
  YYSYMBOL_command_statement = 250,        /* command_statement  */
  YYSYMBOL_compact_statement = 251,        /* compact_statement  */
  YYSYMBOL_expr_array = 252,               /* expr_array  */
  YYSYMBOL_expr_array_list = 253,          /* expr_array_list  */
  YYSYMBOL_expr_alias = 254,               /* expr_alias  */
  YYSYMBOL_expr = 255,                     /* expr  */
  YYSYMBOL_operand = 256,                  /* operand  */
  YYSYMBOL_extra_match_tensor_option = 257, /* extra_match_tensor_option  */
  YYSYMBOL_match_tensor_expr = 258,        /* match_tensor_expr  */
  YYSYMBOL_match_vector_expr = 259,        /* match_vector_expr  */
  YYSYMBOL_match_sparse_expr = 260,        /* match_sparse_expr  */
  YYSYMBOL_match_text_expr = 261,          /* match_text_expr  */
  YYSYMBOL_query_expr = 262,               /* query_expr  */
  YYSYMBOL_fusion_expr = 263,              /* fusion_expr  */
  YYSYMBOL_sub_search = 264,               /* sub_search  */
  YYSYMBOL_sub_search_array = 265,         /* sub_search_array  */
  YYSYMBOL_function_expr = 266,            /* function_expr  */
  YYSYMBOL_conjunction_expr = 267,         /* conjunction_expr  */
  YYSYMBOL_between_expr = 268,             /* between_expr  */
  YYSYMBOL_in_expr = 269,                  /* in_expr  */
  YYSYMBOL_case_expr = 270,                /* case_expr  */
  YYSYMBOL_case_check_array = 271,         /* case_check_array  */
  YYSYMBOL_cast_expr = 272,                /* cast_expr  */
  YYSYMBOL_subquery_expr = 273,            /* subquery_expr  */
  YYSYMBOL_column_expr = 274,              /* column_expr  */
  YYSYMBOL_constant_expr = 275,            /* constant_expr  */
  YYSYMBOL_common_array_expr = 276,        /* common_array_expr  */
  YYSYMBOL_common_sparse_array_expr = 277, /* common_sparse_array_expr  */
  YYSYMBOL_subarray_array_expr = 278,      /* subarray_array_expr  */
  YYSYMBOL_unclosed_subarray_array_expr = 279, /* unclosed_subarray_array_expr  */
  YYSYMBOL_sparse_array_expr = 280,        /* sparse_array_expr  */
  YYSYMBOL_long_sparse_array_expr = 281,   /* long_sparse_array_expr  */
  YYSYMBOL_unclosed_long_sparse_array_expr = 282, /* unclosed_long_sparse_array_expr  */
  YYSYMBOL_double_sparse_array_expr = 283, /* double_sparse_array_expr  */
  YYSYMBOL_unclosed_double_sparse_array_expr = 284, /* unclosed_double_sparse_array_expr  */
  YYSYMBOL_empty_array_expr = 285,         /* empty_array_expr  */
  YYSYMBOL_int_sparse_ele = 286,           /* int_sparse_ele  */
  YYSYMBOL_float_sparse_ele = 287,         /* float_sparse_ele  */
  YYSYMBOL_array_expr = 288,               /* array_expr  */
  YYSYMBOL_long_array_expr = 289,          /* long_array_expr  */
  YYSYMBOL_unclosed_long_array_expr = 290, /* unclosed_long_array_expr  */
  YYSYMBOL_double_array_expr = 291,        /* double_array_expr  */
  YYSYMBOL_unclosed_double_array_expr = 292, /* unclosed_double_array_expr  */
  YYSYMBOL_interval_expr = 293,            /* interval_expr  */
  YYSYMBOL_copy_option_list = 294,         /* copy_option_list  */
  YYSYMBOL_copy_option = 295,              /* copy_option  */
  YYSYMBOL_file_path = 296,                /* file_path  */
  YYSYMBOL_if_exists = 297,                /* if_exists  */
  YYSYMBOL_if_not_exists = 298,            /* if_not_exists  */
  YYSYMBOL_semicolon = 299,                /* semicolon  */
  YYSYMBOL_if_not_exists_info = 300,       /* if_not_exists_info  */
  YYSYMBOL_with_index_param_list = 301,    /* with_index_param_list  */
  YYSYMBOL_optional_table_properties_list = 302, /* optional_table_properties_list  */
  YYSYMBOL_index_param_list = 303,         /* index_param_list  */
  YYSYMBOL_index_param = 304,              /* index_param  */
  YYSYMBOL_index_info_list = 305,          /* index_info_list  */
  YYSYMBOL_index_info_list_one_pack = 306  /* index_info_list_one_pack  */
};
typedef enum yysymbol_kind_t yysymbol_kind_t;



/* Unqualified %code blocks.  */
#line 96 "parser.y"

// Avoid warnings with the error counter.
#if defined(__GNUC__) || defined(__clang__)
#pragma GCC diagnostic ignored "-Wunused-but-set-variable"
#endif

#line 435 "parser.cpp"

#ifdef short
# undef short
#endif

/* On compilers that do not define __PTRDIFF_MAX__ etc., make sure
   <limits.h> and (if available) <stdint.h> are included
   so that the code can choose integer types of a good width.  */

#ifndef __PTRDIFF_MAX__
# include <limits.h> /* INFRINGES ON USER NAME SPACE */
# if defined __STDC_VERSION__ && 199901 <= __STDC_VERSION__
#  include <stdint.h> /* INFRINGES ON USER NAME SPACE */
#  define YY_STDINT_H
# endif
#endif

/* Narrow types that promote to a signed type and that can represent a
   signed or unsigned integer of at least N bits.  In tables they can
   save space and decrease cache pressure.  Promoting to a signed type
   helps avoid bugs in integer arithmetic.  */

#ifdef __INT_LEAST8_MAX__
typedef __INT_LEAST8_TYPE__ yytype_int8;
#elif defined YY_STDINT_H
typedef int_least8_t yytype_int8;
#else
typedef signed char yytype_int8;
#endif

#ifdef __INT_LEAST16_MAX__
typedef __INT_LEAST16_TYPE__ yytype_int16;
#elif defined YY_STDINT_H
typedef int_least16_t yytype_int16;
#else
typedef short yytype_int16;
#endif

/* Work around bug in HP-UX 11.23, which defines these macros
   incorrectly for preprocessor constants.  This workaround can likely
   be removed in 2023, as HPE has promised support for HP-UX 11.23
   (aka HP-UX 11i v2) only through the end of 2022; see Table 2 of
   <https://h20195.www2.hpe.com/V2/getpdf.aspx/4AA4-7673ENW.pdf>.  */
#ifdef __hpux
# undef UINT_LEAST8_MAX
# undef UINT_LEAST16_MAX
# define UINT_LEAST8_MAX 255
# define UINT_LEAST16_MAX 65535
#endif

#if defined __UINT_LEAST8_MAX__ && __UINT_LEAST8_MAX__ <= __INT_MAX__
typedef __UINT_LEAST8_TYPE__ yytype_uint8;
#elif (!defined __UINT_LEAST8_MAX__ && defined YY_STDINT_H \
       && UINT_LEAST8_MAX <= INT_MAX)
typedef uint_least8_t yytype_uint8;
#elif !defined __UINT_LEAST8_MAX__ && UCHAR_MAX <= INT_MAX
typedef unsigned char yytype_uint8;
#else
typedef short yytype_uint8;
#endif

#if defined __UINT_LEAST16_MAX__ && __UINT_LEAST16_MAX__ <= __INT_MAX__
typedef __UINT_LEAST16_TYPE__ yytype_uint16;
#elif (!defined __UINT_LEAST16_MAX__ && defined YY_STDINT_H \
       && UINT_LEAST16_MAX <= INT_MAX)
typedef uint_least16_t yytype_uint16;
#elif !defined __UINT_LEAST16_MAX__ && USHRT_MAX <= INT_MAX
typedef unsigned short yytype_uint16;
#else
typedef int yytype_uint16;
#endif

#ifndef YYPTRDIFF_T
# if defined __PTRDIFF_TYPE__ && defined __PTRDIFF_MAX__
#  define YYPTRDIFF_T __PTRDIFF_TYPE__
#  define YYPTRDIFF_MAXIMUM __PTRDIFF_MAX__
# elif defined PTRDIFF_MAX
#  ifndef ptrdiff_t
#   include <stddef.h> /* INFRINGES ON USER NAME SPACE */
#  endif
#  define YYPTRDIFF_T ptrdiff_t
#  define YYPTRDIFF_MAXIMUM PTRDIFF_MAX
# else
#  define YYPTRDIFF_T long
#  define YYPTRDIFF_MAXIMUM LONG_MAX
# endif
#endif

#ifndef YYSIZE_T
# ifdef __SIZE_TYPE__
#  define YYSIZE_T __SIZE_TYPE__
# elif defined size_t
#  define YYSIZE_T size_t
# elif defined __STDC_VERSION__ && 199901 <= __STDC_VERSION__
#  include <stddef.h> /* INFRINGES ON USER NAME SPACE */
#  define YYSIZE_T size_t
# else
#  define YYSIZE_T unsigned
# endif
#endif

#define YYSIZE_MAXIMUM                                  \
  YY_CAST (YYPTRDIFF_T,                                 \
           (YYPTRDIFF_MAXIMUM < YY_CAST (YYSIZE_T, -1)  \
            ? YYPTRDIFF_MAXIMUM                         \
            : YY_CAST (YYSIZE_T, -1)))

#define YYSIZEOF(X) YY_CAST (YYPTRDIFF_T, sizeof (X))


/* Stored state numbers (used for stacks). */
typedef yytype_int16 yy_state_t;

/* State numbers in computations.  */
typedef int yy_state_fast_t;

#ifndef YY_
# if defined YYENABLE_NLS && YYENABLE_NLS
#  if ENABLE_NLS
#   include <libintl.h> /* INFRINGES ON USER NAME SPACE */
#   define YY_(Msgid) dgettext ("bison-runtime", Msgid)
#  endif
# endif
# ifndef YY_
#  define YY_(Msgid) Msgid
# endif
#endif


#ifndef YY_ATTRIBUTE_PURE
# if defined __GNUC__ && 2 < __GNUC__ + (96 <= __GNUC_MINOR__)
#  define YY_ATTRIBUTE_PURE __attribute__ ((__pure__))
# else
#  define YY_ATTRIBUTE_PURE
# endif
#endif

#ifndef YY_ATTRIBUTE_UNUSED
# if defined __GNUC__ && 2 < __GNUC__ + (7 <= __GNUC_MINOR__)
#  define YY_ATTRIBUTE_UNUSED __attribute__ ((__unused__))
# else
#  define YY_ATTRIBUTE_UNUSED
# endif
#endif

/* Suppress unused-variable warnings by "using" E.  */
#if ! defined lint || defined __GNUC__
# define YY_USE(E) ((void) (E))
#else
# define YY_USE(E) /* empty */
#endif

/* Suppress an incorrect diagnostic about yylval being uninitialized.  */
#if defined __GNUC__ && ! defined __ICC && 406 <= __GNUC__ * 100 + __GNUC_MINOR__
# if __GNUC__ * 100 + __GNUC_MINOR__ < 407
#  define YY_IGNORE_MAYBE_UNINITIALIZED_BEGIN                           \
    _Pragma ("GCC diagnostic push")                                     \
    _Pragma ("GCC diagnostic ignored \"-Wuninitialized\"")
# else
#  define YY_IGNORE_MAYBE_UNINITIALIZED_BEGIN                           \
    _Pragma ("GCC diagnostic push")                                     \
    _Pragma ("GCC diagnostic ignored \"-Wuninitialized\"")              \
    _Pragma ("GCC diagnostic ignored \"-Wmaybe-uninitialized\"")
# endif
# define YY_IGNORE_MAYBE_UNINITIALIZED_END      \
    _Pragma ("GCC diagnostic pop")
#else
# define YY_INITIAL_VALUE(Value) Value
#endif
#ifndef YY_IGNORE_MAYBE_UNINITIALIZED_BEGIN
# define YY_IGNORE_MAYBE_UNINITIALIZED_BEGIN
# define YY_IGNORE_MAYBE_UNINITIALIZED_END
#endif
#ifndef YY_INITIAL_VALUE
# define YY_INITIAL_VALUE(Value) /* Nothing. */
#endif

#if defined __cplusplus && defined __GNUC__ && ! defined __ICC && 6 <= __GNUC__
# define YY_IGNORE_USELESS_CAST_BEGIN                          \
    _Pragma ("GCC diagnostic push")                            \
    _Pragma ("GCC diagnostic ignored \"-Wuseless-cast\"")
# define YY_IGNORE_USELESS_CAST_END            \
    _Pragma ("GCC diagnostic pop")
#endif
#ifndef YY_IGNORE_USELESS_CAST_BEGIN
# define YY_IGNORE_USELESS_CAST_BEGIN
# define YY_IGNORE_USELESS_CAST_END
#endif


#define YY_ASSERT(E) ((void) (0 && (E)))

#if 1

/* The parser invokes alloca or malloc; define the necessary symbols.  */

# ifdef YYSTACK_USE_ALLOCA
#  if YYSTACK_USE_ALLOCA
#   ifdef __GNUC__
#    define YYSTACK_ALLOC __builtin_alloca
#   elif defined __BUILTIN_VA_ARG_INCR
#    include <alloca.h> /* INFRINGES ON USER NAME SPACE */
#   elif defined _AIX
#    define YYSTACK_ALLOC __alloca
#   elif defined _MSC_VER
#    include <malloc.h> /* INFRINGES ON USER NAME SPACE */
#    define alloca _alloca
#   else
#    define YYSTACK_ALLOC alloca
#    if ! defined _ALLOCA_H && ! defined EXIT_SUCCESS
#     include <stdlib.h> /* INFRINGES ON USER NAME SPACE */
      /* Use EXIT_SUCCESS as a witness for stdlib.h.  */
#     ifndef EXIT_SUCCESS
#      define EXIT_SUCCESS 0
#     endif
#    endif
#   endif
#  endif
# endif

# ifdef YYSTACK_ALLOC
   /* Pacify GCC's 'empty if-body' warning.  */
#  define YYSTACK_FREE(Ptr) do { /* empty */; } while (0)
#  ifndef YYSTACK_ALLOC_MAXIMUM
    /* The OS might guarantee only one guard page at the bottom of the stack,
       and a page size can be as small as 4096 bytes.  So we cannot safely
       invoke alloca (N) if N exceeds 4096.  Use a slightly smaller number
       to allow for a few compiler-allocated temporary stack slots.  */
#   define YYSTACK_ALLOC_MAXIMUM 4032 /* reasonable circa 2006 */
#  endif
# else
#  define YYSTACK_ALLOC YYMALLOC
#  define YYSTACK_FREE YYFREE
#  ifndef YYSTACK_ALLOC_MAXIMUM
#   define YYSTACK_ALLOC_MAXIMUM YYSIZE_MAXIMUM
#  endif
#  if (defined __cplusplus && ! defined EXIT_SUCCESS \
       && ! ((defined YYMALLOC || defined malloc) \
             && (defined YYFREE || defined free)))
#   include <stdlib.h> /* INFRINGES ON USER NAME SPACE */
#   ifndef EXIT_SUCCESS
#    define EXIT_SUCCESS 0
#   endif
#  endif
#  ifndef YYMALLOC
#   define YYMALLOC malloc
#   if ! defined malloc && ! defined EXIT_SUCCESS
void *malloc (YYSIZE_T); /* INFRINGES ON USER NAME SPACE */
#   endif
#  endif
#  ifndef YYFREE
#   define YYFREE free
#   if ! defined free && ! defined EXIT_SUCCESS
void free (void *); /* INFRINGES ON USER NAME SPACE */
#   endif
#  endif
# endif
#endif /* 1 */

#if (! defined yyoverflow \
     && (! defined __cplusplus \
         || (defined SQLLTYPE_IS_TRIVIAL && SQLLTYPE_IS_TRIVIAL \
             && defined SQLSTYPE_IS_TRIVIAL && SQLSTYPE_IS_TRIVIAL)))

/* A type that is properly aligned for any stack member.  */
union yyalloc
{
  yy_state_t yyss_alloc;
  YYSTYPE yyvs_alloc;
  YYLTYPE yyls_alloc;
};

/* The size of the maximum gap between one aligned stack and the next.  */
# define YYSTACK_GAP_MAXIMUM (YYSIZEOF (union yyalloc) - 1)

/* The size of an array large to enough to hold all stacks, each with
   N elements.  */
# define YYSTACK_BYTES(N) \
     ((N) * (YYSIZEOF (yy_state_t) + YYSIZEOF (YYSTYPE) \
             + YYSIZEOF (YYLTYPE)) \
      + 2 * YYSTACK_GAP_MAXIMUM)

# define YYCOPY_NEEDED 1

/* Relocate STACK from its old location to the new one.  The
   local variables YYSIZE and YYSTACKSIZE give the old and new number of
   elements in the stack, and YYPTR gives the new location of the
   stack.  Advance YYPTR to a properly aligned location for the next
   stack.  */
# define YYSTACK_RELOCATE(Stack_alloc, Stack)                           \
    do                                                                  \
      {                                                                 \
        YYPTRDIFF_T yynewbytes;                                         \
        YYCOPY (&yyptr->Stack_alloc, Stack, yysize);                    \
        Stack = &yyptr->Stack_alloc;                                    \
        yynewbytes = yystacksize * YYSIZEOF (*Stack) + YYSTACK_GAP_MAXIMUM; \
        yyptr += yynewbytes / YYSIZEOF (*yyptr);                        \
      }                                                                 \
    while (0)

#endif

#if defined YYCOPY_NEEDED && YYCOPY_NEEDED
/* Copy COUNT objects from SRC to DST.  The source and destination do
   not overlap.  */
# ifndef YYCOPY
#  if defined __GNUC__ && 1 < __GNUC__
#   define YYCOPY(Dst, Src, Count) \
      __builtin_memcpy (Dst, Src, YY_CAST (YYSIZE_T, (Count)) * sizeof (*(Src)))
#  else
#   define YYCOPY(Dst, Src, Count)              \
      do                                        \
        {                                       \
          YYPTRDIFF_T yyi;                      \
          for (yyi = 0; yyi < (Count); yyi++)   \
            (Dst)[yyi] = (Src)[yyi];            \
        }                                       \
      while (0)
#  endif
# endif
#endif /* !YYCOPY_NEEDED */

/* YYFINAL -- State number of the termination state.  */
#define YYFINAL  90
/* YYLAST -- Last index in YYTABLE.  */
#define YYLAST   1104

/* YYNTOKENS -- Number of terminals.  */
#define YYNTOKENS  193
/* YYNNTS -- Number of nonterminals.  */
#define YYNNTS  114
/* YYNRULES -- Number of rules.  */
#define YYNRULES  430
/* YYNSTATES -- Number of states.  */
#define YYNSTATES  901

/* YYMAXUTOK -- Last valid token kind.  */
#define YYMAXUTOK   431


/* YYTRANSLATE(TOKEN-NUM) -- Symbol number corresponding to TOKEN-NUM
   as returned by yylex, with out-of-bounds checking.  */
#define YYTRANSLATE(YYX)                                \
  (0 <= (YYX) && (YYX) <= YYMAXUTOK                     \
   ? YY_CAST (yysymbol_kind_t, yytranslate[YYX])        \
   : YYSYMBOL_YYUNDEF)

/* YYTRANSLATE[TOKEN-NUM] -- Symbol number corresponding to TOKEN-NUM
   as returned by yylex.  */
static const yytype_uint8 yytranslate[] =
{
       0,     2,     2,     2,     2,     2,     2,     2,     2,     2,
       2,     2,     2,     2,     2,     2,     2,     2,     2,     2,
       2,     2,     2,     2,     2,     2,     2,     2,     2,     2,
       2,     2,     2,     2,     2,     2,     2,   184,     2,     2,
     187,   188,   182,   180,   191,   181,   189,   183,     2,     2,
       2,     2,     2,     2,     2,     2,     2,     2,   192,   190,
     178,   177,   179,     2,     2,     2,     2,     2,     2,     2,
       2,     2,     2,     2,     2,     2,     2,     2,     2,     2,
       2,     2,     2,     2,     2,     2,     2,     2,     2,     2,
       2,   185,     2,   186,     2,     2,     2,     2,     2,     2,
       2,     2,     2,     2,     2,     2,     2,     2,     2,     2,
       2,     2,     2,     2,     2,     2,     2,     2,     2,     2,
       2,     2,     2,     2,     2,     2,     2,     2,     2,     2,
       2,     2,     2,     2,     2,     2,     2,     2,     2,     2,
       2,     2,     2,     2,     2,     2,     2,     2,     2,     2,
       2,     2,     2,     2,     2,     2,     2,     2,     2,     2,
       2,     2,     2,     2,     2,     2,     2,     2,     2,     2,
       2,     2,     2,     2,     2,     2,     2,     2,     2,     2,
       2,     2,     2,     2,     2,     2,     2,     2,     2,     2,
       2,     2,     2,     2,     2,     2,     2,     2,     2,     2,
       2,     2,     2,     2,     2,     2,     2,     2,     2,     2,
       2,     2,     2,     2,     2,     2,     2,     2,     2,     2,
       2,     2,     2,     2,     2,     2,     2,     2,     2,     2,
       2,     2,     2,     2,     2,     2,     2,     2,     2,     2,
       2,     2,     2,     2,     2,     2,     2,     2,     2,     2,
       2,     2,     2,     2,     2,     2,     1,     2,     3,     4,
       5,     6,     7,     8,     9,    10,    11,    12,    13,    14,
      15,    16,    17,    18,    19,    20,    21,    22,    23,    24,
      25,    26,    27,    28,    29,    30,    31,    32,    33,    34,
      35,    36,    37,    38,    39,    40,    41,    42,    43,    44,
      45,    46,    47,    48,    49,    50,    51,    52,    53,    54,
      55,    56,    57,    58,    59,    60,    61,    62,    63,    64,
      65,    66,    67,    68,    69,    70,    71,    72,    73,    74,
      75,    76,    77,    78,    79,    80,    81,    82,    83,    84,
      85,    86,    87,    88,    89,    90,    91,    92,    93,    94,
      95,    96,    97,    98,    99,   100,   101,   102,   103,   104,
     105,   106,   107,   108,   109,   110,   111,   112,   113,   114,
     115,   116,   117,   118,   119,   120,   121,   122,   123,   124,
     125,   126,   127,   128,   129,   130,   131,   132,   133,   134,
     135,   136,   137,   138,   139,   140,   141,   142,   143,   144,
     145,   146,   147,   148,   149,   150,   151,   152,   153,   154,
     155,   156,   157,   158,   159,   160,   161,   162,   163,   164,
     165,   166,   167,   168,   169,   170,   171,   172,   173,   174,
     175,   176
};

#if SQLDEBUG
/* YYRLINE[YYN] -- Source line where rule number YYN was defined.  */
static const yytype_int16 yyrline[] =
{
       0,   492,   492,   496,   502,   509,   510,   511,   512,   513,
     514,   515,   516,   517,   518,   519,   520,   521,   523,   524,
     525,   526,   527,   528,   529,   530,   531,   532,   533,   534,
     541,   558,   574,   603,   619,   637,   666,   670,   676,   679,
     686,   736,   772,   773,   774,   775,   776,   777,   778,   779,
     780,   781,   782,   783,   784,   785,   786,   787,   788,   789,
     790,   793,   795,   796,   797,   798,   801,   802,   803,   804,
     805,   806,   807,   808,   809,   810,   811,   812,   813,   814,
     815,   816,   817,   818,   819,   820,   821,   822,   823,   824,
     825,   826,   827,   828,   829,   830,   831,   832,   833,   834,
     835,   836,   837,   838,   839,   840,   859,   863,   873,   876,
     879,   882,   886,   889,   894,   899,   906,   912,   922,   938,
     972,   985,   988,   995,  1001,  1004,  1007,  1010,  1013,  1016,
    1019,  1022,  1029,  1042,  1046,  1051,  1064,  1077,  1092,  1107,
<<<<<<< HEAD
    1122,  1145,  1186,  1229,  1274,  1277,  1280,  1289,  1299,  1302,
    1306,  1311,  1333,  1336,  1341,  1357,  1360,  1364,  1368,  1373,
    1379,  1382,  1385,  1389,  1393,  1395,  1399,  1401,  1404,  1408,
    1411,  1415,  1420,  1424,  1427,  1431,  1434,  1438,  1441,  1445,
    1448,  1451,  1454,  1462,  1465,  1480,  1480,  1482,  1496,  1505,
    1510,  1519,  1524,  1529,  1535,  1542,  1545,  1549,  1552,  1557,
    1569,  1576,  1590,  1593,  1596,  1599,  1602,  1605,  1608,  1614,
    1618,  1622,  1626,  1630,  1637,  1641,  1645,  1649,  1654,  1658,
    1663,  1667,  1671,  1677,  1683,  1689,  1700,  1711,  1722,  1734,
    1746,  1759,  1773,  1784,  1798,  1814,  1835,  1839,  1843,  1851,
    1862,  1885,  1891,  1896,  1902,  1908,  1916,  1922,  1928,  1934,
    1940,  1948,  1954,  1960,  1966,  1972,  1980,  1986,  1993,  2010,
    2014,  2019,  2023,  2050,  2056,  2060,  2061,  2062,  2063,  2064,
    2066,  2069,  2075,  2078,  2079,  2080,  2081,  2082,  2083,  2084,
    2085,  2086,  2087,  2089,  2092,  2098,  2117,  2159,  2205,  2223,
    2241,  2249,  2260,  2266,  2275,  2281,  2293,  2296,  2299,  2302,
    2305,  2308,  2312,  2316,  2321,  2329,  2337,  2346,  2353,  2360,
    2367,  2374,  2381,  2389,  2397,  2405,  2413,  2421,  2429,  2437,
    2445,  2453,  2461,  2469,  2477,  2507,  2515,  2524,  2532,  2541,
    2549,  2555,  2562,  2568,  2575,  2580,  2587,  2594,  2602,  2626,
    2632,  2638,  2645,  2653,  2660,  2667,  2672,  2682,  2687,  2692,
    2697,  2702,  2707,  2712,  2717,  2722,  2727,  2730,  2733,  2737,
    2740,  2743,  2746,  2750,  2753,  2756,  2760,  2764,  2769,  2774,
    2777,  2781,  2785,  2792,  2799,  2803,  2810,  2817,  2821,  2825,
    2829,  2832,  2836,  2840,  2845,  2850,  2854,  2859,  2864,  2870,
    2876,  2882,  2888,  2894,  2900,  2906,  2912,  2918,  2924,  2930,
    2941,  2945,  2950,  2980,  2990,  2996,  3000,  3001,  3003,  3004,
    3006,  3007,  3019,  3027,  3031,  3034,  3038,  3041,  3045,  3049,
    3054,  3060,  3070,  3077,  3088,  3092,  3100,  3152
=======
    1122,  1145,  1198,  1253,  1304,  1307,  1310,  1319,  1329,  1332,
    1336,  1341,  1363,  1366,  1371,  1387,  1390,  1394,  1398,  1403,
    1409,  1412,  1415,  1419,  1423,  1425,  1429,  1431,  1434,  1438,
    1441,  1445,  1450,  1454,  1457,  1461,  1464,  1468,  1471,  1475,
    1478,  1481,  1484,  1492,  1495,  1510,  1510,  1512,  1526,  1535,
    1540,  1549,  1554,  1559,  1565,  1572,  1575,  1579,  1582,  1587,
    1599,  1606,  1620,  1623,  1626,  1629,  1632,  1635,  1638,  1644,
    1648,  1652,  1656,  1660,  1667,  1671,  1675,  1679,  1684,  1688,
    1693,  1697,  1701,  1707,  1713,  1719,  1730,  1741,  1752,  1764,
    1776,  1789,  1803,  1814,  1828,  1844,  1865,  1869,  1873,  1881,
    1892,  1915,  1921,  1926,  1932,  1938,  1946,  1952,  1958,  1964,
    1970,  1978,  1984,  1990,  1996,  2002,  2010,  2016,  2023,  2040,
    2044,  2049,  2053,  2080,  2086,  2090,  2091,  2092,  2093,  2094,
    2096,  2099,  2105,  2108,  2109,  2110,  2111,  2112,  2113,  2114,
    2115,  2116,  2117,  2119,  2122,  2128,  2147,  2189,  2235,  2253,
    2271,  2279,  2290,  2296,  2305,  2311,  2323,  2326,  2329,  2332,
    2335,  2338,  2342,  2346,  2351,  2359,  2367,  2376,  2383,  2390,
    2397,  2404,  2411,  2419,  2427,  2435,  2443,  2451,  2459,  2467,
    2475,  2483,  2491,  2499,  2507,  2537,  2545,  2554,  2562,  2571,
    2579,  2585,  2592,  2598,  2605,  2610,  2617,  2624,  2632,  2656,
    2662,  2668,  2675,  2683,  2690,  2697,  2702,  2712,  2717,  2722,
    2727,  2732,  2737,  2742,  2747,  2752,  2757,  2760,  2763,  2767,
    2770,  2773,  2776,  2780,  2783,  2786,  2790,  2794,  2799,  2804,
    2807,  2811,  2815,  2822,  2829,  2833,  2840,  2847,  2851,  2855,
    2859,  2862,  2866,  2870,  2875,  2880,  2884,  2889,  2894,  2900,
    2906,  2912,  2918,  2924,  2930,  2936,  2942,  2948,  2954,  2960,
    2971,  2975,  2980,  3008,  3018,  3023,  3028,  3033,  3039,  3043,
    3044,  3046,  3047,  3049,  3050,  3062,  3070,  3074,  3077,  3081,
    3084,  3088,  3092,  3097,  3103,  3113,  3120,  3131,  3135,  3143,
    3195
>>>>>>> dcbe0ccf
};
#endif

/** Accessing symbol of state STATE.  */
#define YY_ACCESSING_SYMBOL(State) YY_CAST (yysymbol_kind_t, yystos[State])

#if 1
/* The user-facing name of the symbol whose (internal) number is
   YYSYMBOL.  No bounds checking.  */
static const char *yysymbol_name (yysymbol_kind_t yysymbol) YY_ATTRIBUTE_UNUSED;

/* YYTNAME[SYMBOL-NUM] -- String name of the symbol SYMBOL-NUM.
   First, the terminals, then, starting at YYNTOKENS, nonterminals.  */
static const char *const yytname[] =
{
  "\"end of file\"", "error", "\"invalid token\"", "IDENTIFIER", "STRING",
  "DOUBLE_VALUE", "LONG_VALUE", "CREATE", "SELECT", "INSERT", "DROP",
  "UPDATE", "DELETE", "COPY", "SET", "EXPLAIN", "SHOW", "ALTER", "EXECUTE",
  "PREPARE", "UNION", "ALL", "INTERSECT", "COMPACT", "EXCEPT", "FLUSH",
  "USE", "OPTIMIZE", "PROPERTIES", "DATABASE", "TABLE", "COLLECTION",
  "TABLES", "INTO", "VALUES", "AST", "PIPELINE", "RAW", "LOGICAL",
  "PHYSICAL", "FRAGMENT", "VIEW", "INDEX", "ANALYZE", "VIEWS", "DATABASES",
  "SEGMENT", "SEGMENTS", "BLOCK", "BLOCKS", "COLUMN", "COLUMNS", "INDEXES",
  "CHUNK", "GROUP", "BY", "HAVING", "AS", "NATURAL", "JOIN", "LEFT",
  "RIGHT", "OUTER", "FULL", "ON", "INNER", "CROSS", "DISTINCT", "WHERE",
  "ORDER", "LIMIT", "OFFSET", "ASC", "DESC", "IF", "NOT", "EXISTS", "IN",
  "FROM", "TO", "WITH", "DELIMITER", "FORMAT", "HEADER", "CAST", "END",
  "CASE", "ELSE", "THEN", "WHEN", "BOOLEAN", "INTEGER", "INT", "TINYINT",
  "SMALLINT", "BIGINT", "HUGEINT", "VARCHAR", "FLOAT", "DOUBLE", "REAL",
  "DECIMAL", "DATE", "TIME", "DATETIME", "TIMESTAMP", "UUID", "POINT",
  "LINE", "LSEG", "BOX", "PATH", "POLYGON", "CIRCLE", "BLOB", "BITMAP",
  "EMBEDDING", "VECTOR", "BIT", "TEXT", "TENSOR", "SPARSE", "TENSORARRAY",
  "PRIMARY", "KEY", "UNIQUE", "NULLABLE", "IS", "DEFAULT", "TRUE", "FALSE",
  "INTERVAL", "SECOND", "SECONDS", "MINUTE", "MINUTES", "HOUR", "HOURS",
  "DAY", "DAYS", "MONTH", "MONTHS", "YEAR", "YEARS", "EQUAL", "NOT_EQ",
  "LESS_EQ", "GREATER_EQ", "BETWEEN", "AND", "OR", "EXTRACT", "LIKE",
  "DATA", "LOG", "BUFFER", "TRANSACTIONS", "TRANSACTION", "USING",
  "SESSION", "GLOBAL", "OFF", "EXPORT", "PROFILE", "CONFIGS", "CONFIG",
  "PROFILES", "VARIABLES", "VARIABLE", "SEARCH", "MATCH", "MAXSIM",
  "QUERY", "QUERIES", "FUSION", "ROWLIMIT", "NUMBER", "'='", "'<'", "'>'",
  "'+'", "'-'", "'*'", "'/'", "'%'", "'['", "']'", "'('", "')'", "'.'",
  "';'", "','", "':'", "$accept", "input_pattern", "statement_list",
  "statement", "explainable_statement", "create_statement",
  "table_element_array", "table_element", "table_column", "column_type",
  "column_constraints", "column_constraint", "default_expr",
  "table_constraint", "identifier_array", "delete_statement",
  "insert_statement", "optional_identifier_array", "explain_statement",
  "explain_type", "update_statement", "update_expr_array", "update_expr",
  "drop_statement", "copy_statement", "select_statement",
  "select_with_paren", "select_without_paren",
  "select_clause_with_modifier", "select_clause_without_modifier_paren",
  "select_clause_without_modifier", "order_by_clause",
  "order_by_expr_list", "order_by_expr", "order_by_type", "limit_expr",
  "offset_expr", "distinct", "from_clause", "search_clause",
  "where_clause", "having_clause", "group_by_clause", "set_operator",
  "table_reference", "table_reference_unit", "table_reference_name",
  "table_name", "table_alias", "with_clause", "with_expr_list",
  "with_expr", "join_clause", "join_type", "show_statement",
  "flush_statement", "optimize_statement", "command_statement",
  "compact_statement", "expr_array", "expr_array_list", "expr_alias",
  "expr", "operand", "extra_match_tensor_option", "match_tensor_expr",
  "match_vector_expr", "match_sparse_expr", "match_text_expr",
  "query_expr", "fusion_expr", "sub_search", "sub_search_array",
  "function_expr", "conjunction_expr", "between_expr", "in_expr",
  "case_expr", "case_check_array", "cast_expr", "subquery_expr",
  "column_expr", "constant_expr", "common_array_expr",
  "common_sparse_array_expr", "subarray_array_expr",
  "unclosed_subarray_array_expr", "sparse_array_expr",
  "long_sparse_array_expr", "unclosed_long_sparse_array_expr",
  "double_sparse_array_expr", "unclosed_double_sparse_array_expr",
  "empty_array_expr", "int_sparse_ele", "float_sparse_ele", "array_expr",
  "long_array_expr", "unclosed_long_array_expr", "double_array_expr",
  "unclosed_double_array_expr", "interval_expr", "copy_option_list",
  "copy_option", "file_path", "if_exists", "if_not_exists", "semicolon",
  "if_not_exists_info", "with_index_param_list",
  "optional_table_properties_list", "index_param_list", "index_param",
  "index_info_list", "index_info_list_one_pack", YY_NULLPTR
};

static const char *
yysymbol_name (yysymbol_kind_t yysymbol)
{
  return yytname[yysymbol];
}
#endif

#define YYPACT_NINF (-501)

#define yypact_value_is_default(Yyn) \
  ((Yyn) == YYPACT_NINF)

#define YYTABLE_NINF (-417)

#define yytable_value_is_error(Yyn) \
  ((Yyn) == YYTABLE_NINF)

/* YYPACT[STATE-NUM] -- Index in YYTABLE of the portion describing
   STATE-NUM.  */
static const yytype_int16 yypact[] =
{
     488,   226,    49,   243,    59,   -10,    59,   121,   494,   564,
      91,   397,   128,   178,   218,    76,    -7,   244,    72,  -501,
    -501,  -501,  -501,  -501,  -501,  -501,  -501,   255,  -501,  -501,
     240,  -501,  -501,  -501,  -501,  -501,   184,   184,   184,   184,
      24,    59,   196,   196,   196,   196,   196,   120,   278,    59,
     -32,   310,   324,   337,  -501,  -501,  -501,  -501,  -501,  -501,
    -501,   670,   348,    59,  -501,  -501,  -501,  -501,  -501,   373,
     -56,   115,  -501,   383,  -501,   241,  -501,    59,  -501,  -501,
    -501,  -501,   -48,  -501,   345,   220,  -501,   419,   245,   257,
    -501,    44,  -501,   449,  -501,  -501,     6,   405,  -501,   409,
     399,   482,    59,    59,    59,   491,   432,   335,   429,   504,
      59,    59,    59,   523,   550,   558,   508,   573,   573,   452,
      58,    69,    73,  -501,  -501,  -501,  -501,  -501,  -501,  -501,
     255,  -501,  -501,  -501,  -501,  -501,  -501,   286,  -501,  -501,
     575,  -501,   576,  -501,   574,  -501,    59,   400,   218,   573,
    -501,  -501,  -501,  -501,     6,  -501,  -501,  -501,   452,   529,
     515,   510,  -501,   -26,  -501,   335,  -501,    59,   585,   143,
    -501,  -501,  -501,  -501,  -501,   531,  -501,   420,   -42,  -501,
     452,  -501,  -501,   518,   519,   413,  -501,  -501,   823,   487,
     414,   415,   301,   600,   602,   603,   606,  -501,  -501,   605,
     425,   191,   426,   427,   561,   561,  -501,    15,   338,  -105,
    -501,   -24,   624,  -501,  -501,  -501,  -501,  -501,  -501,  -501,
    -501,  -501,  -501,  -501,  -501,  -501,   430,  -501,  -501,  -501,
     -96,  -501,  -501,   -81,  -501,     1,  -501,  -501,  -501,    42,
    -501,    46,  -501,  -501,  -501,  -501,  -501,  -501,  -501,  -501,
    -501,  -501,  -501,  -501,  -501,  -501,  -501,  -501,   617,   609,
    -501,  -501,  -501,  -501,  -501,  -501,   541,   240,  -501,  -501,
     435,   437,   -40,   452,   452,   556,  -501,    -7,    27,   571,
     442,  -501,    34,   443,  -501,    59,   452,   558,  -501,   225,
     444,   448,   185,  -501,  -501,  -501,  -501,  -501,  -501,  -501,
    -501,  -501,  -501,  -501,  -501,   561,   453,   691,   562,   452,
     452,    97,   269,  -501,  -501,  -501,  -501,   823,  -501,   637,
     456,   457,   459,   461,   645,   647,   376,   376,  -501,   460,
    -501,  -501,  -501,  -501,   465,   -69,   577,   452,   651,   452,
     452,   -43,   468,   -30,   561,   561,   561,   561,   561,   561,
     561,   561,   561,   561,   561,   561,   561,   561,    12,  -501,
     473,  -501,   654,  -501,   656,  -501,   664,  -501,   666,   627,
     320,   489,  -501,   490,  -501,  -501,    10,   516,   497,  -501,
      35,   225,   452,  -501,   255,   786,   565,   507,    52,  -501,
    -501,  -501,    -7,   585,   442,  -501,  -501,   695,   452,   509,
    -501,   225,  -501,    21,    21,   452,  -501,    62,   562,   551,
     514,     8,   -22,   275,  -501,   452,   452,   626,   452,   701,
      26,   452,    75,   103,   511,  -501,  -501,   573,  -501,  -501,
    -501,   557,   520,   561,   338,   583,  -501,   282,   282,   118,
     118,   633,   282,   282,   118,   118,   376,   376,  -501,  -501,
    -501,  -501,  -501,  -501,   521,  -501,   522,  -501,  -501,  -501,
     704,   705,  -501,   712,  -501,    -7,   525,   481,  -501,    40,
    -501,   208,   508,   452,  -501,  -501,  -501,   225,  -501,  -501,
    -501,  -501,  -501,  -501,  -501,  -501,  -501,  -501,  -501,   530,
    -501,  -501,  -501,  -501,  -501,  -501,  -501,  -501,  -501,  -501,
     535,   538,   539,   540,   545,     9,   547,   585,   690,    27,
     255,   129,  -501,  -501,   193,   553,   732,   738,   741,   744,
    -501,   743,   200,  -501,   210,   219,  -501,   566,  -501,   786,
     452,  -501,   452,   -49,    65,   561,    63,   570,  -501,   172,
      68,  -501,   748,  -501,   749,  -501,  -501,   675,   338,   282,
     579,   224,  -501,   561,   756,   758,   720,   715,   597,   228,
    -501,    28,    10,   716,  -501,  -501,  -501,  -501,  -501,  -501,
     722,  -501,   780,  -501,  -501,  -501,  -501,  -501,  -501,  -501,
    -501,   593,   733,  -501,   782,   231,   728,   818,   827,   836,
     660,   673,  -501,  -501,   101,  -501,   671,   585,   232,   611,
    -501,  -501,   667,  -501,   452,  -501,  -501,  -501,  -501,  -501,
    -501,    21,  -501,  -501,  -501,   621,   225,    29,  -501,   452,
     612,   639,   824,   473,   644,   642,   643,   646,   652,   256,
    -501,  -501,   691,   828,   833,   391,  -501,   712,    40,   481,
      10,    10,   655,   208,   789,   785,   258,   657,   658,   659,
     661,   662,   663,   665,   668,   669,   672,   674,   676,   706,
     707,   709,   710,   713,   714,   723,   724,   742,   746,   747,
     750,   751,   752,   753,   755,   757,   759,   760,   761,   762,
     776,   777,   778,   779,   781,   783,   784,  -501,  -501,    13,
    -501,  -501,  -501,   262,  -501,   712,   842,   263,  -501,  -501,
    -501,   225,  -501,   569,   787,   288,   788,    19,   790,  -501,
    -501,  -501,  -501,  -501,    21,  -501,  -501,  -501,  -501,  -501,
    -501,  -501,  -501,  -501,  -501,   791,   585,  -501,   452,   452,
    -501,  -501,   841,   845,   852,   855,   856,   858,   860,   917,
     918,   926,   933,   934,   941,   943,   965,   967,   970,   971,
     974,   976,   977,   978,   979,   980,   981,   982,   983,   984,
     985,   986,   987,   988,   989,   990,   991,   992,   993,   994,
     995,   996,   997,  -501,  -501,   289,   541,  -501,  -501,  1000,
    -501,  1001,  1002,  1003,   296,   452,   318,   817,   225,   821,
     822,   825,   826,   829,   830,   831,   832,   834,   835,   837,
     838,   839,   840,   843,   844,   846,   847,   848,   849,   850,
     851,   853,   854,   857,   859,   861,   862,   863,   864,   865,
     866,   867,   868,   869,   870,   871,   872,   873,   874,   875,
    -501,  -501,   820,   876,   877,   333,  -501,   225,  -501,  -501,
    -501,  -501,  -501,  -501,  -501,  -501,  -501,  -501,  -501,  -501,
    -501,  -501,  -501,  -501,  -501,  -501,  -501,  -501,  -501,  -501,
    -501,  -501,  -501,  -501,  -501,  -501,  -501,  -501,  -501,  -501,
    -501,  -501,  -501,  -501,  -501,  -501,  -501,  -501,  -501,  -501,
    1008,  -501,  1011,   541,  1010,   357,   878,  -501,   879,   541,
    1015,  1020,   882,   541,  -501,   883,  -501,  -501,  -501,   541,
    -501
};

/* YYDEFACT[STATE-NUM] -- Default reduction number in state STATE-NUM.
   Performed when YYTABLE does not specify something else to do.  Zero
   means the default is an error.  */
static const yytype_int16 yydefact[] =
{
     196,     0,     0,     0,     0,     0,     0,     0,   131,     0,
       0,     0,     0,     0,     0,     0,   196,     0,   414,     3,
       5,    10,    12,    13,    11,     6,     7,     9,   145,   144,
       0,     8,    14,    15,    16,    17,   412,   412,   412,   412,
     412,     0,   410,   410,   410,   410,   410,   189,     0,     0,
       0,     0,     0,     0,   125,   129,   126,   127,   128,   130,
     124,   196,     0,     0,   210,   211,   209,   215,   218,     0,
       0,     0,   212,     0,   214,     0,   216,     0,   236,   237,
     238,   241,   189,   239,     0,   195,   197,     0,     0,     0,
       1,   196,     2,   179,   181,   182,     0,   168,   150,   156,
       0,     0,     0,     0,     0,     0,     0,   122,     0,     0,
       0,     0,     0,     0,     0,     0,   174,     0,     0,     0,
       0,     0,     0,   123,    18,    23,    25,    24,    19,    20,
      22,    21,    26,    27,    28,    29,   224,   225,   219,   220,
       0,   221,     0,   213,     0,   258,     0,     0,     0,     0,
     149,   148,     4,   180,     0,   146,   147,   167,     0,     0,
     164,     0,    30,     0,    31,   122,   415,     0,     0,   196,
     409,   136,   138,   137,   139,     0,   190,     0,   174,   133,
       0,   118,   408,     0,     0,   343,   347,   350,   351,     0,
       0,     0,     0,     0,     0,     0,     0,   348,   349,     0,
       0,     0,     0,     0,     0,     0,   345,     0,   196,     0,
     259,   264,   265,   279,   277,   280,   278,   281,   282,   274,
     269,   268,   267,   275,   276,   266,   273,   272,   358,   360,
       0,   361,   369,     0,   370,     0,   362,   359,   380,     0,
     381,     0,   357,   245,   247,   246,   243,   244,   250,   252,
     251,   248,   249,   255,   257,   256,   253,   254,     0,     0,
     227,   226,   232,   222,   223,   217,   418,     0,   198,   242,
       0,     0,   170,     0,     0,   166,   411,   196,     0,     0,
       0,   116,     0,     0,   120,     0,     0,     0,   132,   173,
       0,     0,     0,   389,   388,   391,   390,   393,   392,   395,
     394,   397,   396,   399,   398,     0,     0,   309,   196,     0,
       0,     0,     0,   352,   353,   354,   355,     0,   356,     0,
       0,     0,     0,     0,     0,     0,   311,   310,   386,   383,
     377,   367,   372,   375,     0,     0,     0,     0,     0,     0,
       0,     0,     0,     0,     0,     0,     0,     0,     0,     0,
       0,     0,     0,     0,     0,     0,     0,     0,     0,   366,
       0,   371,     0,   374,     0,   382,     0,   385,     0,   233,
     228,     0,   240,     0,   153,   152,     0,   172,   155,   157,
     162,   163,     0,   151,    33,     0,     0,     0,     0,    36,
      38,    39,   196,     0,    35,   427,   121,     0,     0,   119,
     140,   135,   134,     0,     0,     0,   304,     0,   196,     0,
       0,     0,     0,     0,   334,     0,     0,     0,     0,     0,
       0,     0,     0,     0,     0,   271,   270,     0,   260,   263,
     327,   328,     0,     0,   196,     0,   308,   318,   319,   322,
     323,     0,   325,   317,   320,   321,   313,   312,   314,   315,
     316,   344,   346,   368,     0,   373,     0,   376,   384,   387,
       0,     0,   229,     0,   199,   196,   169,   183,   185,   194,
     186,     0,   174,     0,   160,   161,   159,   165,    42,    45,
      46,    43,    44,    47,    48,    62,    49,    51,    50,    65,
      52,    53,    54,    55,    56,    57,    58,    59,    60,    61,
       0,     0,     0,     0,     0,   418,     0,     0,   420,     0,
      34,     0,   428,   117,     0,     0,     0,     0,     0,     0,
     404,     0,     0,   400,     0,     0,   305,     0,   339,     0,
       0,   332,     0,     0,     0,     0,     0,     0,   343,     0,
       0,   292,     0,   294,     0,   379,   378,     0,   196,   326,
       0,     0,   307,     0,     0,     0,   234,   230,   423,     0,
     421,     0,     0,     0,   203,   204,   205,   206,   202,   207,
       0,   192,     0,   187,   298,   296,   299,   297,   300,   301,
     302,   171,   178,   158,     0,     0,     0,     0,     0,     0,
       0,     0,   109,   110,   113,   106,   113,     0,     0,     0,
      32,    37,   430,   261,     0,   406,   405,   403,   402,   407,
     143,     0,   141,   306,   340,     0,   336,     0,   335,     0,
       0,     0,     0,     0,     0,     0,     0,     0,     0,     0,
     341,   330,   329,     0,     0,     0,   417,     0,   194,   184,
       0,     0,   191,     0,     0,   176,     0,     0,     0,     0,
       0,     0,     0,     0,     0,     0,     0,     0,     0,     0,
       0,     0,     0,     0,     0,     0,     0,     0,     0,     0,
       0,     0,     0,     0,     0,     0,     0,     0,     0,     0,
       0,     0,     0,     0,     0,     0,     0,   111,   108,     0,
     107,    41,    40,     0,   115,     0,     0,     0,   401,   338,
     333,   337,   324,     0,     0,     0,     0,     0,     0,   363,
     365,   364,   293,   295,     0,   342,   331,   235,   231,   424,
     426,   425,   422,   188,   200,     0,     0,   303,     0,     0,
     154,    64,     0,     0,     0,     0,     0,     0,     0,     0,
       0,     0,     0,     0,     0,     0,     0,     0,     0,     0,
       0,     0,     0,     0,     0,     0,     0,     0,     0,     0,
       0,     0,     0,     0,     0,     0,     0,     0,     0,     0,
       0,     0,     0,   112,   114,     0,   418,   262,   383,     0,
     290,     0,     0,     0,     0,     0,     0,   177,   175,     0,
       0,     0,     0,     0,     0,     0,     0,     0,     0,     0,
       0,     0,     0,     0,     0,     0,     0,     0,     0,     0,
       0,     0,     0,     0,     0,     0,     0,     0,     0,     0,
       0,     0,     0,     0,     0,     0,     0,     0,     0,     0,
     419,   429,     0,     0,     0,     0,   142,   201,   193,    63,
      69,    70,    67,    68,    71,    72,    73,    66,    93,    94,
      91,    92,    95,    96,    97,    90,    77,    78,    75,    76,
      79,    80,    81,    74,   101,   102,    99,   100,   103,   104,
     105,    98,    85,    86,    83,    84,    87,    88,    89,    82,
       0,   291,     0,   418,     0,     0,   284,   289,     0,   418,
       0,     0,     0,   418,   287,     0,   283,   285,   288,   418,
     286
};

/* YYPGOTO[NTERM-NUM].  */
static const yytype_int16 yypgoto[] =
{
    -501,  -501,  -501,   938,  -501,   969,  -501,   524,  -501,   517,
    -501,   446,   447,  -501,  -387,  1004,  1005,   907,  -501,  -501,
    1012,  -501,   792,  1013,  1014,   -57,  1028,   -13,   809,   894,
      -9,  -501,  -501,   604,  -501,  -501,  -501,  -501,  -501,  -501,
    -169,  -501,  -501,  -501,  -501,   526,   -71,    36,   440,  -501,
    -501,   932,  -501,  -501,  1021,  1022,  1023,  1024,  1025,  -156,
    -501,   754,  -180,  -182,  -501,  -460,  -444,  -439,  -436,  -434,
    -432,   438,  -501,  -501,  -501,  -501,  -501,  -501,   793,  -501,
    -501,   677,   401,  -206,  -501,  -501,  -501,   463,  -501,  -501,
    -501,  -501,   469,   727,   730,  -290,  -501,  -501,  -501,  -501,
     893,  -396,   484,  -108,   302,   398,  -501,  -501,  -500,  -501,
     403,   462,  -501,   702
};

/* YYDEFGOTO[NTERM-NUM].  */
static const yytype_int16 yydefgoto[] =
{
       0,    17,    18,    19,   123,    20,   388,   389,   390,   505,
     594,   595,   691,   391,   282,    21,    22,   169,    23,    61,
      24,   178,   179,    25,    26,    27,    28,    29,    98,   155,
      99,   160,   378,   379,   476,   275,   383,   158,   377,   472,
     181,   730,   645,    96,   466,   467,   468,   469,   573,    30,
      85,    86,   470,   570,    31,    32,    33,    34,    35,   209,
     399,   210,   211,   212,   892,   213,   214,   215,   216,   217,
     218,   580,   581,   219,   220,   221,   222,   223,   312,   224,
     225,   226,   227,   228,   708,   229,   230,   231,   232,   233,
     234,   235,   236,   332,   333,   237,   238,   239,   240,   241,
     242,   522,   523,   183,   109,   101,    92,   106,   372,   600,
     559,   560,   394,   395
};

/* YYTABLE[YYPACT[STATE-NUM]] -- What to do in state STATE-NUM.  If
   positive, shift that token.  If negative, reduce the rule whose
   number is the opposite.  If YYTABLE_NINF, syntax error.  */
static const yytype_int16 yytable[] =
{
     289,   331,   272,    89,   130,   596,   511,   307,   524,   288,
     184,   574,   311,    47,    97,   451,   146,   186,   187,   188,
     328,   329,   326,   327,   328,   329,   180,   575,   335,   538,
     385,   277,   576,   338,   432,   577,   618,   578,   376,   579,
      48,   269,    50,   571,  -413,   435,   117,   118,    93,    83,
      94,     1,    95,     2,     3,     4,     5,     6,     7,     8,
       9,   243,    47,   244,   245,   529,   530,    10,    49,    11,
      12,    13,   248,    14,   249,   250,   253,   107,   254,   255,
     339,   340,    41,   336,   590,   116,   337,   156,  -416,   371,
     359,   516,   517,   380,   381,   360,   436,   572,   100,   137,
     339,   340,   518,   519,   520,   361,   401,   474,   475,   433,
     362,   139,   140,   145,   700,   193,   194,   195,   196,   426,
     598,    77,   246,   307,    14,   339,   340,   339,   340,   411,
     412,    81,   591,   251,   592,   593,   407,   256,   163,   164,
     165,   114,   197,   198,   199,   271,   172,   173,   174,   287,
     386,   337,   387,   619,   453,   119,   284,   339,   340,   430,
     431,   278,   437,   438,   439,   440,   441,   442,   443,   444,
     445,   446,   447,   448,   449,   450,   590,   283,   339,   340,
      16,    82,   266,   574,   339,   340,   310,   363,   185,   186,
     187,   188,   364,   154,   452,   334,   521,   465,   207,   575,
     207,   330,   477,   280,   576,   330,    15,   577,   206,   578,
     693,   579,   339,   340,   339,   340,   638,   339,   340,   247,
     384,    84,   396,    14,   591,   397,   592,   593,   365,   689,
     252,    16,   367,   366,   257,   533,   534,   368,   536,    87,
     508,   540,   514,   509,    90,   343,   339,   340,    97,   525,
     526,   549,   405,   337,   621,    36,    37,    38,   100,   624,
     189,   190,    91,   541,  -417,  -417,   542,    39,    40,   191,
     108,   192,    42,    43,    44,    93,   831,    94,   551,    95,
      51,    52,   141,   142,    45,    46,    53,   193,   194,   195,
     196,   543,   115,   380,   544,   410,  -417,  -417,   353,   354,
     355,   356,   357,   582,   185,   186,   187,   188,   320,   114,
     321,   322,   323,   120,   197,   198,   199,   602,   784,   547,
     397,   400,   647,   648,   649,   650,   651,   121,   258,   652,
     653,   704,   259,   260,   711,   510,   200,   261,   262,   786,
     122,   185,   186,   187,   188,   110,   111,   112,   113,   654,
     616,   136,   617,   620,   414,   201,   415,   202,   416,   203,
     531,   358,   532,   623,   416,   204,   205,   206,   461,   462,
     207,   632,   208,   406,   339,   340,   189,   190,   201,   138,
     202,   603,   203,   887,   337,   191,   143,   192,   610,   894,
     310,   611,   629,   898,   719,   527,   720,   721,   612,   900,
     144,   611,   147,   193,   194,   195,   196,   613,   561,   343,
     337,   148,   631,   189,   190,   337,   636,   706,    14,   637,
     694,   550,   191,   397,   192,   149,  -417,  -417,   346,   347,
     197,   198,   199,   150,  -417,   102,   103,   104,   105,   701,
     193,   194,   195,   196,   716,   151,   731,   337,   697,   732,
     774,   777,   200,   397,   337,   185,   186,   187,   188,  -417,
     351,   352,   353,   354,   355,   356,   357,   197,   198,   199,
     153,   201,   157,   202,   161,   203,   780,   830,   159,   781,
     637,   204,   205,   206,   836,   162,   207,   611,   208,   200,
     185,   186,   187,   188,   166,     1,   167,     2,     3,     4,
       5,     6,     7,     8,     9,   170,   838,   171,   201,   397,
     202,    10,   203,    11,    12,    13,   545,   546,   204,   205,
     206,   883,   168,   207,   884,   208,   175,   189,   190,    54,
      55,    56,    57,    58,    59,   628,   191,    60,   192,   563,
    -208,   564,   565,   566,   567,   889,   568,   569,   890,   788,
      78,    79,    80,   176,   193,   194,   195,   196,   355,   356,
     357,   177,   305,   306,   185,   186,   187,   188,    14,   724,
     725,   191,   787,   192,   328,   778,   180,   182,   263,   264,
     265,   197,   198,   199,   273,   274,   276,   267,   281,   193,
     194,   195,   196,    62,    63,   285,    64,   286,   290,   291,
     292,   308,   309,   200,   313,   837,   314,   315,    65,    66,
     316,   317,   319,   324,   325,   370,   197,   198,   199,   358,
     369,   371,   201,   374,   202,   375,   203,   382,   392,   393,
     398,   403,   204,   205,   206,   404,   305,   207,   200,   208,
     408,   417,    14,   418,   419,   191,   420,   192,   421,   422,
      15,   423,   424,   425,   429,   434,   427,   201,   207,   202,
     454,   203,   456,   193,   194,   195,   196,   204,   205,   206,
     458,   459,   207,   460,   208,    16,   463,     1,   464,     2,
       3,     4,     5,     6,     7,   471,     9,   409,   473,   506,
     197,   198,   199,    10,   507,    11,    12,    13,   513,   341,
     515,   342,   528,   433,   535,   537,   339,   548,   409,   552,
     556,   557,   200,   554,   555,   558,   562,   584,   599,    67,
      68,    69,   585,    70,    71,   586,   587,   588,    72,    73,
      74,   201,   589,   202,   597,   203,    75,    76,   605,   343,
     604,   204,   205,   206,   606,   607,   207,   608,   208,   609,
      14,   343,   625,   626,   614,   627,   344,   345,   346,   347,
     343,   622,   546,   545,   349,   634,   409,   630,   344,   345,
     346,   347,   348,   633,   635,   640,   349,   344,   345,   346,
     347,   641,   553,   642,   643,   349,   687,   644,   646,   350,
     351,   352,   353,   354,   355,   356,   357,   688,   695,   689,
     702,   350,   351,   352,   353,   354,   355,   356,   357,   699,
     350,   351,   352,   353,   354,   355,   356,   357,   343,   655,
     656,   657,   658,   659,   703,   696,   660,   661,   705,   707,
     712,   713,    15,   714,   717,   344,   345,   346,   347,   718,
     715,   729,   726,   349,   728,   776,   662,   789,   733,   734,
     735,   790,   736,   737,   738,   785,   739,    16,   791,   740,
     741,   792,   793,   742,   794,   743,   795,   744,   350,   351,
     352,   353,   354,   355,   356,   357,   478,   479,   480,   481,
     482,   483,   484,   485,   486,   487,   488,   489,   490,   491,
     492,   493,   494,   495,   496,   497,   498,   745,   746,   499,
     747,   748,   500,   501,   749,   750,   502,   503,   504,   663,
     664,   665,   666,   667,   751,   752,   668,   669,   671,   672,
     673,   674,   675,   796,   797,   676,   677,   679,   680,   681,
     682,   683,   798,   753,   684,   685,   670,   754,   755,   799,
     800,   756,   757,   758,   759,   678,   760,   801,   761,   802,
     762,   763,   764,   765,   686,   293,   294,   295,   296,   297,
     298,   299,   300,   301,   302,   303,   304,   766,   767,   768,
     769,   803,   770,   804,   771,   772,   805,   806,   779,   782,
     807,   783,   808,   809,   810,   811,   812,   813,   814,   815,
     816,   817,   818,   819,   820,   821,   822,   823,   824,   825,
     826,   827,   828,   829,   832,   833,   834,   835,   337,   839,
     840,   880,   885,   841,   842,   886,   888,   843,   844,   845,
     846,   895,   847,   848,   896,   849,   850,   851,   852,   152,
     124,   853,   854,   601,   855,   856,   857,   858,   859,   860,
     690,   861,   862,   692,    88,   863,   615,   864,   270,   865,
     866,   867,   868,   869,   870,   871,   872,   873,   874,   875,
     876,   877,   878,   879,   881,   125,   126,   893,   882,   891,
     897,   899,   279,   127,   128,   129,   373,   583,   723,   402,
     268,   727,   131,   132,   133,   134,   135,   709,   639,   455,
     773,   428,   318,   710,   457,   698,   512,   539,   775,   722,
       0,     0,     0,     0,   413
};

static const yytype_int16 yycheck[] =
{
     180,   207,   158,    16,    61,   505,   393,   189,   404,   178,
     118,   471,   192,     3,     8,     3,    64,     4,     5,     6,
       5,     6,   204,   205,     5,     6,    68,   471,   208,     3,
       3,    57,   471,    57,    77,   471,    85,   471,    78,   471,
       4,   149,     6,     3,     0,    75,    78,    79,    20,    13,
      22,     7,    24,     9,    10,    11,    12,    13,    14,    15,
      16,     3,     3,     5,     6,    57,    88,    23,    78,    25,
      26,    27,     3,    80,     5,     6,     3,    41,     5,     6,
     149,   150,    33,   188,    75,    49,   191,    96,    64,    80,
     186,    70,    71,   273,   274,   191,   126,    57,    74,    63,
     149,   150,    81,    82,    83,   186,   286,    72,    73,   152,
     191,   167,   168,    77,    85,   102,   103,   104,   105,   188,
     507,    30,    64,   305,    80,   149,   150,   149,   150,   309,
     310,     3,   123,    64,   125,   126,   292,    64,   102,   103,
     104,   189,   129,   130,   131,   154,   110,   111,   112,   191,
     123,   191,   125,    88,   360,   187,   169,   149,   150,   339,
     340,   187,   344,   345,   346,   347,   348,   349,   350,   351,
     352,   353,   354,   355,   356,   357,    75,    34,   149,   150,
     187,     3,   146,   643,   149,   150,    89,   186,     3,     4,
       5,     6,   191,   187,   182,   208,   175,   187,   185,   643,
     185,   186,   382,   167,   643,   186,   162,   643,   182,   643,
     597,   643,   149,   150,   149,   150,   188,   149,   150,   161,
     277,     3,   188,    80,   123,   191,   125,   126,   186,   128,
     161,   187,   186,   191,   161,   415,   416,   191,   418,   163,
     188,   421,   398,   191,     0,   127,   149,   150,     8,   405,
     188,   433,    67,   191,   191,    29,    30,    31,    74,   191,
      75,    76,   190,   188,   146,   147,   191,    41,    42,    84,
      74,    86,    29,    30,    31,    20,   776,    22,   434,    24,
     159,   160,   167,   168,    41,    42,   165,   102,   103,   104,
     105,   188,    14,   473,   191,   308,   178,   179,   180,   181,
     182,   183,   184,   472,     3,     4,     5,     6,   117,   189,
     119,   120,   121,     3,   129,   130,   131,   188,   714,   427,
     191,   285,    91,    92,    93,    94,    95,     3,    42,    98,
      99,   621,    46,    47,   624,   392,   151,    51,    52,   726,
       3,     3,     4,     5,     6,    43,    44,    45,    46,   118,
     530,     3,   532,   535,    85,   170,    87,   172,    89,   174,
      85,   189,    87,   191,    89,   180,   181,   182,    48,    49,
     185,   553,   187,   188,   149,   150,    75,    76,   170,     6,
     172,   188,   174,   883,   191,    84,     3,    86,   188,   889,
      89,   191,   548,   893,     3,   408,     5,     6,   188,   899,
     159,   191,    57,   102,   103,   104,   105,   188,   465,   127,
     191,   191,   188,    75,    76,   191,   188,   623,    80,   191,
     188,   434,    84,   191,    86,     6,   144,   145,   146,   147,
     129,   130,   131,   188,   152,    37,    38,    39,    40,   619,
     102,   103,   104,   105,   188,   188,   188,   191,   604,   191,
     188,   188,   151,   191,   191,     3,     4,     5,     6,   177,
     178,   179,   180,   181,   182,   183,   184,   129,   130,   131,
      21,   170,    67,   172,    75,   174,   188,   188,    69,   191,
     191,   180,   181,   182,   188,     3,   185,   191,   187,   151,
       3,     4,     5,     6,     3,     7,    64,     9,    10,    11,
      12,    13,    14,    15,    16,    76,   188,     3,   170,   191,
     172,    23,   174,    25,    26,    27,     5,     6,   180,   181,
     182,   188,   187,   185,   191,   187,     3,    75,    76,    35,
      36,    37,    38,    39,    40,   548,    84,    43,    86,    58,
      59,    60,    61,    62,    63,   188,    65,    66,   191,   729,
     153,   154,   155,     3,   102,   103,   104,   105,   182,   183,
     184,     3,    75,    76,     3,     4,     5,     6,    80,   640,
     641,    84,   728,    86,     5,     6,    68,     4,     3,     3,
       6,   129,   130,   131,    55,    70,    76,   187,     3,   102,
     103,   104,   105,    29,    30,    64,    32,   177,    80,    80,
     187,   187,   187,   151,     4,   785,     4,     4,    44,    45,
       4,     6,   187,   187,   187,     6,   129,   130,   131,   189,
       3,    80,   170,   188,   172,   188,   174,    71,    57,   187,
     187,   187,   180,   181,   182,   187,    75,   185,   151,   187,
     187,     4,    80,   187,   187,    84,   187,    86,   187,     4,
     162,     4,   192,   188,     3,   187,    79,   170,   185,   172,
       6,   174,     6,   102,   103,   104,   105,   180,   181,   182,
       6,     5,   185,    46,   187,   187,   187,     7,   188,     9,
      10,    11,    12,    13,    14,   169,    16,    75,   191,   124,
     129,   130,   131,    23,   187,    25,    26,    27,     3,    75,
     191,    77,   188,   152,    78,     4,   149,   187,    75,   126,
       6,     6,   151,   192,   192,     3,   191,   187,    28,   155,
     156,   157,   187,   159,   160,   187,   187,   187,   164,   165,
     166,   170,   187,   172,   187,   174,   172,   173,     6,   127,
     187,   180,   181,   182,     6,     4,   185,     3,   187,     6,
      80,   127,     4,     4,   188,    80,   144,   145,   146,   147,
     127,   191,     6,     5,   152,    50,    75,   188,   144,   145,
     146,   147,   148,    53,   177,    59,   152,   144,   145,   146,
     147,    59,   149,     3,   191,   152,   126,    54,     6,   177,
     178,   179,   180,   181,   182,   183,   184,   124,   187,   128,
     188,   177,   178,   179,   180,   181,   182,   183,   184,   188,
     177,   178,   179,   180,   181,   182,   183,   184,   127,    91,
      92,    93,    94,    95,   185,   158,    98,    99,     4,   185,
     188,   188,   162,   187,     6,   144,   145,   146,   147,     6,
     188,    56,   187,   152,    55,     3,   118,     6,   191,   191,
     191,     6,   191,   191,   191,    64,   191,   187,     6,   191,
     191,     6,     6,   191,     6,   191,     6,   191,   177,   178,
     179,   180,   181,   182,   183,   184,    90,    91,    92,    93,
      94,    95,    96,    97,    98,    99,   100,   101,   102,   103,
     104,   105,   106,   107,   108,   109,   110,   191,   191,   113,
     191,   191,   116,   117,   191,   191,   120,   121,   122,    91,
      92,    93,    94,    95,   191,   191,    98,    99,    91,    92,
      93,    94,    95,     6,     6,    98,    99,    91,    92,    93,
      94,    95,     6,   191,    98,    99,   118,   191,   191,     6,
       6,   191,   191,   191,   191,   118,   191,     6,   191,     6,
     191,   191,   191,   191,   118,   132,   133,   134,   135,   136,
     137,   138,   139,   140,   141,   142,   143,   191,   191,   191,
     191,     6,   191,     6,   191,   191,     6,     6,   191,   191,
       6,   191,     6,     6,     6,     6,     6,     6,     6,     6,
       6,     6,     6,     6,     6,     6,     6,     6,     6,     6,
       6,     6,     6,     6,     4,     4,     4,     4,   191,   188,
     188,   191,     4,   188,   188,     4,     6,   188,   188,   188,
     188,     6,   188,   188,     4,   188,   188,   188,   188,    91,
      61,   188,   188,   509,   188,   188,   188,   188,   188,   188,
     594,   188,   188,   596,    16,   188,   529,   188,   154,   188,
     188,   188,   188,   188,   188,   188,   188,   188,   188,   188,
     188,   188,   188,   188,   188,    61,    61,   188,   191,   191,
     188,   188,   165,    61,    61,    61,   267,   473,   638,   287,
     148,   643,    61,    61,    61,    61,    61,   624,   562,   362,
     689,   337,   199,   624,   364,   611,   394,   420,   695,   637,
      -1,    -1,    -1,    -1,   311
};

/* YYSTOS[STATE-NUM] -- The symbol kind of the accessing symbol of
   state STATE-NUM.  */
static const yytype_int16 yystos[] =
{
       0,     7,     9,    10,    11,    12,    13,    14,    15,    16,
      23,    25,    26,    27,    80,   162,   187,   194,   195,   196,
     198,   208,   209,   211,   213,   216,   217,   218,   219,   220,
     242,   247,   248,   249,   250,   251,    29,    30,    31,    41,
      42,    33,    29,    30,    31,    41,    42,     3,   240,    78,
     240,   159,   160,   165,    35,    36,    37,    38,    39,    40,
      43,   212,    29,    30,    32,    44,    45,   155,   156,   157,
     159,   160,   164,   165,   166,   172,   173,    30,   153,   154,
     155,     3,     3,   240,     3,   243,   244,   163,   219,   220,
       0,   190,   299,    20,    22,    24,   236,     8,   221,   223,
      74,   298,   298,   298,   298,   298,   300,   240,    74,   297,
     297,   297,   297,   297,   189,    14,   240,    78,    79,   187,
       3,     3,     3,   197,   198,   208,   209,   213,   216,   217,
     218,   247,   248,   249,   250,   251,     3,   240,     6,   167,
     168,   167,   168,     3,   159,   240,    64,    57,   191,     6,
     188,   188,   196,    21,   187,   222,   223,    67,   230,    69,
     224,    75,     3,   240,   240,   240,     3,    64,   187,   210,
      76,     3,   240,   240,   240,     3,     3,     3,   214,   215,
      68,   233,     4,   296,   296,     3,     4,     5,     6,    75,
      76,    84,    86,   102,   103,   104,   105,   129,   130,   131,
     151,   170,   172,   174,   180,   181,   182,   185,   187,   252,
     254,   255,   256,   258,   259,   260,   261,   262,   263,   266,
     267,   268,   269,   270,   272,   273,   274,   275,   276,   278,
     279,   280,   281,   282,   283,   284,   285,   288,   289,   290,
     291,   292,   293,     3,     5,     6,    64,   161,     3,     5,
       6,    64,   161,     3,     5,     6,    64,   161,    42,    46,
      47,    51,    52,     3,     3,     6,   240,   187,   244,   296,
     222,   223,   252,    55,    70,   228,    76,    57,   187,   210,
     240,     3,   207,    34,   220,    64,   177,   191,   233,   255,
      80,    80,   187,   132,   133,   134,   135,   136,   137,   138,
     139,   140,   141,   142,   143,    75,    76,   256,   187,   187,
      89,   255,   271,     4,     4,     4,     4,     6,   293,   187,
     117,   119,   120,   121,   187,   187,   256,   256,     5,     6,
     186,   276,   286,   287,   220,   255,   188,   191,    57,   149,
     150,    75,    77,   127,   144,   145,   146,   147,   148,   152,
     177,   178,   179,   180,   181,   182,   183,   184,   189,   186,
     191,   186,   191,   186,   191,   186,   191,   186,   191,     3,
       6,    80,   301,   221,   188,   188,    78,   231,   225,   226,
     255,   255,    71,   229,   218,     3,   123,   125,   199,   200,
     201,   206,    57,   187,   305,   306,   188,   191,   187,   253,
     240,   255,   215,   187,   187,    67,   188,   252,   187,    75,
     220,   255,   255,   271,    85,    87,    89,     4,   187,   187,
     187,   187,     4,     4,   192,   188,   188,    79,   254,     3,
     255,   255,    77,   152,   187,    75,   126,   256,   256,   256,
     256,   256,   256,   256,   256,   256,   256,   256,   256,   256,
     256,     3,   182,   276,     6,   286,     6,   287,     6,     5,
      46,    48,    49,   187,   188,   187,   237,   238,   239,   240,
     245,   169,   232,   191,    72,    73,   227,   255,    90,    91,
      92,    93,    94,    95,    96,    97,    98,    99,   100,   101,
     102,   103,   104,   105,   106,   107,   108,   109,   110,   113,
     116,   117,   120,   121,   122,   202,   124,   187,   188,   191,
     218,   207,   306,     3,   252,   191,    70,    71,    81,    82,
      83,   175,   294,   295,   294,   252,   188,   220,   188,    57,
      88,    85,    87,   255,   255,    78,   255,     4,     3,   274,
     255,   188,   191,   188,   191,     5,     6,   296,   187,   256,
     220,   252,   126,   149,   192,   192,     6,     6,     3,   303,
     304,   218,   191,    58,    60,    61,    62,    63,    65,    66,
     246,     3,    57,   241,   258,   259,   260,   261,   262,   263,
     264,   265,   233,   226,   187,   187,   187,   187,   187,   187,
      75,   123,   125,   126,   203,   204,   301,   187,   207,    28,
     302,   200,   188,   188,   187,     6,     6,     4,     3,     6,
     188,   191,   188,   188,   188,   202,   255,   255,    85,    88,
     256,   191,   191,   191,   191,     4,     4,    80,   220,   252,
     188,   188,   256,    53,    50,   177,   188,   191,   188,   238,
      59,    59,     3,   191,    54,   235,     6,    91,    92,    93,
      94,    95,    98,    99,   118,    91,    92,    93,    94,    95,
      98,    99,   118,    91,    92,    93,    94,    95,    98,    99,
     118,    91,    92,    93,    94,    95,    98,    99,   118,    91,
      92,    93,    94,    95,    98,    99,   118,   126,   124,   128,
     204,   205,   205,   207,   188,   187,   158,   252,   295,   188,
      85,   255,   188,   185,   288,     4,   276,   185,   277,   280,
     285,   288,   188,   188,   187,   188,   188,     6,     6,     3,
       5,     6,   304,   241,   239,   239,   187,   264,    55,    56,
     234,   188,   191,   191,   191,   191,   191,   191,   191,   191,
     191,   191,   191,   191,   191,   191,   191,   191,   191,   191,
     191,   191,   191,   191,   191,   191,   191,   191,   191,   191,
     191,   191,   191,   191,   191,   191,   191,   191,   191,   191,
     191,   191,   191,   275,   188,   303,     3,   188,     6,   191,
     188,   191,   191,   191,   294,    64,   207,   252,   255,     6,
       6,     6,     6,     6,     6,     6,     6,     6,     6,     6,
       6,     6,     6,     6,     6,     6,     6,     6,     6,     6,
       6,     6,     6,     6,     6,     6,     6,     6,     6,     6,
       6,     6,     6,     6,     6,     6,     6,     6,     6,     6,
     188,   301,     4,     4,     4,     4,   188,   255,   188,   188,
     188,   188,   188,   188,   188,   188,   188,   188,   188,   188,
     188,   188,   188,   188,   188,   188,   188,   188,   188,   188,
     188,   188,   188,   188,   188,   188,   188,   188,   188,   188,
     188,   188,   188,   188,   188,   188,   188,   188,   188,   188,
     191,   188,   191,   188,   191,     4,     4,   301,     6,   188,
     191,   191,   257,   188,   301,     6,     4,   188,   301,   188,
     301
};

/* YYR1[RULE-NUM] -- Symbol kind of the left-hand side of rule RULE-NUM.  */
static const yytype_int16 yyr1[] =
{
       0,   193,   194,   195,   195,   196,   196,   196,   196,   196,
     196,   196,   196,   196,   196,   196,   196,   196,   197,   197,
     197,   197,   197,   197,   197,   197,   197,   197,   197,   197,
     198,   198,   198,   198,   198,   198,   199,   199,   200,   200,
     201,   201,   202,   202,   202,   202,   202,   202,   202,   202,
     202,   202,   202,   202,   202,   202,   202,   202,   202,   202,
     202,   202,   202,   202,   202,   202,   202,   202,   202,   202,
     202,   202,   202,   202,   202,   202,   202,   202,   202,   202,
     202,   202,   202,   202,   202,   202,   202,   202,   202,   202,
     202,   202,   202,   202,   202,   202,   202,   202,   202,   202,
     202,   202,   202,   202,   202,   202,   203,   203,   204,   204,
     204,   204,   205,   205,   206,   206,   207,   207,   208,   209,
     209,   210,   210,   211,   212,   212,   212,   212,   212,   212,
     212,   212,   213,   214,   214,   215,   216,   216,   216,   216,
     216,   217,   217,   217,   218,   218,   218,   218,   219,   219,
     220,   221,   222,   222,   223,   224,   224,   225,   225,   226,
     227,   227,   227,   228,   228,   229,   229,   230,   230,   231,
     231,   232,   232,   233,   233,   234,   234,   235,   235,   236,
     236,   236,   236,   237,   237,   238,   238,   239,   239,   240,
     240,   241,   241,   241,   241,   242,   242,   243,   243,   244,
     245,   245,   246,   246,   246,   246,   246,   246,   246,   247,
     247,   247,   247,   247,   247,   247,   247,   247,   247,   247,
     247,   247,   247,   247,   247,   247,   247,   247,   247,   247,
     247,   247,   247,   247,   247,   247,   248,   248,   248,   249,
     249,   250,   250,   250,   250,   250,   250,   250,   250,   250,
     250,   250,   250,   250,   250,   250,   250,   250,   251,   252,
     252,   253,   253,   254,   254,   255,   255,   255,   255,   255,
     256,   256,   256,   256,   256,   256,   256,   256,   256,   256,
     256,   256,   256,   257,   257,   258,   259,   259,   260,   260,
     261,   261,   262,   262,   263,   263,   264,   264,   264,   264,
     264,   264,   265,   265,   266,   266,   266,   266,   266,   266,
     266,   266,   266,   266,   266,   266,   266,   266,   266,   266,
     266,   266,   266,   266,   266,   266,   266,   267,   267,   268,
     269,   269,   270,   270,   270,   270,   271,   271,   272,   273,
     273,   273,   273,   274,   274,   274,   274,   275,   275,   275,
     275,   275,   275,   275,   275,   275,   275,   275,   275,   276,
     276,   276,   276,   277,   277,   277,   278,   279,   279,   280,
     280,   281,   282,   282,   283,   284,   284,   285,   286,   287,
     288,   288,   289,   290,   290,   291,   292,   292,   293,   293,
     293,   293,   293,   293,   293,   293,   293,   293,   293,   293,
     294,   294,   295,   295,   295,   295,   295,   295,   296,   297,
     297,   298,   298,   299,   299,   300,   300,   301,   301,   302,
     302,   303,   303,   304,   304,   304,   304,   305,   305,   306,
     306
};

/* YYR2[RULE-NUM] -- Number of symbols on the right-hand side of rule RULE-NUM.  */
static const yytype_int8 yyr2[] =
{
       0,     2,     2,     1,     3,     1,     1,     1,     1,     1,
       1,     1,     1,     1,     1,     1,     1,     1,     1,     1,
       1,     1,     1,     1,     1,     1,     1,     1,     1,     1,
       4,     4,     8,     6,     7,     6,     1,     3,     1,     1,
       4,     4,     1,     1,     1,     1,     1,     1,     1,     1,
       1,     1,     1,     1,     1,     1,     1,     1,     1,     1,
       1,     1,     1,     6,     4,     1,     6,     6,     6,     6,
       6,     6,     6,     6,     6,     6,     6,     6,     6,     6,
       6,     6,     6,     6,     6,     6,     6,     6,     6,     6,
       6,     6,     6,     6,     6,     6,     6,     6,     6,     6,
       6,     6,     6,     6,     6,     6,     1,     2,     2,     1,
       1,     2,     2,     0,     5,     4,     1,     3,     4,     6,
       5,     3,     0,     3,     1,     1,     1,     1,     1,     1,
       1,     0,     5,     1,     3,     3,     4,     4,     4,     4,
       6,     8,    11,     8,     1,     1,     3,     3,     3,     3,
       2,     4,     3,     3,     8,     3,     0,     1,     3,     2,
       1,     1,     0,     2,     0,     2,     0,     1,     0,     2,
       0,     2,     0,     2,     0,     2,     0,     3,     0,     1,
       2,     1,     1,     1,     3,     1,     1,     2,     4,     1,
       3,     2,     1,     5,     0,     2,     0,     1,     3,     5,
       4,     6,     1,     1,     1,     1,     1,     1,     0,     2,
       2,     2,     2,     3,     2,     2,     2,     4,     2,     3,
       3,     3,     4,     4,     3,     3,     4,     4,     5,     6,
       7,     9,     4,     5,     7,     9,     2,     2,     2,     2,
       5,     2,     4,     4,     4,     4,     4,     4,     4,     4,
       4,     4,     4,     4,     4,     4,     4,     4,     3,     1,
       3,     3,     5,     3,     1,     1,     1,     1,     1,     1,
       3,     3,     1,     1,     1,     1,     1,     1,     1,     1,
       1,     1,     1,     2,     0,    12,    14,    12,    12,    10,
       7,     9,     4,     6,     4,     6,     1,     1,     1,     1,
       1,     1,     1,     3,     3,     4,     5,     4,     3,     2,
       2,     2,     3,     3,     3,     3,     3,     3,     3,     3,
       3,     3,     3,     3,     6,     3,     4,     3,     3,     5,
       5,     6,     4,     6,     3,     5,     4,     5,     6,     4,
       5,     5,     6,     1,     3,     1,     3,     1,     1,     1,
       1,     1,     2,     2,     2,     2,     2,     1,     1,     1,
       1,     1,     1,     1,     1,     1,     2,     2,     3,     1,
       1,     2,     2,     3,     2,     2,     3,     2,     3,     3,
       1,     1,     2,     2,     3,     2,     2,     3,     2,     2,
       2,     2,     2,     2,     2,     2,     2,     2,     2,     2,
       1,     3,     2,     2,     1,     2,     2,     2,     1,     2,
       0,     3,     0,     1,     0,     2,     0,     4,     0,     4,
       0,     1,     3,     1,     3,     3,     3,     1,     2,     6,
       3
};


enum { YYENOMEM = -2 };

#define yyerrok         (yyerrstatus = 0)
#define yyclearin       (yychar = SQLEMPTY)

#define YYACCEPT        goto yyacceptlab
#define YYABORT         goto yyabortlab
#define YYERROR         goto yyerrorlab
#define YYNOMEM         goto yyexhaustedlab


#define YYRECOVERING()  (!!yyerrstatus)

#define YYBACKUP(Token, Value)                                    \
  do                                                              \
    if (yychar == SQLEMPTY)                                        \
      {                                                           \
        yychar = (Token);                                         \
        yylval = (Value);                                         \
        YYPOPSTACK (yylen);                                       \
        yystate = *yyssp;                                         \
        goto yybackup;                                            \
      }                                                           \
    else                                                          \
      {                                                           \
        yyerror (&yylloc, scanner, result, YY_("syntax error: cannot back up")); \
        YYERROR;                                                  \
      }                                                           \
  while (0)

/* Backward compatibility with an undocumented macro.
   Use SQLerror or SQLUNDEF. */
#define YYERRCODE SQLUNDEF

/* YYLLOC_DEFAULT -- Set CURRENT to span from RHS[1] to RHS[N].
   If N is 0, then set CURRENT to the empty location which ends
   the previous symbol: RHS[0] (always defined).  */

#ifndef YYLLOC_DEFAULT
# define YYLLOC_DEFAULT(Current, Rhs, N)                                \
    do                                                                  \
      if (N)                                                            \
        {                                                               \
          (Current).first_line   = YYRHSLOC (Rhs, 1).first_line;        \
          (Current).first_column = YYRHSLOC (Rhs, 1).first_column;      \
          (Current).last_line    = YYRHSLOC (Rhs, N).last_line;         \
          (Current).last_column  = YYRHSLOC (Rhs, N).last_column;       \
        }                                                               \
      else                                                              \
        {                                                               \
          (Current).first_line   = (Current).last_line   =              \
            YYRHSLOC (Rhs, 0).last_line;                                \
          (Current).first_column = (Current).last_column =              \
            YYRHSLOC (Rhs, 0).last_column;                              \
        }                                                               \
    while (0)
#endif

#define YYRHSLOC(Rhs, K) ((Rhs)[K])


/* Enable debugging if requested.  */
#if SQLDEBUG

# ifndef YYFPRINTF
#  include <stdio.h> /* INFRINGES ON USER NAME SPACE */
#  define YYFPRINTF fprintf
# endif

# define YYDPRINTF(Args)                        \
do {                                            \
  if (yydebug)                                  \
    YYFPRINTF Args;                             \
} while (0)


/* YYLOCATION_PRINT -- Print the location on the stream.
   This macro was not mandated originally: define only if we know
   we won't break user code: when these are the locations we know.  */

# ifndef YYLOCATION_PRINT

#  if defined YY_LOCATION_PRINT

   /* Temporary convenience wrapper in case some people defined the
      undocumented and private YY_LOCATION_PRINT macros.  */
#   define YYLOCATION_PRINT(File, Loc)  YY_LOCATION_PRINT(File, *(Loc))

#  elif defined SQLLTYPE_IS_TRIVIAL && SQLLTYPE_IS_TRIVIAL

/* Print *YYLOCP on YYO.  Private, do not rely on its existence. */

YY_ATTRIBUTE_UNUSED
static int
yy_location_print_ (FILE *yyo, YYLTYPE const * const yylocp)
{
  int res = 0;
  int end_col = 0 != yylocp->last_column ? yylocp->last_column - 1 : 0;
  if (0 <= yylocp->first_line)
    {
      res += YYFPRINTF (yyo, "%d", yylocp->first_line);
      if (0 <= yylocp->first_column)
        res += YYFPRINTF (yyo, ".%d", yylocp->first_column);
    }
  if (0 <= yylocp->last_line)
    {
      if (yylocp->first_line < yylocp->last_line)
        {
          res += YYFPRINTF (yyo, "-%d", yylocp->last_line);
          if (0 <= end_col)
            res += YYFPRINTF (yyo, ".%d", end_col);
        }
      else if (0 <= end_col && yylocp->first_column < end_col)
        res += YYFPRINTF (yyo, "-%d", end_col);
    }
  return res;
}

#   define YYLOCATION_PRINT  yy_location_print_

    /* Temporary convenience wrapper in case some people defined the
       undocumented and private YY_LOCATION_PRINT macros.  */
#   define YY_LOCATION_PRINT(File, Loc)  YYLOCATION_PRINT(File, &(Loc))

#  else

#   define YYLOCATION_PRINT(File, Loc) ((void) 0)
    /* Temporary convenience wrapper in case some people defined the
       undocumented and private YY_LOCATION_PRINT macros.  */
#   define YY_LOCATION_PRINT  YYLOCATION_PRINT

#  endif
# endif /* !defined YYLOCATION_PRINT */


# define YY_SYMBOL_PRINT(Title, Kind, Value, Location)                    \
do {                                                                      \
  if (yydebug)                                                            \
    {                                                                     \
      YYFPRINTF (stderr, "%s ", Title);                                   \
      yy_symbol_print (stderr,                                            \
                  Kind, Value, Location, scanner, result); \
      YYFPRINTF (stderr, "\n");                                           \
    }                                                                     \
} while (0)


/*-----------------------------------.
| Print this symbol's value on YYO.  |
`-----------------------------------*/

static void
yy_symbol_value_print (FILE *yyo,
                       yysymbol_kind_t yykind, YYSTYPE const * const yyvaluep, YYLTYPE const * const yylocationp, void *scanner, infinity::ParserResult* result)
{
  FILE *yyoutput = yyo;
  YY_USE (yyoutput);
  YY_USE (yylocationp);
  YY_USE (scanner);
  YY_USE (result);
  if (!yyvaluep)
    return;
  YY_IGNORE_MAYBE_UNINITIALIZED_BEGIN
  YY_USE (yykind);
  YY_IGNORE_MAYBE_UNINITIALIZED_END
}


/*---------------------------.
| Print this symbol on YYO.  |
`---------------------------*/

static void
yy_symbol_print (FILE *yyo,
                 yysymbol_kind_t yykind, YYSTYPE const * const yyvaluep, YYLTYPE const * const yylocationp, void *scanner, infinity::ParserResult* result)
{
  YYFPRINTF (yyo, "%s %s (",
             yykind < YYNTOKENS ? "token" : "nterm", yysymbol_name (yykind));

  YYLOCATION_PRINT (yyo, yylocationp);
  YYFPRINTF (yyo, ": ");
  yy_symbol_value_print (yyo, yykind, yyvaluep, yylocationp, scanner, result);
  YYFPRINTF (yyo, ")");
}

/*------------------------------------------------------------------.
| yy_stack_print -- Print the state stack from its BOTTOM up to its |
| TOP (included).                                                   |
`------------------------------------------------------------------*/

static void
yy_stack_print (yy_state_t *yybottom, yy_state_t *yytop)
{
  YYFPRINTF (stderr, "Stack now");
  for (; yybottom <= yytop; yybottom++)
    {
      int yybot = *yybottom;
      YYFPRINTF (stderr, " %d", yybot);
    }
  YYFPRINTF (stderr, "\n");
}

# define YY_STACK_PRINT(Bottom, Top)                            \
do {                                                            \
  if (yydebug)                                                  \
    yy_stack_print ((Bottom), (Top));                           \
} while (0)


/*------------------------------------------------.
| Report that the YYRULE is going to be reduced.  |
`------------------------------------------------*/

static void
yy_reduce_print (yy_state_t *yyssp, YYSTYPE *yyvsp, YYLTYPE *yylsp,
                 int yyrule, void *scanner, infinity::ParserResult* result)
{
  int yylno = yyrline[yyrule];
  int yynrhs = yyr2[yyrule];
  int yyi;
  YYFPRINTF (stderr, "Reducing stack by rule %d (line %d):\n",
             yyrule - 1, yylno);
  /* The symbols being reduced.  */
  for (yyi = 0; yyi < yynrhs; yyi++)
    {
      YYFPRINTF (stderr, "   $%d = ", yyi + 1);
      yy_symbol_print (stderr,
                       YY_ACCESSING_SYMBOL (+yyssp[yyi + 1 - yynrhs]),
                       &yyvsp[(yyi + 1) - (yynrhs)],
                       &(yylsp[(yyi + 1) - (yynrhs)]), scanner, result);
      YYFPRINTF (stderr, "\n");
    }
}

# define YY_REDUCE_PRINT(Rule)          \
do {                                    \
  if (yydebug)                          \
    yy_reduce_print (yyssp, yyvsp, yylsp, Rule, scanner, result); \
} while (0)

/* Nonzero means print parse trace.  It is left uninitialized so that
   multiple parsers can coexist.  */
int yydebug;
#else /* !SQLDEBUG */
# define YYDPRINTF(Args) ((void) 0)
# define YY_SYMBOL_PRINT(Title, Kind, Value, Location)
# define YY_STACK_PRINT(Bottom, Top)
# define YY_REDUCE_PRINT(Rule)
#endif /* !SQLDEBUG */


/* YYINITDEPTH -- initial size of the parser's stacks.  */
#ifndef YYINITDEPTH
# define YYINITDEPTH 200
#endif

/* YYMAXDEPTH -- maximum size the stacks can grow to (effective only
   if the built-in stack extension method is used).

   Do not make this value too large; the results are undefined if
   YYSTACK_ALLOC_MAXIMUM < YYSTACK_BYTES (YYMAXDEPTH)
   evaluated with infinite-precision integer arithmetic.  */

#ifndef YYMAXDEPTH
# define YYMAXDEPTH 10000
#endif


/* Context of a parse error.  */
typedef struct
{
  yy_state_t *yyssp;
  yysymbol_kind_t yytoken;
  YYLTYPE *yylloc;
} yypcontext_t;

/* Put in YYARG at most YYARGN of the expected tokens given the
   current YYCTX, and return the number of tokens stored in YYARG.  If
   YYARG is null, return the number of expected tokens (guaranteed to
   be less than YYNTOKENS).  Return YYENOMEM on memory exhaustion.
   Return 0 if there are more than YYARGN expected tokens, yet fill
   YYARG up to YYARGN. */
static int
yypcontext_expected_tokens (const yypcontext_t *yyctx,
                            yysymbol_kind_t yyarg[], int yyargn)
{
  /* Actual size of YYARG. */
  int yycount = 0;
  int yyn = yypact[+*yyctx->yyssp];
  if (!yypact_value_is_default (yyn))
    {
      /* Start YYX at -YYN if negative to avoid negative indexes in
         YYCHECK.  In other words, skip the first -YYN actions for
         this state because they are default actions.  */
      int yyxbegin = yyn < 0 ? -yyn : 0;
      /* Stay within bounds of both yycheck and yytname.  */
      int yychecklim = YYLAST - yyn + 1;
      int yyxend = yychecklim < YYNTOKENS ? yychecklim : YYNTOKENS;
      int yyx;
      for (yyx = yyxbegin; yyx < yyxend; ++yyx)
        if (yycheck[yyx + yyn] == yyx && yyx != YYSYMBOL_YYerror
            && !yytable_value_is_error (yytable[yyx + yyn]))
          {
            if (!yyarg)
              ++yycount;
            else if (yycount == yyargn)
              return 0;
            else
              yyarg[yycount++] = YY_CAST (yysymbol_kind_t, yyx);
          }
    }
  if (yyarg && yycount == 0 && 0 < yyargn)
    yyarg[0] = YYSYMBOL_YYEMPTY;
  return yycount;
}




#ifndef yystrlen
# if defined __GLIBC__ && defined _STRING_H
#  define yystrlen(S) (YY_CAST (YYPTRDIFF_T, strlen (S)))
# else
/* Return the length of YYSTR.  */
static YYPTRDIFF_T
yystrlen (const char *yystr)
{
  YYPTRDIFF_T yylen;
  for (yylen = 0; yystr[yylen]; yylen++)
    continue;
  return yylen;
}
# endif
#endif

#ifndef yystpcpy
# if defined __GLIBC__ && defined _STRING_H && defined _GNU_SOURCE
#  define yystpcpy stpcpy
# else
/* Copy YYSRC to YYDEST, returning the address of the terminating '\0' in
   YYDEST.  */
static char *
yystpcpy (char *yydest, const char *yysrc)
{
  char *yyd = yydest;
  const char *yys = yysrc;

  while ((*yyd++ = *yys++) != '\0')
    continue;

  return yyd - 1;
}
# endif
#endif

#ifndef yytnamerr
/* Copy to YYRES the contents of YYSTR after stripping away unnecessary
   quotes and backslashes, so that it's suitable for yyerror.  The
   heuristic is that double-quoting is unnecessary unless the string
   contains an apostrophe, a comma, or backslash (other than
   backslash-backslash).  YYSTR is taken from yytname.  If YYRES is
   null, do not copy; instead, return the length of what the result
   would have been.  */
static YYPTRDIFF_T
yytnamerr (char *yyres, const char *yystr)
{
  if (*yystr == '"')
    {
      YYPTRDIFF_T yyn = 0;
      char const *yyp = yystr;
      for (;;)
        switch (*++yyp)
          {
          case '\'':
          case ',':
            goto do_not_strip_quotes;

          case '\\':
            if (*++yyp != '\\')
              goto do_not_strip_quotes;
            else
              goto append;

          append:
          default:
            if (yyres)
              yyres[yyn] = *yyp;
            yyn++;
            break;

          case '"':
            if (yyres)
              yyres[yyn] = '\0';
            return yyn;
          }
    do_not_strip_quotes: ;
    }

  if (yyres)
    return yystpcpy (yyres, yystr) - yyres;
  else
    return yystrlen (yystr);
}
#endif


static int
yy_syntax_error_arguments (const yypcontext_t *yyctx,
                           yysymbol_kind_t yyarg[], int yyargn)
{
  /* Actual size of YYARG. */
  int yycount = 0;
  /* There are many possibilities here to consider:
     - If this state is a consistent state with a default action, then
       the only way this function was invoked is if the default action
       is an error action.  In that case, don't check for expected
       tokens because there are none.
     - The only way there can be no lookahead present (in yychar) is if
       this state is a consistent state with a default action.  Thus,
       detecting the absence of a lookahead is sufficient to determine
       that there is no unexpected or expected token to report.  In that
       case, just report a simple "syntax error".
     - Don't assume there isn't a lookahead just because this state is a
       consistent state with a default action.  There might have been a
       previous inconsistent state, consistent state with a non-default
       action, or user semantic action that manipulated yychar.
     - Of course, the expected token list depends on states to have
       correct lookahead information, and it depends on the parser not
       to perform extra reductions after fetching a lookahead from the
       scanner and before detecting a syntax error.  Thus, state merging
       (from LALR or IELR) and default reductions corrupt the expected
       token list.  However, the list is correct for canonical LR with
       one exception: it will still contain any token that will not be
       accepted due to an error action in a later state.
  */
  if (yyctx->yytoken != YYSYMBOL_YYEMPTY)
    {
      int yyn;
      if (yyarg)
        yyarg[yycount] = yyctx->yytoken;
      ++yycount;
      yyn = yypcontext_expected_tokens (yyctx,
                                        yyarg ? yyarg + 1 : yyarg, yyargn - 1);
      if (yyn == YYENOMEM)
        return YYENOMEM;
      else
        yycount += yyn;
    }
  return yycount;
}

/* Copy into *YYMSG, which is of size *YYMSG_ALLOC, an error message
   about the unexpected token YYTOKEN for the state stack whose top is
   YYSSP.

   Return 0 if *YYMSG was successfully written.  Return -1 if *YYMSG is
   not large enough to hold the message.  In that case, also set
   *YYMSG_ALLOC to the required number of bytes.  Return YYENOMEM if the
   required number of bytes is too large to store.  */
static int
yysyntax_error (YYPTRDIFF_T *yymsg_alloc, char **yymsg,
                const yypcontext_t *yyctx)
{
  enum { YYARGS_MAX = 5 };
  /* Internationalized format string. */
  const char *yyformat = YY_NULLPTR;
  /* Arguments of yyformat: reported tokens (one for the "unexpected",
     one per "expected"). */
  yysymbol_kind_t yyarg[YYARGS_MAX];
  /* Cumulated lengths of YYARG.  */
  YYPTRDIFF_T yysize = 0;

  /* Actual size of YYARG. */
  int yycount = yy_syntax_error_arguments (yyctx, yyarg, YYARGS_MAX);
  if (yycount == YYENOMEM)
    return YYENOMEM;

  switch (yycount)
    {
#define YYCASE_(N, S)                       \
      case N:                               \
        yyformat = S;                       \
        break
    default: /* Avoid compiler warnings. */
      YYCASE_(0, YY_("syntax error"));
      YYCASE_(1, YY_("syntax error, unexpected %s"));
      YYCASE_(2, YY_("syntax error, unexpected %s, expecting %s"));
      YYCASE_(3, YY_("syntax error, unexpected %s, expecting %s or %s"));
      YYCASE_(4, YY_("syntax error, unexpected %s, expecting %s or %s or %s"));
      YYCASE_(5, YY_("syntax error, unexpected %s, expecting %s or %s or %s or %s"));
#undef YYCASE_
    }

  /* Compute error message size.  Don't count the "%s"s, but reserve
     room for the terminator.  */
  yysize = yystrlen (yyformat) - 2 * yycount + 1;
  {
    int yyi;
    for (yyi = 0; yyi < yycount; ++yyi)
      {
        YYPTRDIFF_T yysize1
          = yysize + yytnamerr (YY_NULLPTR, yytname[yyarg[yyi]]);
        if (yysize <= yysize1 && yysize1 <= YYSTACK_ALLOC_MAXIMUM)
          yysize = yysize1;
        else
          return YYENOMEM;
      }
  }

  if (*yymsg_alloc < yysize)
    {
      *yymsg_alloc = 2 * yysize;
      if (! (yysize <= *yymsg_alloc
             && *yymsg_alloc <= YYSTACK_ALLOC_MAXIMUM))
        *yymsg_alloc = YYSTACK_ALLOC_MAXIMUM;
      return -1;
    }

  /* Avoid sprintf, as that infringes on the user's name space.
     Don't have undefined behavior even if the translation
     produced a string with the wrong number of "%s"s.  */
  {
    char *yyp = *yymsg;
    int yyi = 0;
    while ((*yyp = *yyformat) != '\0')
      if (*yyp == '%' && yyformat[1] == 's' && yyi < yycount)
        {
          yyp += yytnamerr (yyp, yytname[yyarg[yyi++]]);
          yyformat += 2;
        }
      else
        {
          ++yyp;
          ++yyformat;
        }
  }
  return 0;
}


/*-----------------------------------------------.
| Release the memory associated to this symbol.  |
`-----------------------------------------------*/

static void
yydestruct (const char *yymsg,
            yysymbol_kind_t yykind, YYSTYPE *yyvaluep, YYLTYPE *yylocationp, void *scanner, infinity::ParserResult* result)
{
  YY_USE (yyvaluep);
  YY_USE (yylocationp);
  YY_USE (scanner);
  YY_USE (result);
  if (!yymsg)
    yymsg = "Deleting";
  YY_SYMBOL_PRINT (yymsg, yykind, yyvaluep, yylocationp);

  YY_IGNORE_MAYBE_UNINITIALIZED_BEGIN
  switch (yykind)
    {
    case YYSYMBOL_IDENTIFIER: /* IDENTIFIER  */
#line 310 "parser.y"
            {
    free(((*yyvaluep).str_value));
}
#line 2199 "parser.cpp"
        break;

    case YYSYMBOL_STRING: /* STRING  */
#line 310 "parser.y"
            {
    free(((*yyvaluep).str_value));
}
#line 2207 "parser.cpp"
        break;

    case YYSYMBOL_statement_list: /* statement_list  */
#line 224 "parser.y"
            {
    fprintf(stderr, "destroy statement array\n");
    if ((((*yyvaluep).stmt_array)) != nullptr) {
        for (auto ptr : *(((*yyvaluep).stmt_array))) {
            delete ptr;
        }
        delete (((*yyvaluep).stmt_array));
    }
}
#line 2221 "parser.cpp"
        break;

    case YYSYMBOL_table_element_array: /* table_element_array  */
#line 214 "parser.y"
            {
    fprintf(stderr, "destroy table element array\n");
    if ((((*yyvaluep).table_element_array_t)) != nullptr) {
        for (auto ptr : *(((*yyvaluep).table_element_array_t))) {
            delete ptr;
        }
        delete (((*yyvaluep).table_element_array_t));
    }
}
#line 2235 "parser.cpp"
        break;

    case YYSYMBOL_column_constraints: /* column_constraints  */
#line 303 "parser.y"
            {
    fprintf(stderr, "destroy constraints\n");
    if ((((*yyvaluep).column_constraints_t)) != nullptr) {
        delete (((*yyvaluep).column_constraints_t));
    }
}
#line 2246 "parser.cpp"
        break;

    case YYSYMBOL_default_expr: /* default_expr  */
#line 323 "parser.y"
            {
    delete (((*yyvaluep).const_expr_t));
}
#line 2254 "parser.cpp"
        break;

    case YYSYMBOL_identifier_array: /* identifier_array  */
#line 314 "parser.y"
            {
    fprintf(stderr, "destroy identifier array\n");
    delete (((*yyvaluep).identifier_array_t));
}
#line 2263 "parser.cpp"
        break;

    case YYSYMBOL_optional_identifier_array: /* optional_identifier_array  */
#line 314 "parser.y"
            {
    fprintf(stderr, "destroy identifier array\n");
    delete (((*yyvaluep).identifier_array_t));
}
#line 2272 "parser.cpp"
        break;

    case YYSYMBOL_update_expr_array: /* update_expr_array  */
#line 274 "parser.y"
            {
    fprintf(stderr, "destroy update expr array\n");
    if ((((*yyvaluep).update_expr_array_t)) != nullptr) {
        for (auto ptr : *(((*yyvaluep).update_expr_array_t))) {
            delete ptr;
        }
        delete (((*yyvaluep).update_expr_array_t));
    }
}
#line 2286 "parser.cpp"
        break;

    case YYSYMBOL_update_expr: /* update_expr  */
#line 267 "parser.y"
            {
    fprintf(stderr, "destroy update expr\n");
    if(((*yyvaluep).update_expr_t) != nullptr) {
        delete ((*yyvaluep).update_expr_t);
    }
}
#line 2297 "parser.cpp"
        break;

    case YYSYMBOL_select_statement: /* select_statement  */
#line 349 "parser.y"
            {
    if(((*yyvaluep).select_stmt) != nullptr) {
        delete ((*yyvaluep).select_stmt);
    }
}
#line 2307 "parser.cpp"
        break;

    case YYSYMBOL_select_with_paren: /* select_with_paren  */
#line 349 "parser.y"
            {
    if(((*yyvaluep).select_stmt) != nullptr) {
        delete ((*yyvaluep).select_stmt);
    }
}
#line 2317 "parser.cpp"
        break;

    case YYSYMBOL_select_without_paren: /* select_without_paren  */
#line 349 "parser.y"
            {
    if(((*yyvaluep).select_stmt) != nullptr) {
        delete ((*yyvaluep).select_stmt);
    }
}
#line 2327 "parser.cpp"
        break;

    case YYSYMBOL_select_clause_with_modifier: /* select_clause_with_modifier  */
#line 349 "parser.y"
            {
    if(((*yyvaluep).select_stmt) != nullptr) {
        delete ((*yyvaluep).select_stmt);
    }
}
#line 2337 "parser.cpp"
        break;

    case YYSYMBOL_select_clause_without_modifier_paren: /* select_clause_without_modifier_paren  */
#line 349 "parser.y"
            {
    if(((*yyvaluep).select_stmt) != nullptr) {
        delete ((*yyvaluep).select_stmt);
    }
}
#line 2347 "parser.cpp"
        break;

    case YYSYMBOL_select_clause_without_modifier: /* select_clause_without_modifier  */
#line 349 "parser.y"
            {
    if(((*yyvaluep).select_stmt) != nullptr) {
        delete ((*yyvaluep).select_stmt);
    }
}
#line 2357 "parser.cpp"
        break;

    case YYSYMBOL_order_by_clause: /* order_by_clause  */
#line 257 "parser.y"
            {
    fprintf(stderr, "destroy order by expr list\n");
    if ((((*yyvaluep).order_by_expr_list_t)) != nullptr) {
        for (auto ptr : *(((*yyvaluep).order_by_expr_list_t))) {
            delete ptr;
        }
        delete (((*yyvaluep).order_by_expr_list_t));
    }
}
#line 2371 "parser.cpp"
        break;

    case YYSYMBOL_order_by_expr_list: /* order_by_expr_list  */
#line 257 "parser.y"
            {
    fprintf(stderr, "destroy order by expr list\n");
    if ((((*yyvaluep).order_by_expr_list_t)) != nullptr) {
        for (auto ptr : *(((*yyvaluep).order_by_expr_list_t))) {
            delete ptr;
        }
        delete (((*yyvaluep).order_by_expr_list_t));
    }
}
#line 2385 "parser.cpp"
        break;

    case YYSYMBOL_order_by_expr: /* order_by_expr  */
#line 337 "parser.y"
            {
    fprintf(stderr, "destroy order by expr\n");
    delete ((*yyvaluep).order_by_expr_t)->expr_;
    delete ((*yyvaluep).order_by_expr_t);
}
#line 2395 "parser.cpp"
        break;

    case YYSYMBOL_limit_expr: /* limit_expr  */
#line 319 "parser.y"
            {
    delete (((*yyvaluep).expr_t));
}
#line 2403 "parser.cpp"
        break;

    case YYSYMBOL_offset_expr: /* offset_expr  */
#line 319 "parser.y"
            {
    delete (((*yyvaluep).expr_t));
}
#line 2411 "parser.cpp"
        break;

    case YYSYMBOL_from_clause: /* from_clause  */
#line 332 "parser.y"
            {
    fprintf(stderr, "destroy table reference\n");
    delete (((*yyvaluep).table_reference_t));
}
#line 2420 "parser.cpp"
        break;

    case YYSYMBOL_search_clause: /* search_clause  */
#line 319 "parser.y"
            {
    delete (((*yyvaluep).expr_t));
}
#line 2428 "parser.cpp"
        break;

    case YYSYMBOL_where_clause: /* where_clause  */
#line 319 "parser.y"
            {
    delete (((*yyvaluep).expr_t));
}
#line 2436 "parser.cpp"
        break;

    case YYSYMBOL_having_clause: /* having_clause  */
#line 319 "parser.y"
            {
    delete (((*yyvaluep).expr_t));
}
#line 2444 "parser.cpp"
        break;

    case YYSYMBOL_group_by_clause: /* group_by_clause  */
#line 234 "parser.y"
            {
    fprintf(stderr, "destroy expression array\n");
    if ((((*yyvaluep).expr_array_t)) != nullptr) {
        for (auto ptr : *(((*yyvaluep).expr_array_t))) {
            delete ptr;
        }
        delete (((*yyvaluep).expr_array_t));
    }
}
#line 2458 "parser.cpp"
        break;

    case YYSYMBOL_table_reference: /* table_reference  */
#line 332 "parser.y"
            {
    fprintf(stderr, "destroy table reference\n");
    delete (((*yyvaluep).table_reference_t));
}
#line 2467 "parser.cpp"
        break;

    case YYSYMBOL_table_reference_unit: /* table_reference_unit  */
#line 332 "parser.y"
            {
    fprintf(stderr, "destroy table reference\n");
    delete (((*yyvaluep).table_reference_t));
}
#line 2476 "parser.cpp"
        break;

    case YYSYMBOL_table_reference_name: /* table_reference_name  */
#line 332 "parser.y"
            {
    fprintf(stderr, "destroy table reference\n");
    delete (((*yyvaluep).table_reference_t));
}
#line 2485 "parser.cpp"
        break;

    case YYSYMBOL_table_name: /* table_name  */
#line 294 "parser.y"
            {
    fprintf(stderr, "destroy table table_name\n");
    if ((((*yyvaluep).table_name_t)) != nullptr) {
        free(((*yyvaluep).table_name_t)->schema_name_ptr_);
        free(((*yyvaluep).table_name_t)->table_name_ptr_);
        delete (((*yyvaluep).table_name_t));
    }
}
#line 2498 "parser.cpp"
        break;

    case YYSYMBOL_table_alias: /* table_alias  */
#line 327 "parser.y"
            {
    fprintf(stderr, "destroy table alias\n");
    delete (((*yyvaluep).table_alias_t));
}
#line 2507 "parser.cpp"
        break;

    case YYSYMBOL_with_clause: /* with_clause  */
#line 284 "parser.y"
            {
    fprintf(stderr, "destroy with expr list\n");
    if ((((*yyvaluep).with_expr_list_t)) != nullptr) {
        for (auto ptr : *(((*yyvaluep).with_expr_list_t))) {
            delete ptr;
        }
        delete (((*yyvaluep).with_expr_list_t));
    }
}
#line 2521 "parser.cpp"
        break;

    case YYSYMBOL_with_expr_list: /* with_expr_list  */
#line 284 "parser.y"
            {
    fprintf(stderr, "destroy with expr list\n");
    if ((((*yyvaluep).with_expr_list_t)) != nullptr) {
        for (auto ptr : *(((*yyvaluep).with_expr_list_t))) {
            delete ptr;
        }
        delete (((*yyvaluep).with_expr_list_t));
    }
}
#line 2535 "parser.cpp"
        break;

    case YYSYMBOL_with_expr: /* with_expr  */
#line 343 "parser.y"
            {
    fprintf(stderr, "destroy with expr\n");
    delete ((*yyvaluep).with_expr_t)->select_;
    delete ((*yyvaluep).with_expr_t);
}
#line 2545 "parser.cpp"
        break;

    case YYSYMBOL_join_clause: /* join_clause  */
#line 332 "parser.y"
            {
    fprintf(stderr, "destroy table reference\n");
    delete (((*yyvaluep).table_reference_t));
}
#line 2554 "parser.cpp"
        break;

    case YYSYMBOL_expr_array: /* expr_array  */
#line 234 "parser.y"
            {
    fprintf(stderr, "destroy expression array\n");
    if ((((*yyvaluep).expr_array_t)) != nullptr) {
        for (auto ptr : *(((*yyvaluep).expr_array_t))) {
            delete ptr;
        }
        delete (((*yyvaluep).expr_array_t));
    }
}
#line 2568 "parser.cpp"
        break;

    case YYSYMBOL_expr_array_list: /* expr_array_list  */
#line 244 "parser.y"
            {
    fprintf(stderr, "destroy expression array list\n");
    if ((((*yyvaluep).expr_array_list_t)) != nullptr) {
        for (auto arr_ptr : *(((*yyvaluep).expr_array_list_t))) {
            for (auto ptr : *arr_ptr) {
                delete ptr;
            }
            delete (arr_ptr);
        }
        delete (((*yyvaluep).expr_array_list_t));
    }
}
#line 2585 "parser.cpp"
        break;

    case YYSYMBOL_expr_alias: /* expr_alias  */
#line 319 "parser.y"
            {
    delete (((*yyvaluep).expr_t));
}
#line 2593 "parser.cpp"
        break;

    case YYSYMBOL_expr: /* expr  */
#line 319 "parser.y"
            {
    delete (((*yyvaluep).expr_t));
}
#line 2601 "parser.cpp"
        break;

    case YYSYMBOL_operand: /* operand  */
#line 319 "parser.y"
            {
    delete (((*yyvaluep).expr_t));
}
#line 2609 "parser.cpp"
        break;

    case YYSYMBOL_extra_match_tensor_option: /* extra_match_tensor_option  */
#line 310 "parser.y"
            {
    free(((*yyvaluep).str_value));
}
#line 2617 "parser.cpp"
        break;

    case YYSYMBOL_match_tensor_expr: /* match_tensor_expr  */
#line 319 "parser.y"
            {
    delete (((*yyvaluep).expr_t));
}
#line 2625 "parser.cpp"
        break;

    case YYSYMBOL_match_vector_expr: /* match_vector_expr  */
#line 319 "parser.y"
            {
    delete (((*yyvaluep).expr_t));
}
#line 2633 "parser.cpp"
        break;

    case YYSYMBOL_match_sparse_expr: /* match_sparse_expr  */
#line 319 "parser.y"
            {
    delete (((*yyvaluep).expr_t));
}
#line 2641 "parser.cpp"
        break;

    case YYSYMBOL_match_text_expr: /* match_text_expr  */
#line 319 "parser.y"
            {
    delete (((*yyvaluep).expr_t));
}
#line 2649 "parser.cpp"
        break;

    case YYSYMBOL_query_expr: /* query_expr  */
#line 319 "parser.y"
            {
    delete (((*yyvaluep).expr_t));
}
#line 2657 "parser.cpp"
        break;

    case YYSYMBOL_fusion_expr: /* fusion_expr  */
#line 319 "parser.y"
            {
    delete (((*yyvaluep).expr_t));
}
#line 2665 "parser.cpp"
        break;

    case YYSYMBOL_sub_search: /* sub_search  */
#line 319 "parser.y"
            {
    delete (((*yyvaluep).expr_t));
}
#line 2673 "parser.cpp"
        break;

    case YYSYMBOL_sub_search_array: /* sub_search_array  */
#line 234 "parser.y"
            {
    fprintf(stderr, "destroy expression array\n");
    if ((((*yyvaluep).expr_array_t)) != nullptr) {
        for (auto ptr : *(((*yyvaluep).expr_array_t))) {
            delete ptr;
        }
        delete (((*yyvaluep).expr_array_t));
    }
}
#line 2687 "parser.cpp"
        break;

    case YYSYMBOL_function_expr: /* function_expr  */
#line 319 "parser.y"
            {
    delete (((*yyvaluep).expr_t));
}
#line 2695 "parser.cpp"
        break;

    case YYSYMBOL_conjunction_expr: /* conjunction_expr  */
#line 319 "parser.y"
            {
    delete (((*yyvaluep).expr_t));
}
#line 2703 "parser.cpp"
        break;

    case YYSYMBOL_between_expr: /* between_expr  */
#line 319 "parser.y"
            {
    delete (((*yyvaluep).expr_t));
}
#line 2711 "parser.cpp"
        break;

    case YYSYMBOL_in_expr: /* in_expr  */
#line 319 "parser.y"
            {
    delete (((*yyvaluep).expr_t));
}
#line 2719 "parser.cpp"
        break;

    case YYSYMBOL_case_expr: /* case_expr  */
#line 319 "parser.y"
            {
    delete (((*yyvaluep).expr_t));
}
#line 2727 "parser.cpp"
        break;

    case YYSYMBOL_case_check_array: /* case_check_array  */
#line 355 "parser.y"
            {
    fprintf(stderr, "destroy case check array\n");
    if(((*yyvaluep).case_check_array_t) != nullptr) {
        for(auto ptr: *(((*yyvaluep).case_check_array_t))) {
            delete ptr;
        }
    }
}
#line 2740 "parser.cpp"
        break;

    case YYSYMBOL_cast_expr: /* cast_expr  */
#line 319 "parser.y"
            {
    delete (((*yyvaluep).expr_t));
}
#line 2748 "parser.cpp"
        break;

    case YYSYMBOL_subquery_expr: /* subquery_expr  */
#line 319 "parser.y"
            {
    delete (((*yyvaluep).expr_t));
}
#line 2756 "parser.cpp"
        break;

    case YYSYMBOL_column_expr: /* column_expr  */
#line 319 "parser.y"
            {
    delete (((*yyvaluep).expr_t));
}
#line 2764 "parser.cpp"
        break;

    case YYSYMBOL_constant_expr: /* constant_expr  */
#line 323 "parser.y"
            {
    delete (((*yyvaluep).const_expr_t));
}
#line 2772 "parser.cpp"
        break;

    case YYSYMBOL_common_array_expr: /* common_array_expr  */
#line 323 "parser.y"
            {
    delete (((*yyvaluep).const_expr_t));
}
#line 2780 "parser.cpp"
        break;

    case YYSYMBOL_common_sparse_array_expr: /* common_sparse_array_expr  */
#line 323 "parser.y"
            {
    delete (((*yyvaluep).const_expr_t));
}
#line 2788 "parser.cpp"
        break;

    case YYSYMBOL_subarray_array_expr: /* subarray_array_expr  */
#line 323 "parser.y"
            {
    delete (((*yyvaluep).const_expr_t));
}
#line 2796 "parser.cpp"
        break;

    case YYSYMBOL_unclosed_subarray_array_expr: /* unclosed_subarray_array_expr  */
#line 323 "parser.y"
            {
    delete (((*yyvaluep).const_expr_t));
}
#line 2804 "parser.cpp"
        break;

    case YYSYMBOL_sparse_array_expr: /* sparse_array_expr  */
#line 323 "parser.y"
            {
    delete (((*yyvaluep).const_expr_t));
}
#line 2812 "parser.cpp"
        break;

    case YYSYMBOL_long_sparse_array_expr: /* long_sparse_array_expr  */
#line 323 "parser.y"
            {
    delete (((*yyvaluep).const_expr_t));
}
#line 2820 "parser.cpp"
        break;

    case YYSYMBOL_unclosed_long_sparse_array_expr: /* unclosed_long_sparse_array_expr  */
#line 323 "parser.y"
            {
    delete (((*yyvaluep).const_expr_t));
}
#line 2828 "parser.cpp"
        break;

    case YYSYMBOL_double_sparse_array_expr: /* double_sparse_array_expr  */
#line 323 "parser.y"
            {
    delete (((*yyvaluep).const_expr_t));
}
#line 2836 "parser.cpp"
        break;

    case YYSYMBOL_unclosed_double_sparse_array_expr: /* unclosed_double_sparse_array_expr  */
#line 323 "parser.y"
            {
    delete (((*yyvaluep).const_expr_t));
}
#line 2844 "parser.cpp"
        break;

    case YYSYMBOL_empty_array_expr: /* empty_array_expr  */
#line 323 "parser.y"
            {
    delete (((*yyvaluep).const_expr_t));
}
#line 2852 "parser.cpp"
        break;

    case YYSYMBOL_int_sparse_ele: /* int_sparse_ele  */
#line 364 "parser.y"
            {
    delete (((*yyvaluep).int_sparse_ele_t));
}
#line 2860 "parser.cpp"
        break;

    case YYSYMBOL_float_sparse_ele: /* float_sparse_ele  */
#line 368 "parser.y"
            {
    delete (((*yyvaluep).float_sparse_ele_t));
}
#line 2868 "parser.cpp"
        break;

    case YYSYMBOL_array_expr: /* array_expr  */
#line 323 "parser.y"
            {
    delete (((*yyvaluep).const_expr_t));
}
#line 2876 "parser.cpp"
        break;

    case YYSYMBOL_long_array_expr: /* long_array_expr  */
#line 323 "parser.y"
            {
    delete (((*yyvaluep).const_expr_t));
}
#line 2884 "parser.cpp"
        break;

    case YYSYMBOL_unclosed_long_array_expr: /* unclosed_long_array_expr  */
#line 323 "parser.y"
            {
    delete (((*yyvaluep).const_expr_t));
}
#line 2892 "parser.cpp"
        break;

    case YYSYMBOL_double_array_expr: /* double_array_expr  */
#line 323 "parser.y"
            {
    delete (((*yyvaluep).const_expr_t));
}
#line 2900 "parser.cpp"
        break;

    case YYSYMBOL_unclosed_double_array_expr: /* unclosed_double_array_expr  */
#line 323 "parser.y"
            {
    delete (((*yyvaluep).const_expr_t));
}
#line 2908 "parser.cpp"
        break;

    case YYSYMBOL_interval_expr: /* interval_expr  */
#line 323 "parser.y"
            {
    delete (((*yyvaluep).const_expr_t));
}
#line 2916 "parser.cpp"
        break;

    case YYSYMBOL_file_path: /* file_path  */
#line 310 "parser.y"
            {
    free(((*yyvaluep).str_value));
}
#line 2924 "parser.cpp"
        break;

    case YYSYMBOL_if_not_exists_info: /* if_not_exists_info  */
#line 207 "parser.y"
            {
    fprintf(stderr, "destroy if not exists info\n");
    if ((((*yyvaluep).if_not_exists_info_t)) != nullptr) {
        delete (((*yyvaluep).if_not_exists_info_t));
    }
}
#line 2935 "parser.cpp"
        break;

    case YYSYMBOL_with_index_param_list: /* with_index_param_list  */
#line 190 "parser.y"
            {
    fprintf(stderr, "destroy create index param list\n");
    if ((((*yyvaluep).with_index_param_list_t)) != nullptr) {
        for (auto ptr : *(((*yyvaluep).with_index_param_list_t))) {
            delete ptr;
        }
        delete (((*yyvaluep).with_index_param_list_t));
    }
}
#line 2949 "parser.cpp"
        break;

    case YYSYMBOL_optional_table_properties_list: /* optional_table_properties_list  */
#line 190 "parser.y"
            {
    fprintf(stderr, "destroy create index param list\n");
    if ((((*yyvaluep).with_index_param_list_t)) != nullptr) {
        for (auto ptr : *(((*yyvaluep).with_index_param_list_t))) {
            delete ptr;
        }
        delete (((*yyvaluep).with_index_param_list_t));
    }
}
#line 2963 "parser.cpp"
        break;

    case YYSYMBOL_index_info_list: /* index_info_list  */
#line 180 "parser.y"
            {
    fprintf(stderr, "destroy index info list\n");
    if ((((*yyvaluep).index_info_list_t)) != nullptr) {
        for (auto ptr : *(((*yyvaluep).index_info_list_t))) {
            delete ptr;
        }
        delete (((*yyvaluep).index_info_list_t));
    }
}
#line 2977 "parser.cpp"
        break;

    case YYSYMBOL_index_info_list_one_pack: /* index_info_list_one_pack  */
#line 180 "parser.y"
            {
    fprintf(stderr, "destroy index info list\n");
    if ((((*yyvaluep).index_info_list_t)) != nullptr) {
        for (auto ptr : *(((*yyvaluep).index_info_list_t))) {
            delete ptr;
        }
        delete (((*yyvaluep).index_info_list_t));
    }
}
#line 2991 "parser.cpp"
        break;

      default:
        break;
    }
  YY_IGNORE_MAYBE_UNINITIALIZED_END
}






/*----------.
| yyparse.  |
`----------*/

int
yyparse (void *scanner, infinity::ParserResult* result)
{
/* Lookahead token kind.  */
int yychar;


/* The semantic value of the lookahead symbol.  */
/* Default value used for initialization, for pacifying older GCCs
   or non-GCC compilers.  */
YY_INITIAL_VALUE (static YYSTYPE yyval_default;)
YYSTYPE yylval YY_INITIAL_VALUE (= yyval_default);

/* Location data for the lookahead symbol.  */
static YYLTYPE yyloc_default
# if defined SQLLTYPE_IS_TRIVIAL && SQLLTYPE_IS_TRIVIAL
  = { 1, 1, 1, 1 }
# endif
;
YYLTYPE yylloc = yyloc_default;

    /* Number of syntax errors so far.  */
    int yynerrs = 0;

    yy_state_fast_t yystate = 0;
    /* Number of tokens to shift before error messages enabled.  */
    int yyerrstatus = 0;

    /* Refer to the stacks through separate pointers, to allow yyoverflow
       to reallocate them elsewhere.  */

    /* Their size.  */
    YYPTRDIFF_T yystacksize = YYINITDEPTH;

    /* The state stack: array, bottom, top.  */
    yy_state_t yyssa[YYINITDEPTH];
    yy_state_t *yyss = yyssa;
    yy_state_t *yyssp = yyss;

    /* The semantic value stack: array, bottom, top.  */
    YYSTYPE yyvsa[YYINITDEPTH];
    YYSTYPE *yyvs = yyvsa;
    YYSTYPE *yyvsp = yyvs;

    /* The location stack: array, bottom, top.  */
    YYLTYPE yylsa[YYINITDEPTH];
    YYLTYPE *yyls = yylsa;
    YYLTYPE *yylsp = yyls;

  int yyn;
  /* The return value of yyparse.  */
  int yyresult;
  /* Lookahead symbol kind.  */
  yysymbol_kind_t yytoken = YYSYMBOL_YYEMPTY;
  /* The variables used to return semantic value and location from the
     action routines.  */
  YYSTYPE yyval;
  YYLTYPE yyloc;

  /* The locations where the error started and ended.  */
  YYLTYPE yyerror_range[3];

  /* Buffer for error messages, and its allocated size.  */
  char yymsgbuf[128];
  char *yymsg = yymsgbuf;
  YYPTRDIFF_T yymsg_alloc = sizeof yymsgbuf;

#define YYPOPSTACK(N)   (yyvsp -= (N), yyssp -= (N), yylsp -= (N))

  /* The number of symbols on the RHS of the reduced rule.
     Keep to zero when no symbol should be popped.  */
  int yylen = 0;

  YYDPRINTF ((stderr, "Starting parse\n"));

  yychar = SQLEMPTY; /* Cause a token to be read.  */


/* User initialization code.  */
#line 86 "parser.y"
{
  // Initialize
  yylloc.first_column = 0;
  yylloc.last_column = 0;
  yylloc.first_line = 0;
  yylloc.last_line = 0;
  yylloc.total_column = 0;
  yylloc.string_length = 0;
}

#line 3099 "parser.cpp"

  yylsp[0] = yylloc;
  goto yysetstate;


/*------------------------------------------------------------.
| yynewstate -- push a new state, which is found in yystate.  |
`------------------------------------------------------------*/
yynewstate:
  /* In all cases, when you get here, the value and location stacks
     have just been pushed.  So pushing a state here evens the stacks.  */
  yyssp++;


/*--------------------------------------------------------------------.
| yysetstate -- set current state (the top of the stack) to yystate.  |
`--------------------------------------------------------------------*/
yysetstate:
  YYDPRINTF ((stderr, "Entering state %d\n", yystate));
  YY_ASSERT (0 <= yystate && yystate < YYNSTATES);
  YY_IGNORE_USELESS_CAST_BEGIN
  *yyssp = YY_CAST (yy_state_t, yystate);
  YY_IGNORE_USELESS_CAST_END
  YY_STACK_PRINT (yyss, yyssp);

  if (yyss + yystacksize - 1 <= yyssp)
#if !defined yyoverflow && !defined YYSTACK_RELOCATE
    YYNOMEM;
#else
    {
      /* Get the current used size of the three stacks, in elements.  */
      YYPTRDIFF_T yysize = yyssp - yyss + 1;

# if defined yyoverflow
      {
        /* Give user a chance to reallocate the stack.  Use copies of
           these so that the &'s don't force the real ones into
           memory.  */
        yy_state_t *yyss1 = yyss;
        YYSTYPE *yyvs1 = yyvs;
        YYLTYPE *yyls1 = yyls;

        /* Each stack pointer address is followed by the size of the
           data in use in that stack, in bytes.  This used to be a
           conditional around just the two extra args, but that might
           be undefined if yyoverflow is a macro.  */
        yyoverflow (YY_("memory exhausted"),
                    &yyss1, yysize * YYSIZEOF (*yyssp),
                    &yyvs1, yysize * YYSIZEOF (*yyvsp),
                    &yyls1, yysize * YYSIZEOF (*yylsp),
                    &yystacksize);
        yyss = yyss1;
        yyvs = yyvs1;
        yyls = yyls1;
      }
# else /* defined YYSTACK_RELOCATE */
      /* Extend the stack our own way.  */
      if (YYMAXDEPTH <= yystacksize)
        YYNOMEM;
      yystacksize *= 2;
      if (YYMAXDEPTH < yystacksize)
        yystacksize = YYMAXDEPTH;

      {
        yy_state_t *yyss1 = yyss;
        union yyalloc *yyptr =
          YY_CAST (union yyalloc *,
                   YYSTACK_ALLOC (YY_CAST (YYSIZE_T, YYSTACK_BYTES (yystacksize))));
        if (! yyptr)
          YYNOMEM;
        YYSTACK_RELOCATE (yyss_alloc, yyss);
        YYSTACK_RELOCATE (yyvs_alloc, yyvs);
        YYSTACK_RELOCATE (yyls_alloc, yyls);
#  undef YYSTACK_RELOCATE
        if (yyss1 != yyssa)
          YYSTACK_FREE (yyss1);
      }
# endif

      yyssp = yyss + yysize - 1;
      yyvsp = yyvs + yysize - 1;
      yylsp = yyls + yysize - 1;

      YY_IGNORE_USELESS_CAST_BEGIN
      YYDPRINTF ((stderr, "Stack size increased to %ld\n",
                  YY_CAST (long, yystacksize)));
      YY_IGNORE_USELESS_CAST_END

      if (yyss + yystacksize - 1 <= yyssp)
        YYABORT;
    }
#endif /* !defined yyoverflow && !defined YYSTACK_RELOCATE */


  if (yystate == YYFINAL)
    YYACCEPT;

  goto yybackup;


/*-----------.
| yybackup.  |
`-----------*/
yybackup:
  /* Do appropriate processing given the current state.  Read a
     lookahead token if we need one and don't already have one.  */

  /* First try to decide what to do without reference to lookahead token.  */
  yyn = yypact[yystate];
  if (yypact_value_is_default (yyn))
    goto yydefault;

  /* Not known => get a lookahead token if don't already have one.  */

  /* YYCHAR is either empty, or end-of-input, or a valid lookahead.  */
  if (yychar == SQLEMPTY)
    {
      YYDPRINTF ((stderr, "Reading a token\n"));
      yychar = yylex (&yylval, &yylloc, scanner);
    }

  if (yychar <= SQLEOF)
    {
      yychar = SQLEOF;
      yytoken = YYSYMBOL_YYEOF;
      YYDPRINTF ((stderr, "Now at end of input.\n"));
    }
  else if (yychar == SQLerror)
    {
      /* The scanner already issued an error message, process directly
         to error recovery.  But do not keep the error token as
         lookahead, it is too special and may lead us to an endless
         loop in error recovery. */
      yychar = SQLUNDEF;
      yytoken = YYSYMBOL_YYerror;
      yyerror_range[1] = yylloc;
      goto yyerrlab1;
    }
  else
    {
      yytoken = YYTRANSLATE (yychar);
      YY_SYMBOL_PRINT ("Next token is", yytoken, &yylval, &yylloc);
    }

  /* If the proper action on seeing token YYTOKEN is to reduce or to
     detect an error, take that action.  */
  yyn += yytoken;
  if (yyn < 0 || YYLAST < yyn || yycheck[yyn] != yytoken)
    goto yydefault;
  yyn = yytable[yyn];
  if (yyn <= 0)
    {
      if (yytable_value_is_error (yyn))
        goto yyerrlab;
      yyn = -yyn;
      goto yyreduce;
    }

  /* Count tokens shifted since error; after three, turn off error
     status.  */
  if (yyerrstatus)
    yyerrstatus--;

  /* Shift the lookahead token.  */
  YY_SYMBOL_PRINT ("Shifting", yytoken, &yylval, &yylloc);
  yystate = yyn;
  YY_IGNORE_MAYBE_UNINITIALIZED_BEGIN
  *++yyvsp = yylval;
  YY_IGNORE_MAYBE_UNINITIALIZED_END
  *++yylsp = yylloc;

  /* Discard the shifted token.  */
  yychar = SQLEMPTY;
  goto yynewstate;


/*-----------------------------------------------------------.
| yydefault -- do the default action for the current state.  |
`-----------------------------------------------------------*/
yydefault:
  yyn = yydefact[yystate];
  if (yyn == 0)
    goto yyerrlab;
  goto yyreduce;


/*-----------------------------.
| yyreduce -- do a reduction.  |
`-----------------------------*/
yyreduce:
  /* yyn is the number of a rule to reduce with.  */
  yylen = yyr2[yyn];

  /* If YYLEN is nonzero, implement the default value of the action:
     '$$ = $1'.

     Otherwise, the following line sets YYVAL to garbage.
     This behavior is undocumented and Bison
     users should not rely upon it.  Assigning to YYVAL
     unconditionally makes the parser a bit smaller, and it avoids a
     GCC warning that YYVAL may be used uninitialized.  */
  yyval = yyvsp[1-yylen];

  /* Default location. */
  YYLLOC_DEFAULT (yyloc, (yylsp - yylen), yylen);
  yyerror_range[1] = yyloc;
  YY_REDUCE_PRINT (yyn);
  switch (yyn)
    {
  case 2: /* input_pattern: statement_list semicolon  */
#line 492 "parser.y"
                                         {
    result->statements_ptr_ = (yyvsp[-1].stmt_array);
}
#line 3314 "parser.cpp"
    break;

  case 3: /* statement_list: statement  */
#line 496 "parser.y"
                           {
    (yyvsp[0].base_stmt)->stmt_length_ = yylloc.string_length;
    yylloc.string_length = 0;
    (yyval.stmt_array) = new std::vector<infinity::BaseStatement*>();
    (yyval.stmt_array)->push_back((yyvsp[0].base_stmt));
}
#line 3325 "parser.cpp"
    break;

  case 4: /* statement_list: statement_list ';' statement  */
#line 502 "parser.y"
                               {
    (yyvsp[0].base_stmt)->stmt_length_ = yylloc.string_length;
    yylloc.string_length = 0;
    (yyvsp[-2].stmt_array)->push_back((yyvsp[0].base_stmt));
    (yyval.stmt_array) = (yyvsp[-2].stmt_array);
}
#line 3336 "parser.cpp"
    break;

  case 5: /* statement: create_statement  */
#line 509 "parser.y"
                             { (yyval.base_stmt) = (yyvsp[0].create_stmt); }
#line 3342 "parser.cpp"
    break;

  case 6: /* statement: drop_statement  */
#line 510 "parser.y"
                 { (yyval.base_stmt) = (yyvsp[0].drop_stmt); }
#line 3348 "parser.cpp"
    break;

  case 7: /* statement: copy_statement  */
#line 511 "parser.y"
                 { (yyval.base_stmt) = (yyvsp[0].copy_stmt); }
#line 3354 "parser.cpp"
    break;

  case 8: /* statement: show_statement  */
#line 512 "parser.y"
                 { (yyval.base_stmt) = (yyvsp[0].show_stmt); }
#line 3360 "parser.cpp"
    break;

  case 9: /* statement: select_statement  */
#line 513 "parser.y"
                   { (yyval.base_stmt) = (yyvsp[0].select_stmt); }
#line 3366 "parser.cpp"
    break;

  case 10: /* statement: delete_statement  */
#line 514 "parser.y"
                   { (yyval.base_stmt) = (yyvsp[0].delete_stmt); }
#line 3372 "parser.cpp"
    break;

  case 11: /* statement: update_statement  */
#line 515 "parser.y"
                   { (yyval.base_stmt) = (yyvsp[0].update_stmt); }
#line 3378 "parser.cpp"
    break;

  case 12: /* statement: insert_statement  */
#line 516 "parser.y"
                   { (yyval.base_stmt) = (yyvsp[0].insert_stmt); }
#line 3384 "parser.cpp"
    break;

  case 13: /* statement: explain_statement  */
#line 517 "parser.y"
                    { (yyval.base_stmt) = (yyvsp[0].explain_stmt); }
#line 3390 "parser.cpp"
    break;

  case 14: /* statement: flush_statement  */
#line 518 "parser.y"
                  { (yyval.base_stmt) = (yyvsp[0].flush_stmt); }
#line 3396 "parser.cpp"
    break;

  case 15: /* statement: optimize_statement  */
#line 519 "parser.y"
                     { (yyval.base_stmt) = (yyvsp[0].optimize_stmt); }
#line 3402 "parser.cpp"
    break;

  case 16: /* statement: command_statement  */
#line 520 "parser.y"
                    { (yyval.base_stmt) = (yyvsp[0].command_stmt); }
#line 3408 "parser.cpp"
    break;

  case 17: /* statement: compact_statement  */
#line 521 "parser.y"
                    { (yyval.base_stmt) = (yyvsp[0].compact_stmt); }
#line 3414 "parser.cpp"
    break;

  case 18: /* explainable_statement: create_statement  */
#line 523 "parser.y"
                                         { (yyval.base_stmt) = (yyvsp[0].create_stmt); }
#line 3420 "parser.cpp"
    break;

  case 19: /* explainable_statement: drop_statement  */
#line 524 "parser.y"
                 { (yyval.base_stmt) = (yyvsp[0].drop_stmt); }
#line 3426 "parser.cpp"
    break;

  case 20: /* explainable_statement: copy_statement  */
#line 525 "parser.y"
                 { (yyval.base_stmt) = (yyvsp[0].copy_stmt); }
#line 3432 "parser.cpp"
    break;

  case 21: /* explainable_statement: show_statement  */
#line 526 "parser.y"
                 { (yyval.base_stmt) = (yyvsp[0].show_stmt); }
#line 3438 "parser.cpp"
    break;

  case 22: /* explainable_statement: select_statement  */
#line 527 "parser.y"
                   { (yyval.base_stmt) = (yyvsp[0].select_stmt); }
#line 3444 "parser.cpp"
    break;

  case 23: /* explainable_statement: delete_statement  */
#line 528 "parser.y"
                   { (yyval.base_stmt) = (yyvsp[0].delete_stmt); }
#line 3450 "parser.cpp"
    break;

  case 24: /* explainable_statement: update_statement  */
#line 529 "parser.y"
                   { (yyval.base_stmt) = (yyvsp[0].update_stmt); }
#line 3456 "parser.cpp"
    break;

  case 25: /* explainable_statement: insert_statement  */
#line 530 "parser.y"
                   { (yyval.base_stmt) = (yyvsp[0].insert_stmt); }
#line 3462 "parser.cpp"
    break;

  case 26: /* explainable_statement: flush_statement  */
#line 531 "parser.y"
                  { (yyval.base_stmt) = (yyvsp[0].flush_stmt); }
#line 3468 "parser.cpp"
    break;

  case 27: /* explainable_statement: optimize_statement  */
#line 532 "parser.y"
                     { (yyval.base_stmt) = (yyvsp[0].optimize_stmt); }
#line 3474 "parser.cpp"
    break;

  case 28: /* explainable_statement: command_statement  */
#line 533 "parser.y"
                    { (yyval.base_stmt) = (yyvsp[0].command_stmt); }
#line 3480 "parser.cpp"
    break;

  case 29: /* explainable_statement: compact_statement  */
#line 534 "parser.y"
                    { (yyval.base_stmt) = (yyvsp[0].compact_stmt); }
#line 3486 "parser.cpp"
    break;

  case 30: /* create_statement: CREATE DATABASE if_not_exists IDENTIFIER  */
#line 541 "parser.y"
                                                            {
    (yyval.create_stmt) = new infinity::CreateStatement();
    std::shared_ptr<infinity::CreateSchemaInfo> create_schema_info = std::make_shared<infinity::CreateSchemaInfo>();

    ParserHelper::ToLower((yyvsp[0].str_value));
    create_schema_info->schema_name_ = (yyvsp[0].str_value);
    free((yyvsp[0].str_value));
    if(create_schema_info->schema_name_.empty()) {
        yyerror(&yyloc, scanner, result, "Empty database name is given.");
        YYERROR;
    }

    (yyval.create_stmt)->create_info_ = create_schema_info;
    (yyval.create_stmt)->create_info_->conflict_type_ = (yyvsp[-1].bool_value) ? infinity::ConflictType::kIgnore : infinity::ConflictType::kError;
}
#line 3506 "parser.cpp"
    break;

  case 31: /* create_statement: CREATE COLLECTION if_not_exists table_name  */
#line 558 "parser.y"
                                             {
    (yyval.create_stmt) = new infinity::CreateStatement();
    std::shared_ptr<infinity::CreateCollectionInfo> create_collection_info = std::make_shared<infinity::CreateCollectionInfo>();
    if((yyvsp[0].table_name_t)->schema_name_ptr_ != nullptr) {
        create_collection_info->schema_name_ = (yyvsp[0].table_name_t)->schema_name_ptr_;
        free((yyvsp[0].table_name_t)->schema_name_ptr_);
    }
    create_collection_info->collection_name_ = (yyvsp[0].table_name_t)->table_name_ptr_;
    free((yyvsp[0].table_name_t)->table_name_ptr_);
    (yyval.create_stmt)->create_info_ = create_collection_info;
    (yyval.create_stmt)->create_info_->conflict_type_ = (yyvsp[-1].bool_value) ? infinity::ConflictType::kIgnore : infinity::ConflictType::kError;
    delete (yyvsp[0].table_name_t);
}
#line 3524 "parser.cpp"
    break;

  case 32: /* create_statement: CREATE TABLE if_not_exists table_name '(' table_element_array ')' optional_table_properties_list  */
#line 574 "parser.y"
                                                                                                   {
    (yyval.create_stmt) = new infinity::CreateStatement();
    std::shared_ptr<infinity::CreateTableInfo> create_table_info = std::make_shared<infinity::CreateTableInfo>();
    if((yyvsp[-4].table_name_t)->schema_name_ptr_ != nullptr) {
        create_table_info->schema_name_ = (yyvsp[-4].table_name_t)->schema_name_ptr_;
        free((yyvsp[-4].table_name_t)->schema_name_ptr_);
    }
    create_table_info->table_name_ = (yyvsp[-4].table_name_t)->table_name_ptr_;
    free((yyvsp[-4].table_name_t)->table_name_ptr_);
    delete (yyvsp[-4].table_name_t);

    for (infinity::TableElement*& element : *(yyvsp[-2].table_element_array_t)) {
        if(element->type_ == infinity::TableElementType::kColumn) {
            create_table_info->column_defs_.emplace_back((infinity::ColumnDef*)element);
        } else {
            create_table_info->constraints_.emplace_back((infinity::TableConstraint*)element);
        }
    }
    delete (yyvsp[-2].table_element_array_t);

    if ((yyvsp[0].with_index_param_list_t) != nullptr) {
        create_table_info->properties_ = std::move(*(yyvsp[0].with_index_param_list_t));
        delete (yyvsp[0].with_index_param_list_t);
    }

    (yyval.create_stmt)->create_info_ = create_table_info;
    (yyval.create_stmt)->create_info_->conflict_type_ = (yyvsp[-5].bool_value) ? infinity::ConflictType::kIgnore : infinity::ConflictType::kError;
}
#line 3557 "parser.cpp"
    break;

  case 33: /* create_statement: CREATE TABLE if_not_exists table_name AS select_statement  */
#line 603 "parser.y"
                                                            {
    (yyval.create_stmt) = new infinity::CreateStatement();
    std::shared_ptr<infinity::CreateTableInfo> create_table_info = std::make_shared<infinity::CreateTableInfo>();
    if((yyvsp[-2].table_name_t)->schema_name_ptr_ != nullptr) {
        create_table_info->schema_name_ = (yyvsp[-2].table_name_t)->schema_name_ptr_;
        free((yyvsp[-2].table_name_t)->schema_name_ptr_);
    }
    create_table_info->table_name_ = (yyvsp[-2].table_name_t)->table_name_ptr_;
    free((yyvsp[-2].table_name_t)->table_name_ptr_);
    delete (yyvsp[-2].table_name_t);

    create_table_info->conflict_type_ = (yyvsp[-3].bool_value) ? infinity::ConflictType::kIgnore : infinity::ConflictType::kError;
    create_table_info->select_ = (yyvsp[0].select_stmt);
    (yyval.create_stmt)->create_info_ = create_table_info;
}
#line 3577 "parser.cpp"
    break;

  case 34: /* create_statement: CREATE VIEW if_not_exists table_name optional_identifier_array AS select_statement  */
#line 619 "parser.y"
                                                                                     {
    (yyval.create_stmt) = new infinity::CreateStatement();
    std::shared_ptr<infinity::CreateViewInfo> create_view_info = std::make_shared<infinity::CreateViewInfo>();
    if((yyvsp[-3].table_name_t)->schema_name_ptr_ != nullptr) {
        create_view_info->schema_name_ = (yyvsp[-3].table_name_t)->schema_name_ptr_;
        free((yyvsp[-3].table_name_t)->schema_name_ptr_);
    }
    create_view_info->view_name_ = (yyvsp[-3].table_name_t)->table_name_ptr_;
    free((yyvsp[-3].table_name_t)->table_name_ptr_);
    delete (yyvsp[-3].table_name_t);

    create_view_info->view_columns_ = (yyvsp[-2].identifier_array_t);
    create_view_info->select_ = (yyvsp[0].select_stmt);
    create_view_info->conflict_type_ = (yyvsp[-4].bool_value) ? infinity::ConflictType::kIgnore : infinity::ConflictType::kError;
    (yyval.create_stmt)->create_info_ = create_view_info;
}
#line 3598 "parser.cpp"
    break;

  case 35: /* create_statement: CREATE INDEX if_not_exists_info ON table_name index_info_list  */
#line 637 "parser.y"
                                                                {
    std::shared_ptr<infinity::CreateIndexInfo> create_index_info = std::make_shared<infinity::CreateIndexInfo>();
    if((yyvsp[-1].table_name_t)->schema_name_ptr_ != nullptr) {
        create_index_info->schema_name_ = (yyvsp[-1].table_name_t)->schema_name_ptr_;
        free((yyvsp[-1].table_name_t)->schema_name_ptr_);
    }
    create_index_info->table_name_ = (yyvsp[-1].table_name_t)->table_name_ptr_;
    free((yyvsp[-1].table_name_t)->table_name_ptr_);
    delete (yyvsp[-1].table_name_t);

    create_index_info->index_name_ = (yyvsp[-3].if_not_exists_info_t)->info_;
    if ((yyvsp[-3].if_not_exists_info_t)->exists_) {
        create_index_info->conflict_type_ = (yyvsp[-3].if_not_exists_info_t)->if_not_exists_ ? infinity::ConflictType::kIgnore : infinity::ConflictType::kError;
    } else {
        create_index_info->conflict_type_ = infinity::ConflictType::kIgnore;
    }
    delete (yyvsp[-3].if_not_exists_info_t);

    create_index_info->index_info_list_ = (yyvsp[0].index_info_list_t);

    if(create_index_info->index_name_.empty()) {
        yyerror(&yyloc, scanner, result, "No index name");
        YYERROR;
    }

    (yyval.create_stmt) = new infinity::CreateStatement();
    (yyval.create_stmt)->create_info_ = create_index_info;
}
#line 3631 "parser.cpp"
    break;

  case 36: /* table_element_array: table_element  */
#line 666 "parser.y"
                                    {
    (yyval.table_element_array_t) = new std::vector<infinity::TableElement*>();
    (yyval.table_element_array_t)->push_back((yyvsp[0].table_element_t));
}
#line 3640 "parser.cpp"
    break;

  case 37: /* table_element_array: table_element_array ',' table_element  */
#line 670 "parser.y"
                                        {
    (yyvsp[-2].table_element_array_t)->push_back((yyvsp[0].table_element_t));
    (yyval.table_element_array_t) = (yyvsp[-2].table_element_array_t);
}
#line 3649 "parser.cpp"
    break;

  case 38: /* table_element: table_column  */
#line 676 "parser.y"
                             {
    (yyval.table_element_t) = (yyvsp[0].table_column_t);
}
#line 3657 "parser.cpp"
    break;

  case 39: /* table_element: table_constraint  */
#line 679 "parser.y"
                   {
    (yyval.table_element_t) = (yyvsp[0].table_constraint_t);
}
#line 3665 "parser.cpp"
    break;

  case 40: /* table_column: IDENTIFIER column_type with_index_param_list default_expr  */
#line 686 "parser.y"
                                                          {
    std::shared_ptr<infinity::TypeInfo> type_info_ptr{nullptr};
    std::vector<std::unique_ptr<infinity::InitParameter>> index_param_list = infinity::InitParameter::MakeInitParameterList((yyvsp[-1].with_index_param_list_t));
    switch((yyvsp[-2].column_type_t).logical_type_) {
        case infinity::LogicalType::kDecimal: {
            type_info_ptr = infinity::DecimalInfo::Make((yyvsp[-2].column_type_t).precision, (yyvsp[-2].column_type_t).scale);
            if(type_info_ptr == nullptr) {
                yyerror(&yyloc, scanner, result, "Fail to create decimal info.");
                free((yyvsp[-3].str_value));
                YYERROR;
            }
            break;
        }
//        case infinity::LogicalType::kBitmap: {
//            type_info_ptr = infinity::BitmapInfo::Make($2.width);
//            break;
//        }
        case infinity::LogicalType::kTensor:
        case infinity::LogicalType::kTensorArray:
        case infinity::LogicalType::kEmbedding: {
            type_info_ptr = infinity::EmbeddingInfo::Make((yyvsp[-2].column_type_t).embedding_type_, (yyvsp[-2].column_type_t).width);
            break;
        }
        case infinity::LogicalType::kSparse: {
            auto store_type = infinity::SparseInfo::ParseStoreType(index_param_list);
            type_info_ptr = infinity::SparseInfo::Make((yyvsp[-2].column_type_t).embedding_type_, (yyvsp[-2].column_type_t).width, store_type);
            if (type_info_ptr == nullptr) {
                yyerror(&yyloc, scanner, result, "Fail to create sparse info.");
                free((yyvsp[-3].str_value));
                YYERROR;
            }
            break;
        }
        default: {
            break;
        }
    }

    std::shared_ptr<infinity::ParsedExpr> default_expr((yyvsp[0].const_expr_t));
    (yyval.table_column_t) = new infinity::ColumnDef((yyvsp[-2].column_type_t).logical_type_, type_info_ptr, std::move(default_expr));

    ParserHelper::ToLower((yyvsp[-3].str_value));
    (yyval.table_column_t)->name_ = (yyvsp[-3].str_value);
    free((yyvsp[-3].str_value));
    /*
    if (!$$->trySetNullableExplicit()) {
        yyerror(&yyloc, result, scanner, ("Conflicting nullability constraints for " + std::string{$1}).c_str());
    }
    */
}
#line 3720 "parser.cpp"
    break;

  case 41: /* table_column: IDENTIFIER column_type column_constraints default_expr  */
#line 736 "parser.y"
                                                         {
    std::shared_ptr<infinity::TypeInfo> type_info_ptr{nullptr};
    switch((yyvsp[-2].column_type_t).logical_type_) {
        case infinity::LogicalType::kDecimal: {
            type_info_ptr = infinity::DecimalInfo::Make((yyvsp[-2].column_type_t).precision, (yyvsp[-2].column_type_t).scale);
            break;
        }
//        case infinity::LogicalType::kBitmap: {
//            type_info_ptr = infinity::BitmapInfo::Make($2.width);
//            break;
//        }
        case infinity::LogicalType::kEmbedding: {
            type_info_ptr = infinity::EmbeddingInfo::Make((yyvsp[-2].column_type_t).embedding_type_, (yyvsp[-2].column_type_t).width);
            break;
        }
        default: {
            break;
        }
    }

    std::shared_ptr<infinity::ParsedExpr> default_expr((yyvsp[0].const_expr_t));
    (yyval.table_column_t) = new infinity::ColumnDef((yyvsp[-2].column_type_t).logical_type_, type_info_ptr, default_expr);

    ParserHelper::ToLower((yyvsp[-3].str_value));
    (yyval.table_column_t)->name_ = (yyvsp[-3].str_value);
    (yyval.table_column_t)->constraints_ = *(yyvsp[-1].column_constraints_t);
    delete (yyvsp[-1].column_constraints_t);
    free((yyvsp[-3].str_value));
    /*
    if (!$$->trySetNullableExplicit()) {
        yyerror(&yyloc, result, scanner, ("Conflicting nullability constraints for " + std::string{$1}).c_str());
    }
    */
}
#line 3759 "parser.cpp"
    break;

  case 42: /* column_type: BOOLEAN  */
#line 772 "parser.y"
        { (yyval.column_type_t) = infinity::ColumnType{infinity::LogicalType::kBoolean, 0, 0, 0, infinity::EmbeddingDataType::kElemInvalid}; }
#line 3765 "parser.cpp"
    break;

  case 43: /* column_type: TINYINT  */
#line 773 "parser.y"
          { (yyval.column_type_t) = infinity::ColumnType{infinity::LogicalType::kTinyInt, 0, 0, 0, infinity::EmbeddingDataType::kElemInvalid}; }
#line 3771 "parser.cpp"
    break;

  case 44: /* column_type: SMALLINT  */
#line 774 "parser.y"
           { (yyval.column_type_t) = infinity::ColumnType{infinity::LogicalType::kSmallInt, 0, 0, 0, infinity::EmbeddingDataType::kElemInvalid}; }
#line 3777 "parser.cpp"
    break;

  case 45: /* column_type: INTEGER  */
#line 775 "parser.y"
          { (yyval.column_type_t) = infinity::ColumnType{infinity::LogicalType::kInteger, 0, 0, 0, infinity::EmbeddingDataType::kElemInvalid}; }
#line 3783 "parser.cpp"
    break;

  case 46: /* column_type: INT  */
#line 776 "parser.y"
      { (yyval.column_type_t) = infinity::ColumnType{infinity::LogicalType::kInteger, 0, 0, 0, infinity::EmbeddingDataType::kElemInvalid}; }
#line 3789 "parser.cpp"
    break;

  case 47: /* column_type: BIGINT  */
#line 777 "parser.y"
         { (yyval.column_type_t) = infinity::ColumnType{infinity::LogicalType::kBigInt, 0, 0, 0, infinity::EmbeddingDataType::kElemInvalid}; }
#line 3795 "parser.cpp"
    break;

  case 48: /* column_type: HUGEINT  */
#line 778 "parser.y"
          { (yyval.column_type_t) = infinity::ColumnType{infinity::LogicalType::kHugeInt, 0, 0, 0, infinity::EmbeddingDataType::kElemInvalid}; }
#line 3801 "parser.cpp"
    break;

  case 49: /* column_type: FLOAT  */
#line 779 "parser.y"
        { (yyval.column_type_t) = infinity::ColumnType{infinity::LogicalType::kFloat, 0, 0, 0, infinity::EmbeddingDataType::kElemInvalid}; }
#line 3807 "parser.cpp"
    break;

  case 50: /* column_type: REAL  */
#line 780 "parser.y"
        { (yyval.column_type_t) = infinity::ColumnType{infinity::LogicalType::kFloat, 0, 0, 0, infinity::EmbeddingDataType::kElemInvalid}; }
#line 3813 "parser.cpp"
    break;

  case 51: /* column_type: DOUBLE  */
#line 781 "parser.y"
         { (yyval.column_type_t) = infinity::ColumnType{infinity::LogicalType::kDouble, 0, 0, 0, infinity::EmbeddingDataType::kElemInvalid}; }
#line 3819 "parser.cpp"
    break;

  case 52: /* column_type: DATE  */
#line 782 "parser.y"
       { (yyval.column_type_t) = infinity::ColumnType{infinity::LogicalType::kDate, 0, 0, 0, infinity::EmbeddingDataType::kElemInvalid}; }
#line 3825 "parser.cpp"
    break;

  case 53: /* column_type: TIME  */
#line 783 "parser.y"
       { (yyval.column_type_t) = infinity::ColumnType{infinity::LogicalType::kTime, 0, 0, 0, infinity::EmbeddingDataType::kElemInvalid}; }
#line 3831 "parser.cpp"
    break;

  case 54: /* column_type: DATETIME  */
#line 784 "parser.y"
           { (yyval.column_type_t) = infinity::ColumnType{infinity::LogicalType::kDateTime, 0, 0, 0, infinity::EmbeddingDataType::kElemInvalid}; }
#line 3837 "parser.cpp"
    break;

  case 55: /* column_type: TIMESTAMP  */
#line 785 "parser.y"
            { (yyval.column_type_t) = infinity::ColumnType{infinity::LogicalType::kTimestamp, 0, 0, 0, infinity::EmbeddingDataType::kElemInvalid}; }
#line 3843 "parser.cpp"
    break;

  case 56: /* column_type: UUID  */
#line 786 "parser.y"
       { (yyval.column_type_t) = infinity::ColumnType{infinity::LogicalType::kUuid, 0, 0, 0, infinity::EmbeddingDataType::kElemInvalid}; }
#line 3849 "parser.cpp"
    break;

  case 57: /* column_type: POINT  */
#line 787 "parser.y"
        { (yyval.column_type_t) = infinity::ColumnType{infinity::LogicalType::kPoint, 0, 0, 0, infinity::EmbeddingDataType::kElemInvalid}; }
#line 3855 "parser.cpp"
    break;

  case 58: /* column_type: LINE  */
#line 788 "parser.y"
       { (yyval.column_type_t) = infinity::ColumnType{infinity::LogicalType::kLine, 0, 0, 0, infinity::EmbeddingDataType::kElemInvalid}; }
#line 3861 "parser.cpp"
    break;

  case 59: /* column_type: LSEG  */
#line 789 "parser.y"
       { (yyval.column_type_t) = infinity::ColumnType{infinity::LogicalType::kLineSeg, 0, 0, 0, infinity::EmbeddingDataType::kElemInvalid}; }
#line 3867 "parser.cpp"
    break;

  case 60: /* column_type: BOX  */
#line 790 "parser.y"
      { (yyval.column_type_t) = infinity::ColumnType{infinity::LogicalType::kBox, 0, 0, 0, infinity::EmbeddingDataType::kElemInvalid}; }
#line 3873 "parser.cpp"
    break;

  case 61: /* column_type: CIRCLE  */
#line 793 "parser.y"
         { (yyval.column_type_t) = infinity::ColumnType{infinity::LogicalType::kCircle, 0, 0, 0, infinity::EmbeddingDataType::kElemInvalid}; }
#line 3879 "parser.cpp"
    break;

  case 62: /* column_type: VARCHAR  */
#line 795 "parser.y"
          { (yyval.column_type_t) = infinity::ColumnType{infinity::LogicalType::kVarchar, 0, 0, 0, infinity::EmbeddingDataType::kElemInvalid}; }
#line 3885 "parser.cpp"
    break;

  case 63: /* column_type: DECIMAL '(' LONG_VALUE ',' LONG_VALUE ')'  */
#line 796 "parser.y"
                                            { (yyval.column_type_t) = infinity::ColumnType{infinity::LogicalType::kDecimal, 0, (yyvsp[-3].long_value), (yyvsp[-1].long_value), infinity::EmbeddingDataType::kElemInvalid}; }
#line 3891 "parser.cpp"
    break;

  case 64: /* column_type: DECIMAL '(' LONG_VALUE ')'  */
#line 797 "parser.y"
                             { (yyval.column_type_t) = infinity::ColumnType{infinity::LogicalType::kDecimal, 0, (yyvsp[-1].long_value), 0, infinity::EmbeddingDataType::kElemInvalid}; }
#line 3897 "parser.cpp"
    break;

  case 65: /* column_type: DECIMAL  */
#line 798 "parser.y"
          { (yyval.column_type_t) = infinity::ColumnType{infinity::LogicalType::kDecimal, 0, 0, 0, infinity::EmbeddingDataType::kElemInvalid}; }
#line 3903 "parser.cpp"
    break;

  case 66: /* column_type: EMBEDDING '(' BIT ',' LONG_VALUE ')'  */
#line 801 "parser.y"
                                       { (yyval.column_type_t) = infinity::ColumnType{infinity::LogicalType::kEmbedding, (yyvsp[-1].long_value), 0, 0, infinity::kElemBit}; }
#line 3909 "parser.cpp"
    break;

  case 67: /* column_type: EMBEDDING '(' TINYINT ',' LONG_VALUE ')'  */
#line 802 "parser.y"
                                           { (yyval.column_type_t) = infinity::ColumnType{infinity::LogicalType::kEmbedding, (yyvsp[-1].long_value), 0, 0, infinity::kElemInt8}; }
#line 3915 "parser.cpp"
    break;

  case 68: /* column_type: EMBEDDING '(' SMALLINT ',' LONG_VALUE ')'  */
#line 803 "parser.y"
                                            { (yyval.column_type_t) = infinity::ColumnType{infinity::LogicalType::kEmbedding, (yyvsp[-1].long_value), 0, 0, infinity::kElemInt16}; }
#line 3921 "parser.cpp"
    break;

  case 69: /* column_type: EMBEDDING '(' INTEGER ',' LONG_VALUE ')'  */
#line 804 "parser.y"
                                           { (yyval.column_type_t) = infinity::ColumnType{infinity::LogicalType::kEmbedding, (yyvsp[-1].long_value), 0, 0, infinity::kElemInt32}; }
#line 3927 "parser.cpp"
    break;

  case 70: /* column_type: EMBEDDING '(' INT ',' LONG_VALUE ')'  */
#line 805 "parser.y"
                                       { (yyval.column_type_t) = infinity::ColumnType{infinity::LogicalType::kEmbedding, (yyvsp[-1].long_value), 0, 0, infinity::kElemInt32}; }
#line 3933 "parser.cpp"
    break;

  case 71: /* column_type: EMBEDDING '(' BIGINT ',' LONG_VALUE ')'  */
#line 806 "parser.y"
                                          { (yyval.column_type_t) = infinity::ColumnType{infinity::LogicalType::kEmbedding, (yyvsp[-1].long_value), 0, 0, infinity::kElemInt64}; }
#line 3939 "parser.cpp"
    break;

  case 72: /* column_type: EMBEDDING '(' FLOAT ',' LONG_VALUE ')'  */
#line 807 "parser.y"
                                         { (yyval.column_type_t) = infinity::ColumnType{infinity::LogicalType::kEmbedding, (yyvsp[-1].long_value), 0, 0, infinity::kElemFloat}; }
#line 3945 "parser.cpp"
    break;

  case 73: /* column_type: EMBEDDING '(' DOUBLE ',' LONG_VALUE ')'  */
#line 808 "parser.y"
                                          { (yyval.column_type_t) = infinity::ColumnType{infinity::LogicalType::kEmbedding, (yyvsp[-1].long_value), 0, 0, infinity::kElemDouble}; }
#line 3951 "parser.cpp"
    break;

  case 74: /* column_type: TENSOR '(' BIT ',' LONG_VALUE ')'  */
#line 809 "parser.y"
                                    { (yyval.column_type_t) = infinity::ColumnType{infinity::LogicalType::kTensor, (yyvsp[-1].long_value), 0, 0, infinity::kElemBit}; }
#line 3957 "parser.cpp"
    break;

  case 75: /* column_type: TENSOR '(' TINYINT ',' LONG_VALUE ')'  */
#line 810 "parser.y"
                                        { (yyval.column_type_t) = infinity::ColumnType{infinity::LogicalType::kTensor, (yyvsp[-1].long_value), 0, 0, infinity::kElemInt8}; }
#line 3963 "parser.cpp"
    break;

  case 76: /* column_type: TENSOR '(' SMALLINT ',' LONG_VALUE ')'  */
#line 811 "parser.y"
                                         { (yyval.column_type_t) = infinity::ColumnType{infinity::LogicalType::kTensor, (yyvsp[-1].long_value), 0, 0, infinity::kElemInt16}; }
#line 3969 "parser.cpp"
    break;

  case 77: /* column_type: TENSOR '(' INTEGER ',' LONG_VALUE ')'  */
#line 812 "parser.y"
                                        { (yyval.column_type_t) = infinity::ColumnType{infinity::LogicalType::kTensor, (yyvsp[-1].long_value), 0, 0, infinity::kElemInt32}; }
#line 3975 "parser.cpp"
    break;

  case 78: /* column_type: TENSOR '(' INT ',' LONG_VALUE ')'  */
#line 813 "parser.y"
                                    { (yyval.column_type_t) = infinity::ColumnType{infinity::LogicalType::kTensor, (yyvsp[-1].long_value), 0, 0, infinity::kElemInt32}; }
#line 3981 "parser.cpp"
    break;

  case 79: /* column_type: TENSOR '(' BIGINT ',' LONG_VALUE ')'  */
#line 814 "parser.y"
                                       { (yyval.column_type_t) = infinity::ColumnType{infinity::LogicalType::kTensor, (yyvsp[-1].long_value), 0, 0, infinity::kElemInt64}; }
#line 3987 "parser.cpp"
    break;

  case 80: /* column_type: TENSOR '(' FLOAT ',' LONG_VALUE ')'  */
#line 815 "parser.y"
                                      { (yyval.column_type_t) = infinity::ColumnType{infinity::LogicalType::kTensor, (yyvsp[-1].long_value), 0, 0, infinity::kElemFloat}; }
#line 3993 "parser.cpp"
    break;

  case 81: /* column_type: TENSOR '(' DOUBLE ',' LONG_VALUE ')'  */
#line 816 "parser.y"
                                       { (yyval.column_type_t) = infinity::ColumnType{infinity::LogicalType::kTensor, (yyvsp[-1].long_value), 0, 0, infinity::kElemDouble}; }
#line 3999 "parser.cpp"
    break;

  case 82: /* column_type: TENSORARRAY '(' BIT ',' LONG_VALUE ')'  */
#line 817 "parser.y"
                                         { (yyval.column_type_t) = infinity::ColumnType{infinity::LogicalType::kTensorArray, (yyvsp[-1].long_value), 0, 0, infinity::kElemBit}; }
#line 4005 "parser.cpp"
    break;

  case 83: /* column_type: TENSORARRAY '(' TINYINT ',' LONG_VALUE ')'  */
#line 818 "parser.y"
                                             { (yyval.column_type_t) = infinity::ColumnType{infinity::LogicalType::kTensorArray, (yyvsp[-1].long_value), 0, 0, infinity::kElemInt8}; }
#line 4011 "parser.cpp"
    break;

  case 84: /* column_type: TENSORARRAY '(' SMALLINT ',' LONG_VALUE ')'  */
#line 819 "parser.y"
                                              { (yyval.column_type_t) = infinity::ColumnType{infinity::LogicalType::kTensorArray, (yyvsp[-1].long_value), 0, 0, infinity::kElemInt16}; }
#line 4017 "parser.cpp"
    break;

  case 85: /* column_type: TENSORARRAY '(' INTEGER ',' LONG_VALUE ')'  */
#line 820 "parser.y"
                                             { (yyval.column_type_t) = infinity::ColumnType{infinity::LogicalType::kTensorArray, (yyvsp[-1].long_value), 0, 0, infinity::kElemInt32}; }
#line 4023 "parser.cpp"
    break;

  case 86: /* column_type: TENSORARRAY '(' INT ',' LONG_VALUE ')'  */
#line 821 "parser.y"
                                         { (yyval.column_type_t) = infinity::ColumnType{infinity::LogicalType::kTensorArray, (yyvsp[-1].long_value), 0, 0, infinity::kElemInt32}; }
#line 4029 "parser.cpp"
    break;

  case 87: /* column_type: TENSORARRAY '(' BIGINT ',' LONG_VALUE ')'  */
#line 822 "parser.y"
                                            { (yyval.column_type_t) = infinity::ColumnType{infinity::LogicalType::kTensorArray, (yyvsp[-1].long_value), 0, 0, infinity::kElemInt64}; }
#line 4035 "parser.cpp"
    break;

  case 88: /* column_type: TENSORARRAY '(' FLOAT ',' LONG_VALUE ')'  */
#line 823 "parser.y"
                                           { (yyval.column_type_t) = infinity::ColumnType{infinity::LogicalType::kTensorArray, (yyvsp[-1].long_value), 0, 0, infinity::kElemFloat}; }
#line 4041 "parser.cpp"
    break;

  case 89: /* column_type: TENSORARRAY '(' DOUBLE ',' LONG_VALUE ')'  */
#line 824 "parser.y"
                                            { (yyval.column_type_t) = infinity::ColumnType{infinity::LogicalType::kTensorArray, (yyvsp[-1].long_value), 0, 0, infinity::kElemDouble}; }
#line 4047 "parser.cpp"
    break;

  case 90: /* column_type: VECTOR '(' BIT ',' LONG_VALUE ')'  */
#line 825 "parser.y"
                                    { (yyval.column_type_t) = infinity::ColumnType{infinity::LogicalType::kEmbedding, (yyvsp[-1].long_value), 0, 0, infinity::kElemBit}; }
#line 4053 "parser.cpp"
    break;

  case 91: /* column_type: VECTOR '(' TINYINT ',' LONG_VALUE ')'  */
#line 826 "parser.y"
                                        { (yyval.column_type_t) = infinity::ColumnType{infinity::LogicalType::kEmbedding, (yyvsp[-1].long_value), 0, 0, infinity::kElemInt8}; }
#line 4059 "parser.cpp"
    break;

  case 92: /* column_type: VECTOR '(' SMALLINT ',' LONG_VALUE ')'  */
#line 827 "parser.y"
                                         { (yyval.column_type_t) = infinity::ColumnType{infinity::LogicalType::kEmbedding, (yyvsp[-1].long_value), 0, 0, infinity::kElemInt16}; }
#line 4065 "parser.cpp"
    break;

  case 93: /* column_type: VECTOR '(' INTEGER ',' LONG_VALUE ')'  */
#line 828 "parser.y"
                                        { (yyval.column_type_t) = infinity::ColumnType{infinity::LogicalType::kEmbedding, (yyvsp[-1].long_value), 0, 0, infinity::kElemInt32}; }
#line 4071 "parser.cpp"
    break;

  case 94: /* column_type: VECTOR '(' INT ',' LONG_VALUE ')'  */
#line 829 "parser.y"
                                    { (yyval.column_type_t) = infinity::ColumnType{infinity::LogicalType::kEmbedding, (yyvsp[-1].long_value), 0, 0, infinity::kElemInt32}; }
#line 4077 "parser.cpp"
    break;

  case 95: /* column_type: VECTOR '(' BIGINT ',' LONG_VALUE ')'  */
#line 830 "parser.y"
                                       { (yyval.column_type_t) = infinity::ColumnType{infinity::LogicalType::kEmbedding, (yyvsp[-1].long_value), 0, 0, infinity::kElemInt64}; }
#line 4083 "parser.cpp"
    break;

  case 96: /* column_type: VECTOR '(' FLOAT ',' LONG_VALUE ')'  */
#line 831 "parser.y"
                                      { (yyval.column_type_t) = infinity::ColumnType{infinity::LogicalType::kEmbedding, (yyvsp[-1].long_value), 0, 0, infinity::kElemFloat}; }
#line 4089 "parser.cpp"
    break;

  case 97: /* column_type: VECTOR '(' DOUBLE ',' LONG_VALUE ')'  */
#line 832 "parser.y"
                                       { (yyval.column_type_t) = infinity::ColumnType{infinity::LogicalType::kEmbedding, (yyvsp[-1].long_value), 0, 0, infinity::kElemDouble}; }
#line 4095 "parser.cpp"
    break;

  case 98: /* column_type: SPARSE '(' BIT ',' LONG_VALUE ')'  */
#line 833 "parser.y"
                                    { (yyval.column_type_t) = infinity::ColumnType{infinity::LogicalType::kSparse, (yyvsp[-1].long_value), 0, 0, infinity::kElemBit}; }
#line 4101 "parser.cpp"
    break;

  case 99: /* column_type: SPARSE '(' TINYINT ',' LONG_VALUE ')'  */
#line 834 "parser.y"
                                        { (yyval.column_type_t) = infinity::ColumnType{infinity::LogicalType::kSparse, (yyvsp[-1].long_value), 0, 0, infinity::kElemInt8}; }
#line 4107 "parser.cpp"
    break;

  case 100: /* column_type: SPARSE '(' SMALLINT ',' LONG_VALUE ')'  */
#line 835 "parser.y"
                                         { (yyval.column_type_t) = infinity::ColumnType{infinity::LogicalType::kSparse, (yyvsp[-1].long_value), 0, 0, infinity::kElemInt16}; }
#line 4113 "parser.cpp"
    break;

  case 101: /* column_type: SPARSE '(' INTEGER ',' LONG_VALUE ')'  */
#line 836 "parser.y"
                                        { (yyval.column_type_t) = infinity::ColumnType{infinity::LogicalType::kSparse, (yyvsp[-1].long_value), 0, 0, infinity::kElemInt32}; }
#line 4119 "parser.cpp"
    break;

  case 102: /* column_type: SPARSE '(' INT ',' LONG_VALUE ')'  */
#line 837 "parser.y"
                                    { (yyval.column_type_t) = infinity::ColumnType{infinity::LogicalType::kSparse, (yyvsp[-1].long_value), 0, 0, infinity::kElemInt32}; }
#line 4125 "parser.cpp"
    break;

  case 103: /* column_type: SPARSE '(' BIGINT ',' LONG_VALUE ')'  */
#line 838 "parser.y"
                                       { (yyval.column_type_t) = infinity::ColumnType{infinity::LogicalType::kSparse, (yyvsp[-1].long_value), 0, 0, infinity::kElemInt64}; }
#line 4131 "parser.cpp"
    break;

  case 104: /* column_type: SPARSE '(' FLOAT ',' LONG_VALUE ')'  */
#line 839 "parser.y"
                                      { (yyval.column_type_t) = infinity::ColumnType{infinity::LogicalType::kSparse, (yyvsp[-1].long_value), 0, 0, infinity::kElemFloat}; }
#line 4137 "parser.cpp"
    break;

  case 105: /* column_type: SPARSE '(' DOUBLE ',' LONG_VALUE ')'  */
#line 840 "parser.y"
                                       { (yyval.column_type_t) = infinity::ColumnType{infinity::LogicalType::kSparse, (yyvsp[-1].long_value), 0, 0, infinity::kElemDouble}; }
#line 4143 "parser.cpp"
    break;

  case 106: /* column_constraints: column_constraint  */
#line 859 "parser.y"
                                       {
    (yyval.column_constraints_t) = new std::set<infinity::ConstraintType>();
    (yyval.column_constraints_t)->insert((yyvsp[0].column_constraint_t));
}
#line 4152 "parser.cpp"
    break;

  case 107: /* column_constraints: column_constraints column_constraint  */
#line 863 "parser.y"
                                       {
    if((yyvsp[-1].column_constraints_t)->contains((yyvsp[0].column_constraint_t))) {
        yyerror(&yyloc, scanner, result, "Duplicate column constraint.");
        delete (yyvsp[-1].column_constraints_t);
        YYERROR;
    }
    (yyvsp[-1].column_constraints_t)->insert((yyvsp[0].column_constraint_t));
    (yyval.column_constraints_t) = (yyvsp[-1].column_constraints_t);
}
#line 4166 "parser.cpp"
    break;

  case 108: /* column_constraint: PRIMARY KEY  */
#line 873 "parser.y"
                                {
    (yyval.column_constraint_t) = infinity::ConstraintType::kPrimaryKey;
}
#line 4174 "parser.cpp"
    break;

  case 109: /* column_constraint: UNIQUE  */
#line 876 "parser.y"
         {
    (yyval.column_constraint_t) = infinity::ConstraintType::kUnique;
}
#line 4182 "parser.cpp"
    break;

  case 110: /* column_constraint: NULLABLE  */
#line 879 "parser.y"
           {
    (yyval.column_constraint_t) = infinity::ConstraintType::kNull;
}
#line 4190 "parser.cpp"
    break;

  case 111: /* column_constraint: NOT NULLABLE  */
#line 882 "parser.y"
               {
    (yyval.column_constraint_t) = infinity::ConstraintType::kNotNull;
}
#line 4198 "parser.cpp"
    break;

  case 112: /* default_expr: DEFAULT constant_expr  */
#line 886 "parser.y"
                                     {
    (yyval.const_expr_t) = (yyvsp[0].const_expr_t);
}
#line 4206 "parser.cpp"
    break;

  case 113: /* default_expr: %empty  */
#line 889 "parser.y"
                            {
    (yyval.const_expr_t) = nullptr;
}
#line 4214 "parser.cpp"
    break;

  case 114: /* table_constraint: PRIMARY KEY '(' identifier_array ')'  */
#line 894 "parser.y"
                                                        {
    (yyval.table_constraint_t) = new infinity::TableConstraint();
    (yyval.table_constraint_t)->names_ptr_ = (yyvsp[-1].identifier_array_t);
    (yyval.table_constraint_t)->constraint_ = infinity::ConstraintType::kPrimaryKey;
}
#line 4224 "parser.cpp"
    break;

  case 115: /* table_constraint: UNIQUE '(' identifier_array ')'  */
#line 899 "parser.y"
                                  {
    (yyval.table_constraint_t) = new infinity::TableConstraint();
    (yyval.table_constraint_t)->names_ptr_ = (yyvsp[-1].identifier_array_t);
    (yyval.table_constraint_t)->constraint_ = infinity::ConstraintType::kUnique;
}
#line 4234 "parser.cpp"
    break;

  case 116: /* identifier_array: IDENTIFIER  */
#line 906 "parser.y"
                              {
    (yyval.identifier_array_t) = new std::vector<std::string>();
    ParserHelper::ToLower((yyvsp[0].str_value));
    (yyval.identifier_array_t)->emplace_back((yyvsp[0].str_value));
    free((yyvsp[0].str_value));
}
#line 4245 "parser.cpp"
    break;

  case 117: /* identifier_array: identifier_array ',' IDENTIFIER  */
#line 912 "parser.y"
                                  {
    ParserHelper::ToLower((yyvsp[0].str_value));
    (yyvsp[-2].identifier_array_t)->emplace_back((yyvsp[0].str_value));
    free((yyvsp[0].str_value));
    (yyval.identifier_array_t) = (yyvsp[-2].identifier_array_t);
}
#line 4256 "parser.cpp"
    break;

  case 118: /* delete_statement: DELETE FROM table_name where_clause  */
#line 922 "parser.y"
                                                       {
    (yyval.delete_stmt) = new infinity::DeleteStatement();

    if((yyvsp[-1].table_name_t)->schema_name_ptr_ != nullptr) {
        (yyval.delete_stmt)->schema_name_ = (yyvsp[-1].table_name_t)->schema_name_ptr_;
        free((yyvsp[-1].table_name_t)->schema_name_ptr_);
    }
    (yyval.delete_stmt)->table_name_ = (yyvsp[-1].table_name_t)->table_name_ptr_;
    free((yyvsp[-1].table_name_t)->table_name_ptr_);
    delete (yyvsp[-1].table_name_t);
    (yyval.delete_stmt)->where_expr_ = (yyvsp[0].expr_t);
}
#line 4273 "parser.cpp"
    break;

  case 119: /* insert_statement: INSERT INTO table_name optional_identifier_array VALUES expr_array_list  */
#line 938 "parser.y"
                                                                                          {
    bool is_error{false};
    for (auto expr_array : *(yyvsp[0].expr_array_list_t)) {
        for (auto expr : *expr_array) {
            if(expr->type_ != infinity::ParsedExprType::kConstant) {
                yyerror(&yyloc, scanner, result, ("Value list has non-constant expression: " + expr->ToString()).c_str());
                is_error = true;
            }
        }
    }
    if(is_error) {
        for (auto expr_array : *(yyvsp[0].expr_array_list_t)) {
            for (auto expr : *expr_array) {
                delete expr;
            }
            delete (expr_array);
        }
        delete (yyvsp[0].expr_array_list_t);
        delete (yyvsp[-3].table_name_t);
        delete (yyvsp[-2].identifier_array_t);
        YYERROR;
    }

    (yyval.insert_stmt) = new infinity::InsertStatement();
    if((yyvsp[-3].table_name_t)->schema_name_ptr_ != nullptr) {
        (yyval.insert_stmt)->schema_name_ = (yyvsp[-3].table_name_t)->schema_name_ptr_;
        free((yyvsp[-3].table_name_t)->schema_name_ptr_);
    }
    (yyval.insert_stmt)->table_name_ = (yyvsp[-3].table_name_t)->table_name_ptr_;
    free((yyvsp[-3].table_name_t)->table_name_ptr_);
    delete (yyvsp[-3].table_name_t);
    (yyval.insert_stmt)->columns_ = (yyvsp[-2].identifier_array_t);
    (yyval.insert_stmt)->values_ = (yyvsp[0].expr_array_list_t);
}
#line 4312 "parser.cpp"
    break;

  case 120: /* insert_statement: INSERT INTO table_name optional_identifier_array select_without_paren  */
#line 972 "parser.y"
                                                                        {
    (yyval.insert_stmt) = new infinity::InsertStatement();
    if((yyvsp[-2].table_name_t)->schema_name_ptr_ != nullptr) {
        (yyval.insert_stmt)->schema_name_ = (yyvsp[-2].table_name_t)->schema_name_ptr_;
        free((yyvsp[-2].table_name_t)->schema_name_ptr_);
    }
    (yyval.insert_stmt)->table_name_ = (yyvsp[-2].table_name_t)->table_name_ptr_;
    free((yyvsp[-2].table_name_t)->table_name_ptr_);
    delete (yyvsp[-2].table_name_t);
    (yyval.insert_stmt)->columns_ = (yyvsp[-1].identifier_array_t);
    (yyval.insert_stmt)->select_ = (yyvsp[0].select_stmt);
}
#line 4329 "parser.cpp"
    break;

  case 121: /* optional_identifier_array: '(' identifier_array ')'  */
#line 985 "parser.y"
                                                    {
    (yyval.identifier_array_t) = (yyvsp[-1].identifier_array_t);
}
#line 4337 "parser.cpp"
    break;

  case 122: /* optional_identifier_array: %empty  */
#line 988 "parser.y"
  {
    (yyval.identifier_array_t) = nullptr;
}
#line 4345 "parser.cpp"
    break;

  case 123: /* explain_statement: EXPLAIN explain_type explainable_statement  */
#line 995 "parser.y"
                                                               {
    (yyval.explain_stmt) = new infinity::ExplainStatement();
    (yyval.explain_stmt)->type_ = (yyvsp[-1].explain_type_t);
    (yyval.explain_stmt)->statement_ = (yyvsp[0].base_stmt);
}
#line 4355 "parser.cpp"
    break;

  case 124: /* explain_type: ANALYZE  */
#line 1001 "parser.y"
                      {
    (yyval.explain_type_t) = infinity::ExplainType::kAnalyze;
}
#line 4363 "parser.cpp"
    break;

  case 125: /* explain_type: AST  */
#line 1004 "parser.y"
      {
    (yyval.explain_type_t) = infinity::ExplainType::kAst;
}
#line 4371 "parser.cpp"
    break;

  case 126: /* explain_type: RAW  */
#line 1007 "parser.y"
      {
    (yyval.explain_type_t) = infinity::ExplainType::kUnOpt;
}
#line 4379 "parser.cpp"
    break;

  case 127: /* explain_type: LOGICAL  */
#line 1010 "parser.y"
          {
    (yyval.explain_type_t) = infinity::ExplainType::kOpt;
}
#line 4387 "parser.cpp"
    break;

  case 128: /* explain_type: PHYSICAL  */
#line 1013 "parser.y"
           {
    (yyval.explain_type_t) = infinity::ExplainType::kPhysical;
}
#line 4395 "parser.cpp"
    break;

  case 129: /* explain_type: PIPELINE  */
#line 1016 "parser.y"
           {
    (yyval.explain_type_t) = infinity::ExplainType::kPipeline;
}
#line 4403 "parser.cpp"
    break;

  case 130: /* explain_type: FRAGMENT  */
#line 1019 "parser.y"
           {
    (yyval.explain_type_t) = infinity::ExplainType::kFragment;
}
#line 4411 "parser.cpp"
    break;

  case 131: /* explain_type: %empty  */
#line 1022 "parser.y"
  {
    (yyval.explain_type_t) = infinity::ExplainType::kPhysical;
}
#line 4419 "parser.cpp"
    break;

  case 132: /* update_statement: UPDATE table_name SET update_expr_array where_clause  */
#line 1029 "parser.y"
                                                                       {
    (yyval.update_stmt) = new infinity::UpdateStatement();
    if((yyvsp[-3].table_name_t)->schema_name_ptr_ != nullptr) {
        (yyval.update_stmt)->schema_name_ = (yyvsp[-3].table_name_t)->schema_name_ptr_;
        free((yyvsp[-3].table_name_t)->schema_name_ptr_);
    }
    (yyval.update_stmt)->table_name_ = (yyvsp[-3].table_name_t)->table_name_ptr_;
    free((yyvsp[-3].table_name_t)->table_name_ptr_);
    delete (yyvsp[-3].table_name_t);
    (yyval.update_stmt)->where_expr_ = (yyvsp[0].expr_t);
    (yyval.update_stmt)->update_expr_array_ = (yyvsp[-1].update_expr_array_t);
}
#line 4436 "parser.cpp"
    break;

  case 133: /* update_expr_array: update_expr  */
#line 1042 "parser.y"
                               {
    (yyval.update_expr_array_t) = new std::vector<infinity::UpdateExpr*>();
    (yyval.update_expr_array_t)->emplace_back((yyvsp[0].update_expr_t));
}
#line 4445 "parser.cpp"
    break;

  case 134: /* update_expr_array: update_expr_array ',' update_expr  */
#line 1046 "parser.y"
                                    {
    (yyvsp[-2].update_expr_array_t)->emplace_back((yyvsp[0].update_expr_t));
    (yyval.update_expr_array_t) = (yyvsp[-2].update_expr_array_t);
}
#line 4454 "parser.cpp"
    break;

  case 135: /* update_expr: IDENTIFIER '=' expr  */
#line 1051 "parser.y"
                                  {
    (yyval.update_expr_t) = new infinity::UpdateExpr();
    ParserHelper::ToLower((yyvsp[-2].str_value));
    (yyval.update_expr_t)->column_name = (yyvsp[-2].str_value);
    free((yyvsp[-2].str_value));
    (yyval.update_expr_t)->value = (yyvsp[0].expr_t);
}
#line 4466 "parser.cpp"
    break;

  case 136: /* drop_statement: DROP DATABASE if_exists IDENTIFIER  */
#line 1064 "parser.y"
                                                   {
    (yyval.drop_stmt) = new infinity::DropStatement();
    std::shared_ptr<infinity::DropSchemaInfo> drop_schema_info = std::make_shared<infinity::DropSchemaInfo>();

    ParserHelper::ToLower((yyvsp[0].str_value));
    drop_schema_info->schema_name_ = (yyvsp[0].str_value);
    free((yyvsp[0].str_value));

    (yyval.drop_stmt)->drop_info_ = drop_schema_info;
    (yyval.drop_stmt)->drop_info_->conflict_type_ = (yyvsp[-1].bool_value) ? infinity::ConflictType::kIgnore : infinity::ConflictType::kError;
}
#line 4482 "parser.cpp"
    break;

  case 137: /* drop_statement: DROP COLLECTION if_exists table_name  */
#line 1077 "parser.y"
                                       {
    (yyval.drop_stmt) = new infinity::DropStatement();
    std::shared_ptr<infinity::DropCollectionInfo> drop_collection_info = std::make_unique<infinity::DropCollectionInfo>();
    if((yyvsp[0].table_name_t)->schema_name_ptr_ != nullptr) {
        drop_collection_info->schema_name_ = (yyvsp[0].table_name_t)->schema_name_ptr_;
        free((yyvsp[0].table_name_t)->schema_name_ptr_);
    }
    drop_collection_info->collection_name_ = (yyvsp[0].table_name_t)->table_name_ptr_;
    free((yyvsp[0].table_name_t)->table_name_ptr_);
    (yyval.drop_stmt)->drop_info_ = drop_collection_info;
    (yyval.drop_stmt)->drop_info_->conflict_type_ = (yyvsp[-1].bool_value) ? infinity::ConflictType::kIgnore : infinity::ConflictType::kError;
    delete (yyvsp[0].table_name_t);
}
#line 4500 "parser.cpp"
    break;

  case 138: /* drop_statement: DROP TABLE if_exists table_name  */
#line 1092 "parser.y"
                                  {
    (yyval.drop_stmt) = new infinity::DropStatement();
    std::shared_ptr<infinity::DropTableInfo> drop_table_info = std::make_unique<infinity::DropTableInfo>();
    if((yyvsp[0].table_name_t)->schema_name_ptr_ != nullptr) {
        drop_table_info->schema_name_ = (yyvsp[0].table_name_t)->schema_name_ptr_;
        free((yyvsp[0].table_name_t)->schema_name_ptr_);
    }
    drop_table_info->table_name_ = (yyvsp[0].table_name_t)->table_name_ptr_;
    free((yyvsp[0].table_name_t)->table_name_ptr_);
    (yyval.drop_stmt)->drop_info_ = drop_table_info;
    (yyval.drop_stmt)->drop_info_->conflict_type_ = (yyvsp[-1].bool_value) ? infinity::ConflictType::kIgnore : infinity::ConflictType::kError;
    delete (yyvsp[0].table_name_t);
}
#line 4518 "parser.cpp"
    break;

  case 139: /* drop_statement: DROP VIEW if_exists table_name  */
#line 1107 "parser.y"
                                 {
    (yyval.drop_stmt) = new infinity::DropStatement();
    std::shared_ptr<infinity::DropViewInfo> drop_view_info = std::make_unique<infinity::DropViewInfo>();
    if((yyvsp[0].table_name_t)->schema_name_ptr_ != nullptr) {
        drop_view_info->schema_name_ = (yyvsp[0].table_name_t)->schema_name_ptr_;
        free((yyvsp[0].table_name_t)->schema_name_ptr_);
    }
    drop_view_info->view_name_ = (yyvsp[0].table_name_t)->table_name_ptr_;
    free((yyvsp[0].table_name_t)->table_name_ptr_);
    (yyval.drop_stmt)->drop_info_ = drop_view_info;
    (yyval.drop_stmt)->drop_info_->conflict_type_ = (yyvsp[-1].bool_value) ? infinity::ConflictType::kIgnore : infinity::ConflictType::kError;
    delete (yyvsp[0].table_name_t);
}
#line 4536 "parser.cpp"
    break;

  case 140: /* drop_statement: DROP INDEX if_exists IDENTIFIER ON table_name  */
#line 1122 "parser.y"
                                                {
    (yyval.drop_stmt) = new infinity::DropStatement();
    std::shared_ptr<infinity::DropIndexInfo> drop_index_info = std::make_shared<infinity::DropIndexInfo>();

    (yyval.drop_stmt)->drop_info_ = drop_index_info;
    (yyval.drop_stmt)->drop_info_->conflict_type_ = (yyvsp[-3].bool_value) ? infinity::ConflictType::kIgnore : infinity::ConflictType::kError;

    drop_index_info->index_name_ = (yyvsp[-2].str_value);
    free((yyvsp[-2].str_value));

    if((yyvsp[0].table_name_t)->schema_name_ptr_ != nullptr) {
        drop_index_info->schema_name_ = (yyvsp[0].table_name_t)->schema_name_ptr_;
        free((yyvsp[0].table_name_t)->schema_name_ptr_);
    }
    drop_index_info->table_name_ = (yyvsp[0].table_name_t)->table_name_ptr_;
    free((yyvsp[0].table_name_t)->table_name_ptr_);
    delete (yyvsp[0].table_name_t);
}
#line 4559 "parser.cpp"
    break;

  case 141: /* copy_statement: COPY table_name TO file_path WITH '(' copy_option_list ')'  */
#line 1145 "parser.y"
                                                                           {
    (yyval.copy_stmt) = new infinity::CopyStatement();

    // Copy To
    (yyval.copy_stmt)->copy_from_ = false;

    // table_name
    if((yyvsp[-6].table_name_t)->schema_name_ptr_ != nullptr) {
        (yyval.copy_stmt)->schema_name_ = (yyvsp[-6].table_name_t)->schema_name_ptr_;
        free((yyvsp[-6].table_name_t)->schema_name_ptr_);
    }
    (yyval.copy_stmt)->table_name_ = (yyvsp[-6].table_name_t)->table_name_ptr_;
    free((yyvsp[-6].table_name_t)->table_name_ptr_);
    delete (yyvsp[-6].table_name_t);

    // file path
    (yyval.copy_stmt)->file_path_ = (yyvsp[-4].str_value);
    free((yyvsp[-4].str_value));

    // copy options
    size_t option_count = (*(yyvsp[-1].copy_option_array)).size();
    for(size_t idx = 0; idx < option_count; ++ idx) {
        infinity::CopyOption* option_ptr = (*(yyvsp[-1].copy_option_array))[idx];
        switch(option_ptr->option_type_) {
            case infinity::CopyOptionType::kFormat: {
                (yyval.copy_stmt)->copy_file_type_ = option_ptr->file_type_;
                break;
            }
            case infinity::CopyOptionType::kDelimiter: {
                (yyval.copy_stmt)->delimiter_ = option_ptr->delimiter_;
                break;
            }
            case infinity::CopyOptionType::kHeader: {
                (yyval.copy_stmt)->header_ = option_ptr->header_;
                break;
            }
            case infinity::CopyOptionType::kOffset: {
                (yyval.copy_stmt)->offset_ = option_ptr->offset_;
                break;
            }
            case infinity::CopyOptionType::kLimit: {
                (yyval.copy_stmt)->limit_ = option_ptr->limit_;
                break;
            }
            case infinity::CopyOptionType::kRowLimit: {
                (yyval.copy_stmt)->row_limit_ = option_ptr->row_limit_;
                break;
            }
        }
        delete option_ptr;
    }
    delete (yyvsp[-1].copy_option_array);
}
#line 4617 "parser.cpp"
    break;

  case 142: /* copy_statement: COPY table_name '(' expr_array ')' TO file_path WITH '(' copy_option_list ')'  */
#line 1198 "parser.y"
                                                                                {
    (yyval.copy_stmt) = new infinity::CopyStatement();

    // Copy To
    (yyval.copy_stmt)->copy_from_ = false;

    // table_name
    if((yyvsp[-9].table_name_t)->schema_name_ptr_ != nullptr) {
        (yyval.copy_stmt)->schema_name_ = (yyvsp[-9].table_name_t)->schema_name_ptr_;
        free((yyvsp[-9].table_name_t)->schema_name_ptr_);
    }
    (yyval.copy_stmt)->table_name_ = (yyvsp[-9].table_name_t)->table_name_ptr_;
    free((yyvsp[-9].table_name_t)->table_name_ptr_);
    delete (yyvsp[-9].table_name_t);

    (yyval.copy_stmt)->expr_array_ = (yyvsp[-7].expr_array_t);

    // file path
    (yyval.copy_stmt)->file_path_ = (yyvsp[-4].str_value);
    free((yyvsp[-4].str_value));

    // copy options
    size_t option_count = (*(yyvsp[-1].copy_option_array)).size();
    for(size_t idx = 0; idx < option_count; ++ idx) {
        infinity::CopyOption* option_ptr = (*(yyvsp[-1].copy_option_array))[idx];
        switch(option_ptr->option_type_) {
            case infinity::CopyOptionType::kFormat: {
                (yyval.copy_stmt)->copy_file_type_ = option_ptr->file_type_;
                break;
            }
            case infinity::CopyOptionType::kDelimiter: {
                (yyval.copy_stmt)->delimiter_ = option_ptr->delimiter_;
                break;
            }
            case infinity::CopyOptionType::kHeader: {
                (yyval.copy_stmt)->header_ = option_ptr->header_;
                break;
            }
            case infinity::CopyOptionType::kOffset: {
                (yyval.copy_stmt)->offset_ = option_ptr->offset_;
                break;
            }
            case infinity::CopyOptionType::kLimit: {
                (yyval.copy_stmt)->limit_ = option_ptr->limit_;
                break;
            }
            case infinity::CopyOptionType::kRowLimit: {
                (yyval.copy_stmt)->row_limit_ = option_ptr->row_limit_;
                break;
            }
        }
        delete option_ptr;
    }
    delete (yyvsp[-1].copy_option_array);
}
#line 4677 "parser.cpp"
    break;

  case 143: /* copy_statement: COPY table_name FROM file_path WITH '(' copy_option_list ')'  */
#line 1253 "parser.y"
                                                               {
    (yyval.copy_stmt) = new infinity::CopyStatement();

    // Copy From
    (yyval.copy_stmt)->copy_from_ = true;

    // table_name
    if((yyvsp[-6].table_name_t)->schema_name_ptr_ != nullptr) {
        (yyval.copy_stmt)->schema_name_ = (yyvsp[-6].table_name_t)->schema_name_ptr_;
        free((yyvsp[-6].table_name_t)->schema_name_ptr_);
    }
    (yyval.copy_stmt)->table_name_ = (yyvsp[-6].table_name_t)->table_name_ptr_;
    free((yyvsp[-6].table_name_t)->table_name_ptr_);
    delete (yyvsp[-6].table_name_t);

    // file path
    (yyval.copy_stmt)->file_path_ = (yyvsp[-4].str_value);
    free((yyvsp[-4].str_value));

    // copy options
    size_t option_count = (*(yyvsp[-1].copy_option_array)).size();
    for(size_t idx = 0; idx < option_count; ++ idx) {
        infinity::CopyOption* option_ptr = (*(yyvsp[-1].copy_option_array))[idx];
        switch(option_ptr->option_type_) {
            case infinity::CopyOptionType::kFormat: {
                (yyval.copy_stmt)->copy_file_type_ = option_ptr->file_type_;
                break;
            }
            case infinity::CopyOptionType::kDelimiter: {
                (yyval.copy_stmt)->delimiter_ = option_ptr->delimiter_;
                break;
            }
            case infinity::CopyOptionType::kHeader: {
                (yyval.copy_stmt)->header_ = option_ptr->header_;
                break;
            }
            default: {
                delete option_ptr;
                delete (yyvsp[-1].copy_option_array);
                yyerror(&yyloc, scanner, result, "Invalid import option");
                YYERROR;
            }
        }
        delete option_ptr;
    }
    delete (yyvsp[-1].copy_option_array);
}
#line 4729 "parser.cpp"
    break;

  case 144: /* select_statement: select_without_paren  */
#line 1304 "parser.y"
                                        {
    (yyval.select_stmt) = (yyvsp[0].select_stmt);
}
#line 4737 "parser.cpp"
    break;

  case 145: /* select_statement: select_with_paren  */
#line 1307 "parser.y"
                    {
    (yyval.select_stmt) = (yyvsp[0].select_stmt);
}
#line 4745 "parser.cpp"
    break;

  case 146: /* select_statement: select_statement set_operator select_clause_without_modifier_paren  */
#line 1310 "parser.y"
                                                                     {
    infinity::SelectStatement* node = (yyvsp[-2].select_stmt);
    while(node->nested_select_ != nullptr) {
        node = node->nested_select_;
    }
    node->set_op_ = (yyvsp[-1].set_operator_t);
    node->nested_select_ = (yyvsp[0].select_stmt);
    (yyval.select_stmt) = (yyvsp[-2].select_stmt);
}
#line 4759 "parser.cpp"
    break;

  case 147: /* select_statement: select_statement set_operator select_clause_without_modifier  */
#line 1319 "parser.y"
                                                               {
    infinity::SelectStatement* node = (yyvsp[-2].select_stmt);
    while(node->nested_select_ != nullptr) {
        node = node->nested_select_;
    }
    node->set_op_ = (yyvsp[-1].set_operator_t);
    node->nested_select_ = (yyvsp[0].select_stmt);
    (yyval.select_stmt) = (yyvsp[-2].select_stmt);
}
#line 4773 "parser.cpp"
    break;

  case 148: /* select_with_paren: '(' select_without_paren ')'  */
#line 1329 "parser.y"
                                                 {
    (yyval.select_stmt) = (yyvsp[-1].select_stmt);
}
#line 4781 "parser.cpp"
    break;

  case 149: /* select_with_paren: '(' select_with_paren ')'  */
#line 1332 "parser.y"
                            {
    (yyval.select_stmt) = (yyvsp[-1].select_stmt);
}
#line 4789 "parser.cpp"
    break;

  case 150: /* select_without_paren: with_clause select_clause_with_modifier  */
#line 1336 "parser.y"
                                                              {
    (yyvsp[0].select_stmt)->with_exprs_ = (yyvsp[-1].with_expr_list_t);
    (yyval.select_stmt) = (yyvsp[0].select_stmt);
}
#line 4798 "parser.cpp"
    break;

  case 151: /* select_clause_with_modifier: select_clause_without_modifier order_by_clause limit_expr offset_expr  */
#line 1341 "parser.y"
                                                                                                   {
    if((yyvsp[-1].expr_t) == nullptr and (yyvsp[0].expr_t) != nullptr) {
        delete (yyvsp[-3].select_stmt);
        delete (yyvsp[-2].order_by_expr_list_t);
        delete (yyvsp[0].expr_t);
        yyerror(&yyloc, scanner, result, "Offset expression isn't valid without Limit expression");
        YYERROR;
    }
    if((yyvsp[-3].select_stmt)->search_expr_ != nullptr and ((yyvsp[-2].order_by_expr_list_t) != nullptr or (yyvsp[-1].expr_t) != nullptr or (yyvsp[0].expr_t) != nullptr)) {
        delete (yyvsp[-3].select_stmt);
        delete (yyvsp[-2].order_by_expr_list_t);
        delete (yyvsp[-1].expr_t);
        delete (yyvsp[0].expr_t);
        yyerror(&yyloc, scanner, result, "Result modifier(ORDER BY, LIMIT, OFFSET) is conflict with SEARCH expression.");
        YYERROR;
    }
    (yyvsp[-3].select_stmt)->order_by_list = (yyvsp[-2].order_by_expr_list_t);
    (yyvsp[-3].select_stmt)->limit_expr_ = (yyvsp[-1].expr_t);
    (yyvsp[-3].select_stmt)->offset_expr_ = (yyvsp[0].expr_t);
    (yyval.select_stmt) = (yyvsp[-3].select_stmt);
}
#line 4824 "parser.cpp"
    break;

  case 152: /* select_clause_without_modifier_paren: '(' select_clause_without_modifier ')'  */
#line 1363 "parser.y"
                                                                             {
  (yyval.select_stmt) = (yyvsp[-1].select_stmt);
}
#line 4832 "parser.cpp"
    break;

  case 153: /* select_clause_without_modifier_paren: '(' select_clause_without_modifier_paren ')'  */
#line 1366 "parser.y"
                                               {
    (yyval.select_stmt) = (yyvsp[-1].select_stmt);
}
#line 4840 "parser.cpp"
    break;

  case 154: /* select_clause_without_modifier: SELECT distinct expr_array from_clause search_clause where_clause group_by_clause having_clause  */
#line 1371 "parser.y"
                                                                                                {
    (yyval.select_stmt) = new infinity::SelectStatement();
    (yyval.select_stmt)->select_list_ = (yyvsp[-5].expr_array_t);
    (yyval.select_stmt)->select_distinct_ = (yyvsp[-6].bool_value);
    (yyval.select_stmt)->table_ref_ = (yyvsp[-4].table_reference_t);
    (yyval.select_stmt)->search_expr_ = (yyvsp[-3].expr_t);
    (yyval.select_stmt)->where_expr_ = (yyvsp[-2].expr_t);
    (yyval.select_stmt)->group_by_list_ = (yyvsp[-1].expr_array_t);
    (yyval.select_stmt)->having_expr_ = (yyvsp[0].expr_t);

    if((yyval.select_stmt)->group_by_list_ == nullptr && (yyval.select_stmt)->having_expr_ != nullptr) {
        yyerror(&yyloc, scanner, result, "HAVING clause should follow after GROUP BY clause");
        YYERROR;
    }
}
#line 4860 "parser.cpp"
    break;

  case 155: /* order_by_clause: ORDER BY order_by_expr_list  */
#line 1387 "parser.y"
                                              {
    (yyval.order_by_expr_list_t) = (yyvsp[0].order_by_expr_list_t);
}
#line 4868 "parser.cpp"
    break;

  case 156: /* order_by_clause: %empty  */
#line 1390 "parser.y"
                       {
    (yyval.order_by_expr_list_t) = nullptr;
}
#line 4876 "parser.cpp"
    break;

  case 157: /* order_by_expr_list: order_by_expr  */
#line 1394 "parser.y"
                                  {
    (yyval.order_by_expr_list_t) = new std::vector<infinity::OrderByExpr*>();
    (yyval.order_by_expr_list_t)->emplace_back((yyvsp[0].order_by_expr_t));
}
#line 4885 "parser.cpp"
    break;

  case 158: /* order_by_expr_list: order_by_expr_list ',' order_by_expr  */
#line 1398 "parser.y"
                                       {
    (yyvsp[-2].order_by_expr_list_t)->emplace_back((yyvsp[0].order_by_expr_t));
    (yyval.order_by_expr_list_t) = (yyvsp[-2].order_by_expr_list_t);
}
#line 4894 "parser.cpp"
    break;

  case 159: /* order_by_expr: expr order_by_type  */
#line 1403 "parser.y"
                                   {
    (yyval.order_by_expr_t) = new infinity::OrderByExpr();
    (yyval.order_by_expr_t)->expr_ = (yyvsp[-1].expr_t);
    (yyval.order_by_expr_t)->type_ = (yyvsp[0].order_by_type_t);
}
#line 4904 "parser.cpp"
    break;

  case 160: /* order_by_type: ASC  */
#line 1409 "parser.y"
                   {
    (yyval.order_by_type_t) = infinity::kAsc;
}
#line 4912 "parser.cpp"
    break;

  case 161: /* order_by_type: DESC  */
#line 1412 "parser.y"
       {
    (yyval.order_by_type_t) = infinity::kDesc;
}
#line 4920 "parser.cpp"
    break;

  case 162: /* order_by_type: %empty  */
#line 1415 "parser.y"
  {
    (yyval.order_by_type_t) = infinity::kAsc;
}
#line 4928 "parser.cpp"
    break;

  case 163: /* limit_expr: LIMIT expr  */
#line 1419 "parser.y"
                       {
    (yyval.expr_t) = (yyvsp[0].expr_t);
}
#line 4936 "parser.cpp"
    break;

  case 164: /* limit_expr: %empty  */
#line 1423 "parser.y"
{   (yyval.expr_t) = nullptr; }
#line 4942 "parser.cpp"
    break;

  case 165: /* offset_expr: OFFSET expr  */
#line 1425 "parser.y"
                         {
    (yyval.expr_t) = (yyvsp[0].expr_t);
}
#line 4950 "parser.cpp"
    break;

  case 166: /* offset_expr: %empty  */
#line 1429 "parser.y"
{   (yyval.expr_t) = nullptr; }
#line 4956 "parser.cpp"
    break;

  case 167: /* distinct: DISTINCT  */
#line 1431 "parser.y"
                    {
    (yyval.bool_value) = true;
}
#line 4964 "parser.cpp"
    break;

  case 168: /* distinct: %empty  */
#line 1434 "parser.y"
  {
    (yyval.bool_value) = false;
}
#line 4972 "parser.cpp"
    break;

  case 169: /* from_clause: FROM table_reference  */
#line 1438 "parser.y"
                                  {
    (yyval.table_reference_t) = (yyvsp[0].table_reference_t);
}
#line 4980 "parser.cpp"
    break;

  case 170: /* from_clause: %empty  */
#line 1441 "parser.y"
                       {
    (yyval.table_reference_t) = nullptr;
}
#line 4988 "parser.cpp"
    break;

  case 171: /* search_clause: SEARCH sub_search_array  */
#line 1445 "parser.y"
                                       {
    infinity::SearchExpr* search_expr = new infinity::SearchExpr();
    search_expr->SetExprs((yyvsp[0].expr_array_t));
    (yyval.expr_t) = search_expr;
}
#line 4998 "parser.cpp"
    break;

  case 172: /* search_clause: %empty  */
#line 1450 "parser.y"
                         {
    (yyval.expr_t) = nullptr;
}
#line 5006 "parser.cpp"
    break;

  case 173: /* where_clause: WHERE expr  */
#line 1454 "parser.y"
                         {
    (yyval.expr_t) = (yyvsp[0].expr_t);
}
#line 5014 "parser.cpp"
    break;

  case 174: /* where_clause: %empty  */
#line 1457 "parser.y"
                        {
    (yyval.expr_t) = nullptr;
}
#line 5022 "parser.cpp"
    break;

  case 175: /* having_clause: HAVING expr  */
#line 1461 "parser.y"
                           {
    (yyval.expr_t) = (yyvsp[0].expr_t);
}
#line 5030 "parser.cpp"
    break;

  case 176: /* having_clause: %empty  */
#line 1464 "parser.y"
                        {
    (yyval.expr_t) = nullptr;
}
#line 5038 "parser.cpp"
    break;

  case 177: /* group_by_clause: GROUP BY expr_array  */
#line 1468 "parser.y"
                                     {
    (yyval.expr_array_t) = (yyvsp[0].expr_array_t);
}
#line 5046 "parser.cpp"
    break;

  case 178: /* group_by_clause: %empty  */
#line 1471 "parser.y"
  {
    (yyval.expr_array_t) = nullptr;
}
#line 5054 "parser.cpp"
    break;

  case 179: /* set_operator: UNION  */
#line 1475 "parser.y"
                     {
    (yyval.set_operator_t) = infinity::SetOperatorType::kUnion;
}
#line 5062 "parser.cpp"
    break;

  case 180: /* set_operator: UNION ALL  */
#line 1478 "parser.y"
            {
    (yyval.set_operator_t) = infinity::SetOperatorType::kUnionAll;
}
#line 5070 "parser.cpp"
    break;

  case 181: /* set_operator: INTERSECT  */
#line 1481 "parser.y"
            {
    (yyval.set_operator_t) = infinity::SetOperatorType::kIntersect;
}
#line 5078 "parser.cpp"
    break;

  case 182: /* set_operator: EXCEPT  */
#line 1484 "parser.y"
         {
    (yyval.set_operator_t) = infinity::SetOperatorType::kExcept;
}
#line 5086 "parser.cpp"
    break;

  case 183: /* table_reference: table_reference_unit  */
#line 1492 "parser.y"
                                       {
    (yyval.table_reference_t) = (yyvsp[0].table_reference_t);
}
#line 5094 "parser.cpp"
    break;

  case 184: /* table_reference: table_reference ',' table_reference_unit  */
#line 1495 "parser.y"
                                           {
    infinity::CrossProductReference* cross_product_ref = nullptr;
    if((yyvsp[-2].table_reference_t)->type_ == infinity::TableRefType::kCrossProduct) {
        cross_product_ref = (infinity::CrossProductReference*)(yyvsp[-2].table_reference_t);
        cross_product_ref->tables_.emplace_back((yyvsp[0].table_reference_t));
    } else {
        cross_product_ref = new infinity::CrossProductReference();
        cross_product_ref->tables_.emplace_back((yyvsp[-2].table_reference_t));
        cross_product_ref->tables_.emplace_back((yyvsp[0].table_reference_t));
    }

    (yyval.table_reference_t) = cross_product_ref;
}
#line 5112 "parser.cpp"
    break;

  case 187: /* table_reference_name: table_name table_alias  */
#line 1512 "parser.y"
                                              {
    infinity::TableReference* table_ref = new infinity::TableReference();
    if((yyvsp[-1].table_name_t)->schema_name_ptr_ != nullptr) {
        table_ref->db_name_ = (yyvsp[-1].table_name_t)->schema_name_ptr_;
        free((yyvsp[-1].table_name_t)->schema_name_ptr_);
    }
    table_ref->table_name_ = (yyvsp[-1].table_name_t)->table_name_ptr_;
    free((yyvsp[-1].table_name_t)->table_name_ptr_);
    delete (yyvsp[-1].table_name_t);

    table_ref->alias_ = (yyvsp[0].table_alias_t);
    (yyval.table_reference_t) = table_ref;
}
#line 5130 "parser.cpp"
    break;

  case 188: /* table_reference_name: '(' select_statement ')' table_alias  */
#line 1526 "parser.y"
                                       {
    infinity::SubqueryReference* subquery_reference = new infinity::SubqueryReference();
    subquery_reference->select_statement_ = (yyvsp[-2].select_stmt);
    subquery_reference->alias_ = (yyvsp[0].table_alias_t);
    (yyval.table_reference_t) = subquery_reference;
}
#line 5141 "parser.cpp"
    break;

  case 189: /* table_name: IDENTIFIER  */
#line 1535 "parser.y"
                        {
    (yyval.table_name_t) = new infinity::TableName();
    ParserHelper::ToLower((yyvsp[0].str_value));
    (yyval.table_name_t)->table_name_ptr_ = (yyvsp[0].str_value);
}
#line 5151 "parser.cpp"
    break;

  case 190: /* table_name: IDENTIFIER '.' IDENTIFIER  */
#line 1540 "parser.y"
                            {
    (yyval.table_name_t) = new infinity::TableName();
    ParserHelper::ToLower((yyvsp[-2].str_value));
    ParserHelper::ToLower((yyvsp[0].str_value));
    (yyval.table_name_t)->schema_name_ptr_ = (yyvsp[-2].str_value);
    (yyval.table_name_t)->table_name_ptr_ = (yyvsp[0].str_value);
}
#line 5163 "parser.cpp"
    break;

  case 191: /* table_alias: AS IDENTIFIER  */
#line 1549 "parser.y"
                            {
    (yyval.table_alias_t) = new infinity::TableAlias();
    ParserHelper::ToLower((yyvsp[0].str_value));
    (yyval.table_alias_t)->alias_ = (yyvsp[0].str_value);
}
#line 5173 "parser.cpp"
    break;

  case 192: /* table_alias: IDENTIFIER  */
#line 1554 "parser.y"
             {
    (yyval.table_alias_t) = new infinity::TableAlias();
    ParserHelper::ToLower((yyvsp[0].str_value));
    (yyval.table_alias_t)->alias_ = (yyvsp[0].str_value);
}
#line 5183 "parser.cpp"
    break;

  case 193: /* table_alias: AS IDENTIFIER '(' identifier_array ')'  */
#line 1559 "parser.y"
                                         {
    (yyval.table_alias_t) = new infinity::TableAlias();
    ParserHelper::ToLower((yyvsp[-3].str_value));
    (yyval.table_alias_t)->alias_ = (yyvsp[-3].str_value);
    (yyval.table_alias_t)->column_alias_array_ = (yyvsp[-1].identifier_array_t);
}
#line 5194 "parser.cpp"
    break;

  case 194: /* table_alias: %empty  */
#line 1565 "parser.y"
  {
    (yyval.table_alias_t) = nullptr;
}
#line 5202 "parser.cpp"
    break;

  case 195: /* with_clause: WITH with_expr_list  */
#line 1572 "parser.y"
                                  {
    (yyval.with_expr_list_t) = (yyvsp[0].with_expr_list_t);
}
#line 5210 "parser.cpp"
    break;

  case 196: /* with_clause: %empty  */
#line 1575 "parser.y"
                          {
    (yyval.with_expr_list_t) = nullptr;
}
#line 5218 "parser.cpp"
    break;

  case 197: /* with_expr_list: with_expr  */
#line 1579 "parser.y"
                          {
    (yyval.with_expr_list_t) = new std::vector<infinity::WithExpr*>();
    (yyval.with_expr_list_t)->emplace_back((yyvsp[0].with_expr_t));
}
#line 5227 "parser.cpp"
    break;

  case 198: /* with_expr_list: with_expr_list ',' with_expr  */
#line 1582 "parser.y"
                                 {
    (yyvsp[-2].with_expr_list_t)->emplace_back((yyvsp[0].with_expr_t));
    (yyval.with_expr_list_t) = (yyvsp[-2].with_expr_list_t);
}
#line 5236 "parser.cpp"
    break;

  case 199: /* with_expr: IDENTIFIER AS '(' select_clause_with_modifier ')'  */
#line 1587 "parser.y"
                                                             {
    (yyval.with_expr_t) = new infinity::WithExpr();
    ParserHelper::ToLower((yyvsp[-4].str_value));
    (yyval.with_expr_t)->alias_ = (yyvsp[-4].str_value);
    free((yyvsp[-4].str_value));
    (yyval.with_expr_t)->select_ = (yyvsp[-1].select_stmt);
}
#line 5248 "parser.cpp"
    break;

  case 200: /* join_clause: table_reference_unit NATURAL JOIN table_reference_name  */
#line 1599 "parser.y"
                                                                    {
    infinity::JoinReference* join_reference = new infinity::JoinReference();
    join_reference->left_ = (yyvsp[-3].table_reference_t);
    join_reference->right_ = (yyvsp[0].table_reference_t);
    join_reference->join_type_ = infinity::JoinType::kNatural;
    (yyval.table_reference_t) = join_reference;
}
#line 5260 "parser.cpp"
    break;

  case 201: /* join_clause: table_reference_unit join_type JOIN table_reference_name ON expr  */
#line 1606 "parser.y"
                                                                   {
    infinity::JoinReference* join_reference = new infinity::JoinReference();
    join_reference->left_ = (yyvsp[-5].table_reference_t);
    join_reference->right_ = (yyvsp[-2].table_reference_t);
    join_reference->join_type_ = (yyvsp[-4].join_type_t);
    join_reference->condition_ = (yyvsp[0].expr_t);
    (yyval.table_reference_t) = join_reference;
}
#line 5273 "parser.cpp"
    break;

  case 202: /* join_type: INNER  */
#line 1620 "parser.y"
                  {
    (yyval.join_type_t) = infinity::JoinType::kInner;
}
#line 5281 "parser.cpp"
    break;

  case 203: /* join_type: LEFT  */
#line 1623 "parser.y"
       {
    (yyval.join_type_t) = infinity::JoinType::kLeft;
}
#line 5289 "parser.cpp"
    break;

  case 204: /* join_type: RIGHT  */
#line 1626 "parser.y"
        {
    (yyval.join_type_t) = infinity::JoinType::kRight;
}
#line 5297 "parser.cpp"
    break;

  case 205: /* join_type: OUTER  */
#line 1629 "parser.y"
        {
    (yyval.join_type_t) = infinity::JoinType::kFull;
}
#line 5305 "parser.cpp"
    break;

  case 206: /* join_type: FULL  */
#line 1632 "parser.y"
       {
    (yyval.join_type_t) = infinity::JoinType::kFull;
}
#line 5313 "parser.cpp"
    break;

  case 207: /* join_type: CROSS  */
#line 1635 "parser.y"
        {
    (yyval.join_type_t) = infinity::JoinType::kCross;
}
#line 5321 "parser.cpp"
    break;

  case 208: /* join_type: %empty  */
#line 1638 "parser.y"
                {
}
#line 5328 "parser.cpp"
    break;

  case 209: /* show_statement: SHOW DATABASES  */
#line 1644 "parser.y"
                               {
    (yyval.show_stmt) = new infinity::ShowStatement();
    (yyval.show_stmt)->show_type_ = infinity::ShowStmtType::kDatabases;
}
#line 5337 "parser.cpp"
    break;

  case 210: /* show_statement: SHOW TABLES  */
#line 1648 "parser.y"
              {
    (yyval.show_stmt) = new infinity::ShowStatement();
    (yyval.show_stmt)->show_type_ = infinity::ShowStmtType::kTables;
}
#line 5346 "parser.cpp"
    break;

  case 211: /* show_statement: SHOW VIEWS  */
#line 1652 "parser.y"
             {
    (yyval.show_stmt) = new infinity::ShowStatement();
    (yyval.show_stmt)->show_type_ = infinity::ShowStmtType::kViews;
}
#line 5355 "parser.cpp"
    break;

  case 212: /* show_statement: SHOW CONFIGS  */
#line 1656 "parser.y"
               {
    (yyval.show_stmt) = new infinity::ShowStatement();
    (yyval.show_stmt)->show_type_ = infinity::ShowStmtType::kConfigs;
}
#line 5364 "parser.cpp"
    break;

  case 213: /* show_statement: SHOW CONFIG IDENTIFIER  */
#line 1660 "parser.y"
                         {
    (yyval.show_stmt) = new infinity::ShowStatement();
    (yyval.show_stmt)->show_type_ = infinity::ShowStmtType::kConfig;
    ParserHelper::ToLower((yyvsp[0].str_value));
    (yyval.show_stmt)->var_name_ = std::string((yyvsp[0].str_value));
    free((yyvsp[0].str_value));
}
#line 5376 "parser.cpp"
    break;

  case 214: /* show_statement: SHOW PROFILES  */
#line 1667 "parser.y"
                {
    (yyval.show_stmt) = new infinity::ShowStatement();
    (yyval.show_stmt)->show_type_ = infinity::ShowStmtType::kProfiles;
}
#line 5385 "parser.cpp"
    break;

  case 215: /* show_statement: SHOW BUFFER  */
#line 1671 "parser.y"
              {
    (yyval.show_stmt) = new infinity::ShowStatement();
    (yyval.show_stmt)->show_type_ = infinity::ShowStmtType::kBuffer;
}
#line 5394 "parser.cpp"
    break;

  case 216: /* show_statement: SHOW QUERIES  */
#line 1675 "parser.y"
               {
    (yyval.show_stmt) = new infinity::ShowStatement();
    (yyval.show_stmt)->show_type_ = infinity::ShowStmtType::kQueries;
}
#line 5403 "parser.cpp"
    break;

  case 217: /* show_statement: SHOW QUERY SESSION LONG_VALUE  */
#line 1679 "parser.y"
                                {
    (yyval.show_stmt) = new infinity::ShowStatement();
    (yyval.show_stmt)->show_type_ = infinity::ShowStmtType::kQuery;
    (yyval.show_stmt)->session_id_ = (yyvsp[0].long_value);
}
#line 5413 "parser.cpp"
    break;

  case 218: /* show_statement: SHOW TRANSACTIONS  */
#line 1684 "parser.y"
                    {
    (yyval.show_stmt) = new infinity::ShowStatement();
    (yyval.show_stmt)->show_type_ = infinity::ShowStmtType::kTransactions;
}
#line 5422 "parser.cpp"
    break;

  case 219: /* show_statement: SHOW TRANSACTION LONG_VALUE  */
#line 1688 "parser.y"
                              {
    (yyval.show_stmt) = new infinity::ShowStatement();
    (yyval.show_stmt)->show_type_ = infinity::ShowStmtType::kTransaction;
    (yyval.show_stmt)->txn_id_ = (yyvsp[0].long_value);
}
#line 5432 "parser.cpp"
    break;

  case 220: /* show_statement: SHOW SESSION VARIABLES  */
#line 1693 "parser.y"
                         {
    (yyval.show_stmt) = new infinity::ShowStatement();
    (yyval.show_stmt)->show_type_ = infinity::ShowStmtType::kSessionVariables;
}
#line 5441 "parser.cpp"
    break;

  case 221: /* show_statement: SHOW GLOBAL VARIABLES  */
#line 1697 "parser.y"
                        {
    (yyval.show_stmt) = new infinity::ShowStatement();
    (yyval.show_stmt)->show_type_ = infinity::ShowStmtType::kGlobalVariables;
}
#line 5450 "parser.cpp"
    break;

  case 222: /* show_statement: SHOW SESSION VARIABLE IDENTIFIER  */
#line 1701 "parser.y"
                                   {
    (yyval.show_stmt) = new infinity::ShowStatement();
    (yyval.show_stmt)->show_type_ = infinity::ShowStmtType::kSessionVariable;
    (yyval.show_stmt)->var_name_ = std::string((yyvsp[0].str_value));
    free((yyvsp[0].str_value));
}
#line 5461 "parser.cpp"
    break;

  case 223: /* show_statement: SHOW GLOBAL VARIABLE IDENTIFIER  */
#line 1707 "parser.y"
                                  {
    (yyval.show_stmt) = new infinity::ShowStatement();
    (yyval.show_stmt)->show_type_ = infinity::ShowStmtType::kGlobalVariable;
    (yyval.show_stmt)->var_name_ = std::string((yyvsp[0].str_value));
    free((yyvsp[0].str_value));
}
#line 5472 "parser.cpp"
    break;

  case 224: /* show_statement: SHOW DATABASE IDENTIFIER  */
#line 1713 "parser.y"
                           {
    (yyval.show_stmt) = new infinity::ShowStatement();
    (yyval.show_stmt)->show_type_ = infinity::ShowStmtType::kDatabase;
    (yyval.show_stmt)->schema_name_ = (yyvsp[0].str_value);
    free((yyvsp[0].str_value));
}
#line 5483 "parser.cpp"
    break;

  case 225: /* show_statement: SHOW TABLE table_name  */
#line 1719 "parser.y"
                        {
    (yyval.show_stmt) = new infinity::ShowStatement();
    (yyval.show_stmt)->show_type_ = infinity::ShowStmtType::kTable;
    if((yyvsp[0].table_name_t)->schema_name_ptr_ != nullptr) {
        (yyval.show_stmt)->schema_name_ = (yyvsp[0].table_name_t)->schema_name_ptr_;
        free((yyvsp[0].table_name_t)->schema_name_ptr_);
    }
    (yyval.show_stmt)->table_name_ = (yyvsp[0].table_name_t)->table_name_ptr_;
    free((yyvsp[0].table_name_t)->table_name_ptr_);
    delete (yyvsp[0].table_name_t);
}
#line 5499 "parser.cpp"
    break;

  case 226: /* show_statement: SHOW TABLE table_name COLUMNS  */
#line 1730 "parser.y"
                                {
    (yyval.show_stmt) = new infinity::ShowStatement();
    (yyval.show_stmt)->show_type_ = infinity::ShowStmtType::kColumns;
    if((yyvsp[-1].table_name_t)->schema_name_ptr_ != nullptr) {
        (yyval.show_stmt)->schema_name_ = (yyvsp[-1].table_name_t)->schema_name_ptr_;
        free((yyvsp[-1].table_name_t)->schema_name_ptr_);
    }
    (yyval.show_stmt)->table_name_ = (yyvsp[-1].table_name_t)->table_name_ptr_;
    free((yyvsp[-1].table_name_t)->table_name_ptr_);
    delete (yyvsp[-1].table_name_t);
}
#line 5515 "parser.cpp"
    break;

  case 227: /* show_statement: SHOW TABLE table_name SEGMENTS  */
#line 1741 "parser.y"
                                 {
    (yyval.show_stmt) = new infinity::ShowStatement();
    (yyval.show_stmt)->show_type_ = infinity::ShowStmtType::kSegments;
    if((yyvsp[-1].table_name_t)->schema_name_ptr_ != nullptr) {
        (yyval.show_stmt)->schema_name_ = (yyvsp[-1].table_name_t)->schema_name_ptr_;
        free((yyvsp[-1].table_name_t)->schema_name_ptr_);
    }
    (yyval.show_stmt)->table_name_ = (yyvsp[-1].table_name_t)->table_name_ptr_;
    free((yyvsp[-1].table_name_t)->table_name_ptr_);
    delete (yyvsp[-1].table_name_t);
}
#line 5531 "parser.cpp"
    break;

  case 228: /* show_statement: SHOW TABLE table_name SEGMENT LONG_VALUE  */
#line 1752 "parser.y"
                                           {
    (yyval.show_stmt) = new infinity::ShowStatement();
    (yyval.show_stmt)->show_type_ = infinity::ShowStmtType::kSegment;
    if((yyvsp[-2].table_name_t)->schema_name_ptr_ != nullptr) {
        (yyval.show_stmt)->schema_name_ = (yyvsp[-2].table_name_t)->schema_name_ptr_;
        free((yyvsp[-2].table_name_t)->schema_name_ptr_);
    }
    (yyval.show_stmt)->table_name_ = (yyvsp[-2].table_name_t)->table_name_ptr_;
    free((yyvsp[-2].table_name_t)->table_name_ptr_);
    (yyval.show_stmt)->segment_id_ = (yyvsp[0].long_value);
    delete (yyvsp[-2].table_name_t);
}
#line 5548 "parser.cpp"
    break;

  case 229: /* show_statement: SHOW TABLE table_name SEGMENT LONG_VALUE BLOCKS  */
#line 1764 "parser.y"
                                                  {
    (yyval.show_stmt) = new infinity::ShowStatement();
    (yyval.show_stmt)->show_type_ = infinity::ShowStmtType::kBlocks;
    if((yyvsp[-3].table_name_t)->schema_name_ptr_ != nullptr) {
        (yyval.show_stmt)->schema_name_ = (yyvsp[-3].table_name_t)->schema_name_ptr_;
        free((yyvsp[-3].table_name_t)->schema_name_ptr_);
    }
    (yyval.show_stmt)->table_name_ = (yyvsp[-3].table_name_t)->table_name_ptr_;
    free((yyvsp[-3].table_name_t)->table_name_ptr_);
    (yyval.show_stmt)->segment_id_ = (yyvsp[-1].long_value);
    delete (yyvsp[-3].table_name_t);
}
#line 5565 "parser.cpp"
    break;

  case 230: /* show_statement: SHOW TABLE table_name SEGMENT LONG_VALUE BLOCK LONG_VALUE  */
#line 1776 "parser.y"
                                                            {
    (yyval.show_stmt) = new infinity::ShowStatement();
    (yyval.show_stmt)->show_type_ = infinity::ShowStmtType::kBlock;
    if((yyvsp[-4].table_name_t)->schema_name_ptr_ != nullptr) {
        (yyval.show_stmt)->schema_name_ = (yyvsp[-4].table_name_t)->schema_name_ptr_;
        free((yyvsp[-4].table_name_t)->schema_name_ptr_);
    }
    (yyval.show_stmt)->table_name_ = (yyvsp[-4].table_name_t)->table_name_ptr_;
    free((yyvsp[-4].table_name_t)->table_name_ptr_);
    (yyval.show_stmt)->segment_id_ = (yyvsp[-2].long_value);
    (yyval.show_stmt)->block_id_ = (yyvsp[0].long_value);
    delete (yyvsp[-4].table_name_t);
}
#line 5583 "parser.cpp"
    break;

  case 231: /* show_statement: SHOW TABLE table_name SEGMENT LONG_VALUE BLOCK LONG_VALUE COLUMN LONG_VALUE  */
#line 1789 "parser.y"
                                                                              {
    (yyval.show_stmt) = new infinity::ShowStatement();
    (yyval.show_stmt)->show_type_ = infinity::ShowStmtType::kBlockColumn;
    if((yyvsp[-6].table_name_t)->schema_name_ptr_ != nullptr) {
        (yyval.show_stmt)->schema_name_ = (yyvsp[-6].table_name_t)->schema_name_ptr_;
        free((yyvsp[-6].table_name_t)->schema_name_ptr_);
    }
    (yyval.show_stmt)->table_name_ = (yyvsp[-6].table_name_t)->table_name_ptr_;
    free((yyvsp[-6].table_name_t)->table_name_ptr_);
    (yyval.show_stmt)->segment_id_ = (yyvsp[-4].long_value);
    (yyval.show_stmt)->block_id_ = (yyvsp[-2].long_value);
    (yyval.show_stmt)->column_id_ = (yyvsp[0].long_value);
    delete (yyvsp[-6].table_name_t);
}
#line 5602 "parser.cpp"
    break;

  case 232: /* show_statement: SHOW TABLE table_name INDEXES  */
#line 1803 "parser.y"
                                {
    (yyval.show_stmt) = new infinity::ShowStatement();
    (yyval.show_stmt)->show_type_ = infinity::ShowStmtType::kIndexes;
    if((yyvsp[-1].table_name_t)->schema_name_ptr_ != nullptr) {
        (yyval.show_stmt)->schema_name_ = (yyvsp[-1].table_name_t)->schema_name_ptr_;
        free((yyvsp[-1].table_name_t)->schema_name_ptr_);
    }
    (yyval.show_stmt)->table_name_ = (yyvsp[-1].table_name_t)->table_name_ptr_;
    free((yyvsp[-1].table_name_t)->table_name_ptr_);
    delete (yyvsp[-1].table_name_t);
}
#line 5618 "parser.cpp"
    break;

  case 233: /* show_statement: SHOW TABLE table_name INDEX IDENTIFIER  */
#line 1814 "parser.y"
                                         {
    (yyval.show_stmt) = new infinity::ShowStatement();
    (yyval.show_stmt)->show_type_ = infinity::ShowStmtType::kIndex;
    if((yyvsp[-2].table_name_t)->schema_name_ptr_ != nullptr) {
        (yyval.show_stmt)->schema_name_ = (yyvsp[-2].table_name_t)->schema_name_ptr_;
        free((yyvsp[-2].table_name_t)->schema_name_ptr_);
    }
    (yyval.show_stmt)->table_name_ = (yyvsp[-2].table_name_t)->table_name_ptr_;
    free((yyvsp[-2].table_name_t)->table_name_ptr_);
    delete (yyvsp[-2].table_name_t);

    (yyval.show_stmt)->index_name_ = (yyvsp[0].str_value);
    free((yyvsp[0].str_value));
}
#line 5637 "parser.cpp"
    break;

  case 234: /* show_statement: SHOW TABLE table_name INDEX IDENTIFIER SEGMENT LONG_VALUE  */
#line 1828 "parser.y"
                                                            {
    (yyval.show_stmt) = new infinity::ShowStatement();
    (yyval.show_stmt)->show_type_ = infinity::ShowStmtType::kIndexSegment;
    if((yyvsp[-4].table_name_t)->schema_name_ptr_ != nullptr) {
        (yyval.show_stmt)->schema_name_ = (yyvsp[-4].table_name_t)->schema_name_ptr_;
        free((yyvsp[-4].table_name_t)->schema_name_ptr_);
    }
    (yyval.show_stmt)->table_name_ = (yyvsp[-4].table_name_t)->table_name_ptr_;
    free((yyvsp[-4].table_name_t)->table_name_ptr_);
    delete (yyvsp[-4].table_name_t);

    (yyval.show_stmt)->index_name_ = (yyvsp[-2].str_value);
    free((yyvsp[-2].str_value));

    (yyval.show_stmt)->segment_id_ = (yyvsp[0].long_value);
}
#line 5658 "parser.cpp"
    break;

  case 235: /* show_statement: SHOW TABLE table_name INDEX IDENTIFIER SEGMENT LONG_VALUE CHUNK LONG_VALUE  */
#line 1844 "parser.y"
                                                                             {
      (yyval.show_stmt) = new infinity::ShowStatement();
      (yyval.show_stmt)->show_type_ = infinity::ShowStmtType::kIndexChunk;
      if((yyvsp[-6].table_name_t)->schema_name_ptr_ != nullptr) {
          (yyval.show_stmt)->schema_name_ = (yyvsp[-6].table_name_t)->schema_name_ptr_;
          free((yyvsp[-6].table_name_t)->schema_name_ptr_);
      }
      (yyval.show_stmt)->table_name_ = (yyvsp[-6].table_name_t)->table_name_ptr_;
      free((yyvsp[-6].table_name_t)->table_name_ptr_);
      delete (yyvsp[-6].table_name_t);

      (yyval.show_stmt)->index_name_ = (yyvsp[-4].str_value);
      free((yyvsp[-4].str_value));

      (yyval.show_stmt)->segment_id_ = (yyvsp[-2].long_value);
      (yyval.show_stmt)->chunk_id_ = (yyvsp[0].long_value);
  }
#line 5680 "parser.cpp"
    break;

  case 236: /* flush_statement: FLUSH DATA  */
#line 1865 "parser.y"
                            {
    (yyval.flush_stmt) = new infinity::FlushStatement();
    (yyval.flush_stmt)->type_ = infinity::FlushType::kData;
}
#line 5689 "parser.cpp"
    break;

  case 237: /* flush_statement: FLUSH LOG  */
#line 1869 "parser.y"
            {
    (yyval.flush_stmt) = new infinity::FlushStatement();
    (yyval.flush_stmt)->type_ = infinity::FlushType::kLog;
}
#line 5698 "parser.cpp"
    break;

  case 238: /* flush_statement: FLUSH BUFFER  */
#line 1873 "parser.y"
               {
    (yyval.flush_stmt) = new infinity::FlushStatement();
    (yyval.flush_stmt)->type_ = infinity::FlushType::kBuffer;
}
#line 5707 "parser.cpp"
    break;

  case 239: /* optimize_statement: OPTIMIZE table_name  */
#line 1881 "parser.y"
                                        {
    (yyval.optimize_stmt) = new infinity::OptimizeStatement();
    if((yyvsp[0].table_name_t)->schema_name_ptr_ != nullptr) {
        (yyval.optimize_stmt)->schema_name_ = (yyvsp[0].table_name_t)->schema_name_ptr_;
        free((yyvsp[0].table_name_t)->schema_name_ptr_);
    }
    (yyval.optimize_stmt)->table_name_ = (yyvsp[0].table_name_t)->table_name_ptr_;
    free((yyvsp[0].table_name_t)->table_name_ptr_);
    delete (yyvsp[0].table_name_t);
}
#line 5722 "parser.cpp"
    break;

  case 240: /* optimize_statement: OPTIMIZE IDENTIFIER ON table_name with_index_param_list  */
#line 1892 "parser.y"
                                                         {
    (yyval.optimize_stmt) = new infinity::OptimizeStatement();
    if((yyvsp[-1].table_name_t)->schema_name_ptr_ != nullptr) {
        (yyval.optimize_stmt)->schema_name_ = (yyvsp[-1].table_name_t)->schema_name_ptr_;
        free((yyvsp[-1].table_name_t)->schema_name_ptr_);
    }
    (yyval.optimize_stmt)->table_name_ = (yyvsp[-1].table_name_t)->table_name_ptr_;
    free((yyvsp[-1].table_name_t)->table_name_ptr_);
    delete (yyvsp[-1].table_name_t);

    (yyval.optimize_stmt)->index_name_ = (yyvsp[-3].str_value);
    free((yyvsp[-3].str_value));

    for (auto *&index_param : *(yyvsp[0].with_index_param_list_t)) {
        (yyval.optimize_stmt)->opt_params_.emplace_back(std::unique_ptr<infinity::InitParameter>(index_param));
        index_param = nullptr;
    }
    delete (yyvsp[0].with_index_param_list_t);
}
#line 5746 "parser.cpp"
    break;

  case 241: /* command_statement: USE IDENTIFIER  */
#line 1915 "parser.y"
                                  {
    (yyval.command_stmt) = new infinity::CommandStatement();
    ParserHelper::ToLower((yyvsp[0].str_value));
    (yyval.command_stmt)->command_info_ = std::make_shared<infinity::UseCmd>((yyvsp[0].str_value));
    free((yyvsp[0].str_value));
}
#line 5757 "parser.cpp"
    break;

  case 242: /* command_statement: EXPORT PROFILE LONG_VALUE file_path  */
#line 1921 "parser.y"
                                      {
    (yyval.command_stmt) = new infinity::CommandStatement();
    (yyval.command_stmt)->command_info_ = std::make_shared<infinity::ExportCmd>((yyvsp[0].str_value), infinity::ExportType::kProfileRecord, (yyvsp[-1].long_value));
    free((yyvsp[0].str_value));
}
#line 5767 "parser.cpp"
    break;

  case 243: /* command_statement: SET SESSION IDENTIFIER ON  */
#line 1926 "parser.y"
                            {
    ParserHelper::ToLower((yyvsp[-1].str_value));
    (yyval.command_stmt) = new infinity::CommandStatement();
    (yyval.command_stmt)->command_info_ = std::make_shared<infinity::SetCmd>(infinity::SetScope::kSession, infinity::SetVarType::kBool, (yyvsp[-1].str_value), true);
    free((yyvsp[-1].str_value));
}
#line 5778 "parser.cpp"
    break;

  case 244: /* command_statement: SET SESSION IDENTIFIER OFF  */
#line 1932 "parser.y"
                             {
    ParserHelper::ToLower((yyvsp[-1].str_value));
    (yyval.command_stmt) = new infinity::CommandStatement();
    (yyval.command_stmt)->command_info_ = std::make_shared<infinity::SetCmd>(infinity::SetScope::kSession, infinity::SetVarType::kBool, (yyvsp[-1].str_value), false);
    free((yyvsp[-1].str_value));
}
#line 5789 "parser.cpp"
    break;

  case 245: /* command_statement: SET SESSION IDENTIFIER IDENTIFIER  */
#line 1938 "parser.y"
                                    {
    ParserHelper::ToLower((yyvsp[-1].str_value));
    ParserHelper::ToLower((yyvsp[0].str_value));
    (yyval.command_stmt) = new infinity::CommandStatement();
    (yyval.command_stmt)->command_info_ = std::make_shared<infinity::SetCmd>(infinity::SetScope::kSession, infinity::SetVarType::kString, (yyvsp[-1].str_value), (yyvsp[0].str_value));
    free((yyvsp[-1].str_value));
    free((yyvsp[0].str_value));
}
#line 5802 "parser.cpp"
    break;

  case 246: /* command_statement: SET SESSION IDENTIFIER LONG_VALUE  */
#line 1946 "parser.y"
                                    {
    ParserHelper::ToLower((yyvsp[-1].str_value));
    (yyval.command_stmt) = new infinity::CommandStatement();
    (yyval.command_stmt)->command_info_ = std::make_shared<infinity::SetCmd>(infinity::SetScope::kSession, infinity::SetVarType::kInteger, (yyvsp[-1].str_value), (yyvsp[0].long_value));
    free((yyvsp[-1].str_value));
}
#line 5813 "parser.cpp"
    break;

  case 247: /* command_statement: SET SESSION IDENTIFIER DOUBLE_VALUE  */
#line 1952 "parser.y"
                                      {
    ParserHelper::ToLower((yyvsp[-1].str_value));
    (yyval.command_stmt) = new infinity::CommandStatement();
    (yyval.command_stmt)->command_info_ = std::make_shared<infinity::SetCmd>(infinity::SetScope::kSession, infinity::SetVarType::kDouble, (yyvsp[-1].str_value), (yyvsp[0].double_value));
    free((yyvsp[-1].str_value));
}
#line 5824 "parser.cpp"
    break;

  case 248: /* command_statement: SET GLOBAL IDENTIFIER ON  */
#line 1958 "parser.y"
                           {
    ParserHelper::ToLower((yyvsp[-1].str_value));
    (yyval.command_stmt) = new infinity::CommandStatement();
    (yyval.command_stmt)->command_info_ = std::make_shared<infinity::SetCmd>(infinity::SetScope::kGlobal, infinity::SetVarType::kBool, (yyvsp[-1].str_value), true);
    free((yyvsp[-1].str_value));
}
#line 5835 "parser.cpp"
    break;

  case 249: /* command_statement: SET GLOBAL IDENTIFIER OFF  */
#line 1964 "parser.y"
                            {
    ParserHelper::ToLower((yyvsp[-1].str_value));
    (yyval.command_stmt) = new infinity::CommandStatement();
    (yyval.command_stmt)->command_info_ = std::make_shared<infinity::SetCmd>(infinity::SetScope::kGlobal, infinity::SetVarType::kBool, (yyvsp[-1].str_value), false);
    free((yyvsp[-1].str_value));
}
#line 5846 "parser.cpp"
    break;

  case 250: /* command_statement: SET GLOBAL IDENTIFIER IDENTIFIER  */
#line 1970 "parser.y"
                                   {
    ParserHelper::ToLower((yyvsp[-1].str_value));
    ParserHelper::ToLower((yyvsp[0].str_value));
    (yyval.command_stmt) = new infinity::CommandStatement();
    (yyval.command_stmt)->command_info_ = std::make_shared<infinity::SetCmd>(infinity::SetScope::kGlobal, infinity::SetVarType::kString, (yyvsp[-1].str_value), (yyvsp[0].str_value));
    free((yyvsp[-1].str_value));
    free((yyvsp[0].str_value));
}
#line 5859 "parser.cpp"
    break;

  case 251: /* command_statement: SET GLOBAL IDENTIFIER LONG_VALUE  */
#line 1978 "parser.y"
                                   {
    ParserHelper::ToLower((yyvsp[-1].str_value));
    (yyval.command_stmt) = new infinity::CommandStatement();
    (yyval.command_stmt)->command_info_ = std::make_shared<infinity::SetCmd>(infinity::SetScope::kGlobal, infinity::SetVarType::kInteger, (yyvsp[-1].str_value), (yyvsp[0].long_value));
    free((yyvsp[-1].str_value));
}
#line 5870 "parser.cpp"
    break;

  case 252: /* command_statement: SET GLOBAL IDENTIFIER DOUBLE_VALUE  */
#line 1984 "parser.y"
                                     {
    ParserHelper::ToLower((yyvsp[-1].str_value));
    (yyval.command_stmt) = new infinity::CommandStatement();
    (yyval.command_stmt)->command_info_ = std::make_shared<infinity::SetCmd>(infinity::SetScope::kGlobal, infinity::SetVarType::kDouble, (yyvsp[-1].str_value), (yyvsp[0].double_value));
    free((yyvsp[-1].str_value));
}
#line 5881 "parser.cpp"
    break;

  case 253: /* command_statement: SET CONFIG IDENTIFIER ON  */
#line 1990 "parser.y"
                           {
    ParserHelper::ToLower((yyvsp[-1].str_value));
    (yyval.command_stmt) = new infinity::CommandStatement();
    (yyval.command_stmt)->command_info_ = std::make_shared<infinity::SetCmd>(infinity::SetScope::kConfig, infinity::SetVarType::kBool, (yyvsp[-1].str_value), true);
    free((yyvsp[-1].str_value));
}
#line 5892 "parser.cpp"
    break;

  case 254: /* command_statement: SET CONFIG IDENTIFIER OFF  */
#line 1996 "parser.y"
                            {
    ParserHelper::ToLower((yyvsp[-1].str_value));
    (yyval.command_stmt) = new infinity::CommandStatement();
    (yyval.command_stmt)->command_info_ = std::make_shared<infinity::SetCmd>(infinity::SetScope::kConfig, infinity::SetVarType::kBool, (yyvsp[-1].str_value), false);
    free((yyvsp[-1].str_value));
}
#line 5903 "parser.cpp"
    break;

  case 255: /* command_statement: SET CONFIG IDENTIFIER IDENTIFIER  */
#line 2002 "parser.y"
                                   {
    ParserHelper::ToLower((yyvsp[-1].str_value));
    ParserHelper::ToLower((yyvsp[0].str_value));
    (yyval.command_stmt) = new infinity::CommandStatement();
    (yyval.command_stmt)->command_info_ = std::make_shared<infinity::SetCmd>(infinity::SetScope::kConfig, infinity::SetVarType::kString, (yyvsp[-1].str_value), (yyvsp[0].str_value));
    free((yyvsp[-1].str_value));
    free((yyvsp[0].str_value));
}
#line 5916 "parser.cpp"
    break;

  case 256: /* command_statement: SET CONFIG IDENTIFIER LONG_VALUE  */
#line 2010 "parser.y"
                                   {
    ParserHelper::ToLower((yyvsp[-1].str_value));
    (yyval.command_stmt) = new infinity::CommandStatement();
    (yyval.command_stmt)->command_info_ = std::make_shared<infinity::SetCmd>(infinity::SetScope::kConfig, infinity::SetVarType::kInteger, (yyvsp[-1].str_value), (yyvsp[0].long_value));
    free((yyvsp[-1].str_value));
}
#line 5927 "parser.cpp"
    break;

  case 257: /* command_statement: SET CONFIG IDENTIFIER DOUBLE_VALUE  */
#line 2016 "parser.y"
                                     {
    ParserHelper::ToLower((yyvsp[-1].str_value));
    (yyval.command_stmt) = new infinity::CommandStatement();
    (yyval.command_stmt)->command_info_ = std::make_shared<infinity::SetCmd>(infinity::SetScope::kConfig, infinity::SetVarType::kDouble, (yyvsp[-1].str_value), (yyvsp[0].double_value));
    free((yyvsp[-1].str_value));
}
#line 5938 "parser.cpp"
    break;

  case 258: /* compact_statement: COMPACT TABLE table_name  */
#line 2023 "parser.y"
                                            {
    std::string schema_name;
    if ((yyvsp[0].table_name_t)->schema_name_ptr_ != nullptr) {
        schema_name = std::string((yyvsp[0].table_name_t)->schema_name_ptr_);
        free((yyvsp[0].table_name_t)->schema_name_ptr_);
    }
    std::string table_name = std::string((yyvsp[0].table_name_t)->table_name_ptr_);
    free((yyvsp[0].table_name_t)->table_name_ptr_);

    (yyval.compact_stmt) = new infinity::ManualCompactStatement(std::move(schema_name), std::move(table_name));
    delete (yyvsp[0].table_name_t);
}
#line 5955 "parser.cpp"
    break;

  case 259: /* expr_array: expr_alias  */
#line 2040 "parser.y"
                        {
    (yyval.expr_array_t) = new std::vector<infinity::ParsedExpr*>();
    (yyval.expr_array_t)->emplace_back((yyvsp[0].expr_t));
}
#line 5964 "parser.cpp"
    break;

  case 260: /* expr_array: expr_array ',' expr_alias  */
#line 2044 "parser.y"
                            {
    (yyvsp[-2].expr_array_t)->emplace_back((yyvsp[0].expr_t));
    (yyval.expr_array_t) = (yyvsp[-2].expr_array_t);
}
#line 5973 "parser.cpp"
    break;

  case 261: /* expr_array_list: '(' expr_array ')'  */
#line 2049 "parser.y"
                                     {
    (yyval.expr_array_list_t) = new std::vector<std::vector<infinity::ParsedExpr*>*>();
    (yyval.expr_array_list_t)->push_back((yyvsp[-1].expr_array_t));
}
#line 5982 "parser.cpp"
    break;

  case 262: /* expr_array_list: expr_array_list ',' '(' expr_array ')'  */
#line 2053 "parser.y"
                                         {
    if(!(yyvsp[-4].expr_array_list_t)->empty() && (yyvsp[-4].expr_array_list_t)->back()->size() != (yyvsp[-1].expr_array_t)->size()) {
        yyerror(&yyloc, scanner, result, "The expr_array in list shall have the same size.");
        for (auto arr_ptr : *(yyvsp[-4].expr_array_list_t)) {
            for (auto ptr : *arr_ptr) {
                delete ptr;
            }
            delete (arr_ptr);
        }
        delete (yyvsp[-4].expr_array_list_t);
        YYERROR;
    }
    (yyvsp[-4].expr_array_list_t)->push_back((yyvsp[-1].expr_array_t));
    (yyval.expr_array_list_t) = (yyvsp[-4].expr_array_list_t);
}
#line 6002 "parser.cpp"
    break;

  case 263: /* expr_alias: expr AS IDENTIFIER  */
#line 2080 "parser.y"
                                {
    (yyval.expr_t) = (yyvsp[-2].expr_t);
    ParserHelper::ToLower((yyvsp[0].str_value));
    (yyval.expr_t)->alias_ = (yyvsp[0].str_value);
    free((yyvsp[0].str_value));
}
#line 6013 "parser.cpp"
    break;

  case 264: /* expr_alias: expr  */
#line 2086 "parser.y"
       {
    (yyval.expr_t) = (yyvsp[0].expr_t);
}
#line 6021 "parser.cpp"
    break;

  case 270: /* operand: '(' expr ')'  */
#line 2096 "parser.y"
                      {
    (yyval.expr_t) = (yyvsp[-1].expr_t);
}
#line 6029 "parser.cpp"
    break;

  case 271: /* operand: '(' select_without_paren ')'  */
#line 2099 "parser.y"
                               {
    infinity::SubqueryExpr* subquery_expr = new infinity::SubqueryExpr();
    subquery_expr->subquery_type_ = infinity::SubqueryType::kScalar;
    subquery_expr->select_ = (yyvsp[-1].select_stmt);
    (yyval.expr_t) = subquery_expr;
}
#line 6040 "parser.cpp"
    break;

  case 272: /* operand: constant_expr  */
#line 2105 "parser.y"
                {
    (yyval.expr_t) = (yyvsp[0].const_expr_t);
}
#line 6048 "parser.cpp"
    break;

  case 283: /* extra_match_tensor_option: ',' STRING  */
#line 2119 "parser.y"
                                       {
    (yyval.str_value) = (yyvsp[0].str_value);
}
#line 6056 "parser.cpp"
    break;

  case 284: /* extra_match_tensor_option: %empty  */
#line 2122 "parser.y"
  {
    (yyval.str_value) = nullptr;
}
#line 6064 "parser.cpp"
    break;

  case 285: /* match_tensor_expr: MATCH TENSOR '(' column_expr ',' common_array_expr ',' STRING ',' STRING extra_match_tensor_option ')'  */
#line 2128 "parser.y"
                                                                                                                           {
    auto match_tensor_expr = std::make_unique<infinity::MatchTensorExpr>();
    // search column
    match_tensor_expr->SetSearchColumn((yyvsp[-8].expr_t));
    // search tensor
    ParserHelper::ToLower((yyvsp[-4].str_value));
    match_tensor_expr->SetQueryTensor((yyvsp[-4].str_value), (yyvsp[-6].const_expr_t));
    // search method
    ParserHelper::ToLower((yyvsp[-2].str_value));
    match_tensor_expr->SetSearchMethod((yyvsp[-2].str_value));
    // search options
    if ((yyvsp[-1].str_value)) {
        match_tensor_expr->SetExtraOptions((yyvsp[-1].str_value));
    }
    (yyval.expr_t) = match_tensor_expr.release();
}
#line 6085 "parser.cpp"
    break;

  case 286: /* match_vector_expr: MATCH VECTOR '(' expr ',' array_expr ',' STRING ',' STRING ',' LONG_VALUE ')' with_index_param_list  */
#line 2147 "parser.y"
                                                                                                                        {
    infinity::KnnExpr* match_vector_expr = new infinity::KnnExpr();
    (yyval.expr_t) = match_vector_expr;

    // vector search column
    match_vector_expr->column_expr_ = (yyvsp[-10].expr_t);

    // vector distance type
    ParserHelper::ToLower((yyvsp[-4].str_value));
    bool check = match_vector_expr->InitDistanceType((yyvsp[-4].str_value));
    if (!check) {
        goto Error1;
    }

    // vector data type
    ParserHelper::ToLower((yyvsp[-6].str_value));
    check = match_vector_expr->InitEmbedding((yyvsp[-6].str_value), (yyvsp[-8].const_expr_t));
    if (!check) {
        goto Error1;
    }
    free((yyvsp[-6].str_value));
    free((yyvsp[-4].str_value));
    delete (yyvsp[-8].const_expr_t);

    match_vector_expr->topn_ = (yyvsp[-2].long_value);
    match_vector_expr->opt_params_ = (yyvsp[0].with_index_param_list_t);
    goto Return1;
Error1:
    for (auto* param_ptr: *(yyvsp[0].with_index_param_list_t)) {
        delete param_ptr;
    }
    delete (yyvsp[0].with_index_param_list_t);
    free((yyvsp[-6].str_value));
    free((yyvsp[-4].str_value));
    delete (yyvsp[-8].const_expr_t);
    delete (yyval.expr_t);
    yyerror(&yyloc, scanner, result, "Invalid vector search distance type");
    YYERROR;
Return1:
    ;
}
#line 6131 "parser.cpp"
    break;

  case 287: /* match_vector_expr: MATCH VECTOR '(' expr ',' array_expr ',' STRING ',' STRING ')' with_index_param_list  */
#line 2189 "parser.y"
                                                                                     {
    infinity::KnnExpr* match_vector_expr = new infinity::KnnExpr();
    (yyval.expr_t) = match_vector_expr;

    // vector search search column
    match_vector_expr->column_expr_ = (yyvsp[-8].expr_t);

    // vector search distance type
    ParserHelper::ToLower((yyvsp[-2].str_value));
    bool check = match_vector_expr->InitDistanceType((yyvsp[-2].str_value));
    if (!check) {
        goto Error2;
    }

    // vector search data type
    ParserHelper::ToLower((yyvsp[-4].str_value));
    check = match_vector_expr->InitEmbedding((yyvsp[-4].str_value), (yyvsp[-6].const_expr_t));
    if (!check) {
        goto Error2;
    }
    free((yyvsp[-4].str_value));
    free((yyvsp[-2].str_value));
    delete (yyvsp[-6].const_expr_t);

    match_vector_expr->topn_ = infinity::DEFAULT_MATCH_VECTOR_TOP_N;
    match_vector_expr->opt_params_ = (yyvsp[0].with_index_param_list_t);
    goto Return2;

Error2:
    for (auto* param_ptr: *(yyvsp[0].with_index_param_list_t)) {
        delete param_ptr;
    }
    delete (yyvsp[0].with_index_param_list_t);
    free((yyvsp[-4].str_value));
    free((yyvsp[-2].str_value));
    delete (yyvsp[-6].const_expr_t);
    delete (yyval.expr_t);
    yyerror(&yyloc, scanner, result, "Invalid vector search distance type");
    YYERROR;
Return2:
    ;
}
#line 6178 "parser.cpp"
    break;

  case 288: /* match_sparse_expr: MATCH SPARSE '(' expr ',' common_sparse_array_expr ',' STRING ',' LONG_VALUE ')' with_index_param_list  */
#line 2235 "parser.y"
                                                                                                                          {
    auto match_sparse_expr = new infinity::MatchSparseExpr();
    (yyval.expr_t) = match_sparse_expr;

    // search column
    match_sparse_expr->SetSearchColumn((yyvsp[-8].expr_t));

    // search sparse and data type
    match_sparse_expr->SetQuerySparse((yyvsp[-6].const_expr_t));

    // metric type
    ParserHelper::ToLower((yyvsp[-4].str_value));
    match_sparse_expr->SetMetricType((yyvsp[-4].str_value));

    // topn and options
    match_sparse_expr->SetOptParams((yyvsp[-2].long_value), (yyvsp[0].with_index_param_list_t));
}
#line 6200 "parser.cpp"
    break;

  case 289: /* match_sparse_expr: MATCH SPARSE '(' expr ',' common_sparse_array_expr ',' STRING ')' with_index_param_list  */
#line 2253 "parser.y"
                                                                                        {
    auto match_sparse_expr = new infinity::MatchSparseExpr();
    (yyval.expr_t) = match_sparse_expr;

    // search column
    match_sparse_expr->SetSearchColumn((yyvsp[-6].expr_t));

    // search sparse and data type
    match_sparse_expr->SetQuerySparse((yyvsp[-4].const_expr_t));

    // metric type
    ParserHelper::ToLower((yyvsp[-2].str_value));
    match_sparse_expr->SetMetricType((yyvsp[-2].str_value));

    // topn and options
    match_sparse_expr->SetOptParams(infinity::DEFAULT_MATCH_SPARSE_TOP_N, (yyvsp[0].with_index_param_list_t));
}
#line 6222 "parser.cpp"
    break;

  case 290: /* match_text_expr: MATCH TEXT '(' STRING ',' STRING ')'  */
#line 2271 "parser.y"
                                                       {
    infinity::MatchExpr* match_text_expr = new infinity::MatchExpr();
    match_text_expr->fields_ = std::string((yyvsp[-3].str_value));
    match_text_expr->matching_text_ = std::string((yyvsp[-1].str_value));
    free((yyvsp[-3].str_value));
    free((yyvsp[-1].str_value));
    (yyval.expr_t) = match_text_expr;
}
#line 6235 "parser.cpp"
    break;

  case 291: /* match_text_expr: MATCH TEXT '(' STRING ',' STRING ',' STRING ')'  */
#line 2279 "parser.y"
                                                  {
    infinity::MatchExpr* match_text_expr = new infinity::MatchExpr();
    match_text_expr->fields_ = std::string((yyvsp[-5].str_value));
    match_text_expr->matching_text_ = std::string((yyvsp[-3].str_value));
    match_text_expr->options_text_ = std::string((yyvsp[-1].str_value));
    free((yyvsp[-5].str_value));
    free((yyvsp[-3].str_value));
    free((yyvsp[-1].str_value));
    (yyval.expr_t) = match_text_expr;
}
#line 6250 "parser.cpp"
    break;

  case 292: /* query_expr: QUERY '(' STRING ')'  */
#line 2290 "parser.y"
                                  {
    infinity::MatchExpr* match_text_expr = new infinity::MatchExpr();
    match_text_expr->matching_text_ = std::string((yyvsp[-1].str_value));
    free((yyvsp[-1].str_value));
    (yyval.expr_t) = match_text_expr;
}
#line 6261 "parser.cpp"
    break;

  case 293: /* query_expr: QUERY '(' STRING ',' STRING ')'  */
#line 2296 "parser.y"
                                  {
    infinity::MatchExpr* match_text_expr = new infinity::MatchExpr();
    match_text_expr->matching_text_ = std::string((yyvsp[-3].str_value));
    match_text_expr->options_text_ = std::string((yyvsp[-1].str_value));
    free((yyvsp[-3].str_value));
    free((yyvsp[-1].str_value));
    (yyval.expr_t) = match_text_expr;
}
#line 6274 "parser.cpp"
    break;

  case 294: /* fusion_expr: FUSION '(' STRING ')'  */
#line 2305 "parser.y"
                                    {
    infinity::FusionExpr* fusion_expr = new infinity::FusionExpr();
    fusion_expr->method_ = std::string((yyvsp[-1].str_value));
    free((yyvsp[-1].str_value));
    (yyval.expr_t) = fusion_expr;
}
#line 6285 "parser.cpp"
    break;

  case 295: /* fusion_expr: FUSION '(' STRING ',' STRING ')'  */
#line 2311 "parser.y"
                                   {
    auto fusion_expr = std::make_unique<infinity::FusionExpr>();
    fusion_expr->method_ = std::string((yyvsp[-3].str_value));
    free((yyvsp[-3].str_value));
    (yyvsp[-3].str_value) = nullptr;
    fusion_expr->SetOptions((yyvsp[-1].str_value));
    free((yyvsp[-1].str_value));
    (yyvsp[-1].str_value) = nullptr;
    fusion_expr->JobAfterParser();
    (yyval.expr_t) = fusion_expr.release();
}
#line 6301 "parser.cpp"
    break;

  case 296: /* sub_search: match_vector_expr  */
#line 2323 "parser.y"
                               {
    (yyval.expr_t) = (yyvsp[0].expr_t);
}
#line 6309 "parser.cpp"
    break;

  case 297: /* sub_search: match_text_expr  */
#line 2326 "parser.y"
                  {
    (yyval.expr_t) = (yyvsp[0].expr_t);
}
#line 6317 "parser.cpp"
    break;

  case 298: /* sub_search: match_tensor_expr  */
#line 2329 "parser.y"
                    {
    (yyval.expr_t) = (yyvsp[0].expr_t);
}
#line 6325 "parser.cpp"
    break;

  case 299: /* sub_search: match_sparse_expr  */
#line 2332 "parser.y"
                    {
    (yyval.expr_t) = (yyvsp[0].expr_t);
}
#line 6333 "parser.cpp"
    break;

  case 300: /* sub_search: query_expr  */
#line 2335 "parser.y"
             {
    (yyval.expr_t) = (yyvsp[0].expr_t);
}
#line 6341 "parser.cpp"
    break;

  case 301: /* sub_search: fusion_expr  */
#line 2338 "parser.y"
              {
    (yyval.expr_t) = (yyvsp[0].expr_t);
}
#line 6349 "parser.cpp"
    break;

  case 302: /* sub_search_array: sub_search  */
#line 2342 "parser.y"
                              {
    (yyval.expr_array_t) = new std::vector<infinity::ParsedExpr*>();
    (yyval.expr_array_t)->emplace_back((yyvsp[0].expr_t));
}
#line 6358 "parser.cpp"
    break;

  case 303: /* sub_search_array: sub_search_array ',' sub_search  */
#line 2346 "parser.y"
                                  {
    (yyvsp[-2].expr_array_t)->emplace_back((yyvsp[0].expr_t));
    (yyval.expr_array_t) = (yyvsp[-2].expr_array_t);
}
#line 6367 "parser.cpp"
    break;

  case 304: /* function_expr: IDENTIFIER '(' ')'  */
#line 2351 "parser.y"
                                   {
    infinity::FunctionExpr* func_expr = new infinity::FunctionExpr();
    ParserHelper::ToLower((yyvsp[-2].str_value));
    func_expr->func_name_ = (yyvsp[-2].str_value);
    free((yyvsp[-2].str_value));
    func_expr->arguments_ = nullptr;
    (yyval.expr_t) = func_expr;
}
#line 6380 "parser.cpp"
    break;

  case 305: /* function_expr: IDENTIFIER '(' expr_array ')'  */
#line 2359 "parser.y"
                                {
    infinity::FunctionExpr* func_expr = new infinity::FunctionExpr();
    ParserHelper::ToLower((yyvsp[-3].str_value));
    func_expr->func_name_ = (yyvsp[-3].str_value);
    free((yyvsp[-3].str_value));
    func_expr->arguments_ = (yyvsp[-1].expr_array_t);
    (yyval.expr_t) = func_expr;
}
#line 6393 "parser.cpp"
    break;

  case 306: /* function_expr: IDENTIFIER '(' DISTINCT expr_array ')'  */
#line 2367 "parser.y"
                                         {
    infinity::FunctionExpr* func_expr = new infinity::FunctionExpr();
    ParserHelper::ToLower((yyvsp[-4].str_value));
    func_expr->func_name_ = (yyvsp[-4].str_value);
    free((yyvsp[-4].str_value));
    func_expr->arguments_ = (yyvsp[-1].expr_array_t);
    func_expr->distinct_ = true;
    (yyval.expr_t) = func_expr;
}
#line 6407 "parser.cpp"
    break;

  case 307: /* function_expr: operand IS NOT NULLABLE  */
#line 2376 "parser.y"
                          {
    infinity::FunctionExpr* func_expr = new infinity::FunctionExpr();
    func_expr->func_name_ = "is_not_null";
    func_expr->arguments_ = new std::vector<infinity::ParsedExpr*>();
    func_expr->arguments_->emplace_back((yyvsp[-3].expr_t));
    (yyval.expr_t) = func_expr;
}
#line 6419 "parser.cpp"
    break;

  case 308: /* function_expr: operand IS NULLABLE  */
#line 2383 "parser.y"
                      {
    infinity::FunctionExpr* func_expr = new infinity::FunctionExpr();
    func_expr->func_name_ = "is_null";
    func_expr->arguments_ = new std::vector<infinity::ParsedExpr*>();
    func_expr->arguments_->emplace_back((yyvsp[-2].expr_t));
    (yyval.expr_t) = func_expr;
}
#line 6431 "parser.cpp"
    break;

  case 309: /* function_expr: NOT operand  */
#line 2390 "parser.y"
              {
    infinity::FunctionExpr* func_expr = new infinity::FunctionExpr();
    func_expr->func_name_ = "not";
    func_expr->arguments_ = new std::vector<infinity::ParsedExpr*>();
    func_expr->arguments_->emplace_back((yyvsp[0].expr_t));
    (yyval.expr_t) = func_expr;
}
#line 6443 "parser.cpp"
    break;

  case 310: /* function_expr: '-' operand  */
#line 2397 "parser.y"
              {
    infinity::FunctionExpr* func_expr = new infinity::FunctionExpr();
    func_expr->func_name_ = "-";
    func_expr->arguments_ = new std::vector<infinity::ParsedExpr*>();
    func_expr->arguments_->emplace_back((yyvsp[0].expr_t));
    (yyval.expr_t) = func_expr;
}
#line 6455 "parser.cpp"
    break;

  case 311: /* function_expr: '+' operand  */
#line 2404 "parser.y"
              {
    infinity::FunctionExpr* func_expr = new infinity::FunctionExpr();
    func_expr->func_name_ = "+";
    func_expr->arguments_ = new std::vector<infinity::ParsedExpr*>();
    func_expr->arguments_->emplace_back((yyvsp[0].expr_t));
    (yyval.expr_t) = func_expr;
}
#line 6467 "parser.cpp"
    break;

  case 312: /* function_expr: operand '-' operand  */
#line 2411 "parser.y"
                      {
    infinity::FunctionExpr* func_expr = new infinity::FunctionExpr();
    func_expr->func_name_ = "-";
    func_expr->arguments_ = new std::vector<infinity::ParsedExpr*>();
    func_expr->arguments_->emplace_back((yyvsp[-2].expr_t));
    func_expr->arguments_->emplace_back((yyvsp[0].expr_t));
    (yyval.expr_t) = func_expr;
}
#line 6480 "parser.cpp"
    break;

  case 313: /* function_expr: operand '+' operand  */
#line 2419 "parser.y"
                      {
    infinity::FunctionExpr* func_expr = new infinity::FunctionExpr();
    func_expr->func_name_ = "+";
    func_expr->arguments_ = new std::vector<infinity::ParsedExpr*>();
    func_expr->arguments_->emplace_back((yyvsp[-2].expr_t));
    func_expr->arguments_->emplace_back((yyvsp[0].expr_t));
    (yyval.expr_t) = func_expr;
}
#line 6493 "parser.cpp"
    break;

  case 314: /* function_expr: operand '*' operand  */
#line 2427 "parser.y"
                      {
    infinity::FunctionExpr* func_expr = new infinity::FunctionExpr();
    func_expr->func_name_ = "*";
    func_expr->arguments_ = new std::vector<infinity::ParsedExpr*>();
    func_expr->arguments_->emplace_back((yyvsp[-2].expr_t));
    func_expr->arguments_->emplace_back((yyvsp[0].expr_t));
    (yyval.expr_t) = func_expr;
}
#line 6506 "parser.cpp"
    break;

  case 315: /* function_expr: operand '/' operand  */
#line 2435 "parser.y"
                      {
    infinity::FunctionExpr* func_expr = new infinity::FunctionExpr();
    func_expr->func_name_ = "/";
    func_expr->arguments_ = new std::vector<infinity::ParsedExpr*>();
    func_expr->arguments_->emplace_back((yyvsp[-2].expr_t));
    func_expr->arguments_->emplace_back((yyvsp[0].expr_t));
    (yyval.expr_t) = func_expr;
}
#line 6519 "parser.cpp"
    break;

  case 316: /* function_expr: operand '%' operand  */
#line 2443 "parser.y"
                      {
    infinity::FunctionExpr* func_expr = new infinity::FunctionExpr();
    func_expr->func_name_ = "%";
    func_expr->arguments_ = new std::vector<infinity::ParsedExpr*>();
    func_expr->arguments_->emplace_back((yyvsp[-2].expr_t));
    func_expr->arguments_->emplace_back((yyvsp[0].expr_t));
    (yyval.expr_t) = func_expr;
}
#line 6532 "parser.cpp"
    break;

  case 317: /* function_expr: operand '=' operand  */
#line 2451 "parser.y"
                      {
    infinity::FunctionExpr* func_expr = new infinity::FunctionExpr();
    func_expr->func_name_ = "=";
    func_expr->arguments_ = new std::vector<infinity::ParsedExpr*>();
    func_expr->arguments_->emplace_back((yyvsp[-2].expr_t));
    func_expr->arguments_->emplace_back((yyvsp[0].expr_t));
    (yyval.expr_t) = func_expr;
}
#line 6545 "parser.cpp"
    break;

  case 318: /* function_expr: operand EQUAL operand  */
#line 2459 "parser.y"
                        {
    infinity::FunctionExpr* func_expr = new infinity::FunctionExpr();
    func_expr->func_name_ = "=";
    func_expr->arguments_ = new std::vector<infinity::ParsedExpr*>();
    func_expr->arguments_->emplace_back((yyvsp[-2].expr_t));
    func_expr->arguments_->emplace_back((yyvsp[0].expr_t));
    (yyval.expr_t) = func_expr;
}
#line 6558 "parser.cpp"
    break;

  case 319: /* function_expr: operand NOT_EQ operand  */
#line 2467 "parser.y"
                         {
    infinity::FunctionExpr* func_expr = new infinity::FunctionExpr();
    func_expr->func_name_ = "<>";
    func_expr->arguments_ = new std::vector<infinity::ParsedExpr*>();
    func_expr->arguments_->emplace_back((yyvsp[-2].expr_t));
    func_expr->arguments_->emplace_back((yyvsp[0].expr_t));
    (yyval.expr_t) = func_expr;
}
#line 6571 "parser.cpp"
    break;

  case 320: /* function_expr: operand '<' operand  */
#line 2475 "parser.y"
                      {
    infinity::FunctionExpr* func_expr = new infinity::FunctionExpr();
    func_expr->func_name_ = "<";
    func_expr->arguments_ = new std::vector<infinity::ParsedExpr*>();
    func_expr->arguments_->emplace_back((yyvsp[-2].expr_t));
    func_expr->arguments_->emplace_back((yyvsp[0].expr_t));
    (yyval.expr_t) = func_expr;
}
#line 6584 "parser.cpp"
    break;

  case 321: /* function_expr: operand '>' operand  */
#line 2483 "parser.y"
                      {
    infinity::FunctionExpr* func_expr = new infinity::FunctionExpr();
    func_expr->func_name_ = ">";
    func_expr->arguments_ = new std::vector<infinity::ParsedExpr*>();
    func_expr->arguments_->emplace_back((yyvsp[-2].expr_t));
    func_expr->arguments_->emplace_back((yyvsp[0].expr_t));
    (yyval.expr_t) = func_expr;
}
#line 6597 "parser.cpp"
    break;

  case 322: /* function_expr: operand LESS_EQ operand  */
#line 2491 "parser.y"
                          {
    infinity::FunctionExpr* func_expr = new infinity::FunctionExpr();
    func_expr->func_name_ = "<=";
    func_expr->arguments_ = new std::vector<infinity::ParsedExpr*>();
    func_expr->arguments_->emplace_back((yyvsp[-2].expr_t));
    func_expr->arguments_->emplace_back((yyvsp[0].expr_t));
    (yyval.expr_t) = func_expr;
}
#line 6610 "parser.cpp"
    break;

  case 323: /* function_expr: operand GREATER_EQ operand  */
#line 2499 "parser.y"
                             {
    infinity::FunctionExpr* func_expr = new infinity::FunctionExpr();
    func_expr->func_name_ = ">=";
    func_expr->arguments_ = new std::vector<infinity::ParsedExpr*>();
    func_expr->arguments_->emplace_back((yyvsp[-2].expr_t));
    func_expr->arguments_->emplace_back((yyvsp[0].expr_t));
    (yyval.expr_t) = func_expr;
}
#line 6623 "parser.cpp"
    break;

  case 324: /* function_expr: EXTRACT '(' STRING FROM operand ')'  */
#line 2507 "parser.y"
                                      {
    infinity::FunctionExpr* func_expr = new infinity::FunctionExpr();
    ParserHelper::ToLower((yyvsp[-3].str_value));
    if(strcmp((yyvsp[-3].str_value), "year") == 0) {
        func_expr->func_name_ = "extract_year";
        func_expr->arguments_ = new std::vector<infinity::ParsedExpr*>();
    } else if(strcmp((yyvsp[-3].str_value), "month") == 0) {
        func_expr->func_name_ = "extract_month";
        func_expr->arguments_ = new std::vector<infinity::ParsedExpr*>();
    } else if(strcmp((yyvsp[-3].str_value), "day") == 0) {
        func_expr->func_name_ = "extract_day";
        func_expr->arguments_ = new std::vector<infinity::ParsedExpr*>();
    } else if(strcmp((yyvsp[-3].str_value), "hour") == 0) {
        func_expr->func_name_ = "extract_hour";
        func_expr->arguments_ = new std::vector<infinity::ParsedExpr*>();
    } else if(strcmp((yyvsp[-3].str_value), "minute") == 0) {
        func_expr->func_name_ = "extract_minute";
        func_expr->arguments_ = new std::vector<infinity::ParsedExpr*>();
    } else if(strcmp((yyvsp[-3].str_value), "second") == 0) {
        func_expr->func_name_ = "extract_second";
        func_expr->arguments_ = new std::vector<infinity::ParsedExpr*>();
    } else {
        delete func_expr;
        yyerror(&yyloc, scanner, result, "Invalid column expression format");
        YYERROR;
    }
    free((yyvsp[-3].str_value));
    func_expr->arguments_->emplace_back((yyvsp[-1].expr_t));
    (yyval.expr_t) = func_expr;
}
#line 6658 "parser.cpp"
    break;

  case 325: /* function_expr: operand LIKE operand  */
#line 2537 "parser.y"
                       {
    infinity::FunctionExpr* func_expr = new infinity::FunctionExpr();
    func_expr->func_name_ = "like";
    func_expr->arguments_ = new std::vector<infinity::ParsedExpr*>();
    func_expr->arguments_->emplace_back((yyvsp[-2].expr_t));
    func_expr->arguments_->emplace_back((yyvsp[0].expr_t));
    (yyval.expr_t) = func_expr;
}
#line 6671 "parser.cpp"
    break;

  case 326: /* function_expr: operand NOT LIKE operand  */
#line 2545 "parser.y"
                           {
    infinity::FunctionExpr* func_expr = new infinity::FunctionExpr();
    func_expr->func_name_ = "not_like";
    func_expr->arguments_ = new std::vector<infinity::ParsedExpr*>();
    func_expr->arguments_->emplace_back((yyvsp[-3].expr_t));
    func_expr->arguments_->emplace_back((yyvsp[0].expr_t));
    (yyval.expr_t) = func_expr;
}
#line 6684 "parser.cpp"
    break;

  case 327: /* conjunction_expr: expr AND expr  */
#line 2554 "parser.y"
                                {
    infinity::FunctionExpr* func_expr = new infinity::FunctionExpr();
    func_expr->func_name_ = "and";
    func_expr->arguments_ = new std::vector<infinity::ParsedExpr*>();
    func_expr->arguments_->emplace_back((yyvsp[-2].expr_t));
    func_expr->arguments_->emplace_back((yyvsp[0].expr_t));
    (yyval.expr_t) = func_expr;
}
#line 6697 "parser.cpp"
    break;

  case 328: /* conjunction_expr: expr OR expr  */
#line 2562 "parser.y"
               {
    infinity::FunctionExpr* func_expr = new infinity::FunctionExpr();
    func_expr->func_name_ = "or";
    func_expr->arguments_ = new std::vector<infinity::ParsedExpr*>();
    func_expr->arguments_->emplace_back((yyvsp[-2].expr_t));
    func_expr->arguments_->emplace_back((yyvsp[0].expr_t));
    (yyval.expr_t) = func_expr;
}
#line 6710 "parser.cpp"
    break;

  case 329: /* between_expr: operand BETWEEN operand AND operand  */
#line 2571 "parser.y"
                                                  {
    infinity::BetweenExpr* between_expr = new infinity::BetweenExpr();
    between_expr->value_ = (yyvsp[-4].expr_t);
    between_expr->lower_bound_ = (yyvsp[-2].expr_t);
    between_expr->upper_bound_ = (yyvsp[0].expr_t);
    (yyval.expr_t) = between_expr;
}
#line 6722 "parser.cpp"
    break;

  case 330: /* in_expr: operand IN '(' expr_array ')'  */
#line 2579 "parser.y"
                                       {
    infinity::InExpr* in_expr = new infinity::InExpr(true);
    in_expr->left_ = (yyvsp[-4].expr_t);
    in_expr->arguments_ = (yyvsp[-1].expr_array_t);
    (yyval.expr_t) = in_expr;
}
#line 6733 "parser.cpp"
    break;

  case 331: /* in_expr: operand NOT IN '(' expr_array ')'  */
#line 2585 "parser.y"
                                    {
    infinity::InExpr* in_expr = new infinity::InExpr(false);
    in_expr->left_ = (yyvsp[-5].expr_t);
    in_expr->arguments_ = (yyvsp[-1].expr_array_t);
    (yyval.expr_t) = in_expr;
}
#line 6744 "parser.cpp"
    break;

  case 332: /* case_expr: CASE expr case_check_array END  */
#line 2592 "parser.y"
                                          {
    infinity::CaseExpr* case_expr = new infinity::CaseExpr();
    case_expr->expr_ = (yyvsp[-2].expr_t);
    case_expr->case_check_array_ = (yyvsp[-1].case_check_array_t);
    (yyval.expr_t) = case_expr;
}
#line 6755 "parser.cpp"
    break;

  case 333: /* case_expr: CASE expr case_check_array ELSE expr END  */
#line 2598 "parser.y"
                                           {
    infinity::CaseExpr* case_expr = new infinity::CaseExpr();
    case_expr->expr_ = (yyvsp[-4].expr_t);
    case_expr->case_check_array_ = (yyvsp[-3].case_check_array_t);
    case_expr->else_expr_ = (yyvsp[-1].expr_t);
    (yyval.expr_t) = case_expr;
}
#line 6767 "parser.cpp"
    break;

  case 334: /* case_expr: CASE case_check_array END  */
#line 2605 "parser.y"
                            {
    infinity::CaseExpr* case_expr = new infinity::CaseExpr();
    case_expr->case_check_array_ = (yyvsp[-1].case_check_array_t);
    (yyval.expr_t) = case_expr;
}
#line 6777 "parser.cpp"
    break;

  case 335: /* case_expr: CASE case_check_array ELSE expr END  */
#line 2610 "parser.y"
                                      {
    infinity::CaseExpr* case_expr = new infinity::CaseExpr();
    case_expr->case_check_array_ = (yyvsp[-3].case_check_array_t);
    case_expr->else_expr_ = (yyvsp[-1].expr_t);
    (yyval.expr_t) = case_expr;
}
#line 6788 "parser.cpp"
    break;

  case 336: /* case_check_array: WHEN expr THEN expr  */
#line 2617 "parser.y"
                                      {
    (yyval.case_check_array_t) = new std::vector<infinity::WhenThen*>();
    infinity::WhenThen* when_then_ptr = new infinity::WhenThen();
    when_then_ptr->when_ = (yyvsp[-2].expr_t);
    when_then_ptr->then_ = (yyvsp[0].expr_t);
    (yyval.case_check_array_t)->emplace_back(when_then_ptr);
}
#line 6800 "parser.cpp"
    break;

  case 337: /* case_check_array: case_check_array WHEN expr THEN expr  */
#line 2624 "parser.y"
                                       {
    infinity::WhenThen* when_then_ptr = new infinity::WhenThen();
    when_then_ptr->when_ = (yyvsp[-2].expr_t);
    when_then_ptr->then_ = (yyvsp[0].expr_t);
    (yyvsp[-4].case_check_array_t)->emplace_back(when_then_ptr);
    (yyval.case_check_array_t) = (yyvsp[-4].case_check_array_t);
}
#line 6812 "parser.cpp"
    break;

  case 338: /* cast_expr: CAST '(' expr AS column_type ')'  */
#line 2632 "parser.y"
                                            {
    std::shared_ptr<infinity::TypeInfo> type_info_ptr{nullptr};
    switch((yyvsp[-1].column_type_t).logical_type_) {
        case infinity::LogicalType::kDecimal: {
            type_info_ptr = infinity::DecimalInfo::Make((yyvsp[-1].column_type_t).precision, (yyvsp[-1].column_type_t).scale);
            break;
        }
//        case infinity::LogicalType::kBitmap: {
//            type_info_ptr = infinity::BitmapInfo::Make($5.width);
//            break;
//        }
        case infinity::LogicalType::kEmbedding: {
            type_info_ptr = infinity::EmbeddingInfo::Make((yyvsp[-1].column_type_t).embedding_type_, (yyvsp[-1].column_type_t).width);
            break;
        }
        default: {
            break;
        }
    }
    infinity::CastExpr* cast_expr = new infinity::CastExpr((yyvsp[-1].column_type_t).logical_type_, type_info_ptr);
    cast_expr->expr_ = (yyvsp[-3].expr_t);
    (yyval.expr_t) = cast_expr;
}
#line 6840 "parser.cpp"
    break;

  case 339: /* subquery_expr: EXISTS '(' select_without_paren ')'  */
#line 2656 "parser.y"
                                                   {
    infinity::SubqueryExpr* subquery_expr = new infinity::SubqueryExpr();
    subquery_expr->subquery_type_ = infinity::SubqueryType::kExists;
    subquery_expr->select_ = (yyvsp[-1].select_stmt);
    (yyval.expr_t) = subquery_expr;
}
#line 6851 "parser.cpp"
    break;

  case 340: /* subquery_expr: NOT EXISTS '(' select_without_paren ')'  */
#line 2662 "parser.y"
                                          {
    infinity::SubqueryExpr* subquery_expr = new infinity::SubqueryExpr();
    subquery_expr->subquery_type_ = infinity::SubqueryType::kNotExists;
    subquery_expr->select_ = (yyvsp[-1].select_stmt);
    (yyval.expr_t) = subquery_expr;
}
#line 6862 "parser.cpp"
    break;

  case 341: /* subquery_expr: operand IN '(' select_without_paren ')'  */
#line 2668 "parser.y"
                                          {
    infinity::SubqueryExpr* subquery_expr = new infinity::SubqueryExpr();
    subquery_expr->subquery_type_ = infinity::SubqueryType::kIn;
    subquery_expr->left_ = (yyvsp[-4].expr_t);
    subquery_expr->select_ = (yyvsp[-1].select_stmt);
    (yyval.expr_t) = subquery_expr;
}
#line 6874 "parser.cpp"
    break;

  case 342: /* subquery_expr: operand NOT IN '(' select_without_paren ')'  */
#line 2675 "parser.y"
                                              {
    infinity::SubqueryExpr* subquery_expr = new infinity::SubqueryExpr();
    subquery_expr->subquery_type_ = infinity::SubqueryType::kNotIn;
    subquery_expr->left_ = (yyvsp[-5].expr_t);
    subquery_expr->select_ = (yyvsp[-1].select_stmt);
    (yyval.expr_t) = subquery_expr;
}
#line 6886 "parser.cpp"
    break;

  case 343: /* column_expr: IDENTIFIER  */
#line 2683 "parser.y"
                         {
    infinity::ColumnExpr* column_expr = new infinity::ColumnExpr();
    ParserHelper::ToLower((yyvsp[0].str_value));
    column_expr->names_.emplace_back((yyvsp[0].str_value));
    free((yyvsp[0].str_value));
    (yyval.expr_t) = column_expr;
}
#line 6898 "parser.cpp"
    break;

  case 344: /* column_expr: column_expr '.' IDENTIFIER  */
#line 2690 "parser.y"
                             {
    infinity::ColumnExpr* column_expr = (infinity::ColumnExpr*)(yyvsp[-2].expr_t);
    ParserHelper::ToLower((yyvsp[0].str_value));
    column_expr->names_.emplace_back((yyvsp[0].str_value));
    free((yyvsp[0].str_value));
    (yyval.expr_t) = column_expr;
}
#line 6910 "parser.cpp"
    break;

  case 345: /* column_expr: '*'  */
#line 2697 "parser.y"
      {
    infinity::ColumnExpr* column_expr = new infinity::ColumnExpr();
    column_expr->star_ = true;
    (yyval.expr_t) = column_expr;
}
#line 6920 "parser.cpp"
    break;

  case 346: /* column_expr: column_expr '.' '*'  */
#line 2702 "parser.y"
                      {
    infinity::ColumnExpr* column_expr = (infinity::ColumnExpr*)(yyvsp[-2].expr_t);
    if(column_expr->star_) {
        yyerror(&yyloc, scanner, result, "Invalid column expression format");
        YYERROR;
    }
    column_expr->star_ = true;
    (yyval.expr_t) = column_expr;
}
#line 6934 "parser.cpp"
    break;

  case 347: /* constant_expr: STRING  */
#line 2712 "parser.y"
                      {
    infinity::ConstantExpr* const_expr = new infinity::ConstantExpr(infinity::LiteralType::kString);
    const_expr->str_value_ = (yyvsp[0].str_value);
    (yyval.const_expr_t) = const_expr;
}
#line 6944 "parser.cpp"
    break;

  case 348: /* constant_expr: TRUE  */
#line 2717 "parser.y"
       {
    infinity::ConstantExpr* const_expr = new infinity::ConstantExpr(infinity::LiteralType::kBoolean);
    const_expr->bool_value_ = true;
    (yyval.const_expr_t) = const_expr;
}
#line 6954 "parser.cpp"
    break;

  case 349: /* constant_expr: FALSE  */
#line 2722 "parser.y"
        {
    infinity::ConstantExpr* const_expr = new infinity::ConstantExpr(infinity::LiteralType::kBoolean);
    const_expr->bool_value_ = false;
    (yyval.const_expr_t) = const_expr;
}
#line 6964 "parser.cpp"
    break;

  case 350: /* constant_expr: DOUBLE_VALUE  */
#line 2727 "parser.y"
               {
    infinity::ConstantExpr* const_expr = new infinity::ConstantExpr(infinity::LiteralType::kDouble);
    const_expr->double_value_ = (yyvsp[0].double_value);
    (yyval.const_expr_t) = const_expr;
}
#line 6974 "parser.cpp"
    break;

  case 351: /* constant_expr: LONG_VALUE  */
#line 2732 "parser.y"
             {
    infinity::ConstantExpr* const_expr = new infinity::ConstantExpr(infinity::LiteralType::kInteger);
    const_expr->integer_value_ = (yyvsp[0].long_value);
    (yyval.const_expr_t) = const_expr;
}
#line 6984 "parser.cpp"
    break;

  case 352: /* constant_expr: DATE STRING  */
#line 2737 "parser.y"
              {
    infinity::ConstantExpr* const_expr = new infinity::ConstantExpr(infinity::LiteralType::kDate);
    const_expr->date_value_ = (yyvsp[0].str_value);
    (yyval.const_expr_t) = const_expr;
}
#line 6994 "parser.cpp"
    break;

  case 353: /* constant_expr: TIME STRING  */
#line 2742 "parser.y"
              {
    infinity::ConstantExpr* const_expr = new infinity::ConstantExpr(infinity::LiteralType::kTime);
    const_expr->date_value_ = (yyvsp[0].str_value);
    (yyval.const_expr_t) = const_expr;
}
#line 7004 "parser.cpp"
    break;

  case 354: /* constant_expr: DATETIME STRING  */
#line 2747 "parser.y"
                  {
    infinity::ConstantExpr* const_expr = new infinity::ConstantExpr(infinity::LiteralType::kDateTime);
    const_expr->date_value_ = (yyvsp[0].str_value);
    (yyval.const_expr_t) = const_expr;
}
#line 7014 "parser.cpp"
    break;

  case 355: /* constant_expr: TIMESTAMP STRING  */
#line 2752 "parser.y"
                   {
    infinity::ConstantExpr* const_expr = new infinity::ConstantExpr(infinity::LiteralType::kTimestamp);
    const_expr->date_value_ = (yyvsp[0].str_value);
    (yyval.const_expr_t) = const_expr;
}
#line 7024 "parser.cpp"
    break;

  case 356: /* constant_expr: INTERVAL interval_expr  */
#line 2757 "parser.y"
                         {
    (yyval.const_expr_t) = (yyvsp[0].const_expr_t);
}
#line 7032 "parser.cpp"
    break;

  case 357: /* constant_expr: interval_expr  */
#line 2760 "parser.y"
                {
    (yyval.const_expr_t) = (yyvsp[0].const_expr_t);
}
#line 7040 "parser.cpp"
    break;

  case 358: /* constant_expr: common_array_expr  */
#line 2763 "parser.y"
                    {
    (yyval.const_expr_t) = (yyvsp[0].const_expr_t);
}
#line 7048 "parser.cpp"
    break;

  case 359: /* common_array_expr: array_expr  */
#line 2767 "parser.y"
                              {
    (yyval.const_expr_t) = (yyvsp[0].const_expr_t);
}
#line 7056 "parser.cpp"
    break;

  case 360: /* common_array_expr: subarray_array_expr  */
#line 2770 "parser.y"
                      {
    (yyval.const_expr_t) = (yyvsp[0].const_expr_t);
}
#line 7064 "parser.cpp"
    break;

  case 361: /* common_array_expr: sparse_array_expr  */
#line 2773 "parser.y"
                    {
    (yyval.const_expr_t) = (yyvsp[0].const_expr_t);
}
#line 7072 "parser.cpp"
    break;

  case 362: /* common_array_expr: empty_array_expr  */
#line 2776 "parser.y"
                   {
    (yyval.const_expr_t) = (yyvsp[0].const_expr_t);
}
#line 7080 "parser.cpp"
    break;

  case 363: /* common_sparse_array_expr: sparse_array_expr  */
#line 2780 "parser.y"
                                            {
    (yyval.const_expr_t) = (yyvsp[0].const_expr_t);
}
#line 7088 "parser.cpp"
    break;

  case 364: /* common_sparse_array_expr: array_expr  */
#line 2783 "parser.y"
             {
    (yyval.const_expr_t) = (yyvsp[0].const_expr_t);
}
#line 7096 "parser.cpp"
    break;

  case 365: /* common_sparse_array_expr: empty_array_expr  */
#line 2786 "parser.y"
                   {
    (yyval.const_expr_t) = (yyvsp[0].const_expr_t);
}
#line 7104 "parser.cpp"
    break;

  case 366: /* subarray_array_expr: unclosed_subarray_array_expr ']'  */
#line 2790 "parser.y"
                                                      {
    (yyval.const_expr_t) = (yyvsp[-1].const_expr_t);
}
#line 7112 "parser.cpp"
    break;

  case 367: /* unclosed_subarray_array_expr: '[' common_array_expr  */
#line 2794 "parser.y"
                                                    {
    infinity::ConstantExpr* const_expr = new infinity::ConstantExpr(infinity::LiteralType::kSubArrayArray);
    const_expr->sub_array_array_.emplace_back((yyvsp[0].const_expr_t));
    (yyval.const_expr_t) = const_expr;
}
#line 7122 "parser.cpp"
    break;

  case 368: /* unclosed_subarray_array_expr: unclosed_subarray_array_expr ',' common_array_expr  */
#line 2799 "parser.y"
                                                     {
    (yyvsp[-2].const_expr_t)->sub_array_array_.emplace_back((yyvsp[0].const_expr_t));
    (yyval.const_expr_t) = (yyvsp[-2].const_expr_t);
}
#line 7131 "parser.cpp"
    break;

  case 369: /* sparse_array_expr: long_sparse_array_expr  */
#line 2804 "parser.y"
                                          {
    (yyval.const_expr_t) = (yyvsp[0].const_expr_t);
}
#line 7139 "parser.cpp"
    break;

  case 370: /* sparse_array_expr: double_sparse_array_expr  */
#line 2807 "parser.y"
                           {
    (yyval.const_expr_t) = (yyvsp[0].const_expr_t);
}
#line 7147 "parser.cpp"
    break;

  case 371: /* long_sparse_array_expr: unclosed_long_sparse_array_expr ']'  */
#line 2811 "parser.y"
                                                            {
    (yyval.const_expr_t) = (yyvsp[-1].const_expr_t);
}
#line 7155 "parser.cpp"
    break;

  case 372: /* unclosed_long_sparse_array_expr: '[' int_sparse_ele  */
#line 2815 "parser.y"
                                                    {
    infinity::ConstantExpr* const_expr = new infinity::ConstantExpr(infinity::LiteralType::kLongSparseArray);
    const_expr->long_sparse_array_.first.emplace_back((yyvsp[0].int_sparse_ele_t)->first);
    const_expr->long_sparse_array_.second.emplace_back((yyvsp[0].int_sparse_ele_t)->second);
    delete (yyvsp[0].int_sparse_ele_t);
    (yyval.const_expr_t) = const_expr;
}
#line 7167 "parser.cpp"
    break;

  case 373: /* unclosed_long_sparse_array_expr: unclosed_long_sparse_array_expr ',' int_sparse_ele  */
#line 2822 "parser.y"
                                                     {
    (yyvsp[-2].const_expr_t)->long_sparse_array_.first.emplace_back((yyvsp[0].int_sparse_ele_t)->first);
    (yyvsp[-2].const_expr_t)->long_sparse_array_.second.emplace_back((yyvsp[0].int_sparse_ele_t)->second);
    delete (yyvsp[0].int_sparse_ele_t);
    (yyval.const_expr_t) = (yyvsp[-2].const_expr_t);
}
#line 7178 "parser.cpp"
    break;

  case 374: /* double_sparse_array_expr: unclosed_double_sparse_array_expr ']'  */
#line 2829 "parser.y"
                                                                {
    (yyval.const_expr_t) = (yyvsp[-1].const_expr_t);
}
#line 7186 "parser.cpp"
    break;

  case 375: /* unclosed_double_sparse_array_expr: '[' float_sparse_ele  */
#line 2833 "parser.y"
                                                        {
    infinity::ConstantExpr* const_expr = new infinity::ConstantExpr(infinity::LiteralType::kDoubleSparseArray);
    const_expr->double_sparse_array_.first.emplace_back((yyvsp[0].float_sparse_ele_t)->first);
    const_expr->double_sparse_array_.second.emplace_back((yyvsp[0].float_sparse_ele_t)->second);
    delete (yyvsp[0].float_sparse_ele_t);
    (yyval.const_expr_t) = const_expr;
}
#line 7198 "parser.cpp"
    break;

  case 376: /* unclosed_double_sparse_array_expr: unclosed_double_sparse_array_expr ',' float_sparse_ele  */
#line 2840 "parser.y"
                                                         {
    (yyvsp[-2].const_expr_t)->double_sparse_array_.first.emplace_back((yyvsp[0].float_sparse_ele_t)->first);
    (yyvsp[-2].const_expr_t)->double_sparse_array_.second.emplace_back((yyvsp[0].float_sparse_ele_t)->second);
    delete (yyvsp[0].float_sparse_ele_t);
    (yyval.const_expr_t) = (yyvsp[-2].const_expr_t);
}
#line 7209 "parser.cpp"
    break;

  case 377: /* empty_array_expr: '[' ']'  */
#line 2847 "parser.y"
                          {
    (yyval.const_expr_t) = new infinity::ConstantExpr(infinity::LiteralType::kEmptyArray);
}
#line 7217 "parser.cpp"
    break;

  case 378: /* int_sparse_ele: LONG_VALUE ':' LONG_VALUE  */
#line 2851 "parser.y"
                                          {
    (yyval.int_sparse_ele_t) = new std::pair<int64_t, int64_t>{(yyvsp[-2].long_value), (yyvsp[0].long_value)};
}
#line 7225 "parser.cpp"
    break;

  case 379: /* float_sparse_ele: LONG_VALUE ':' DOUBLE_VALUE  */
#line 2855 "parser.y"
                                              {
    (yyval.float_sparse_ele_t) = new std::pair<int64_t, double>{(yyvsp[-2].long_value), (yyvsp[0].double_value)};
}
#line 7233 "parser.cpp"
    break;

  case 380: /* array_expr: long_array_expr  */
#line 2859 "parser.y"
                            {
    (yyval.const_expr_t) = (yyvsp[0].const_expr_t);
}
#line 7241 "parser.cpp"
    break;

  case 381: /* array_expr: double_array_expr  */
#line 2862 "parser.y"
                    {
    (yyval.const_expr_t) = (yyvsp[0].const_expr_t);
}
#line 7249 "parser.cpp"
    break;

  case 382: /* long_array_expr: unclosed_long_array_expr ']'  */
#line 2866 "parser.y"
                                              {
    (yyval.const_expr_t) = (yyvsp[-1].const_expr_t);
}
#line 7257 "parser.cpp"
    break;

  case 383: /* unclosed_long_array_expr: '[' LONG_VALUE  */
#line 2870 "parser.y"
                                         {
    infinity::ConstantExpr* const_expr = new infinity::ConstantExpr(infinity::LiteralType::kIntegerArray);
    const_expr->long_array_.emplace_back((yyvsp[0].long_value));
    (yyval.const_expr_t) = const_expr;
}
#line 7267 "parser.cpp"
    break;

  case 384: /* unclosed_long_array_expr: unclosed_long_array_expr ',' LONG_VALUE  */
#line 2875 "parser.y"
                                          {
    (yyvsp[-2].const_expr_t)->long_array_.emplace_back((yyvsp[0].long_value));
    (yyval.const_expr_t) = (yyvsp[-2].const_expr_t);
}
#line 7276 "parser.cpp"
    break;

  case 385: /* double_array_expr: unclosed_double_array_expr ']'  */
#line 2880 "parser.y"
                                                  {
    (yyval.const_expr_t) = (yyvsp[-1].const_expr_t);
}
#line 7284 "parser.cpp"
    break;

  case 386: /* unclosed_double_array_expr: '[' DOUBLE_VALUE  */
#line 2884 "parser.y"
                                             {
    infinity::ConstantExpr* const_expr = new infinity::ConstantExpr(infinity::LiteralType::kDoubleArray);
    const_expr->double_array_.emplace_back((yyvsp[0].double_value));
    (yyval.const_expr_t) = const_expr;
}
#line 7294 "parser.cpp"
    break;

  case 387: /* unclosed_double_array_expr: unclosed_double_array_expr ',' DOUBLE_VALUE  */
#line 2889 "parser.y"
                                              {
    (yyvsp[-2].const_expr_t)->double_array_.emplace_back((yyvsp[0].double_value));
    (yyval.const_expr_t) = (yyvsp[-2].const_expr_t);
}
#line 7303 "parser.cpp"
    break;

  case 388: /* interval_expr: LONG_VALUE SECONDS  */
#line 2894 "parser.y"
                                  {
    infinity::ConstantExpr* const_expr = new infinity::ConstantExpr(infinity::LiteralType::kInterval);
    const_expr->interval_type_ = infinity::TimeUnit::kSecond;
    const_expr->integer_value_ = (yyvsp[-1].long_value);
    (yyval.const_expr_t) = const_expr;
}
#line 7314 "parser.cpp"
    break;

  case 389: /* interval_expr: LONG_VALUE SECOND  */
#line 2900 "parser.y"
                    {
    infinity::ConstantExpr* const_expr = new infinity::ConstantExpr(infinity::LiteralType::kInterval);
    const_expr->interval_type_ = infinity::TimeUnit::kSecond;
    const_expr->integer_value_ = (yyvsp[-1].long_value);
    (yyval.const_expr_t) = const_expr;
}
#line 7325 "parser.cpp"
    break;

  case 390: /* interval_expr: LONG_VALUE MINUTES  */
#line 2906 "parser.y"
                     {
    infinity::ConstantExpr* const_expr = new infinity::ConstantExpr(infinity::LiteralType::kInterval);
    const_expr->interval_type_ = infinity::TimeUnit::kMinute;
    const_expr->integer_value_ = (yyvsp[-1].long_value);
    (yyval.const_expr_t) = const_expr;
}
#line 7336 "parser.cpp"
    break;

  case 391: /* interval_expr: LONG_VALUE MINUTE  */
#line 2912 "parser.y"
                    {
    infinity::ConstantExpr* const_expr = new infinity::ConstantExpr(infinity::LiteralType::kInterval);
    const_expr->interval_type_ = infinity::TimeUnit::kMinute;
    const_expr->integer_value_ = (yyvsp[-1].long_value);
    (yyval.const_expr_t) = const_expr;
}
#line 7347 "parser.cpp"
    break;

  case 392: /* interval_expr: LONG_VALUE HOURS  */
#line 2918 "parser.y"
                   {
    infinity::ConstantExpr* const_expr = new infinity::ConstantExpr(infinity::LiteralType::kInterval);
    const_expr->interval_type_ = infinity::TimeUnit::kHour;
    const_expr->integer_value_ = (yyvsp[-1].long_value);
    (yyval.const_expr_t) = const_expr;
}
#line 7358 "parser.cpp"
    break;

  case 393: /* interval_expr: LONG_VALUE HOUR  */
#line 2924 "parser.y"
                  {
    infinity::ConstantExpr* const_expr = new infinity::ConstantExpr(infinity::LiteralType::kInterval);
    const_expr->interval_type_ = infinity::TimeUnit::kHour;
    const_expr->integer_value_ = (yyvsp[-1].long_value);
    (yyval.const_expr_t) = const_expr;
}
#line 7369 "parser.cpp"
    break;

  case 394: /* interval_expr: LONG_VALUE DAYS  */
#line 2930 "parser.y"
                  {
    infinity::ConstantExpr* const_expr = new infinity::ConstantExpr(infinity::LiteralType::kInterval);
    const_expr->interval_type_ = infinity::TimeUnit::kDay;
    const_expr->integer_value_ = (yyvsp[-1].long_value);
    (yyval.const_expr_t) = const_expr;
}
#line 7380 "parser.cpp"
    break;

  case 395: /* interval_expr: LONG_VALUE DAY  */
#line 2936 "parser.y"
                 {
    infinity::ConstantExpr* const_expr = new infinity::ConstantExpr(infinity::LiteralType::kInterval);
    const_expr->interval_type_ = infinity::TimeUnit::kDay;
    const_expr->integer_value_ = (yyvsp[-1].long_value);
    (yyval.const_expr_t) = const_expr;
}
#line 7391 "parser.cpp"
    break;

  case 396: /* interval_expr: LONG_VALUE MONTHS  */
#line 2942 "parser.y"
                    {
    infinity::ConstantExpr* const_expr = new infinity::ConstantExpr(infinity::LiteralType::kInterval);
    const_expr->interval_type_ = infinity::TimeUnit::kMonth;
    const_expr->integer_value_ = (yyvsp[-1].long_value);
    (yyval.const_expr_t) = const_expr;
}
#line 7402 "parser.cpp"
    break;

  case 397: /* interval_expr: LONG_VALUE MONTH  */
#line 2948 "parser.y"
                   {
    infinity::ConstantExpr* const_expr = new infinity::ConstantExpr(infinity::LiteralType::kInterval);
    const_expr->interval_type_ = infinity::TimeUnit::kMonth;
    const_expr->integer_value_ = (yyvsp[-1].long_value);
    (yyval.const_expr_t) = const_expr;
}
#line 7413 "parser.cpp"
    break;

  case 398: /* interval_expr: LONG_VALUE YEARS  */
#line 2954 "parser.y"
                   {
    infinity::ConstantExpr* const_expr = new infinity::ConstantExpr(infinity::LiteralType::kInterval);
    const_expr->interval_type_ = infinity::TimeUnit::kYear;
    const_expr->integer_value_ = (yyvsp[-1].long_value);
    (yyval.const_expr_t) = const_expr;
}
#line 7424 "parser.cpp"
    break;

  case 399: /* interval_expr: LONG_VALUE YEAR  */
#line 2960 "parser.y"
                  {
    infinity::ConstantExpr* const_expr = new infinity::ConstantExpr(infinity::LiteralType::kInterval);
    const_expr->interval_type_ = infinity::TimeUnit::kYear;
    const_expr->integer_value_ = (yyvsp[-1].long_value);
    (yyval.const_expr_t) = const_expr;
}
#line 7435 "parser.cpp"
    break;

  case 400: /* copy_option_list: copy_option  */
#line 2971 "parser.y"
                               {
    (yyval.copy_option_array) = new std::vector<infinity::CopyOption*>();
    (yyval.copy_option_array)->push_back((yyvsp[0].copy_option_t));
}
#line 7444 "parser.cpp"
    break;

  case 401: /* copy_option_list: copy_option_list ',' copy_option  */
#line 2975 "parser.y"
                                   {
    (yyvsp[-2].copy_option_array)->push_back((yyvsp[0].copy_option_t));
    (yyval.copy_option_array) = (yyvsp[-2].copy_option_array);
}
#line 7453 "parser.cpp"
    break;

  case 402: /* copy_option: FORMAT IDENTIFIER  */
#line 2980 "parser.y"
                                {
    (yyval.copy_option_t) = new infinity::CopyOption();
    (yyval.copy_option_t)->option_type_ = infinity::CopyOptionType::kFormat;
    if (strcasecmp((yyvsp[0].str_value), "csv") == 0) {
        (yyval.copy_option_t)->file_type_ = infinity::CopyFileType::kCSV;
        free((yyvsp[0].str_value));
    } else if (strcasecmp((yyvsp[0].str_value), "json") == 0) {
        (yyval.copy_option_t)->file_type_ = infinity::CopyFileType::kJSON;
        free((yyvsp[0].str_value));
    } else if (strcasecmp((yyvsp[0].str_value), "jsonl") == 0) {
        (yyval.copy_option_t)->file_type_ = infinity::CopyFileType::kJSONL;
        free((yyvsp[0].str_value));
    } else if (strcasecmp((yyvsp[0].str_value), "fvecs") == 0) {
        (yyval.copy_option_t)->file_type_ = infinity::CopyFileType::kFVECS;
        free((yyvsp[0].str_value));
    } else if (strcasecmp((yyvsp[0].str_value), "csr") == 0) {
        (yyval.copy_option_t)->file_type_ = infinity::CopyFileType::kCSR;
        free((yyvsp[0].str_value));
    } else if (strcasecmp((yyvsp[0].str_value), "bvecs") == 0) {
        (yyval.copy_option_t)->file_type_ = infinity::CopyFileType::kBVECS;
        free((yyvsp[0].str_value));
    } else if (strcasecmp((yyvsp[0].str_value), "parquet") == 0) {
        (yyval.copy_option_t)->file_type_ = infinity::CopyFileType::kPARQUET;
    } else {
        free((yyvsp[0].str_value));
        delete (yyval.copy_option_t);
        yyerror(&yyloc, scanner, result, "Unknown file format");
        YYERROR;
    }
}
<<<<<<< HEAD
#line 7448 "parser.cpp"
    break;

  case 403: /* copy_option: DELIMITER STRING  */
#line 2980 "parser.y"
=======
#line 7486 "parser.cpp"
    break;

  case 403: /* copy_option: DELIMITER STRING  */
#line 3008 "parser.y"
>>>>>>> dcbe0ccf
                   {
    (yyval.copy_option_t) = new infinity::CopyOption();
    (yyval.copy_option_t)->option_type_ = infinity::CopyOptionType::kDelimiter;
    if(strlen((yyvsp[0].str_value)) > 1 && (yyvsp[0].str_value)[0] == '\\') {
        if((yyvsp[0].str_value)[1] == 't') (yyval.copy_option_t)->delimiter_ = '\t';
    }else {
        (yyval.copy_option_t)->delimiter_ = (yyvsp[0].str_value)[0];
    }
    free((yyvsp[0].str_value));
}
<<<<<<< HEAD
#line 7463 "parser.cpp"
    break;

  case 404: /* copy_option: HEADER  */
#line 2990 "parser.y"
=======
#line 7501 "parser.cpp"
    break;

  case 404: /* copy_option: HEADER  */
#line 3018 "parser.y"
>>>>>>> dcbe0ccf
         {
    (yyval.copy_option_t) = new infinity::CopyOption();
    (yyval.copy_option_t)->option_type_ = infinity::CopyOptionType::kHeader;
    (yyval.copy_option_t)->header_ = true;
}
<<<<<<< HEAD
#line 7473 "parser.cpp"
    break;

  case 405: /* file_path: STRING  */
#line 2996 "parser.y"
                   {
    (yyval.str_value) = (yyvsp[0].str_value);
}
#line 7481 "parser.cpp"
    break;

  case 406: /* if_exists: IF EXISTS  */
#line 3000 "parser.y"
                     { (yyval.bool_value) = true; }
#line 7487 "parser.cpp"
    break;

  case 407: /* if_exists: %empty  */
#line 3001 "parser.y"
  { (yyval.bool_value) = false; }
#line 7493 "parser.cpp"
    break;

  case 408: /* if_not_exists: IF NOT EXISTS  */
#line 3003 "parser.y"
                              { (yyval.bool_value) = true; }
#line 7499 "parser.cpp"
    break;

  case 409: /* if_not_exists: %empty  */
#line 3004 "parser.y"
  { (yyval.bool_value) = false; }
#line 7505 "parser.cpp"
    break;

  case 412: /* if_not_exists_info: if_not_exists IDENTIFIER  */
#line 3019 "parser.y"
=======
#line 7511 "parser.cpp"
    break;

  case 405: /* copy_option: OFFSET LONG_VALUE  */
#line 3023 "parser.y"
                    {
    (yyval.copy_option_t) = new infinity::CopyOption();
    (yyval.copy_option_t)->option_type_ = infinity::CopyOptionType::kOffset;
    (yyval.copy_option_t)->offset_ = (yyvsp[0].long_value);
}
#line 7521 "parser.cpp"
    break;

  case 406: /* copy_option: LIMIT LONG_VALUE  */
#line 3028 "parser.y"
                   {
    (yyval.copy_option_t) = new infinity::CopyOption();
    (yyval.copy_option_t)->option_type_ = infinity::CopyOptionType::kLimit;
    (yyval.copy_option_t)->limit_ = (yyvsp[0].long_value);
}
#line 7531 "parser.cpp"
    break;

  case 407: /* copy_option: ROWLIMIT LONG_VALUE  */
#line 3033 "parser.y"
                      {
    (yyval.copy_option_t) = new infinity::CopyOption();
    (yyval.copy_option_t)->option_type_ = infinity::CopyOptionType::kRowLimit;
    (yyval.copy_option_t)->row_limit_ = (yyvsp[0].long_value);
}
#line 7541 "parser.cpp"
    break;

  case 408: /* file_path: STRING  */
#line 3039 "parser.y"
                   {
    (yyval.str_value) = (yyvsp[0].str_value);
}
#line 7549 "parser.cpp"
    break;

  case 409: /* if_exists: IF EXISTS  */
#line 3043 "parser.y"
                     { (yyval.bool_value) = true; }
#line 7555 "parser.cpp"
    break;

  case 410: /* if_exists: %empty  */
#line 3044 "parser.y"
  { (yyval.bool_value) = false; }
#line 7561 "parser.cpp"
    break;

  case 411: /* if_not_exists: IF NOT EXISTS  */
#line 3046 "parser.y"
                              { (yyval.bool_value) = true; }
#line 7567 "parser.cpp"
    break;

  case 412: /* if_not_exists: %empty  */
#line 3047 "parser.y"
  { (yyval.bool_value) = false; }
#line 7573 "parser.cpp"
    break;

  case 415: /* if_not_exists_info: if_not_exists IDENTIFIER  */
#line 3062 "parser.y"
>>>>>>> dcbe0ccf
                                              {
    (yyval.if_not_exists_info_t) = new infinity::IfNotExistsInfo();
    (yyval.if_not_exists_info_t)->exists_ = true;
    (yyval.if_not_exists_info_t)->if_not_exists_ = (yyvsp[-1].bool_value);
    ParserHelper::ToLower((yyvsp[0].str_value));
    (yyval.if_not_exists_info_t)->info_ = (yyvsp[0].str_value);
    free((yyvsp[0].str_value));
}
<<<<<<< HEAD
#line 7518 "parser.cpp"
    break;

  case 413: /* if_not_exists_info: %empty  */
#line 3027 "parser.y"
  {
    (yyval.if_not_exists_info_t) = new infinity::IfNotExistsInfo();
}
#line 7526 "parser.cpp"
    break;

  case 414: /* with_index_param_list: WITH '(' index_param_list ')'  */
#line 3031 "parser.y"
                                                      {
    (yyval.with_index_param_list_t) = (yyvsp[-1].index_param_list_t);
}
#line 7534 "parser.cpp"
    break;

  case 415: /* with_index_param_list: %empty  */
#line 3034 "parser.y"
  {
    (yyval.with_index_param_list_t) = new std::vector<infinity::InitParameter*>();
}
#line 7542 "parser.cpp"
    break;

  case 416: /* optional_table_properties_list: PROPERTIES '(' index_param_list ')'  */
#line 3038 "parser.y"
                                                                     {
    (yyval.with_index_param_list_t) = (yyvsp[-1].index_param_list_t);
}
#line 7550 "parser.cpp"
    break;

  case 417: /* optional_table_properties_list: %empty  */
#line 3041 "parser.y"
  {
    (yyval.with_index_param_list_t) = nullptr;
}
#line 7558 "parser.cpp"
    break;

  case 418: /* index_param_list: index_param  */
#line 3045 "parser.y"
=======
#line 7586 "parser.cpp"
    break;

  case 416: /* if_not_exists_info: %empty  */
#line 3070 "parser.y"
  {
    (yyval.if_not_exists_info_t) = new infinity::IfNotExistsInfo();
}
#line 7594 "parser.cpp"
    break;

  case 417: /* with_index_param_list: WITH '(' index_param_list ')'  */
#line 3074 "parser.y"
                                                      {
    (yyval.with_index_param_list_t) = (yyvsp[-1].index_param_list_t);
}
#line 7602 "parser.cpp"
    break;

  case 418: /* with_index_param_list: %empty  */
#line 3077 "parser.y"
  {
    (yyval.with_index_param_list_t) = new std::vector<infinity::InitParameter*>();
}
#line 7610 "parser.cpp"
    break;

  case 419: /* optional_table_properties_list: PROPERTIES '(' index_param_list ')'  */
#line 3081 "parser.y"
                                                                     {
    (yyval.with_index_param_list_t) = (yyvsp[-1].index_param_list_t);
}
#line 7618 "parser.cpp"
    break;

  case 420: /* optional_table_properties_list: %empty  */
#line 3084 "parser.y"
  {
    (yyval.with_index_param_list_t) = nullptr;
}
#line 7626 "parser.cpp"
    break;

  case 421: /* index_param_list: index_param  */
#line 3088 "parser.y"
>>>>>>> dcbe0ccf
                               {
    (yyval.index_param_list_t) = new std::vector<infinity::InitParameter*>();
    (yyval.index_param_list_t)->push_back((yyvsp[0].index_param_t));
}
<<<<<<< HEAD
#line 7567 "parser.cpp"
    break;

  case 419: /* index_param_list: index_param_list ',' index_param  */
#line 3049 "parser.y"
=======
#line 7635 "parser.cpp"
    break;

  case 422: /* index_param_list: index_param_list ',' index_param  */
#line 3092 "parser.y"
>>>>>>> dcbe0ccf
                                   {
    (yyvsp[-2].index_param_list_t)->push_back((yyvsp[0].index_param_t));
    (yyval.index_param_list_t) = (yyvsp[-2].index_param_list_t);
}
<<<<<<< HEAD
#line 7576 "parser.cpp"
    break;

  case 420: /* index_param: IDENTIFIER  */
#line 3054 "parser.y"
=======
#line 7644 "parser.cpp"
    break;

  case 423: /* index_param: IDENTIFIER  */
#line 3097 "parser.y"
>>>>>>> dcbe0ccf
                         {
    ParserHelper::ToLower((yyvsp[0].str_value));
    (yyval.index_param_t) = new infinity::InitParameter();
    (yyval.index_param_t)->param_name_ = (yyvsp[0].str_value);
    free((yyvsp[0].str_value));
}
<<<<<<< HEAD
#line 7587 "parser.cpp"
    break;

  case 421: /* index_param: IDENTIFIER '=' IDENTIFIER  */
#line 3060 "parser.y"
=======
#line 7655 "parser.cpp"
    break;

  case 424: /* index_param: IDENTIFIER '=' IDENTIFIER  */
#line 3103 "parser.y"
>>>>>>> dcbe0ccf
                            {
    ParserHelper::ToLower((yyvsp[-2].str_value));
    ParserHelper::ToLower((yyvsp[0].str_value));
    (yyval.index_param_t) = new infinity::InitParameter();
    (yyval.index_param_t)->param_name_ = (yyvsp[-2].str_value);
    free((yyvsp[-2].str_value));

    (yyval.index_param_t)->param_value_ = (yyvsp[0].str_value);
    free((yyvsp[0].str_value));
}
<<<<<<< HEAD
#line 7602 "parser.cpp"
    break;

  case 422: /* index_param: IDENTIFIER '=' LONG_VALUE  */
#line 3070 "parser.y"
=======
#line 7670 "parser.cpp"
    break;

  case 425: /* index_param: IDENTIFIER '=' LONG_VALUE  */
#line 3113 "parser.y"
>>>>>>> dcbe0ccf
                            {
    (yyval.index_param_t) = new infinity::InitParameter();
    (yyval.index_param_t)->param_name_ = (yyvsp[-2].str_value);
    free((yyvsp[-2].str_value));

    (yyval.index_param_t)->param_value_ = std::to_string((yyvsp[0].long_value));
}
<<<<<<< HEAD
#line 7614 "parser.cpp"
    break;

  case 423: /* index_param: IDENTIFIER '=' DOUBLE_VALUE  */
#line 3077 "parser.y"
=======
#line 7682 "parser.cpp"
    break;

  case 426: /* index_param: IDENTIFIER '=' DOUBLE_VALUE  */
#line 3120 "parser.y"
>>>>>>> dcbe0ccf
                              {
    (yyval.index_param_t) = new infinity::InitParameter();
    (yyval.index_param_t)->param_name_ = (yyvsp[-2].str_value);
    free((yyvsp[-2].str_value));

    (yyval.index_param_t)->param_value_ = std::to_string((yyvsp[0].double_value));
}
<<<<<<< HEAD
#line 7626 "parser.cpp"
    break;

  case 424: /* index_info_list: index_info_list_one_pack  */
#line 3088 "parser.y"
=======
#line 7694 "parser.cpp"
    break;

  case 427: /* index_info_list: index_info_list_one_pack  */
#line 3131 "parser.y"
>>>>>>> dcbe0ccf
                                           {
    (yyval.index_info_list_t) = (yyvsp[0].index_info_list_t);
    (yyvsp[0].index_info_list_t) = nullptr;
}
<<<<<<< HEAD
#line 7635 "parser.cpp"
    break;

  case 425: /* index_info_list: index_info_list index_info_list_one_pack  */
#line 3092 "parser.y"
=======
#line 7703 "parser.cpp"
    break;

  case 428: /* index_info_list: index_info_list index_info_list_one_pack  */
#line 3135 "parser.y"
>>>>>>> dcbe0ccf
                                           {
    (yyval.index_info_list_t) = (yyvsp[-1].index_info_list_t);
    (yyvsp[-1].index_info_list_t) = nullptr;
    (yyval.index_info_list_t)->insert((yyval.index_info_list_t)->end(), (yyvsp[0].index_info_list_t)->begin(), (yyvsp[0].index_info_list_t)->end());
    delete (yyvsp[0].index_info_list_t);
    (yyvsp[0].index_info_list_t) = nullptr;
}
<<<<<<< HEAD
#line 7647 "parser.cpp"
    break;

  case 426: /* index_info_list_one_pack: '(' identifier_array ')' USING IDENTIFIER with_index_param_list  */
#line 3100 "parser.y"
=======
#line 7715 "parser.cpp"
    break;

  case 429: /* index_info_list_one_pack: '(' identifier_array ')' USING IDENTIFIER with_index_param_list  */
#line 3143 "parser.y"
>>>>>>> dcbe0ccf
                                                                                           {
    ParserHelper::ToLower((yyvsp[-1].str_value));
    infinity::IndexType index_type = infinity::IndexType::kInvalid;
    if(strcmp((yyvsp[-1].str_value), "fulltext") == 0) {
        index_type = infinity::IndexType::kFullText;
    } else if (strcmp((yyvsp[-1].str_value), "hnsw") == 0) {
        index_type = infinity::IndexType::kHnsw;
    } else if (strcmp((yyvsp[-1].str_value), "bmp") == 0) {
        index_type = infinity::IndexType::kBMP;
    } else if (strcmp((yyvsp[-1].str_value), "ivfflat") == 0) {
        index_type = infinity::IndexType::kIVFFlat;
    } else if (strcmp((yyvsp[-1].str_value), "emvb") == 0) {
        index_type = infinity::IndexType::kEMVB;
    } else {
        free((yyvsp[-1].str_value));
        delete (yyvsp[-4].identifier_array_t);
        delete (yyvsp[0].with_index_param_list_t);
        yyerror(&yyloc, scanner, result, "Unknown index type");
        YYERROR;
    }
    free((yyvsp[-1].str_value));

    size_t index_count = (yyvsp[-4].identifier_array_t)->size();
    if(index_count == 0) {
        delete (yyvsp[-4].identifier_array_t);
        delete (yyvsp[0].with_index_param_list_t);
    }
    (yyval.index_info_list_t) = new std::vector<infinity::IndexInfo*>();
    (yyval.index_info_list_t)->reserve(index_count);

    infinity::IndexInfo* index_info = new infinity::IndexInfo();
    index_info->index_type_ = index_type;
    index_info->column_name_ = (*(yyvsp[-4].identifier_array_t))[0];
    index_info->index_param_list_ = (yyvsp[0].with_index_param_list_t);
    (yyval.index_info_list_t)->emplace_back(index_info);

    for(size_t idx = 1; idx < index_count; ++ idx) {
        infinity::IndexInfo* index_info = new infinity::IndexInfo();
        index_info->index_type_ = index_type;
        index_info->column_name_ = (*(yyvsp[-4].identifier_array_t))[idx];

        size_t param_count = (yyvsp[0].with_index_param_list_t)->size();
        index_info->index_param_list_ = new std::vector<infinity::InitParameter*>();
        index_info->index_param_list_->resize(param_count);
        for(size_t param_idx = 0; param_idx < param_count; ++ param_idx) {
            (*(index_info->index_param_list_))[param_idx] = new infinity::InitParameter();
            *(*(index_info->index_param_list_))[param_idx] = *(*(yyvsp[0].with_index_param_list_t))[param_idx];
        }
        (yyval.index_info_list_t)->emplace_back(index_info);
    }
    delete (yyvsp[-4].identifier_array_t);
}
<<<<<<< HEAD
#line 7704 "parser.cpp"
    break;

  case 427: /* index_info_list_one_pack: '(' identifier_array ')'  */
#line 3152 "parser.y"
=======
#line 7772 "parser.cpp"
    break;

  case 430: /* index_info_list_one_pack: '(' identifier_array ')'  */
#line 3195 "parser.y"
>>>>>>> dcbe0ccf
                           {
    infinity::IndexType index_type = infinity::IndexType::kSecondary;
    size_t index_count = (yyvsp[-1].identifier_array_t)->size();
    (yyval.index_info_list_t) = new std::vector<infinity::IndexInfo*>();
    (yyval.index_info_list_t)->reserve(index_count);
    for(size_t idx = 0; idx < index_count; ++ idx) {
        infinity::IndexInfo* index_info = new infinity::IndexInfo();
        index_info->index_type_ = index_type;
        index_info->column_name_ = (*(yyvsp[-1].identifier_array_t))[idx];
        (yyval.index_info_list_t)->emplace_back(index_info);
    }
    delete (yyvsp[-1].identifier_array_t);
}
<<<<<<< HEAD
#line 7722 "parser.cpp"
    break;


#line 7726 "parser.cpp"
=======
#line 7790 "parser.cpp"
    break;


#line 7794 "parser.cpp"
>>>>>>> dcbe0ccf

      default: break;
    }
  /* User semantic actions sometimes alter yychar, and that requires
     that yytoken be updated with the new translation.  We take the
     approach of translating immediately before every use of yytoken.
     One alternative is translating here after every semantic action,
     but that translation would be missed if the semantic action invokes
     YYABORT, YYACCEPT, or YYERROR immediately after altering yychar or
     if it invokes YYBACKUP.  In the case of YYABORT or YYACCEPT, an
     incorrect destructor might then be invoked immediately.  In the
     case of YYERROR or YYBACKUP, subsequent parser actions might lead
     to an incorrect destructor call or verbose syntax error message
     before the lookahead is translated.  */
  YY_SYMBOL_PRINT ("-> $$ =", YY_CAST (yysymbol_kind_t, yyr1[yyn]), &yyval, &yyloc);

  YYPOPSTACK (yylen);
  yylen = 0;

  *++yyvsp = yyval;
  *++yylsp = yyloc;

  /* Now 'shift' the result of the reduction.  Determine what state
     that goes to, based on the state we popped back to and the rule
     number reduced by.  */
  {
    const int yylhs = yyr1[yyn] - YYNTOKENS;
    const int yyi = yypgoto[yylhs] + *yyssp;
    yystate = (0 <= yyi && yyi <= YYLAST && yycheck[yyi] == *yyssp
               ? yytable[yyi]
               : yydefgoto[yylhs]);
  }

  goto yynewstate;


/*--------------------------------------.
| yyerrlab -- here on detecting error.  |
`--------------------------------------*/
yyerrlab:
  /* Make sure we have latest lookahead translation.  See comments at
     user semantic actions for why this is necessary.  */
  yytoken = yychar == SQLEMPTY ? YYSYMBOL_YYEMPTY : YYTRANSLATE (yychar);
  /* If not already recovering from an error, report this error.  */
  if (!yyerrstatus)
    {
      ++yynerrs;
      {
        yypcontext_t yyctx
          = {yyssp, yytoken, &yylloc};
        char const *yymsgp = YY_("syntax error");
        int yysyntax_error_status;
        yysyntax_error_status = yysyntax_error (&yymsg_alloc, &yymsg, &yyctx);
        if (yysyntax_error_status == 0)
          yymsgp = yymsg;
        else if (yysyntax_error_status == -1)
          {
            if (yymsg != yymsgbuf)
              YYSTACK_FREE (yymsg);
            yymsg = YY_CAST (char *,
                             YYSTACK_ALLOC (YY_CAST (YYSIZE_T, yymsg_alloc)));
            if (yymsg)
              {
                yysyntax_error_status
                  = yysyntax_error (&yymsg_alloc, &yymsg, &yyctx);
                yymsgp = yymsg;
              }
            else
              {
                yymsg = yymsgbuf;
                yymsg_alloc = sizeof yymsgbuf;
                yysyntax_error_status = YYENOMEM;
              }
          }
        yyerror (&yylloc, scanner, result, yymsgp);
        if (yysyntax_error_status == YYENOMEM)
          YYNOMEM;
      }
    }

  yyerror_range[1] = yylloc;
  if (yyerrstatus == 3)
    {
      /* If just tried and failed to reuse lookahead token after an
         error, discard it.  */

      if (yychar <= SQLEOF)
        {
          /* Return failure if at end of input.  */
          if (yychar == SQLEOF)
            YYABORT;
        }
      else
        {
          yydestruct ("Error: discarding",
                      yytoken, &yylval, &yylloc, scanner, result);
          yychar = SQLEMPTY;
        }
    }

  /* Else will try to reuse lookahead token after shifting the error
     token.  */
  goto yyerrlab1;


/*---------------------------------------------------.
| yyerrorlab -- error raised explicitly by YYERROR.  |
`---------------------------------------------------*/
yyerrorlab:
  /* Pacify compilers when the user code never invokes YYERROR and the
     label yyerrorlab therefore never appears in user code.  */
  if (0)
    YYERROR;
  ++yynerrs;

  /* Do not reclaim the symbols of the rule whose action triggered
     this YYERROR.  */
  YYPOPSTACK (yylen);
  yylen = 0;
  YY_STACK_PRINT (yyss, yyssp);
  yystate = *yyssp;
  goto yyerrlab1;


/*-------------------------------------------------------------.
| yyerrlab1 -- common code for both syntax error and YYERROR.  |
`-------------------------------------------------------------*/
yyerrlab1:
  yyerrstatus = 3;      /* Each real token shifted decrements this.  */

  /* Pop stack until we find a state that shifts the error token.  */
  for (;;)
    {
      yyn = yypact[yystate];
      if (!yypact_value_is_default (yyn))
        {
          yyn += YYSYMBOL_YYerror;
          if (0 <= yyn && yyn <= YYLAST && yycheck[yyn] == YYSYMBOL_YYerror)
            {
              yyn = yytable[yyn];
              if (0 < yyn)
                break;
            }
        }

      /* Pop the current state because it cannot handle the error token.  */
      if (yyssp == yyss)
        YYABORT;

      yyerror_range[1] = *yylsp;
      yydestruct ("Error: popping",
                  YY_ACCESSING_SYMBOL (yystate), yyvsp, yylsp, scanner, result);
      YYPOPSTACK (1);
      yystate = *yyssp;
      YY_STACK_PRINT (yyss, yyssp);
    }

  YY_IGNORE_MAYBE_UNINITIALIZED_BEGIN
  *++yyvsp = yylval;
  YY_IGNORE_MAYBE_UNINITIALIZED_END

  yyerror_range[2] = yylloc;
  ++yylsp;
  YYLLOC_DEFAULT (*yylsp, yyerror_range, 2);

  /* Shift the error token.  */
  YY_SYMBOL_PRINT ("Shifting", YY_ACCESSING_SYMBOL (yyn), yyvsp, yylsp);

  yystate = yyn;
  goto yynewstate;


/*-------------------------------------.
| yyacceptlab -- YYACCEPT comes here.  |
`-------------------------------------*/
yyacceptlab:
  yyresult = 0;
  goto yyreturnlab;


/*-----------------------------------.
| yyabortlab -- YYABORT comes here.  |
`-----------------------------------*/
yyabortlab:
  yyresult = 1;
  goto yyreturnlab;


/*-----------------------------------------------------------.
| yyexhaustedlab -- YYNOMEM (memory exhaustion) comes here.  |
`-----------------------------------------------------------*/
yyexhaustedlab:
  yyerror (&yylloc, scanner, result, YY_("memory exhausted"));
  yyresult = 2;
  goto yyreturnlab;


/*----------------------------------------------------------.
| yyreturnlab -- parsing is finished, clean up and return.  |
`----------------------------------------------------------*/
yyreturnlab:
  if (yychar != SQLEMPTY)
    {
      /* Make sure we have latest lookahead translation.  See comments at
         user semantic actions for why this is necessary.  */
      yytoken = YYTRANSLATE (yychar);
      yydestruct ("Cleanup: discarding lookahead",
                  yytoken, &yylval, &yylloc, scanner, result);
    }
  /* Do not reclaim the symbols of the rule whose action triggered
     this YYABORT or YYACCEPT.  */
  YYPOPSTACK (yylen);
  YY_STACK_PRINT (yyss, yyssp);
  while (yyssp != yyss)
    {
      yydestruct ("Cleanup: popping",
                  YY_ACCESSING_SYMBOL (+*yyssp), yyvsp, yylsp, scanner, result);
      YYPOPSTACK (1);
    }
#ifndef yyoverflow
  if (yyss != yyssa)
    YYSTACK_FREE (yyss);
#endif
  if (yymsg != yymsgbuf)
    YYSTACK_FREE (yymsg);
  return yyresult;
}

<<<<<<< HEAD
#line 3166 "parser.y"
=======
#line 3209 "parser.y"
>>>>>>> dcbe0ccf


void
yyerror(YYLTYPE * llocp, void* lexer, infinity::ParserResult* result, const char* msg) {
    if(result->IsError()) return ;

    result->error_message_ = std::string(msg) + ", " + std::to_string(llocp->first_column);
	fprintf(stderr, "Error: %s, %d:%d\n", msg, llocp->first_line, llocp->first_column);
}<|MERGE_RESOLUTION|>--- conflicted
+++ resolved
@@ -847,7 +847,6 @@
      879,   882,   886,   889,   894,   899,   906,   912,   922,   938,
      972,   985,   988,   995,  1001,  1004,  1007,  1010,  1013,  1016,
     1019,  1022,  1029,  1042,  1046,  1051,  1064,  1077,  1092,  1107,
-<<<<<<< HEAD
     1122,  1145,  1186,  1229,  1274,  1277,  1280,  1289,  1299,  1302,
     1306,  1311,  1333,  1336,  1341,  1357,  1360,  1364,  1368,  1373,
     1379,  1382,  1385,  1389,  1393,  1395,  1399,  1401,  1404,  1408,
@@ -877,38 +876,6 @@
     2941,  2945,  2950,  2980,  2990,  2996,  3000,  3001,  3003,  3004,
     3006,  3007,  3019,  3027,  3031,  3034,  3038,  3041,  3045,  3049,
     3054,  3060,  3070,  3077,  3088,  3092,  3100,  3152
-=======
-    1122,  1145,  1198,  1253,  1304,  1307,  1310,  1319,  1329,  1332,
-    1336,  1341,  1363,  1366,  1371,  1387,  1390,  1394,  1398,  1403,
-    1409,  1412,  1415,  1419,  1423,  1425,  1429,  1431,  1434,  1438,
-    1441,  1445,  1450,  1454,  1457,  1461,  1464,  1468,  1471,  1475,
-    1478,  1481,  1484,  1492,  1495,  1510,  1510,  1512,  1526,  1535,
-    1540,  1549,  1554,  1559,  1565,  1572,  1575,  1579,  1582,  1587,
-    1599,  1606,  1620,  1623,  1626,  1629,  1632,  1635,  1638,  1644,
-    1648,  1652,  1656,  1660,  1667,  1671,  1675,  1679,  1684,  1688,
-    1693,  1697,  1701,  1707,  1713,  1719,  1730,  1741,  1752,  1764,
-    1776,  1789,  1803,  1814,  1828,  1844,  1865,  1869,  1873,  1881,
-    1892,  1915,  1921,  1926,  1932,  1938,  1946,  1952,  1958,  1964,
-    1970,  1978,  1984,  1990,  1996,  2002,  2010,  2016,  2023,  2040,
-    2044,  2049,  2053,  2080,  2086,  2090,  2091,  2092,  2093,  2094,
-    2096,  2099,  2105,  2108,  2109,  2110,  2111,  2112,  2113,  2114,
-    2115,  2116,  2117,  2119,  2122,  2128,  2147,  2189,  2235,  2253,
-    2271,  2279,  2290,  2296,  2305,  2311,  2323,  2326,  2329,  2332,
-    2335,  2338,  2342,  2346,  2351,  2359,  2367,  2376,  2383,  2390,
-    2397,  2404,  2411,  2419,  2427,  2435,  2443,  2451,  2459,  2467,
-    2475,  2483,  2491,  2499,  2507,  2537,  2545,  2554,  2562,  2571,
-    2579,  2585,  2592,  2598,  2605,  2610,  2617,  2624,  2632,  2656,
-    2662,  2668,  2675,  2683,  2690,  2697,  2702,  2712,  2717,  2722,
-    2727,  2732,  2737,  2742,  2747,  2752,  2757,  2760,  2763,  2767,
-    2770,  2773,  2776,  2780,  2783,  2786,  2790,  2794,  2799,  2804,
-    2807,  2811,  2815,  2822,  2829,  2833,  2840,  2847,  2851,  2855,
-    2859,  2862,  2866,  2870,  2875,  2880,  2884,  2889,  2894,  2900,
-    2906,  2912,  2918,  2924,  2930,  2936,  2942,  2948,  2954,  2960,
-    2971,  2975,  2980,  3008,  3018,  3023,  3028,  3033,  3039,  3043,
-    3044,  3046,  3047,  3049,  3050,  3062,  3070,  3074,  3077,  3081,
-    3084,  3088,  3092,  3097,  3103,  3113,  3120,  3131,  3135,  3143,
-    3195
->>>>>>> dcbe0ccf
 };
 #endif
 
@@ -7516,19 +7483,11 @@
         YYERROR;
     }
 }
-<<<<<<< HEAD
 #line 7448 "parser.cpp"
     break;
 
   case 403: /* copy_option: DELIMITER STRING  */
 #line 2980 "parser.y"
-=======
-#line 7486 "parser.cpp"
-    break;
-
-  case 403: /* copy_option: DELIMITER STRING  */
-#line 3008 "parser.y"
->>>>>>> dcbe0ccf
                    {
     (yyval.copy_option_t) = new infinity::CopyOption();
     (yyval.copy_option_t)->option_type_ = infinity::CopyOptionType::kDelimiter;
@@ -7539,25 +7498,16 @@
     }
     free((yyvsp[0].str_value));
 }
-<<<<<<< HEAD
 #line 7463 "parser.cpp"
     break;
 
   case 404: /* copy_option: HEADER  */
 #line 2990 "parser.y"
-=======
-#line 7501 "parser.cpp"
-    break;
-
-  case 404: /* copy_option: HEADER  */
-#line 3018 "parser.y"
->>>>>>> dcbe0ccf
          {
     (yyval.copy_option_t) = new infinity::CopyOption();
     (yyval.copy_option_t)->option_type_ = infinity::CopyOptionType::kHeader;
     (yyval.copy_option_t)->header_ = true;
 }
-<<<<<<< HEAD
 #line 7473 "parser.cpp"
     break;
 
@@ -7595,75 +7545,6 @@
 
   case 412: /* if_not_exists_info: if_not_exists IDENTIFIER  */
 #line 3019 "parser.y"
-=======
-#line 7511 "parser.cpp"
-    break;
-
-  case 405: /* copy_option: OFFSET LONG_VALUE  */
-#line 3023 "parser.y"
-                    {
-    (yyval.copy_option_t) = new infinity::CopyOption();
-    (yyval.copy_option_t)->option_type_ = infinity::CopyOptionType::kOffset;
-    (yyval.copy_option_t)->offset_ = (yyvsp[0].long_value);
-}
-#line 7521 "parser.cpp"
-    break;
-
-  case 406: /* copy_option: LIMIT LONG_VALUE  */
-#line 3028 "parser.y"
-                   {
-    (yyval.copy_option_t) = new infinity::CopyOption();
-    (yyval.copy_option_t)->option_type_ = infinity::CopyOptionType::kLimit;
-    (yyval.copy_option_t)->limit_ = (yyvsp[0].long_value);
-}
-#line 7531 "parser.cpp"
-    break;
-
-  case 407: /* copy_option: ROWLIMIT LONG_VALUE  */
-#line 3033 "parser.y"
-                      {
-    (yyval.copy_option_t) = new infinity::CopyOption();
-    (yyval.copy_option_t)->option_type_ = infinity::CopyOptionType::kRowLimit;
-    (yyval.copy_option_t)->row_limit_ = (yyvsp[0].long_value);
-}
-#line 7541 "parser.cpp"
-    break;
-
-  case 408: /* file_path: STRING  */
-#line 3039 "parser.y"
-                   {
-    (yyval.str_value) = (yyvsp[0].str_value);
-}
-#line 7549 "parser.cpp"
-    break;
-
-  case 409: /* if_exists: IF EXISTS  */
-#line 3043 "parser.y"
-                     { (yyval.bool_value) = true; }
-#line 7555 "parser.cpp"
-    break;
-
-  case 410: /* if_exists: %empty  */
-#line 3044 "parser.y"
-  { (yyval.bool_value) = false; }
-#line 7561 "parser.cpp"
-    break;
-
-  case 411: /* if_not_exists: IF NOT EXISTS  */
-#line 3046 "parser.y"
-                              { (yyval.bool_value) = true; }
-#line 7567 "parser.cpp"
-    break;
-
-  case 412: /* if_not_exists: %empty  */
-#line 3047 "parser.y"
-  { (yyval.bool_value) = false; }
-#line 7573 "parser.cpp"
-    break;
-
-  case 415: /* if_not_exists_info: if_not_exists IDENTIFIER  */
-#line 3062 "parser.y"
->>>>>>> dcbe0ccf
                                               {
     (yyval.if_not_exists_info_t) = new infinity::IfNotExistsInfo();
     (yyval.if_not_exists_info_t)->exists_ = true;
@@ -7672,7 +7553,6 @@
     (yyval.if_not_exists_info_t)->info_ = (yyvsp[0].str_value);
     free((yyvsp[0].str_value));
 }
-<<<<<<< HEAD
 #line 7518 "parser.cpp"
     break;
 
@@ -7718,106 +7598,35 @@
 
   case 418: /* index_param_list: index_param  */
 #line 3045 "parser.y"
-=======
-#line 7586 "parser.cpp"
-    break;
-
-  case 416: /* if_not_exists_info: %empty  */
-#line 3070 "parser.y"
-  {
-    (yyval.if_not_exists_info_t) = new infinity::IfNotExistsInfo();
-}
-#line 7594 "parser.cpp"
-    break;
-
-  case 417: /* with_index_param_list: WITH '(' index_param_list ')'  */
-#line 3074 "parser.y"
-                                                      {
-    (yyval.with_index_param_list_t) = (yyvsp[-1].index_param_list_t);
-}
-#line 7602 "parser.cpp"
-    break;
-
-  case 418: /* with_index_param_list: %empty  */
-#line 3077 "parser.y"
-  {
-    (yyval.with_index_param_list_t) = new std::vector<infinity::InitParameter*>();
-}
-#line 7610 "parser.cpp"
-    break;
-
-  case 419: /* optional_table_properties_list: PROPERTIES '(' index_param_list ')'  */
-#line 3081 "parser.y"
-                                                                     {
-    (yyval.with_index_param_list_t) = (yyvsp[-1].index_param_list_t);
-}
-#line 7618 "parser.cpp"
-    break;
-
-  case 420: /* optional_table_properties_list: %empty  */
-#line 3084 "parser.y"
-  {
-    (yyval.with_index_param_list_t) = nullptr;
-}
-#line 7626 "parser.cpp"
-    break;
-
-  case 421: /* index_param_list: index_param  */
-#line 3088 "parser.y"
->>>>>>> dcbe0ccf
                                {
     (yyval.index_param_list_t) = new std::vector<infinity::InitParameter*>();
     (yyval.index_param_list_t)->push_back((yyvsp[0].index_param_t));
 }
-<<<<<<< HEAD
 #line 7567 "parser.cpp"
     break;
 
   case 419: /* index_param_list: index_param_list ',' index_param  */
 #line 3049 "parser.y"
-=======
-#line 7635 "parser.cpp"
-    break;
-
-  case 422: /* index_param_list: index_param_list ',' index_param  */
-#line 3092 "parser.y"
->>>>>>> dcbe0ccf
                                    {
     (yyvsp[-2].index_param_list_t)->push_back((yyvsp[0].index_param_t));
     (yyval.index_param_list_t) = (yyvsp[-2].index_param_list_t);
 }
-<<<<<<< HEAD
 #line 7576 "parser.cpp"
     break;
 
   case 420: /* index_param: IDENTIFIER  */
 #line 3054 "parser.y"
-=======
-#line 7644 "parser.cpp"
-    break;
-
-  case 423: /* index_param: IDENTIFIER  */
-#line 3097 "parser.y"
->>>>>>> dcbe0ccf
                          {
     ParserHelper::ToLower((yyvsp[0].str_value));
     (yyval.index_param_t) = new infinity::InitParameter();
     (yyval.index_param_t)->param_name_ = (yyvsp[0].str_value);
     free((yyvsp[0].str_value));
 }
-<<<<<<< HEAD
 #line 7587 "parser.cpp"
     break;
 
   case 421: /* index_param: IDENTIFIER '=' IDENTIFIER  */
 #line 3060 "parser.y"
-=======
-#line 7655 "parser.cpp"
-    break;
-
-  case 424: /* index_param: IDENTIFIER '=' IDENTIFIER  */
-#line 3103 "parser.y"
->>>>>>> dcbe0ccf
                             {
     ParserHelper::ToLower((yyvsp[-2].str_value));
     ParserHelper::ToLower((yyvsp[0].str_value));
@@ -7828,19 +7637,11 @@
     (yyval.index_param_t)->param_value_ = (yyvsp[0].str_value);
     free((yyvsp[0].str_value));
 }
-<<<<<<< HEAD
 #line 7602 "parser.cpp"
     break;
 
   case 422: /* index_param: IDENTIFIER '=' LONG_VALUE  */
 #line 3070 "parser.y"
-=======
-#line 7670 "parser.cpp"
-    break;
-
-  case 425: /* index_param: IDENTIFIER '=' LONG_VALUE  */
-#line 3113 "parser.y"
->>>>>>> dcbe0ccf
                             {
     (yyval.index_param_t) = new infinity::InitParameter();
     (yyval.index_param_t)->param_name_ = (yyvsp[-2].str_value);
@@ -7848,19 +7649,12 @@
 
     (yyval.index_param_t)->param_value_ = std::to_string((yyvsp[0].long_value));
 }
-<<<<<<< HEAD
 #line 7614 "parser.cpp"
     break;
 
   case 423: /* index_param: IDENTIFIER '=' DOUBLE_VALUE  */
 #line 3077 "parser.y"
-=======
-#line 7682 "parser.cpp"
-    break;
-
-  case 426: /* index_param: IDENTIFIER '=' DOUBLE_VALUE  */
-#line 3120 "parser.y"
->>>>>>> dcbe0ccf
+
                               {
     (yyval.index_param_t) = new infinity::InitParameter();
     (yyval.index_param_t)->param_name_ = (yyvsp[-2].str_value);
@@ -7868,36 +7662,20 @@
 
     (yyval.index_param_t)->param_value_ = std::to_string((yyvsp[0].double_value));
 }
-<<<<<<< HEAD
 #line 7626 "parser.cpp"
     break;
 
   case 424: /* index_info_list: index_info_list_one_pack  */
 #line 3088 "parser.y"
-=======
-#line 7694 "parser.cpp"
-    break;
-
-  case 427: /* index_info_list: index_info_list_one_pack  */
-#line 3131 "parser.y"
->>>>>>> dcbe0ccf
                                            {
     (yyval.index_info_list_t) = (yyvsp[0].index_info_list_t);
     (yyvsp[0].index_info_list_t) = nullptr;
 }
-<<<<<<< HEAD
 #line 7635 "parser.cpp"
     break;
 
   case 425: /* index_info_list: index_info_list index_info_list_one_pack  */
 #line 3092 "parser.y"
-=======
-#line 7703 "parser.cpp"
-    break;
-
-  case 428: /* index_info_list: index_info_list index_info_list_one_pack  */
-#line 3135 "parser.y"
->>>>>>> dcbe0ccf
                                            {
     (yyval.index_info_list_t) = (yyvsp[-1].index_info_list_t);
     (yyvsp[-1].index_info_list_t) = nullptr;
@@ -7905,19 +7683,11 @@
     delete (yyvsp[0].index_info_list_t);
     (yyvsp[0].index_info_list_t) = nullptr;
 }
-<<<<<<< HEAD
 #line 7647 "parser.cpp"
     break;
 
   case 426: /* index_info_list_one_pack: '(' identifier_array ')' USING IDENTIFIER with_index_param_list  */
 #line 3100 "parser.y"
-=======
-#line 7715 "parser.cpp"
-    break;
-
-  case 429: /* index_info_list_one_pack: '(' identifier_array ')' USING IDENTIFIER with_index_param_list  */
-#line 3143 "parser.y"
->>>>>>> dcbe0ccf
                                                                                            {
     ParserHelper::ToLower((yyvsp[-1].str_value));
     infinity::IndexType index_type = infinity::IndexType::kInvalid;
@@ -7970,19 +7740,11 @@
     }
     delete (yyvsp[-4].identifier_array_t);
 }
-<<<<<<< HEAD
 #line 7704 "parser.cpp"
     break;
 
   case 427: /* index_info_list_one_pack: '(' identifier_array ')'  */
 #line 3152 "parser.y"
-=======
-#line 7772 "parser.cpp"
-    break;
-
-  case 430: /* index_info_list_one_pack: '(' identifier_array ')'  */
-#line 3195 "parser.y"
->>>>>>> dcbe0ccf
                            {
     infinity::IndexType index_type = infinity::IndexType::kSecondary;
     size_t index_count = (yyvsp[-1].identifier_array_t)->size();
@@ -7996,19 +7758,11 @@
     }
     delete (yyvsp[-1].identifier_array_t);
 }
-<<<<<<< HEAD
 #line 7722 "parser.cpp"
     break;
 
 
 #line 7726 "parser.cpp"
-=======
-#line 7790 "parser.cpp"
-    break;
-
-
-#line 7794 "parser.cpp"
->>>>>>> dcbe0ccf
 
       default: break;
     }
@@ -8237,11 +7991,7 @@
   return yyresult;
 }
 
-<<<<<<< HEAD
 #line 3166 "parser.y"
-=======
-#line 3209 "parser.y"
->>>>>>> dcbe0ccf
 
 
 void
