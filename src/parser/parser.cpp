/* A Bison parser, made by GNU Bison 3.8.2.  */

/* Bison implementation for Yacc-like parsers in C

   Copyright (C) 1984, 1989-1990, 2000-2015, 2018-2021 Free Software Foundation,
   Inc.

   This program is free software: you can redistribute it and/or modify
   it under the terms of the GNU General Public License as published by
   the Free Software Foundation, either version 3 of the License, or
   (at your option) any later version.

   This program is distributed in the hope that it will be useful,
   but WITHOUT ANY WARRANTY; without even the implied warranty of
   MERCHANTABILITY or FITNESS FOR A PARTICULAR PURPOSE.  See the
   GNU General Public License for more details.

   You should have received a copy of the GNU General Public License
   along with this program.  If not, see <https://www.gnu.org/licenses/>.  */

/* As a special exception, you may create a larger work that contains
   part or all of the Bison parser skeleton and distribute that work
   under terms of your choice, so long as that work isn't itself a
   parser generator using the skeleton or a modified version thereof
   as a parser skeleton.  Alternatively, if you modify or redistribute
   the parser skeleton itself, you may (at your option) remove this
   special exception, which will cause the skeleton and the resulting
   Bison output files to be licensed under the GNU General Public
   License without this special exception.

   This special exception was added by the Free Software Foundation in
   version 2.2 of Bison.  */

/* C LALR(1) parser skeleton written by Richard Stallman, by
   simplifying the original so-called "semantic" parser.  */

/* DO NOT RELY ON FEATURES THAT ARE NOT DOCUMENTED in the manual,
   especially those whose name start with YY_ or yy_.  They are
   private implementation details that can be changed or removed.  */

/* All symbols defined below should begin with yy or YY, to avoid
   infringing on user name space.  This should be done even for local
   variables, as they might otherwise be expanded by user macros.
   There are some unavoidable exceptions within include files to
   define necessary library symbols; they are noted "INFRINGES ON
   USER NAME SPACE" below.  */

/* Identify Bison output, and Bison version.  */
#define YYBISON 30802

/* Bison version string.  */
#define YYBISON_VERSION "3.8.2"

/* Skeleton name.  */
#define YYSKELETON_NAME "yacc.c"

/* Pure parsers.  */
#define YYPURE 2

/* Push parsers.  */
#define YYPUSH 0

/* Pull parsers.  */
#define YYPULL 1

/* Substitute the type names.  */
#define YYSTYPE         SQLSTYPE
#define YYLTYPE         SQLLTYPE
/* Substitute the variable and function names.  */
#define yyparse         sqlparse
#define yylex           sqllex
#define yyerror         sqlerror
#define yydebug         sqldebug
#define yynerrs         sqlnerrs

/* First part of user prologue.  */
#line 2 "parser.y"

#include <stdint.h>
#include <stdio.h>
#include "parser.h"
#include "lexer.h"

void yyerror(YYLTYPE * llocp, void* lexer, infinity::ParserResult* result, const char* msg);

#line 87 "parser.cpp"

# ifndef YY_CAST
#  ifdef __cplusplus
#   define YY_CAST(Type, Val) static_cast<Type> (Val)
#   define YY_REINTERPRET_CAST(Type, Val) reinterpret_cast<Type> (Val)
#  else
#   define YY_CAST(Type, Val) ((Type) (Val))
#   define YY_REINTERPRET_CAST(Type, Val) ((Type) (Val))
#  endif
# endif
# ifndef YY_NULLPTR
#  if defined __cplusplus
#   if 201103L <= __cplusplus
#    define YY_NULLPTR nullptr
#   else
#    define YY_NULLPTR 0
#   endif
#  else
#   define YY_NULLPTR ((void*)0)
#  endif
# endif

#include "parser.h"
/* Symbol kind.  */
enum yysymbol_kind_t
{
  YYSYMBOL_YYEMPTY = -2,
  YYSYMBOL_YYEOF = 0,                      /* "end of file"  */
  YYSYMBOL_YYerror = 1,                    /* error  */
  YYSYMBOL_YYUNDEF = 2,                    /* "invalid token"  */
  YYSYMBOL_IDENTIFIER = 3,                 /* IDENTIFIER  */
  YYSYMBOL_STRING = 4,                     /* STRING  */
  YYSYMBOL_DOUBLE_VALUE = 5,               /* DOUBLE_VALUE  */
  YYSYMBOL_LONG_VALUE = 6,                 /* LONG_VALUE  */
  YYSYMBOL_CREATE = 7,                     /* CREATE  */
  YYSYMBOL_SELECT = 8,                     /* SELECT  */
  YYSYMBOL_INSERT = 9,                     /* INSERT  */
  YYSYMBOL_DROP = 10,                      /* DROP  */
  YYSYMBOL_UPDATE = 11,                    /* UPDATE  */
  YYSYMBOL_DELETE = 12,                    /* DELETE  */
  YYSYMBOL_COPY = 13,                      /* COPY  */
  YYSYMBOL_SET = 14,                       /* SET  */
  YYSYMBOL_EXPLAIN = 15,                   /* EXPLAIN  */
  YYSYMBOL_SHOW = 16,                      /* SHOW  */
  YYSYMBOL_ALTER = 17,                     /* ALTER  */
  YYSYMBOL_EXECUTE = 18,                   /* EXECUTE  */
  YYSYMBOL_PREPARE = 19,                   /* PREPARE  */
  YYSYMBOL_DESCRIBE = 20,                  /* DESCRIBE  */
  YYSYMBOL_UNION = 21,                     /* UNION  */
  YYSYMBOL_ALL = 22,                       /* ALL  */
  YYSYMBOL_INTERSECT = 23,                 /* INTERSECT  */
  YYSYMBOL_EXCEPT = 24,                    /* EXCEPT  */
  YYSYMBOL_FLUSH = 25,                     /* FLUSH  */
  YYSYMBOL_USE = 26,                       /* USE  */
  YYSYMBOL_DATABASE = 27,                  /* DATABASE  */
  YYSYMBOL_TABLE = 28,                     /* TABLE  */
  YYSYMBOL_COLLECTION = 29,                /* COLLECTION  */
  YYSYMBOL_TABLES = 30,                    /* TABLES  */
  YYSYMBOL_INTO = 31,                      /* INTO  */
  YYSYMBOL_VALUES = 32,                    /* VALUES  */
  YYSYMBOL_AST = 33,                       /* AST  */
  YYSYMBOL_PIPELINE = 34,                  /* PIPELINE  */
  YYSYMBOL_RAW = 35,                       /* RAW  */
  YYSYMBOL_LOGICAL = 36,                   /* LOGICAL  */
  YYSYMBOL_PHYSICAL = 37,                  /* PHYSICAL  */
  YYSYMBOL_FRAGMENT = 38,                  /* FRAGMENT  */
  YYSYMBOL_VIEW = 39,                      /* VIEW  */
  YYSYMBOL_INDEX = 40,                     /* INDEX  */
  YYSYMBOL_ANALYZE = 41,                   /* ANALYZE  */
  YYSYMBOL_VIEWS = 42,                     /* VIEWS  */
  YYSYMBOL_DATABASES = 43,                 /* DATABASES  */
  YYSYMBOL_GROUP = 44,                     /* GROUP  */
  YYSYMBOL_BY = 45,                        /* BY  */
  YYSYMBOL_HAVING = 46,                    /* HAVING  */
  YYSYMBOL_AS = 47,                        /* AS  */
  YYSYMBOL_NATURAL = 48,                   /* NATURAL  */
  YYSYMBOL_JOIN = 49,                      /* JOIN  */
  YYSYMBOL_LEFT = 50,                      /* LEFT  */
  YYSYMBOL_RIGHT = 51,                     /* RIGHT  */
  YYSYMBOL_OUTER = 52,                     /* OUTER  */
  YYSYMBOL_FULL = 53,                      /* FULL  */
  YYSYMBOL_ON = 54,                        /* ON  */
  YYSYMBOL_INNER = 55,                     /* INNER  */
  YYSYMBOL_CROSS = 56,                     /* CROSS  */
  YYSYMBOL_DISTINCT = 57,                  /* DISTINCT  */
  YYSYMBOL_WHERE = 58,                     /* WHERE  */
  YYSYMBOL_ORDER = 59,                     /* ORDER  */
  YYSYMBOL_LIMIT = 60,                     /* LIMIT  */
  YYSYMBOL_OFFSET = 61,                    /* OFFSET  */
  YYSYMBOL_ASC = 62,                       /* ASC  */
  YYSYMBOL_DESC = 63,                      /* DESC  */
  YYSYMBOL_IF = 64,                        /* IF  */
  YYSYMBOL_NOT = 65,                       /* NOT  */
  YYSYMBOL_EXISTS = 66,                    /* EXISTS  */
  YYSYMBOL_IN = 67,                        /* IN  */
  YYSYMBOL_FROM = 68,                      /* FROM  */
  YYSYMBOL_TO = 69,                        /* TO  */
  YYSYMBOL_WITH = 70,                      /* WITH  */
  YYSYMBOL_DELIMITER = 71,                 /* DELIMITER  */
  YYSYMBOL_FORMAT = 72,                    /* FORMAT  */
  YYSYMBOL_HEADER = 73,                    /* HEADER  */
  YYSYMBOL_CAST = 74,                      /* CAST  */
  YYSYMBOL_END = 75,                       /* END  */
  YYSYMBOL_CASE = 76,                      /* CASE  */
  YYSYMBOL_ELSE = 77,                      /* ELSE  */
  YYSYMBOL_THEN = 78,                      /* THEN  */
  YYSYMBOL_WHEN = 79,                      /* WHEN  */
  YYSYMBOL_BOOLEAN = 80,                   /* BOOLEAN  */
  YYSYMBOL_INTEGER = 81,                   /* INTEGER  */
  YYSYMBOL_INT = 82,                       /* INT  */
  YYSYMBOL_TINYINT = 83,                   /* TINYINT  */
  YYSYMBOL_SMALLINT = 84,                  /* SMALLINT  */
  YYSYMBOL_BIGINT = 85,                    /* BIGINT  */
  YYSYMBOL_HUGEINT = 86,                   /* HUGEINT  */
  YYSYMBOL_CHAR = 87,                      /* CHAR  */
  YYSYMBOL_VARCHAR = 88,                   /* VARCHAR  */
  YYSYMBOL_FLOAT = 89,                     /* FLOAT  */
  YYSYMBOL_DOUBLE = 90,                    /* DOUBLE  */
  YYSYMBOL_REAL = 91,                      /* REAL  */
  YYSYMBOL_DECIMAL = 92,                   /* DECIMAL  */
  YYSYMBOL_DATE = 93,                      /* DATE  */
  YYSYMBOL_TIME = 94,                      /* TIME  */
  YYSYMBOL_DATETIME = 95,                  /* DATETIME  */
  YYSYMBOL_TIMESTAMP = 96,                 /* TIMESTAMP  */
  YYSYMBOL_UUID = 97,                      /* UUID  */
  YYSYMBOL_POINT = 98,                     /* POINT  */
  YYSYMBOL_LINE = 99,                      /* LINE  */
  YYSYMBOL_LSEG = 100,                     /* LSEG  */
  YYSYMBOL_BOX = 101,                      /* BOX  */
  YYSYMBOL_PATH = 102,                     /* PATH  */
  YYSYMBOL_POLYGON = 103,                  /* POLYGON  */
  YYSYMBOL_CIRCLE = 104,                   /* CIRCLE  */
  YYSYMBOL_BLOB = 105,                     /* BLOB  */
  YYSYMBOL_BITMAP = 106,                   /* BITMAP  */
  YYSYMBOL_EMBEDDING = 107,                /* EMBEDDING  */
  YYSYMBOL_VECTOR = 108,                   /* VECTOR  */
  YYSYMBOL_BIT = 109,                      /* BIT  */
  YYSYMBOL_PRIMARY = 110,                  /* PRIMARY  */
  YYSYMBOL_KEY = 111,                      /* KEY  */
  YYSYMBOL_UNIQUE = 112,                   /* UNIQUE  */
  YYSYMBOL_NULLABLE = 113,                 /* NULLABLE  */
  YYSYMBOL_IS = 114,                       /* IS  */
  YYSYMBOL_TRUE = 115,                     /* TRUE  */
  YYSYMBOL_FALSE = 116,                    /* FALSE  */
  YYSYMBOL_INTERVAL = 117,                 /* INTERVAL  */
  YYSYMBOL_SECOND = 118,                   /* SECOND  */
  YYSYMBOL_SECONDS = 119,                  /* SECONDS  */
  YYSYMBOL_MINUTE = 120,                   /* MINUTE  */
  YYSYMBOL_MINUTES = 121,                  /* MINUTES  */
  YYSYMBOL_HOUR = 122,                     /* HOUR  */
  YYSYMBOL_HOURS = 123,                    /* HOURS  */
  YYSYMBOL_DAY = 124,                      /* DAY  */
  YYSYMBOL_DAYS = 125,                     /* DAYS  */
  YYSYMBOL_MONTH = 126,                    /* MONTH  */
  YYSYMBOL_MONTHS = 127,                   /* MONTHS  */
  YYSYMBOL_YEAR = 128,                     /* YEAR  */
  YYSYMBOL_YEARS = 129,                    /* YEARS  */
  YYSYMBOL_EQUAL = 130,                    /* EQUAL  */
  YYSYMBOL_NOT_EQ = 131,                   /* NOT_EQ  */
  YYSYMBOL_LESS_EQ = 132,                  /* LESS_EQ  */
  YYSYMBOL_GREATER_EQ = 133,               /* GREATER_EQ  */
  YYSYMBOL_BETWEEN = 134,                  /* BETWEEN  */
  YYSYMBOL_AND = 135,                      /* AND  */
  YYSYMBOL_OR = 136,                       /* OR  */
  YYSYMBOL_EXTRACT = 137,                  /* EXTRACT  */
  YYSYMBOL_LIKE = 138,                     /* LIKE  */
  YYSYMBOL_DATA = 139,                     /* DATA  */
  YYSYMBOL_LOG = 140,                      /* LOG  */
  YYSYMBOL_BUFFER = 141,                   /* BUFFER  */
  YYSYMBOL_KNN = 142,                      /* KNN  */
  YYSYMBOL_USING = 143,                    /* USING  */
  YYSYMBOL_SESSION = 144,                  /* SESSION  */
  YYSYMBOL_GLOBAL = 145,                   /* GLOBAL  */
  YYSYMBOL_OFF = 146,                      /* OFF  */
  YYSYMBOL_EXPORT = 147,                   /* EXPORT  */
  YYSYMBOL_PROFILE = 148,                  /* PROFILE  */
  YYSYMBOL_CONFIGS = 149,                  /* CONFIGS  */
  YYSYMBOL_PROFILES = 150,                 /* PROFILES  */
  YYSYMBOL_SEARCH = 151,                   /* SEARCH  */
  YYSYMBOL_MATCH = 152,                    /* MATCH  */
  YYSYMBOL_QUERY = 153,                    /* QUERY  */
  YYSYMBOL_FUSION = 154,                   /* FUSION  */
  YYSYMBOL_NUMBER = 155,                   /* NUMBER  */
  YYSYMBOL_156_ = 156,                     /* '='  */
  YYSYMBOL_157_ = 157,                     /* '<'  */
  YYSYMBOL_158_ = 158,                     /* '>'  */
  YYSYMBOL_159_ = 159,                     /* '+'  */
  YYSYMBOL_160_ = 160,                     /* '-'  */
  YYSYMBOL_161_ = 161,                     /* '*'  */
  YYSYMBOL_162_ = 162,                     /* '/'  */
  YYSYMBOL_163_ = 163,                     /* '%'  */
  YYSYMBOL_164_ = 164,                     /* '['  */
  YYSYMBOL_165_ = 165,                     /* ']'  */
  YYSYMBOL_166_ = 166,                     /* '('  */
  YYSYMBOL_167_ = 167,                     /* ')'  */
  YYSYMBOL_168_ = 168,                     /* '.'  */
  YYSYMBOL_169_ = 169,                     /* ';'  */
  YYSYMBOL_170_ = 170,                     /* ','  */
  YYSYMBOL_YYACCEPT = 171,                 /* $accept  */
  YYSYMBOL_input_pattern = 172,            /* input_pattern  */
  YYSYMBOL_statement_list = 173,           /* statement_list  */
  YYSYMBOL_statement = 174,                /* statement  */
  YYSYMBOL_explainable_statement = 175,    /* explainable_statement  */
  YYSYMBOL_create_statement = 176,         /* create_statement  */
  YYSYMBOL_table_element_array = 177,      /* table_element_array  */
  YYSYMBOL_table_element = 178,            /* table_element  */
  YYSYMBOL_table_column = 179,             /* table_column  */
  YYSYMBOL_column_type = 180,              /* column_type  */
  YYSYMBOL_column_constraints = 181,       /* column_constraints  */
  YYSYMBOL_column_constraint = 182,        /* column_constraint  */
  YYSYMBOL_table_constraint = 183,         /* table_constraint  */
  YYSYMBOL_identifier_array = 184,         /* identifier_array  */
  YYSYMBOL_delete_statement = 185,         /* delete_statement  */
  YYSYMBOL_insert_statement = 186,         /* insert_statement  */
  YYSYMBOL_optional_identifier_array = 187, /* optional_identifier_array  */
  YYSYMBOL_explain_statement = 188,        /* explain_statement  */
  YYSYMBOL_explain_type = 189,             /* explain_type  */
  YYSYMBOL_update_statement = 190,         /* update_statement  */
  YYSYMBOL_update_expr_array = 191,        /* update_expr_array  */
  YYSYMBOL_update_expr = 192,              /* update_expr  */
  YYSYMBOL_drop_statement = 193,           /* drop_statement  */
  YYSYMBOL_copy_statement = 194,           /* copy_statement  */
  YYSYMBOL_select_statement = 195,         /* select_statement  */
  YYSYMBOL_select_with_paren = 196,        /* select_with_paren  */
  YYSYMBOL_select_without_paren = 197,     /* select_without_paren  */
  YYSYMBOL_select_clause_with_modifier = 198, /* select_clause_with_modifier  */
  YYSYMBOL_select_clause_without_modifier_paren = 199, /* select_clause_without_modifier_paren  */
  YYSYMBOL_select_clause_without_modifier = 200, /* select_clause_without_modifier  */
  YYSYMBOL_order_by_clause = 201,          /* order_by_clause  */
  YYSYMBOL_order_by_expr_list = 202,       /* order_by_expr_list  */
  YYSYMBOL_order_by_expr = 203,            /* order_by_expr  */
  YYSYMBOL_order_by_type = 204,            /* order_by_type  */
  YYSYMBOL_limit_expr = 205,               /* limit_expr  */
  YYSYMBOL_offset_expr = 206,              /* offset_expr  */
  YYSYMBOL_distinct = 207,                 /* distinct  */
  YYSYMBOL_from_clause = 208,              /* from_clause  */
  YYSYMBOL_search_clause = 209,            /* search_clause  */
  YYSYMBOL_where_clause = 210,             /* where_clause  */
  YYSYMBOL_having_clause = 211,            /* having_clause  */
  YYSYMBOL_group_by_clause = 212,          /* group_by_clause  */
  YYSYMBOL_set_operator = 213,             /* set_operator  */
  YYSYMBOL_table_reference = 214,          /* table_reference  */
  YYSYMBOL_table_reference_unit = 215,     /* table_reference_unit  */
  YYSYMBOL_table_reference_name = 216,     /* table_reference_name  */
  YYSYMBOL_table_name = 217,               /* table_name  */
  YYSYMBOL_table_alias = 218,              /* table_alias  */
  YYSYMBOL_with_clause = 219,              /* with_clause  */
  YYSYMBOL_with_expr_list = 220,           /* with_expr_list  */
  YYSYMBOL_with_expr = 221,                /* with_expr  */
  YYSYMBOL_join_clause = 222,              /* join_clause  */
  YYSYMBOL_join_type = 223,                /* join_type  */
  YYSYMBOL_show_statement = 224,           /* show_statement  */
  YYSYMBOL_flush_statement = 225,          /* flush_statement  */
  YYSYMBOL_command_statement = 226,        /* command_statement  */
  YYSYMBOL_expr_array = 227,               /* expr_array  */
  YYSYMBOL_expr_array_list = 228,          /* expr_array_list  */
  YYSYMBOL_expr_alias = 229,               /* expr_alias  */
  YYSYMBOL_expr = 230,                     /* expr  */
  YYSYMBOL_operand = 231,                  /* operand  */
  YYSYMBOL_knn_expr = 232,                 /* knn_expr  */
  YYSYMBOL_match_expr = 233,               /* match_expr  */
  YYSYMBOL_query_expr = 234,               /* query_expr  */
  YYSYMBOL_fusion_expr = 235,              /* fusion_expr  */
  YYSYMBOL_sub_search_array = 236,         /* sub_search_array  */
  YYSYMBOL_function_expr = 237,            /* function_expr  */
  YYSYMBOL_conjunction_expr = 238,         /* conjunction_expr  */
  YYSYMBOL_between_expr = 239,             /* between_expr  */
  YYSYMBOL_in_expr = 240,                  /* in_expr  */
  YYSYMBOL_case_expr = 241,                /* case_expr  */
  YYSYMBOL_case_check_array = 242,         /* case_check_array  */
  YYSYMBOL_cast_expr = 243,                /* cast_expr  */
  YYSYMBOL_subquery_expr = 244,            /* subquery_expr  */
  YYSYMBOL_column_expr = 245,              /* column_expr  */
  YYSYMBOL_constant_expr = 246,            /* constant_expr  */
  YYSYMBOL_array_expr = 247,               /* array_expr  */
  YYSYMBOL_long_array_expr = 248,          /* long_array_expr  */
  YYSYMBOL_unclosed_long_array_expr = 249, /* unclosed_long_array_expr  */
  YYSYMBOL_double_array_expr = 250,        /* double_array_expr  */
  YYSYMBOL_unclosed_double_array_expr = 251, /* unclosed_double_array_expr  */
  YYSYMBOL_interval_expr = 252,            /* interval_expr  */
  YYSYMBOL_copy_option_list = 253,         /* copy_option_list  */
  YYSYMBOL_copy_option = 254,              /* copy_option  */
  YYSYMBOL_file_path = 255,                /* file_path  */
  YYSYMBOL_if_exists = 256,                /* if_exists  */
  YYSYMBOL_if_not_exists = 257,            /* if_not_exists  */
  YYSYMBOL_semicolon = 258,                /* semicolon  */
  YYSYMBOL_if_not_exists_info = 259,       /* if_not_exists_info  */
  YYSYMBOL_with_index_param_list = 260,    /* with_index_param_list  */
  YYSYMBOL_index_param_list = 261,         /* index_param_list  */
  YYSYMBOL_index_param = 262,              /* index_param  */
  YYSYMBOL_index_info_list = 263           /* index_info_list  */
};
typedef enum yysymbol_kind_t yysymbol_kind_t;




#ifdef short
# undef short
#endif

/* On compilers that do not define __PTRDIFF_MAX__ etc., make sure
   <limits.h> and (if available) <stdint.h> are included
   so that the code can choose integer types of a good width.  */

#ifndef __PTRDIFF_MAX__
# include <limits.h> /* INFRINGES ON USER NAME SPACE */
# if defined __STDC_VERSION__ && 199901 <= __STDC_VERSION__
#  include <stdint.h> /* INFRINGES ON USER NAME SPACE */
#  define YY_STDINT_H
# endif
#endif

/* Narrow types that promote to a signed type and that can represent a
   signed or unsigned integer of at least N bits.  In tables they can
   save space and decrease cache pressure.  Promoting to a signed type
   helps avoid bugs in integer arithmetic.  */

#ifdef __INT_LEAST8_MAX__
typedef __INT_LEAST8_TYPE__ yytype_int8;
#elif defined YY_STDINT_H
typedef int_least8_t yytype_int8;
#else
typedef signed char yytype_int8;
#endif

#ifdef __INT_LEAST16_MAX__
typedef __INT_LEAST16_TYPE__ yytype_int16;
#elif defined YY_STDINT_H
typedef int_least16_t yytype_int16;
#else
typedef short yytype_int16;
#endif

/* Work around bug in HP-UX 11.23, which defines these macros
   incorrectly for preprocessor constants.  This workaround can likely
   be removed in 2023, as HPE has promised support for HP-UX 11.23
   (aka HP-UX 11i v2) only through the end of 2022; see Table 2 of
   <https://h20195.www2.hpe.com/V2/getpdf.aspx/4AA4-7673ENW.pdf>.  */
#ifdef __hpux
# undef UINT_LEAST8_MAX
# undef UINT_LEAST16_MAX
# define UINT_LEAST8_MAX 255
# define UINT_LEAST16_MAX 65535
#endif

#if defined __UINT_LEAST8_MAX__ && __UINT_LEAST8_MAX__ <= __INT_MAX__
typedef __UINT_LEAST8_TYPE__ yytype_uint8;
#elif (!defined __UINT_LEAST8_MAX__ && defined YY_STDINT_H \
       && UINT_LEAST8_MAX <= INT_MAX)
typedef uint_least8_t yytype_uint8;
#elif !defined __UINT_LEAST8_MAX__ && UCHAR_MAX <= INT_MAX
typedef unsigned char yytype_uint8;
#else
typedef short yytype_uint8;
#endif

#if defined __UINT_LEAST16_MAX__ && __UINT_LEAST16_MAX__ <= __INT_MAX__
typedef __UINT_LEAST16_TYPE__ yytype_uint16;
#elif (!defined __UINT_LEAST16_MAX__ && defined YY_STDINT_H \
       && UINT_LEAST16_MAX <= INT_MAX)
typedef uint_least16_t yytype_uint16;
#elif !defined __UINT_LEAST16_MAX__ && USHRT_MAX <= INT_MAX
typedef unsigned short yytype_uint16;
#else
typedef int yytype_uint16;
#endif

#ifndef YYPTRDIFF_T
# if defined __PTRDIFF_TYPE__ && defined __PTRDIFF_MAX__
#  define YYPTRDIFF_T __PTRDIFF_TYPE__
#  define YYPTRDIFF_MAXIMUM __PTRDIFF_MAX__
# elif defined PTRDIFF_MAX
#  ifndef ptrdiff_t
#   include <stddef.h> /* INFRINGES ON USER NAME SPACE */
#  endif
#  define YYPTRDIFF_T ptrdiff_t
#  define YYPTRDIFF_MAXIMUM PTRDIFF_MAX
# else
#  define YYPTRDIFF_T long
#  define YYPTRDIFF_MAXIMUM LONG_MAX
# endif
#endif

#ifndef YYSIZE_T
# ifdef __SIZE_TYPE__
#  define YYSIZE_T __SIZE_TYPE__
# elif defined size_t
#  define YYSIZE_T size_t
# elif defined __STDC_VERSION__ && 199901 <= __STDC_VERSION__
#  include <stddef.h> /* INFRINGES ON USER NAME SPACE */
#  define YYSIZE_T size_t
# else
#  define YYSIZE_T unsigned
# endif
#endif

#define YYSIZE_MAXIMUM                                  \
  YY_CAST (YYPTRDIFF_T,                                 \
           (YYPTRDIFF_MAXIMUM < YY_CAST (YYSIZE_T, -1)  \
            ? YYPTRDIFF_MAXIMUM                         \
            : YY_CAST (YYSIZE_T, -1)))

#define YYSIZEOF(X) YY_CAST (YYPTRDIFF_T, sizeof (X))


/* Stored state numbers (used for stacks). */
typedef yytype_int16 yy_state_t;

/* State numbers in computations.  */
typedef int yy_state_fast_t;

#ifndef YY_
# if defined YYENABLE_NLS && YYENABLE_NLS
#  if ENABLE_NLS
#   include <libintl.h> /* INFRINGES ON USER NAME SPACE */
#   define YY_(Msgid) dgettext ("bison-runtime", Msgid)
#  endif
# endif
# ifndef YY_
#  define YY_(Msgid) Msgid
# endif
#endif


#ifndef YY_ATTRIBUTE_PURE
# if defined __GNUC__ && 2 < __GNUC__ + (96 <= __GNUC_MINOR__)
#  define YY_ATTRIBUTE_PURE __attribute__ ((__pure__))
# else
#  define YY_ATTRIBUTE_PURE
# endif
#endif

#ifndef YY_ATTRIBUTE_UNUSED
# if defined __GNUC__ && 2 < __GNUC__ + (7 <= __GNUC_MINOR__)
#  define YY_ATTRIBUTE_UNUSED __attribute__ ((__unused__))
# else
#  define YY_ATTRIBUTE_UNUSED
# endif
#endif

/* Suppress unused-variable warnings by "using" E.  */
#if ! defined lint || defined __GNUC__
# define YY_USE(E) ((void) (E))
#else
# define YY_USE(E) /* empty */
#endif

/* Suppress an incorrect diagnostic about yylval being uninitialized.  */
#if defined __GNUC__ && ! defined __ICC && 406 <= __GNUC__ * 100 + __GNUC_MINOR__
# if __GNUC__ * 100 + __GNUC_MINOR__ < 407
#  define YY_IGNORE_MAYBE_UNINITIALIZED_BEGIN                           \
    _Pragma ("GCC diagnostic push")                                     \
    _Pragma ("GCC diagnostic ignored \"-Wuninitialized\"")
# else
#  define YY_IGNORE_MAYBE_UNINITIALIZED_BEGIN                           \
    _Pragma ("GCC diagnostic push")                                     \
    _Pragma ("GCC diagnostic ignored \"-Wuninitialized\"")              \
    _Pragma ("GCC diagnostic ignored \"-Wmaybe-uninitialized\"")
# endif
# define YY_IGNORE_MAYBE_UNINITIALIZED_END      \
    _Pragma ("GCC diagnostic pop")
#else
# define YY_INITIAL_VALUE(Value) Value
#endif
#ifndef YY_IGNORE_MAYBE_UNINITIALIZED_BEGIN
# define YY_IGNORE_MAYBE_UNINITIALIZED_BEGIN
# define YY_IGNORE_MAYBE_UNINITIALIZED_END
#endif
#ifndef YY_INITIAL_VALUE
# define YY_INITIAL_VALUE(Value) /* Nothing. */
#endif

#if defined __cplusplus && defined __GNUC__ && ! defined __ICC && 6 <= __GNUC__
# define YY_IGNORE_USELESS_CAST_BEGIN                          \
    _Pragma ("GCC diagnostic push")                            \
    _Pragma ("GCC diagnostic ignored \"-Wuseless-cast\"")
# define YY_IGNORE_USELESS_CAST_END            \
    _Pragma ("GCC diagnostic pop")
#endif
#ifndef YY_IGNORE_USELESS_CAST_BEGIN
# define YY_IGNORE_USELESS_CAST_BEGIN
# define YY_IGNORE_USELESS_CAST_END
#endif


#define YY_ASSERT(E) ((void) (0 && (E)))

#if 1

/* The parser invokes alloca or malloc; define the necessary symbols.  */

# ifdef YYSTACK_USE_ALLOCA
#  if YYSTACK_USE_ALLOCA
#   ifdef __GNUC__
#    define YYSTACK_ALLOC __builtin_alloca
#   elif defined __BUILTIN_VA_ARG_INCR
#    include <alloca.h> /* INFRINGES ON USER NAME SPACE */
#   elif defined _AIX
#    define YYSTACK_ALLOC __alloca
#   elif defined _MSC_VER
#    include <malloc.h> /* INFRINGES ON USER NAME SPACE */
#    define alloca _alloca
#   else
#    define YYSTACK_ALLOC alloca
#    if ! defined _ALLOCA_H && ! defined EXIT_SUCCESS
#     include <stdlib.h> /* INFRINGES ON USER NAME SPACE */
      /* Use EXIT_SUCCESS as a witness for stdlib.h.  */
#     ifndef EXIT_SUCCESS
#      define EXIT_SUCCESS 0
#     endif
#    endif
#   endif
#  endif
# endif

# ifdef YYSTACK_ALLOC
   /* Pacify GCC's 'empty if-body' warning.  */
#  define YYSTACK_FREE(Ptr) do { /* empty */; } while (0)
#  ifndef YYSTACK_ALLOC_MAXIMUM
    /* The OS might guarantee only one guard page at the bottom of the stack,
       and a page size can be as small as 4096 bytes.  So we cannot safely
       invoke alloca (N) if N exceeds 4096.  Use a slightly smaller number
       to allow for a few compiler-allocated temporary stack slots.  */
#   define YYSTACK_ALLOC_MAXIMUM 4032 /* reasonable circa 2006 */
#  endif
# else
#  define YYSTACK_ALLOC YYMALLOC
#  define YYSTACK_FREE YYFREE
#  ifndef YYSTACK_ALLOC_MAXIMUM
#   define YYSTACK_ALLOC_MAXIMUM YYSIZE_MAXIMUM
#  endif
#  if (defined __cplusplus && ! defined EXIT_SUCCESS \
       && ! ((defined YYMALLOC || defined malloc) \
             && (defined YYFREE || defined free)))
#   include <stdlib.h> /* INFRINGES ON USER NAME SPACE */
#   ifndef EXIT_SUCCESS
#    define EXIT_SUCCESS 0
#   endif
#  endif
#  ifndef YYMALLOC
#   define YYMALLOC malloc
#   if ! defined malloc && ! defined EXIT_SUCCESS
void *malloc (YYSIZE_T); /* INFRINGES ON USER NAME SPACE */
#   endif
#  endif
#  ifndef YYFREE
#   define YYFREE free
#   if ! defined free && ! defined EXIT_SUCCESS
void free (void *); /* INFRINGES ON USER NAME SPACE */
#   endif
#  endif
# endif
#endif /* 1 */

#if (! defined yyoverflow \
     && (! defined __cplusplus \
         || (defined SQLLTYPE_IS_TRIVIAL && SQLLTYPE_IS_TRIVIAL \
             && defined SQLSTYPE_IS_TRIVIAL && SQLSTYPE_IS_TRIVIAL)))

/* A type that is properly aligned for any stack member.  */
union yyalloc
{
  yy_state_t yyss_alloc;
  YYSTYPE yyvs_alloc;
  YYLTYPE yyls_alloc;
};

/* The size of the maximum gap between one aligned stack and the next.  */
# define YYSTACK_GAP_MAXIMUM (YYSIZEOF (union yyalloc) - 1)

/* The size of an array large to enough to hold all stacks, each with
   N elements.  */
# define YYSTACK_BYTES(N) \
     ((N) * (YYSIZEOF (yy_state_t) + YYSIZEOF (YYSTYPE) \
             + YYSIZEOF (YYLTYPE)) \
      + 2 * YYSTACK_GAP_MAXIMUM)

# define YYCOPY_NEEDED 1

/* Relocate STACK from its old location to the new one.  The
   local variables YYSIZE and YYSTACKSIZE give the old and new number of
   elements in the stack, and YYPTR gives the new location of the
   stack.  Advance YYPTR to a properly aligned location for the next
   stack.  */
# define YYSTACK_RELOCATE(Stack_alloc, Stack)                           \
    do                                                                  \
      {                                                                 \
        YYPTRDIFF_T yynewbytes;                                         \
        YYCOPY (&yyptr->Stack_alloc, Stack, yysize);                    \
        Stack = &yyptr->Stack_alloc;                                    \
        yynewbytes = yystacksize * YYSIZEOF (*Stack) + YYSTACK_GAP_MAXIMUM; \
        yyptr += yynewbytes / YYSIZEOF (*yyptr);                        \
      }                                                                 \
    while (0)

#endif

#if defined YYCOPY_NEEDED && YYCOPY_NEEDED
/* Copy COUNT objects from SRC to DST.  The source and destination do
   not overlap.  */
# ifndef YYCOPY
#  if defined __GNUC__ && 1 < __GNUC__
#   define YYCOPY(Dst, Src, Count) \
      __builtin_memcpy (Dst, Src, YY_CAST (YYSIZE_T, (Count)) * sizeof (*(Src)))
#  else
#   define YYCOPY(Dst, Src, Count)              \
      do                                        \
        {                                       \
          YYPTRDIFF_T yyi;                      \
          for (yyi = 0; yyi < (Count); yyi++)   \
            (Dst)[yyi] = (Src)[yyi];            \
        }                                       \
      while (0)
#  endif
# endif
#endif /* !YYCOPY_NEEDED */

/* YYFINAL -- State number of the termination state.  */
#define YYFINAL  75
/* YYLAST -- Last index in YYTABLE.  */
#define YYLAST   834

/* YYNTOKENS -- Number of terminals.  */
#define YYNTOKENS  171
/* YYNNTS -- Number of nonterminals.  */
#define YYNNTS  93
/* YYNRULES -- Number of rules.  */
#define YYNRULES  336
/* YYNSTATES -- Number of states.  */
#define YYNSTATES  660

/* YYMAXUTOK -- Last valid token kind.  */
#define YYMAXUTOK   410


/* YYTRANSLATE(TOKEN-NUM) -- Symbol number corresponding to TOKEN-NUM
   as returned by yylex, with out-of-bounds checking.  */
#define YYTRANSLATE(YYX)                                \
  (0 <= (YYX) && (YYX) <= YYMAXUTOK                     \
   ? YY_CAST (yysymbol_kind_t, yytranslate[YYX])        \
   : YYSYMBOL_YYUNDEF)

/* YYTRANSLATE[TOKEN-NUM] -- Symbol number corresponding to TOKEN-NUM
   as returned by yylex.  */
static const yytype_uint8 yytranslate[] =
{
       0,     2,     2,     2,     2,     2,     2,     2,     2,     2,
       2,     2,     2,     2,     2,     2,     2,     2,     2,     2,
       2,     2,     2,     2,     2,     2,     2,     2,     2,     2,
       2,     2,     2,     2,     2,     2,     2,   163,     2,     2,
     166,   167,   161,   159,   170,   160,   168,   162,     2,     2,
       2,     2,     2,     2,     2,     2,     2,     2,     2,   169,
     157,   156,   158,     2,     2,     2,     2,     2,     2,     2,
       2,     2,     2,     2,     2,     2,     2,     2,     2,     2,
       2,     2,     2,     2,     2,     2,     2,     2,     2,     2,
       2,   164,     2,   165,     2,     2,     2,     2,     2,     2,
       2,     2,     2,     2,     2,     2,     2,     2,     2,     2,
       2,     2,     2,     2,     2,     2,     2,     2,     2,     2,
       2,     2,     2,     2,     2,     2,     2,     2,     2,     2,
       2,     2,     2,     2,     2,     2,     2,     2,     2,     2,
       2,     2,     2,     2,     2,     2,     2,     2,     2,     2,
       2,     2,     2,     2,     2,     2,     2,     2,     2,     2,
       2,     2,     2,     2,     2,     2,     2,     2,     2,     2,
       2,     2,     2,     2,     2,     2,     2,     2,     2,     2,
       2,     2,     2,     2,     2,     2,     2,     2,     2,     2,
       2,     2,     2,     2,     2,     2,     2,     2,     2,     2,
       2,     2,     2,     2,     2,     2,     2,     2,     2,     2,
       2,     2,     2,     2,     2,     2,     2,     2,     2,     2,
       2,     2,     2,     2,     2,     2,     2,     2,     2,     2,
       2,     2,     2,     2,     2,     2,     2,     2,     2,     2,
       2,     2,     2,     2,     2,     2,     2,     2,     2,     2,
       2,     2,     2,     2,     2,     2,     1,     2,     3,     4,
       5,     6,     7,     8,     9,    10,    11,    12,    13,    14,
      15,    16,    17,    18,    19,    20,    21,    22,    23,    24,
      25,    26,    27,    28,    29,    30,    31,    32,    33,    34,
      35,    36,    37,    38,    39,    40,    41,    42,    43,    44,
      45,    46,    47,    48,    49,    50,    51,    52,    53,    54,
      55,    56,    57,    58,    59,    60,    61,    62,    63,    64,
      65,    66,    67,    68,    69,    70,    71,    72,    73,    74,
      75,    76,    77,    78,    79,    80,    81,    82,    83,    84,
      85,    86,    87,    88,    89,    90,    91,    92,    93,    94,
      95,    96,    97,    98,    99,   100,   101,   102,   103,   104,
     105,   106,   107,   108,   109,   110,   111,   112,   113,   114,
     115,   116,   117,   118,   119,   120,   121,   122,   123,   124,
     125,   126,   127,   128,   129,   130,   131,   132,   133,   134,
     135,   136,   137,   138,   139,   140,   141,   142,   143,   144,
     145,   146,   147,   148,   149,   150,   151,   152,   153,   154,
     155
};

#if SQLDEBUG
/* YYRLINE[YYN] -- Source line where rule number YYN was defined.  */
static const yytype_int16 yyrline[] =
{
<<<<<<< HEAD
       0,   449,   449,   453,   459,   466,   467,   468,   469,   470,
     471,   472,   473,   474,   475,   476,   478,   479,   480,   481,
     482,   483,   484,   485,   486,   487,   494,   507,   522,   546,
     562,   580,   607,   611,   617,   620,   626,   661,   695,   696,
     697,   698,   699,   700,   701,   702,   703,   704,   705,   706,
     707,   708,   709,   710,   711,   712,   713,   714,   715,   716,
     718,   719,   720,   721,   722,   723,   724,   725,   726,   727,
     728,   729,   730,   731,   732,   733,   734,   735,   736,   737,
     738,   739,   740,   741,   760,   764,   774,   777,   780,   783,
     787,   792,   799,   805,   815,   831,   843,   856,   859,   866,
     872,   875,   878,   881,   884,   887,   890,   893,   900,   913,
     917,   922,   935,   948,   963,   978,   993,  1016,  1057,  1102,
    1105,  1108,  1117,  1127,  1130,  1134,  1139,  1146,  1149,  1154,
    1170,  1173,  1177,  1181,  1186,  1192,  1195,  1198,  1202,  1206,
    1208,  1212,  1214,  1217,  1221,  1224,  1228,  1233,  1237,  1240,
    1244,  1247,  1251,  1254,  1258,  1261,  1264,  1267,  1275,  1278,
    1293,  1293,  1295,  1309,  1318,  1325,  1336,  1341,  1346,  1352,
    1359,  1362,  1366,  1369,  1374,  1386,  1393,  1407,  1410,  1413,
    1416,  1419,  1422,  1425,  1431,  1435,  1439,  1443,  1447,  1451,
    1462,  1477,  1481,  1485,  1493,  1499,  1504,  1510,  1516,  1524,
    1530,  1536,  1542,  1548,  1556,  1562,  1573,  1577,  1582,  1586,
    1613,  1619,  1623,  1624,  1625,  1626,  1627,  1629,  1632,  1638,
    1641,  1642,  1643,  1644,  1645,  1646,  1647,  1648,  1650,  1791,
    1800,  1810,  1817,  1827,  1837,  1841,  1845,  1849,  1853,  1857,
    1861,  1865,  1870,  1878,  1886,  1895,  1902,  1909,  1916,  1923,
    1930,  1938,  1946,  1954,  1962,  1970,  1978,  1986,  1994,  2002,
    2010,  2018,  2026,  2056,  2064,  2073,  2081,  2090,  2098,  2104,
    2111,  2117,  2124,  2129,  2136,  2143,  2151,  2175,  2181,  2187,
    2194,  2202,  2209,  2216,  2221,  2231,  2236,  2241,  2246,  2251,
    2256,  2261,  2264,  2276,  2279,  2283,  2287,  2292,  2297,  2301,
    2306,  2311,  2317,  2323,  2329,  2335,  2341,  2347,  2353,  2359,
    2365,  2371,  2377,  2388,  2392,  2397,  2416,  2426,  2432,  2436,
    2437,  2439,  2440,  2442,  2443,  2455,  2463,  2468,  2471,  2475,
    2479,  2484,  2489,  2497,  2504
=======
       0,   463,   463,   467,   473,   480,   481,   482,   483,   484,
     485,   486,   487,   488,   489,   490,   492,   493,   494,   495,
     496,   497,   498,   499,   500,   501,   508,   521,   536,   560,
     576,   594,   623,   627,   633,   636,   642,   677,   711,   712,
     713,   714,   715,   716,   717,   718,   719,   720,   721,   722,
     723,   724,   725,   726,   727,   728,   729,   730,   731,   732,
     734,   735,   736,   737,   738,   739,   740,   741,   742,   743,
     744,   745,   746,   747,   748,   749,   750,   751,   752,   753,
     754,   755,   756,   757,   776,   780,   790,   793,   796,   799,
     803,   808,   815,   821,   831,   847,   859,   872,   875,   882,
     888,   891,   894,   897,   900,   903,   906,   909,   916,   929,
     933,   938,   951,   964,   979,   994,  1009,  1032,  1073,  1118,
    1121,  1124,  1133,  1143,  1146,  1150,  1155,  1162,  1165,  1170,
    1186,  1189,  1193,  1197,  1202,  1208,  1211,  1214,  1218,  1222,
    1224,  1228,  1230,  1233,  1237,  1240,  1244,  1249,  1253,  1256,
    1260,  1263,  1267,  1270,  1274,  1277,  1280,  1283,  1291,  1294,
    1309,  1309,  1311,  1325,  1334,  1341,  1352,  1357,  1362,  1368,
    1375,  1378,  1382,  1385,  1390,  1402,  1409,  1423,  1426,  1429,
    1432,  1435,  1438,  1441,  1447,  1451,  1455,  1459,  1463,  1467,
    1478,  1493,  1497,  1501,  1509,  1515,  1520,  1526,  1532,  1540,
    1546,  1552,  1558,  1564,  1572,  1578,  1589,  1593,  1598,  1602,
    1629,  1635,  1639,  1640,  1641,  1642,  1643,  1645,  1648,  1654,
    1657,  1658,  1659,  1660,  1661,  1662,  1663,  1664,  1666,  1807,
    1816,  1826,  1833,  1843,  1853,  1857,  1861,  1865,  1869,  1873,
    1877,  1881,  1886,  1894,  1902,  1911,  1918,  1925,  1932,  1939,
    1946,  1954,  1962,  1970,  1978,  1986,  1994,  2002,  2010,  2018,
    2026,  2034,  2042,  2072,  2080,  2089,  2097,  2106,  2114,  2120,
    2127,  2133,  2140,  2145,  2152,  2159,  2167,  2191,  2197,  2203,
    2210,  2218,  2225,  2232,  2237,  2247,  2252,  2257,  2262,  2267,
    2272,  2277,  2280,  2292,  2295,  2299,  2303,  2308,  2313,  2317,
    2322,  2327,  2333,  2339,  2345,  2351,  2357,  2363,  2369,  2375,
    2381,  2387,  2393,  2404,  2408,  2413,  2432,  2438,  2444,  2448,
    2449,  2451,  2452,  2454,  2455,  2467,  2475,  2480,  2483,  2487,
    2491,  2496,  2501,  2509,  2516,  2527,  2577
>>>>>>> 7ec0e3ae
};
#endif

/** Accessing symbol of state STATE.  */
#define YY_ACCESSING_SYMBOL(State) YY_CAST (yysymbol_kind_t, yystos[State])

#if 1
/* The user-facing name of the symbol whose (internal) number is
   YYSYMBOL.  No bounds checking.  */
static const char *yysymbol_name (yysymbol_kind_t yysymbol) YY_ATTRIBUTE_UNUSED;

/* YYTNAME[SYMBOL-NUM] -- String name of the symbol SYMBOL-NUM.
   First, the terminals, then, starting at YYNTOKENS, nonterminals.  */
static const char *const yytname[] =
{
  "\"end of file\"", "error", "\"invalid token\"", "IDENTIFIER", "STRING",
  "DOUBLE_VALUE", "LONG_VALUE", "CREATE", "SELECT", "INSERT", "DROP",
  "UPDATE", "DELETE", "COPY", "SET", "EXPLAIN", "SHOW", "ALTER", "EXECUTE",
  "PREPARE", "DESCRIBE", "UNION", "ALL", "INTERSECT", "EXCEPT", "FLUSH",
  "USE", "DATABASE", "TABLE", "COLLECTION", "TABLES", "INTO", "VALUES",
  "AST", "PIPELINE", "RAW", "LOGICAL", "PHYSICAL", "FRAGMENT", "VIEW",
  "INDEX", "ANALYZE", "VIEWS", "DATABASES", "GROUP", "BY", "HAVING", "AS",
  "NATURAL", "JOIN", "LEFT", "RIGHT", "OUTER", "FULL", "ON", "INNER",
  "CROSS", "DISTINCT", "WHERE", "ORDER", "LIMIT", "OFFSET", "ASC", "DESC",
  "IF", "NOT", "EXISTS", "IN", "FROM", "TO", "WITH", "DELIMITER", "FORMAT",
  "HEADER", "CAST", "END", "CASE", "ELSE", "THEN", "WHEN", "BOOLEAN",
  "INTEGER", "INT", "TINYINT", "SMALLINT", "BIGINT", "HUGEINT", "CHAR",
  "VARCHAR", "FLOAT", "DOUBLE", "REAL", "DECIMAL", "DATE", "TIME",
  "DATETIME", "TIMESTAMP", "UUID", "POINT", "LINE", "LSEG", "BOX", "PATH",
  "POLYGON", "CIRCLE", "BLOB", "BITMAP", "EMBEDDING", "VECTOR", "BIT",
  "PRIMARY", "KEY", "UNIQUE", "NULLABLE", "IS", "TRUE", "FALSE",
  "INTERVAL", "SECOND", "SECONDS", "MINUTE", "MINUTES", "HOUR", "HOURS",
  "DAY", "DAYS", "MONTH", "MONTHS", "YEAR", "YEARS", "EQUAL", "NOT_EQ",
  "LESS_EQ", "GREATER_EQ", "BETWEEN", "AND", "OR", "EXTRACT", "LIKE",
  "DATA", "LOG", "BUFFER", "KNN", "USING", "SESSION", "GLOBAL", "OFF",
  "EXPORT", "PROFILE", "CONFIGS", "PROFILES", "SEARCH", "MATCH", "QUERY",
  "FUSION", "NUMBER", "'='", "'<'", "'>'", "'+'", "'-'", "'*'", "'/'",
  "'%'", "'['", "']'", "'('", "')'", "'.'", "';'", "','", "$accept",
  "input_pattern", "statement_list", "statement", "explainable_statement",
  "create_statement", "table_element_array", "table_element",
  "table_column", "column_type", "column_constraints", "column_constraint",
  "table_constraint", "identifier_array", "delete_statement",
  "insert_statement", "optional_identifier_array", "explain_statement",
  "explain_type", "update_statement", "update_expr_array", "update_expr",
  "drop_statement", "copy_statement", "select_statement",
  "select_with_paren", "select_without_paren",
  "select_clause_with_modifier", "select_clause_without_modifier_paren",
  "select_clause_without_modifier", "order_by_clause",
  "order_by_expr_list", "order_by_expr", "order_by_type", "limit_expr",
  "offset_expr", "distinct", "from_clause", "search_clause",
  "where_clause", "having_clause", "group_by_clause", "set_operator",
  "table_reference", "table_reference_unit", "table_reference_name",
  "table_name", "table_alias", "with_clause", "with_expr_list",
  "with_expr", "join_clause", "join_type", "show_statement",
  "flush_statement", "command_statement", "expr_array", "expr_array_list",
  "expr_alias", "expr", "operand", "knn_expr", "match_expr", "query_expr",
  "fusion_expr", "sub_search_array", "function_expr", "conjunction_expr",
  "between_expr", "in_expr", "case_expr", "case_check_array", "cast_expr",
  "subquery_expr", "column_expr", "constant_expr", "array_expr",
  "long_array_expr", "unclosed_long_array_expr", "double_array_expr",
  "unclosed_double_array_expr", "interval_expr", "copy_option_list",
  "copy_option", "file_path", "if_exists", "if_not_exists", "semicolon",
  "if_not_exists_info", "with_index_param_list", "index_param_list",
  "index_param", "index_info_list", YY_NULLPTR
};

static const char *
yysymbol_name (yysymbol_kind_t yysymbol)
{
  return yytname[yysymbol];
}
#endif

#define YYPACT_NINF (-338)

#define yypact_value_is_default(Yyn) \
  ((Yyn) == YYPACT_NINF)

#define YYTABLE_NINF (-327)

#define yytable_value_is_error(Yyn) \
  ((Yyn) == YYTABLE_NINF)

/* YYPACT[STATE-NUM] -- Index in YYTABLE of the portion describing
   STATE-NUM.  */
static const yytype_int16 yypact[] =
{
     496,   225,    18,   229,    62,     1,    62,   -59,   623,    47,
      36,     4,    75,   107,   -26,   -51,   136,   -31,  -338,  -338,
    -338,  -338,  -338,  -338,  -338,  -338,   200,  -338,  -338,   143,
    -338,  -338,  -338,   116,   116,   116,   116,    37,    62,   123,
     123,   123,   123,   123,    25,   175,    62,   231,   197,   199,
    -338,  -338,  -338,  -338,  -338,  -338,  -338,   516,  -338,  -338,
    -338,  -338,  -338,    62,  -338,  -338,  -338,  -338,  -338,   157,
      63,  -338,   210,    42,    72,  -338,    22,  -338,   221,  -338,
    -338,     2,   219,  -338,   271,   215,   291,    62,    62,    62,
     333,   300,   179,   290,   365,    62,    62,    62,   376,   378,
     380,   337,   392,   392,    39,    46,  -338,  -338,  -338,  -338,
    -338,  -338,  -338,   200,  -338,  -338,  -338,  -338,   234,   107,
     392,  -338,  -338,  -338,  -338,     2,  -338,  -338,  -338,   306,
     356,   351,   354,  -338,   -41,  -338,   179,  -338,    62,   426,
      24,  -338,  -338,  -338,  -338,  -338,   391,  -338,   274,   -43,
    -338,   306,  -338,  -338,   381,   387,  -338,  -338,  -338,  -338,
    -338,  -338,  -338,  -338,  -338,  -338,   143,  -338,  -338,   289,
     295,   297,  -338,  -338,   594,   338,   316,   317,   129,   465,
    -338,  -338,   478,   320,   321,   322,   327,   328,   403,   403,
    -338,   232,   -57,  -338,   -27,   470,  -338,  -338,  -338,  -338,
    -338,  -338,  -338,  -338,  -338,  -338,  -338,   308,  -338,  -338,
     306,   306,   428,  -338,   -51,    27,   448,   334,  -338,   -46,
     335,  -338,    62,   306,   380,  -338,   188,   336,   347,   348,
    -338,  -338,   125,  -338,  -338,  -338,  -338,  -338,  -338,  -338,
    -338,  -338,  -338,  -338,  -338,   403,   367,   509,   444,   306,
     306,   -24,   184,  -338,   594,  -338,   513,   306,   527,   534,
     535,    66,    66,   377,    84,    13,   306,   395,   540,   306,
     306,   -50,   382,   -40,   403,   403,   403,   403,   403,   403,
     403,   403,   403,   403,   403,   403,   403,   403,    20,   379,
    -338,    12,   188,   306,  -338,   200,   603,   436,   388,    16,
    -338,  -338,  -338,   -51,   426,   393,  -338,   557,   306,   397,
    -338,   188,  -338,   176,   176,  -338,   306,  -338,    43,   444,
     423,   398,   -19,   -52,   195,  -338,   306,   306,   500,    14,
     400,   126,   401,  -338,  -338,   -51,   402,   386,  -338,    21,
    -338,  -338,   213,   337,  -338,  -338,   440,   419,   403,   232,
     475,  -338,   201,   201,   492,   492,   459,   201,   201,   492,
     492,    66,    66,  -338,  -338,  -338,  -338,  -338,   306,  -338,
    -338,  -338,   188,  -338,  -338,  -338,  -338,  -338,  -338,  -338,
     427,  -338,  -338,  -338,  -338,   429,  -338,  -338,  -338,  -338,
    -338,  -338,  -338,  -338,  -338,  -338,  -338,  -338,   430,   432,
     433,   439,   102,   441,   426,  -338,    27,   200,   146,   426,
    -338,   147,   443,   606,   608,  -338,   203,  -338,   220,   227,
    -338,   445,  -338,   603,   306,  -338,   306,   -54,    96,   403,
     449,   610,  -338,   630,   631,    40,    13,   587,  -338,  -338,
    -338,  -338,  -338,  -338,   588,  -338,   635,  -338,  -338,  -338,
    -338,  -338,   474,   601,   232,   201,   479,   235,  -338,   403,
    -338,   642,   667,   668,   669,   237,   343,   563,   566,  -338,
    -338,   102,  -338,   426,   243,  -338,   536,   248,  -338,   306,
    -338,  -338,  -338,   176,  -338,  -338,  -338,   511,   188,     5,
    -338,   306,   420,   323,   510,  -338,  -108,  -338,    41,   249,
     514,   558,    21,   386,    13,    13,   560,   213,   679,   681,
     561,   277,  -338,  -338,   509,   562,   279,   564,   565,   567,
     568,   569,   570,   571,   572,   573,   574,   575,   576,   577,
     578,   579,   580,   581,   582,  -338,  -338,  -338,   294,  -338,
     727,   590,   303,  -338,  -338,  -338,   188,  -338,  -338,  -338,
     730,  -338,   729,  -338,   731,  -338,   749,  -338,  -338,  -338,
    -338,   700,   426,  -338,  -338,  -338,  -338,   306,   306,  -338,
    -338,  -338,  -338,  -338,   750,  -338,  -338,   751,   752,   753,
     754,   755,   756,   757,   758,   759,   760,   761,   762,   763,
     764,   765,   766,  -338,   685,   770,  -338,   604,  -338,  -338,
     609,   306,   304,   605,   188,   611,   612,   613,   614,   615,
     616,   617,   618,   619,   620,   621,   622,   624,   625,   626,
     627,   628,   632,  -338,   685,   773,  -338,   188,  -338,  -338,
    -338,  -338,  -338,  -338,  -338,  -338,  -338,  -338,  -338,  -338,
    -338,  -338,  -338,  -338,  -338,  -338,   787,  -338,   629,   641,
     311,  -338,  -338,   298,  -338,   787,  -338,  -338,  -338,  -338
};

/* YYDEFACT[STATE-NUM] -- Default reduction number in state STATE-NUM.
   Performed when YYTABLE does not specify something else to do.  Zero
   means the default is an error.  */
static const yytype_int16 yydefact[] =
{
     171,     0,     0,     0,     0,     0,     0,     0,   107,     0,
       0,     0,     0,     0,     0,   171,     0,   324,     3,     5,
      10,    12,    13,    11,     6,     7,     9,   120,   119,     0,
       8,    14,    15,   322,   322,   322,   322,   322,     0,   320,
     320,   320,   320,   320,   164,     0,     0,     0,     0,     0,
     101,   105,   102,   103,   104,   106,   100,   171,   185,   186,
     184,   187,   188,     0,   189,   191,   192,   193,   194,     0,
     170,   172,     0,     0,     0,     1,   171,     2,   154,   156,
     157,     0,   143,   125,   131,     0,     0,     0,     0,     0,
       0,     0,    98,     0,     0,     0,     0,     0,     0,     0,
       0,   149,     0,     0,     0,     0,    99,    16,    21,    23,
      22,    17,    18,    20,    19,    24,    25,   190,     0,     0,
       0,   124,   123,     4,   155,     0,   121,   122,   142,     0,
       0,   139,     0,    26,     0,    27,    98,   325,     0,     0,
     171,   319,   112,   114,   113,   115,     0,   165,     0,   149,
     109,     0,    94,   318,     0,     0,   198,   200,   199,   196,
     197,   203,   205,   204,   201,   202,     0,   173,   195,     0,
       0,   281,   285,   288,   289,     0,     0,     0,     0,     0,
     286,   287,     0,     0,     0,     0,     0,     0,     0,     0,
     283,   171,   145,   206,   211,   212,   224,   225,   226,   227,
     221,   216,   215,   214,   222,   223,   213,   220,   219,   292,
       0,     0,   141,   321,   171,     0,     0,     0,    92,     0,
       0,    96,     0,     0,     0,   108,   148,     0,     0,     0,
     128,   127,     0,   302,   301,   304,   303,   306,   305,   308,
     307,   310,   309,   312,   311,     0,     0,   247,   171,     0,
       0,     0,     0,   290,     0,   291,     0,     0,     0,     0,
       0,   249,   248,     0,     0,     0,     0,   147,     0,     0,
       0,     0,     0,     0,     0,     0,     0,     0,     0,     0,
       0,     0,     0,     0,     0,     0,     0,     0,     0,   130,
     132,   137,   138,     0,   126,    29,     0,     0,     0,     0,
      32,    34,    35,   171,     0,    31,    97,     0,     0,    95,
     116,   111,   110,     0,     0,   174,     0,   242,     0,   171,
       0,     0,     0,     0,     0,   272,     0,     0,     0,     0,
       0,     0,     0,   218,   217,   171,   144,   158,   160,   169,
     161,   207,     0,   149,   210,   265,   266,     0,     0,   171,
       0,   246,   256,   257,   260,   261,     0,   263,   255,   258,
     259,   251,   250,   252,   253,   254,   282,   284,     0,   135,
     136,   134,   140,    38,    41,    42,    39,    40,    43,    44,
      60,    62,    45,    47,    46,    65,    48,    49,    50,    51,
      52,    53,    54,    55,    56,    57,    58,    59,     0,     0,
       0,     0,    36,     0,     0,    28,     0,    30,     0,     0,
      93,     0,     0,     0,     0,   317,     0,   313,     0,     0,
     243,     0,   277,     0,     0,   270,     0,     0,     0,     0,
       0,     0,   231,     0,     0,     0,     0,     0,   178,   179,
     180,   181,   177,   182,     0,   167,     0,   162,   234,   235,
     236,   237,   146,   153,   171,   264,     0,     0,   245,     0,
     133,     0,     0,     0,     0,     0,     0,     0,     0,    87,
      88,    37,    84,     0,     0,    33,     0,     0,   208,     0,
     316,   315,   118,     0,   117,   244,   278,     0,   274,     0,
     273,     0,     0,     0,     0,   293,     0,   294,     0,     0,
       0,     0,   169,   159,     0,     0,   166,     0,     0,   151,
       0,     0,   279,   268,   267,     0,     0,     0,     0,     0,
       0,     0,     0,     0,     0,     0,     0,     0,     0,     0,
       0,     0,     0,     0,     0,    89,    86,    85,     0,    91,
       0,     0,     0,   314,   276,   271,   275,   262,   299,   296,
       0,   295,     0,   298,     0,   229,     0,   232,   233,   163,
     175,     0,     0,   238,   239,   240,   241,     0,     0,   129,
     280,   269,    61,    64,     0,    66,    67,     0,     0,     0,
       0,     0,     0,     0,     0,     0,     0,     0,     0,     0,
       0,     0,     0,    90,   328,     0,   209,     0,   297,   300,
       0,     0,     0,   152,   150,     0,     0,     0,     0,     0,
       0,     0,     0,     0,     0,     0,     0,     0,     0,     0,
       0,     0,     0,   335,   328,     0,   230,   176,   168,    63,
      71,    72,    69,    70,    73,    74,    75,    68,    79,    80,
      77,    78,    81,    82,    83,    76,     0,   336,     0,   331,
       0,   329,   228,     0,   327,     0,   332,   334,   333,   330
};

/* YYPGOTO[NTERM-NUM].  */
static const yytype_int16 yypgoto[] =
{
    -338,  -338,  -338,   723,  -338,   743,  -338,   396,  -338,   383,
    -338,   330,  -338,  -302,   746,   747,   671,  -338,  -338,   748,
    -338,   584,   767,   768,   -48,   794,   -14,   644,   686,   -11,
    -338,  -338,   446,  -338,  -338,  -338,  -338,  -338,  -338,  -145,
    -338,  -338,  -338,  -338,   384,  -116,     8,   313,  -338,  -338,
     693,  -338,  -338,   769,   771,   772,  -229,  -338,   547,  -151,
    -122,  -337,  -335,  -334,  -329,  -338,  -338,  -338,  -338,  -338,
    -338,   583,  -338,  -338,  -338,  -338,  -338,  -338,  -338,  -338,
    -338,   634,   503,   339,   -62,   310,   341,  -338,  -338,   194,
    -338,   164,  -338
};

/* YYDEFGOTO[NTERM-NUM].  */
static const yytype_int16 yydefgoto[] =
{
       0,    16,    17,    18,   106,    19,   299,   300,   301,   402,
     471,   472,   302,   219,    20,    21,   140,    22,    57,    23,
     149,   150,    24,    25,    26,    27,    28,    83,   126,    84,
     131,   289,   290,   371,   212,   294,   129,   267,   343,   152,
     569,   509,    81,   336,   337,   338,   339,   447,    29,    70,
      71,   340,   444,    30,    31,    32,   192,   309,   193,   194,
     195,   196,   197,   198,   199,   452,   200,   201,   202,   203,
     204,   252,   205,   206,   207,   208,   494,   495,   496,   497,
     498,   209,   416,   417,   154,    94,    86,    77,    91,   623,
     650,   651,   305
};

/* YYTABLE[YYPACT[STATE-NUM]] -- What to do in state STATE-NUM.  If
   positive, shift that token.  If negative, reduce the rule whose
   number is the opposite.  If YYTABLE_NINF, syntax error.  */
static const yytype_int16 yytable[] =
{
     226,    74,   408,   318,   225,   448,   214,   449,   450,   113,
      82,   265,    45,   451,    47,   151,    44,   347,    64,    13,
     268,   490,  -323,   366,   445,   350,   424,   251,   423,     1,
     296,     2,     3,     4,     5,     6,     7,     8,     9,    44,
     264,   155,    10,   156,   157,   158,    92,    11,    12,    38,
     161,   162,   163,   247,   101,   250,   220,   551,   168,   291,
     292,    78,   552,    79,    80,    44,   261,   262,   446,    46,
     127,   117,   311,   351,   369,   370,    63,    58,    68,   411,
     545,   269,   270,   269,   270,    48,    49,   419,   348,    59,
      60,  -326,    13,   159,    13,   134,   135,   136,   322,   323,
     164,    85,   474,   143,   144,   145,   329,   477,   269,   270,
      69,   269,   270,   266,   170,    15,   269,   270,   345,   346,
     457,   306,    72,   247,   307,   215,   221,   224,   171,   172,
     173,   174,   171,   172,   173,   174,    75,   297,    76,   298,
     269,   270,   372,    65,    66,    67,   217,   269,   270,   269,
     270,    82,   352,   353,   354,   355,   356,   357,   358,   359,
     360,   361,   362,   363,   364,   365,   295,   467,   125,    14,
     563,   538,   564,   565,   491,   427,   428,   263,   566,   335,
      85,   367,   316,   405,   430,   160,   406,    93,    15,   100,
     175,   176,   165,    99,   175,   176,    61,    62,   453,   177,
     104,   178,   105,   177,   118,   178,   553,   502,   250,   121,
     420,   554,   468,   266,   469,   470,   120,   291,   179,   269,
     270,    78,   179,    79,    80,   511,   455,   285,   286,   287,
     310,   269,   270,   119,   321,   171,   172,   173,   174,   122,
     180,   181,   182,   124,   180,   181,   182,   413,   414,   415,
     542,   334,    33,    34,    35,   407,    39,    40,    41,   325,
     602,   326,   183,   327,    36,    37,   183,   184,    42,    43,
     425,   184,   426,   488,   327,   489,   128,   185,   186,   187,
     132,   185,   186,   187,   188,   189,   190,   435,   188,   189,
     190,   191,   317,   432,   133,   191,   433,   175,   176,   102,
     103,   656,    13,   657,   658,   421,   177,   492,   178,   171,
     172,   173,   174,   476,   478,   273,   307,   266,   519,   520,
     521,   522,   523,   269,   270,   179,   524,   525,   548,   549,
     130,  -327,  -327,   276,   277,   456,   137,   514,   603,  -327,
     546,   171,   172,   173,   174,   139,   526,   180,   181,   182,
      95,    96,    97,    98,   138,   184,   141,  -327,   281,   282,
     283,   284,   285,   286,   287,   185,   186,   187,   142,   183,
     482,   175,   176,   483,   184,    87,    88,    89,    90,   146,
     177,   147,   178,   148,   185,   186,   187,   484,   560,   561,
     483,   188,   189,   190,   485,   151,   153,   266,   191,   179,
     166,   210,   513,   245,   246,   266,   171,   172,   173,   174,
     539,   211,   177,   307,   178,   541,   555,   604,   307,   556,
     213,   180,   181,   182,   527,   528,   529,   530,   531,   218,
     223,   179,   532,   533,   437,  -183,   438,   439,   440,   441,
     510,   442,   443,   183,   571,   222,   573,   266,   184,   574,
     627,   227,   534,   180,   181,   182,   230,   228,   185,   186,
     187,   593,   231,   232,   307,   188,   189,   190,   245,   253,
     596,   628,   191,   266,   307,   183,   288,   177,   654,   178,
     184,   655,   248,   249,   254,   320,   256,   257,   258,   293,
     185,   186,   187,   259,   260,   303,   179,   188,   189,   190,
     304,   308,   313,     1,   191,     2,     3,     4,     5,     6,
       7,     8,     9,   314,    13,   315,    10,   328,   180,   181,
     182,    11,    12,     1,   320,     2,     3,     4,     5,     6,
       7,   330,     9,   319,   273,   271,    10,   272,   331,   332,
     183,    11,    12,   344,   333,   184,   342,   403,   349,   368,
     274,   275,   276,   277,   404,   185,   186,   187,   279,   409,
     410,   348,   188,   189,   190,   422,    13,   412,   429,   191,
     431,   434,   436,   273,   320,   269,   280,   281,   282,   283,
     284,   285,   286,   287,   273,   454,    13,   547,   458,   274,
     275,   276,   277,   461,   459,   462,   463,   279,   464,   465,
     274,   275,   276,   277,   278,   466,   273,   473,   279,   479,
     480,   481,   486,   493,   499,   280,   281,   282,   283,   284,
     285,   286,   287,   273,  -327,  -327,   280,   281,   282,   283,
     284,   285,   286,   287,   500,   501,   504,   505,   506,   274,
     275,   276,   277,    14,   507,   508,   512,   279,   515,  -327,
    -327,   283,   284,   285,   286,   287,    50,    51,    52,    53,
      54,    55,    15,    14,    56,   280,   281,   282,   283,   284,
     285,   286,   287,   516,   517,   518,   535,   536,   544,   540,
     550,   557,    15,   373,   374,   375,   376,   377,   378,   379,
     380,   381,   382,   383,   384,   385,   386,   387,   388,   389,
     390,   391,   392,   393,   394,   395,   396,   397,   398,   399,
     400,   401,   233,   234,   235,   236,   237,   238,   239,   240,
     241,   242,   243,   244,   567,   558,   562,   568,   570,   572,
     594,   575,   576,   595,   597,   598,   599,   577,   578,   579,
     580,   581,   582,   583,   584,   585,   586,   587,   588,   589,
     590,   591,   592,   600,   601,   622,   605,   606,   607,   608,
     609,   610,   611,   612,   613,   614,   615,   616,   617,   618,
     619,   620,   621,   624,   625,   266,   626,   648,   629,   630,
     631,   632,   633,   634,   635,   636,   637,   638,   639,   640,
     649,   641,   642,   643,   644,   645,   652,   653,   646,   123,
     107,   537,   475,   108,   109,   110,   487,   216,   312,    73,
     229,   169,   167,   341,   460,   559,   255,   418,   647,   659,
     503,     0,   543,     0,   111,   112,   114,     0,   115,   116,
       0,     0,     0,     0,   324
};

static const yytype_int16 yycheck[] =
{
     151,    15,   304,   232,   149,   342,    47,   342,   342,    57,
       8,    68,     4,   342,     6,    58,     3,    67,    10,    70,
      47,    75,     0,     3,     3,    65,    78,   178,    47,     7,
       3,     9,    10,    11,    12,    13,    14,    15,    16,     3,
     191,   103,    20,     4,     5,     6,    38,    25,    26,    31,
       4,     5,     6,   175,    46,    79,    32,   165,   120,   210,
     211,    21,   170,    23,    24,     3,   188,   189,    47,    68,
      81,    63,   223,   113,    62,    63,    40,    30,     3,   308,
      75,   135,   136,   135,   136,   144,   145,   316,   138,    42,
      43,    54,    70,    54,    70,    87,    88,    89,   249,   250,
      54,    64,   404,    95,    96,    97,   257,   409,   135,   136,
       3,   135,   136,   170,   125,   166,   135,   136,   269,   270,
     349,   167,   148,   245,   170,   166,   140,   170,     3,     4,
       5,     6,     3,     4,     5,     6,     0,   110,   169,   112,
     135,   136,   293,   139,   140,   141,   138,   135,   136,   135,
     136,     8,   274,   275,   276,   277,   278,   279,   280,   281,
     282,   283,   284,   285,   286,   287,   214,    65,   166,   147,
     507,   473,   507,   507,    78,   326,   327,   191,   507,   166,
      64,   161,    57,   167,   170,   146,   170,    64,   166,    14,
      65,    66,   146,   168,    65,    66,   149,   150,   343,    74,
       3,    76,     3,    74,    47,    76,   165,   167,    79,   167,
     167,   170,   110,   170,   112,   113,     6,   368,    93,   135,
     136,    21,    93,    23,    24,   454,   348,   161,   162,   163,
     222,   135,   136,   170,   248,     3,     4,     5,     6,   167,
     115,   116,   117,    22,   115,   116,   117,    71,    72,    73,
     479,   167,    27,    28,    29,   303,    27,    28,    29,    75,
     562,    77,   137,    79,    39,    40,   137,   142,    39,    40,
      75,   142,    77,   424,    79,   426,    57,   152,   153,   154,
      65,   152,   153,   154,   159,   160,   161,   335,   159,   160,
     161,   166,   167,   167,     3,   166,   170,    65,    66,    68,
      69,     3,    70,     5,     6,   319,    74,   429,    76,     3,
       4,     5,     6,   167,   167,   114,   170,   170,    81,    82,
      83,    84,    85,   135,   136,    93,    89,    90,     5,     6,
      59,   130,   131,   132,   133,   349,     3,   459,   567,   138,
     491,     3,     4,     5,     6,   166,   109,   115,   116,   117,
      40,    41,    42,    43,    54,   142,    66,   156,   157,   158,
     159,   160,   161,   162,   163,   152,   153,   154,     3,   137,
     167,    65,    66,   170,   142,    34,    35,    36,    37,     3,
      74,     3,    76,     3,   152,   153,   154,   167,   504,   505,
     170,   159,   160,   161,   167,    58,     4,   170,   166,    93,
     166,    45,   167,    65,    66,   170,     3,     4,     5,     6,
     167,    60,    74,   170,    76,   167,   167,   568,   170,   170,
      66,   115,   116,   117,    81,    82,    83,    84,    85,     3,
     156,    93,    89,    90,    48,    49,    50,    51,    52,    53,
     454,    55,    56,   137,   167,    54,   167,   170,   142,   170,
     601,    70,   109,   115,   116,   117,   167,    70,   152,   153,
     154,   167,   167,   166,   170,   159,   160,   161,    65,     4,
     167,   167,   166,   170,   170,   137,   168,    74,   167,    76,
     142,   170,   166,   166,     6,    65,   166,   166,   166,    61,
     152,   153,   154,   166,   166,    47,    93,   159,   160,   161,
     166,   166,   166,     7,   166,     9,    10,    11,    12,    13,
      14,    15,    16,   166,    70,   167,    20,     4,   115,   116,
     117,    25,    26,     7,    65,     9,    10,    11,    12,    13,
      14,     4,    16,   166,   114,    65,    20,    67,     4,     4,
     137,    25,    26,     3,   167,   142,   151,   111,   166,   170,
     130,   131,   132,   133,   166,   152,   153,   154,   138,   166,
       3,   138,   159,   160,   161,   167,    70,   170,    68,   166,
     170,   170,   170,   114,    65,   135,   156,   157,   158,   159,
     160,   161,   162,   163,   114,   166,    70,   167,   113,   130,
     131,   132,   133,   166,   135,   166,   166,   138,   166,   166,
     130,   131,   132,   133,   134,   166,   114,   166,   138,   166,
       4,     3,   167,   164,     4,   156,   157,   158,   159,   160,
     161,   162,   163,   114,   132,   133,   156,   157,   158,   159,
     160,   161,   162,   163,     4,     4,    49,    49,     3,   130,
     131,   132,   133,   147,   170,    44,   167,   138,     6,   157,
     158,   159,   160,   161,   162,   163,    33,    34,    35,    36,
      37,    38,   166,   147,    41,   156,   157,   158,   159,   160,
     161,   162,   163,     6,     6,     6,   113,   111,   167,   143,
     170,   167,   166,    80,    81,    82,    83,    84,    85,    86,
      87,    88,    89,    90,    91,    92,    93,    94,    95,    96,
      97,    98,    99,   100,   101,   102,   103,   104,   105,   106,
     107,   108,   118,   119,   120,   121,   122,   123,   124,   125,
     126,   127,   128,   129,    45,   167,   166,    46,   167,   167,
       3,   167,   167,   143,     4,     6,     5,   170,   170,   170,
     170,   170,   170,   170,   170,   170,   170,   170,   170,   170,
     170,   170,   170,     4,    54,    70,     6,     6,     6,     6,
       6,     6,     6,     6,     6,     6,     6,     6,     6,     6,
       6,     6,     6,     3,   170,   170,   167,     4,   167,   167,
     167,   167,   167,   167,   167,   167,   167,   167,   167,   167,
       3,   167,   167,   167,   167,   167,   167,   156,   166,    76,
      57,   471,   406,    57,    57,    57,   423,   136,   224,    15,
     166,   125,   119,   266,   368,   502,   182,   314,   624,   655,
     436,    -1,   483,    -1,    57,    57,    57,    -1,    57,    57,
      -1,    -1,    -1,    -1,   251
};

/* YYSTOS[STATE-NUM] -- The symbol kind of the accessing symbol of
   state STATE-NUM.  */
static const yytype_int16 yystos[] =
{
       0,     7,     9,    10,    11,    12,    13,    14,    15,    16,
      20,    25,    26,    70,   147,   166,   172,   173,   174,   176,
     185,   186,   188,   190,   193,   194,   195,   196,   197,   219,
     224,   225,   226,    27,    28,    29,    39,    40,    31,    27,
      28,    29,    39,    40,     3,   217,    68,   217,   144,   145,
      33,    34,    35,    36,    37,    38,    41,   189,    30,    42,
      43,   149,   150,    40,   217,   139,   140,   141,     3,     3,
     220,   221,   148,   196,   197,     0,   169,   258,    21,    23,
      24,   213,     8,   198,   200,    64,   257,   257,   257,   257,
     257,   259,   217,    64,   256,   256,   256,   256,   256,   168,
      14,   217,    68,    69,     3,     3,   175,   176,   185,   186,
     190,   193,   194,   195,   224,   225,   226,   217,    47,   170,
       6,   167,   167,   174,    22,   166,   199,   200,    57,   207,
      59,   201,    65,     3,   217,   217,   217,     3,    54,   166,
     187,    66,     3,   217,   217,   217,     3,     3,     3,   191,
     192,    58,   210,     4,   255,   255,     4,     5,     6,    54,
     146,     4,     5,     6,    54,   146,   166,   221,   255,   199,
     200,     3,     4,     5,     6,    65,    66,    74,    76,    93,
     115,   116,   117,   137,   142,   152,   153,   154,   159,   160,
     161,   166,   227,   229,   230,   231,   232,   233,   234,   235,
     237,   238,   239,   240,   241,   243,   244,   245,   246,   252,
      45,    60,   205,    66,    47,   166,   187,   217,     3,   184,
      32,   197,    54,   156,   170,   210,   230,    70,    70,   198,
     167,   167,   166,   118,   119,   120,   121,   122,   123,   124,
     125,   126,   127,   128,   129,    65,    66,   231,   166,   166,
      79,   230,   242,     4,     6,   252,   166,   166,   166,   166,
     166,   231,   231,   197,   230,    68,   170,   208,    47,   135,
     136,    65,    67,   114,   130,   131,   132,   133,   134,   138,
     156,   157,   158,   159,   160,   161,   162,   163,   168,   202,
     203,   230,   230,    61,   206,   195,     3,   110,   112,   177,
     178,   179,   183,    47,   166,   263,   167,   170,   166,   228,
     217,   230,   192,   166,   166,   167,    57,   167,   227,   166,
      65,   197,   230,   230,   242,    75,    77,    79,     4,   230,
       4,     4,     4,   167,   167,   166,   214,   215,   216,   217,
     222,   229,   151,   209,     3,   230,   230,    67,   138,   166,
      65,   113,   231,   231,   231,   231,   231,   231,   231,   231,
     231,   231,   231,   231,   231,   231,     3,   161,   170,    62,
      63,   204,   230,    80,    81,    82,    83,    84,    85,    86,
      87,    88,    89,    90,    91,    92,    93,    94,    95,    96,
      97,    98,    99,   100,   101,   102,   103,   104,   105,   106,
     107,   108,   180,   111,   166,   167,   170,   195,   184,   166,
       3,   227,   170,    71,    72,    73,   253,   254,   253,   227,
     167,   197,   167,    47,    78,    75,    77,   230,   230,    68,
     170,   170,   167,   170,   170,   195,   170,    48,    50,    51,
      52,    53,    55,    56,   223,     3,    47,   218,   232,   233,
     234,   235,   236,   210,   166,   231,   197,   227,   113,   135,
     203,   166,   166,   166,   166,   166,   166,    65,   110,   112,
     113,   181,   182,   166,   184,   178,   167,   184,   167,   166,
       4,     3,   167,   170,   167,   167,   167,   180,   230,   230,
      75,    78,   231,   164,   247,   248,   249,   250,   251,     4,
       4,     4,   167,   215,    49,    49,     3,   170,    44,   212,
     197,   227,   167,   167,   231,     6,     6,     6,     6,    81,
      82,    83,    84,    85,    89,    90,   109,    81,    82,    83,
      84,    85,    89,    90,   109,   113,   111,   182,   184,   167,
     143,   167,   227,   254,   167,    75,   230,   167,     5,     6,
     170,   165,   170,   165,   170,   167,   170,   167,   167,   218,
     216,   216,   166,   232,   233,   234,   235,    45,    46,   211,
     167,   167,   167,   167,   170,   167,   167,   170,   170,   170,
     170,   170,   170,   170,   170,   170,   170,   170,   170,   170,
     170,   170,   170,   167,     3,   143,   167,     4,     6,     5,
       4,    54,   184,   227,   230,     6,     6,     6,     6,     6,
       6,     6,     6,     6,     6,     6,     6,     6,     6,     6,
       6,     6,    70,   260,     3,   170,   167,   230,   167,   167,
     167,   167,   167,   167,   167,   167,   167,   167,   167,   167,
     167,   167,   167,   167,   167,   167,   166,   260,     4,     3,
     261,   262,   167,   156,   167,   170,     3,     5,     6,   262
};

/* YYR1[RULE-NUM] -- Symbol kind of the left-hand side of rule RULE-NUM.  */
static const yytype_int16 yyr1[] =
{
       0,   171,   172,   173,   173,   174,   174,   174,   174,   174,
     174,   174,   174,   174,   174,   174,   175,   175,   175,   175,
     175,   175,   175,   175,   175,   175,   176,   176,   176,   176,
     176,   176,   177,   177,   178,   178,   179,   179,   180,   180,
     180,   180,   180,   180,   180,   180,   180,   180,   180,   180,
     180,   180,   180,   180,   180,   180,   180,   180,   180,   180,
     180,   180,   180,   180,   180,   180,   180,   180,   180,   180,
     180,   180,   180,   180,   180,   180,   180,   180,   180,   180,
     180,   180,   180,   180,   181,   181,   182,   182,   182,   182,
     183,   183,   184,   184,   185,   186,   186,   187,   187,   188,
     189,   189,   189,   189,   189,   189,   189,   189,   190,   191,
     191,   192,   193,   193,   193,   193,   193,   194,   194,   195,
     195,   195,   195,   196,   196,   197,   198,   199,   199,   200,
     201,   201,   202,   202,   203,   204,   204,   204,   205,   205,
     206,   206,   207,   207,   208,   208,   209,   209,   210,   210,
     211,   211,   212,   212,   213,   213,   213,   213,   214,   214,
     215,   215,   216,   216,   217,   217,   218,   218,   218,   218,
     219,   219,   220,   220,   221,   222,   222,   223,   223,   223,
     223,   223,   223,   223,   224,   224,   224,   224,   224,   224,
     224,   225,   225,   225,   226,   226,   226,   226,   226,   226,
     226,   226,   226,   226,   226,   226,   227,   227,   228,   228,
     229,   229,   230,   230,   230,   230,   230,   231,   231,   231,
     231,   231,   231,   231,   231,   231,   231,   231,   232,   233,
     233,   234,   234,   235,   236,   236,   236,   236,   236,   236,
     236,   236,   237,   237,   237,   237,   237,   237,   237,   237,
     237,   237,   237,   237,   237,   237,   237,   237,   237,   237,
     237,   237,   237,   237,   237,   238,   238,   239,   240,   240,
     241,   241,   241,   241,   242,   242,   243,   244,   244,   244,
     244,   245,   245,   245,   245,   246,   246,   246,   246,   246,
     246,   246,   246,   247,   247,   248,   249,   249,   250,   251,
     251,   252,   252,   252,   252,   252,   252,   252,   252,   252,
     252,   252,   252,   253,   253,   254,   254,   254,   255,   256,
     256,   257,   257,   258,   258,   259,   259,   260,   260,   261,
     261,   262,   262,   262,   262,   263,   263
};

/* YYR2[RULE-NUM] -- Number of symbols on the right-hand side of rule RULE-NUM.  */
static const yytype_int8 yyr2[] =
{
       0,     2,     2,     1,     3,     1,     1,     1,     1,     1,
       1,     1,     1,     1,     1,     1,     1,     1,     1,     1,
       1,     1,     1,     1,     1,     1,     4,     4,     7,     6,
       7,     6,     1,     3,     1,     1,     2,     3,     1,     1,
       1,     1,     1,     1,     1,     1,     1,     1,     1,     1,
       1,     1,     1,     1,     1,     1,     1,     1,     1,     1,
       1,     4,     1,     6,     4,     1,     4,     4,     6,     6,
       6,     6,     6,     6,     6,     6,     6,     6,     6,     6,
       6,     6,     6,     6,     1,     2,     2,     1,     1,     2,
       5,     4,     1,     3,     4,     6,     5,     3,     0,     3,
       1,     1,     1,     1,     1,     1,     1,     0,     5,     1,
       3,     3,     4,     4,     4,     4,     6,     8,     8,     1,
       1,     3,     3,     3,     3,     2,     4,     3,     3,     8,
       3,     0,     1,     3,     2,     1,     1,     0,     2,     0,
       2,     0,     1,     0,     2,     0,     2,     0,     2,     0,
       2,     0,     3,     0,     1,     2,     1,     1,     1,     3,
       1,     1,     2,     4,     1,     3,     2,     1,     5,     0,
       2,     0,     1,     3,     5,     4,     6,     1,     1,     1,
       1,     1,     1,     0,     2,     2,     2,     2,     2,     2,
       3,     2,     2,     2,     2,     4,     4,     4,     4,     4,
       4,     4,     4,     4,     4,     4,     1,     3,     3,     5,
       3,     1,     1,     1,     1,     1,     1,     3,     3,     1,
       1,     1,     1,     1,     1,     1,     1,     1,    10,     6,
       8,     4,     6,     6,     1,     1,     1,     1,     3,     3,
       3,     3,     3,     4,     5,     4,     3,     2,     2,     2,
       3,     3,     3,     3,     3,     3,     3,     3,     3,     3,
       3,     3,     6,     3,     4,     3,     3,     5,     5,     6,
       4,     6,     3,     5,     4,     5,     6,     4,     5,     5,
       6,     1,     3,     1,     3,     1,     1,     1,     1,     1,
       2,     2,     1,     1,     1,     2,     2,     3,     2,     2,
       3,     2,     2,     2,     2,     2,     2,     2,     2,     2,
       2,     2,     2,     1,     3,     2,     2,     1,     1,     2,
       0,     3,     0,     1,     0,     2,     0,     4,     0,     1,
       3,     1,     3,     3,     3,     6,     7
};


enum { YYENOMEM = -2 };

#define yyerrok         (yyerrstatus = 0)
#define yyclearin       (yychar = SQLEMPTY)

#define YYACCEPT        goto yyacceptlab
#define YYABORT         goto yyabortlab
#define YYERROR         goto yyerrorlab
#define YYNOMEM         goto yyexhaustedlab


#define YYRECOVERING()  (!!yyerrstatus)

#define YYBACKUP(Token, Value)                                    \
  do                                                              \
    if (yychar == SQLEMPTY)                                        \
      {                                                           \
        yychar = (Token);                                         \
        yylval = (Value);                                         \
        YYPOPSTACK (yylen);                                       \
        yystate = *yyssp;                                         \
        goto yybackup;                                            \
      }                                                           \
    else                                                          \
      {                                                           \
        yyerror (&yylloc, scanner, result, YY_("syntax error: cannot back up")); \
        YYERROR;                                                  \
      }                                                           \
  while (0)

/* Backward compatibility with an undocumented macro.
   Use SQLerror or SQLUNDEF. */
#define YYERRCODE SQLUNDEF

/* YYLLOC_DEFAULT -- Set CURRENT to span from RHS[1] to RHS[N].
   If N is 0, then set CURRENT to the empty location which ends
   the previous symbol: RHS[0] (always defined).  */

#ifndef YYLLOC_DEFAULT
# define YYLLOC_DEFAULT(Current, Rhs, N)                                \
    do                                                                  \
      if (N)                                                            \
        {                                                               \
          (Current).first_line   = YYRHSLOC (Rhs, 1).first_line;        \
          (Current).first_column = YYRHSLOC (Rhs, 1).first_column;      \
          (Current).last_line    = YYRHSLOC (Rhs, N).last_line;         \
          (Current).last_column  = YYRHSLOC (Rhs, N).last_column;       \
        }                                                               \
      else                                                              \
        {                                                               \
          (Current).first_line   = (Current).last_line   =              \
            YYRHSLOC (Rhs, 0).last_line;                                \
          (Current).first_column = (Current).last_column =              \
            YYRHSLOC (Rhs, 0).last_column;                              \
        }                                                               \
    while (0)
#endif

#define YYRHSLOC(Rhs, K) ((Rhs)[K])


/* Enable debugging if requested.  */
#if SQLDEBUG

# ifndef YYFPRINTF
#  include <stdio.h> /* INFRINGES ON USER NAME SPACE */
#  define YYFPRINTF fprintf
# endif

# define YYDPRINTF(Args)                        \
do {                                            \
  if (yydebug)                                  \
    YYFPRINTF Args;                             \
} while (0)


/* YYLOCATION_PRINT -- Print the location on the stream.
   This macro was not mandated originally: define only if we know
   we won't break user code: when these are the locations we know.  */

# ifndef YYLOCATION_PRINT

#  if defined YY_LOCATION_PRINT

   /* Temporary convenience wrapper in case some people defined the
      undocumented and private YY_LOCATION_PRINT macros.  */
#   define YYLOCATION_PRINT(File, Loc)  YY_LOCATION_PRINT(File, *(Loc))

#  elif defined SQLLTYPE_IS_TRIVIAL && SQLLTYPE_IS_TRIVIAL

/* Print *YYLOCP on YYO.  Private, do not rely on its existence. */

YY_ATTRIBUTE_UNUSED
static int
yy_location_print_ (FILE *yyo, YYLTYPE const * const yylocp)
{
  int res = 0;
  int end_col = 0 != yylocp->last_column ? yylocp->last_column - 1 : 0;
  if (0 <= yylocp->first_line)
    {
      res += YYFPRINTF (yyo, "%d", yylocp->first_line);
      if (0 <= yylocp->first_column)
        res += YYFPRINTF (yyo, ".%d", yylocp->first_column);
    }
  if (0 <= yylocp->last_line)
    {
      if (yylocp->first_line < yylocp->last_line)
        {
          res += YYFPRINTF (yyo, "-%d", yylocp->last_line);
          if (0 <= end_col)
            res += YYFPRINTF (yyo, ".%d", end_col);
        }
      else if (0 <= end_col && yylocp->first_column < end_col)
        res += YYFPRINTF (yyo, "-%d", end_col);
    }
  return res;
}

#   define YYLOCATION_PRINT  yy_location_print_

    /* Temporary convenience wrapper in case some people defined the
       undocumented and private YY_LOCATION_PRINT macros.  */
#   define YY_LOCATION_PRINT(File, Loc)  YYLOCATION_PRINT(File, &(Loc))

#  else

#   define YYLOCATION_PRINT(File, Loc) ((void) 0)
    /* Temporary convenience wrapper in case some people defined the
       undocumented and private YY_LOCATION_PRINT macros.  */
#   define YY_LOCATION_PRINT  YYLOCATION_PRINT

#  endif
# endif /* !defined YYLOCATION_PRINT */


# define YY_SYMBOL_PRINT(Title, Kind, Value, Location)                    \
do {                                                                      \
  if (yydebug)                                                            \
    {                                                                     \
      YYFPRINTF (stderr, "%s ", Title);                                   \
      yy_symbol_print (stderr,                                            \
                  Kind, Value, Location, scanner, result); \
      YYFPRINTF (stderr, "\n");                                           \
    }                                                                     \
} while (0)


/*-----------------------------------.
| Print this symbol's value on YYO.  |
`-----------------------------------*/

static void
yy_symbol_value_print (FILE *yyo,
                       yysymbol_kind_t yykind, YYSTYPE const * const yyvaluep, YYLTYPE const * const yylocationp, void *scanner, infinity::ParserResult* result)
{
  FILE *yyoutput = yyo;
  YY_USE (yyoutput);
  YY_USE (yylocationp);
  YY_USE (scanner);
  YY_USE (result);
  if (!yyvaluep)
    return;
  YY_IGNORE_MAYBE_UNINITIALIZED_BEGIN
  YY_USE (yykind);
  YY_IGNORE_MAYBE_UNINITIALIZED_END
}


/*---------------------------.
| Print this symbol on YYO.  |
`---------------------------*/

static void
yy_symbol_print (FILE *yyo,
                 yysymbol_kind_t yykind, YYSTYPE const * const yyvaluep, YYLTYPE const * const yylocationp, void *scanner, infinity::ParserResult* result)
{
  YYFPRINTF (yyo, "%s %s (",
             yykind < YYNTOKENS ? "token" : "nterm", yysymbol_name (yykind));

  YYLOCATION_PRINT (yyo, yylocationp);
  YYFPRINTF (yyo, ": ");
  yy_symbol_value_print (yyo, yykind, yyvaluep, yylocationp, scanner, result);
  YYFPRINTF (yyo, ")");
}

/*------------------------------------------------------------------.
| yy_stack_print -- Print the state stack from its BOTTOM up to its |
| TOP (included).                                                   |
`------------------------------------------------------------------*/

static void
yy_stack_print (yy_state_t *yybottom, yy_state_t *yytop)
{
  YYFPRINTF (stderr, "Stack now");
  for (; yybottom <= yytop; yybottom++)
    {
      int yybot = *yybottom;
      YYFPRINTF (stderr, " %d", yybot);
    }
  YYFPRINTF (stderr, "\n");
}

# define YY_STACK_PRINT(Bottom, Top)                            \
do {                                                            \
  if (yydebug)                                                  \
    yy_stack_print ((Bottom), (Top));                           \
} while (0)


/*------------------------------------------------.
| Report that the YYRULE is going to be reduced.  |
`------------------------------------------------*/

static void
yy_reduce_print (yy_state_t *yyssp, YYSTYPE *yyvsp, YYLTYPE *yylsp,
                 int yyrule, void *scanner, infinity::ParserResult* result)
{
  int yylno = yyrline[yyrule];
  int yynrhs = yyr2[yyrule];
  int yyi;
  YYFPRINTF (stderr, "Reducing stack by rule %d (line %d):\n",
             yyrule - 1, yylno);
  /* The symbols being reduced.  */
  for (yyi = 0; yyi < yynrhs; yyi++)
    {
      YYFPRINTF (stderr, "   $%d = ", yyi + 1);
      yy_symbol_print (stderr,
                       YY_ACCESSING_SYMBOL (+yyssp[yyi + 1 - yynrhs]),
                       &yyvsp[(yyi + 1) - (yynrhs)],
                       &(yylsp[(yyi + 1) - (yynrhs)]), scanner, result);
      YYFPRINTF (stderr, "\n");
    }
}

# define YY_REDUCE_PRINT(Rule)          \
do {                                    \
  if (yydebug)                          \
    yy_reduce_print (yyssp, yyvsp, yylsp, Rule, scanner, result); \
} while (0)

/* Nonzero means print parse trace.  It is left uninitialized so that
   multiple parsers can coexist.  */
int yydebug;
#else /* !SQLDEBUG */
# define YYDPRINTF(Args) ((void) 0)
# define YY_SYMBOL_PRINT(Title, Kind, Value, Location)
# define YY_STACK_PRINT(Bottom, Top)
# define YY_REDUCE_PRINT(Rule)
#endif /* !SQLDEBUG */


/* YYINITDEPTH -- initial size of the parser's stacks.  */
#ifndef YYINITDEPTH
# define YYINITDEPTH 200
#endif

/* YYMAXDEPTH -- maximum size the stacks can grow to (effective only
   if the built-in stack extension method is used).

   Do not make this value too large; the results are undefined if
   YYSTACK_ALLOC_MAXIMUM < YYSTACK_BYTES (YYMAXDEPTH)
   evaluated with infinite-precision integer arithmetic.  */

#ifndef YYMAXDEPTH
# define YYMAXDEPTH 10000
#endif


/* Context of a parse error.  */
typedef struct
{
  yy_state_t *yyssp;
  yysymbol_kind_t yytoken;
  YYLTYPE *yylloc;
} yypcontext_t;

/* Put in YYARG at most YYARGN of the expected tokens given the
   current YYCTX, and return the number of tokens stored in YYARG.  If
   YYARG is null, return the number of expected tokens (guaranteed to
   be less than YYNTOKENS).  Return YYENOMEM on memory exhaustion.
   Return 0 if there are more than YYARGN expected tokens, yet fill
   YYARG up to YYARGN. */
static int
yypcontext_expected_tokens (const yypcontext_t *yyctx,
                            yysymbol_kind_t yyarg[], int yyargn)
{
  /* Actual size of YYARG. */
  int yycount = 0;
  int yyn = yypact[+*yyctx->yyssp];
  if (!yypact_value_is_default (yyn))
    {
      /* Start YYX at -YYN if negative to avoid negative indexes in
         YYCHECK.  In other words, skip the first -YYN actions for
         this state because they are default actions.  */
      int yyxbegin = yyn < 0 ? -yyn : 0;
      /* Stay within bounds of both yycheck and yytname.  */
      int yychecklim = YYLAST - yyn + 1;
      int yyxend = yychecklim < YYNTOKENS ? yychecklim : YYNTOKENS;
      int yyx;
      for (yyx = yyxbegin; yyx < yyxend; ++yyx)
        if (yycheck[yyx + yyn] == yyx && yyx != YYSYMBOL_YYerror
            && !yytable_value_is_error (yytable[yyx + yyn]))
          {
            if (!yyarg)
              ++yycount;
            else if (yycount == yyargn)
              return 0;
            else
              yyarg[yycount++] = YY_CAST (yysymbol_kind_t, yyx);
          }
    }
  if (yyarg && yycount == 0 && 0 < yyargn)
    yyarg[0] = YYSYMBOL_YYEMPTY;
  return yycount;
}




#ifndef yystrlen
# if defined __GLIBC__ && defined _STRING_H
#  define yystrlen(S) (YY_CAST (YYPTRDIFF_T, strlen (S)))
# else
/* Return the length of YYSTR.  */
static YYPTRDIFF_T
yystrlen (const char *yystr)
{
  YYPTRDIFF_T yylen;
  for (yylen = 0; yystr[yylen]; yylen++)
    continue;
  return yylen;
}
# endif
#endif

#ifndef yystpcpy
# if defined __GLIBC__ && defined _STRING_H && defined _GNU_SOURCE
#  define yystpcpy stpcpy
# else
/* Copy YYSRC to YYDEST, returning the address of the terminating '\0' in
   YYDEST.  */
static char *
yystpcpy (char *yydest, const char *yysrc)
{
  char *yyd = yydest;
  const char *yys = yysrc;

  while ((*yyd++ = *yys++) != '\0')
    continue;

  return yyd - 1;
}
# endif
#endif

#ifndef yytnamerr
/* Copy to YYRES the contents of YYSTR after stripping away unnecessary
   quotes and backslashes, so that it's suitable for yyerror.  The
   heuristic is that double-quoting is unnecessary unless the string
   contains an apostrophe, a comma, or backslash (other than
   backslash-backslash).  YYSTR is taken from yytname.  If YYRES is
   null, do not copy; instead, return the length of what the result
   would have been.  */
static YYPTRDIFF_T
yytnamerr (char *yyres, const char *yystr)
{
  if (*yystr == '"')
    {
      YYPTRDIFF_T yyn = 0;
      char const *yyp = yystr;
      for (;;)
        switch (*++yyp)
          {
          case '\'':
          case ',':
            goto do_not_strip_quotes;

          case '\\':
            if (*++yyp != '\\')
              goto do_not_strip_quotes;
            else
              goto append;

          append:
          default:
            if (yyres)
              yyres[yyn] = *yyp;
            yyn++;
            break;

          case '"':
            if (yyres)
              yyres[yyn] = '\0';
            return yyn;
          }
    do_not_strip_quotes: ;
    }

  if (yyres)
    return yystpcpy (yyres, yystr) - yyres;
  else
    return yystrlen (yystr);
}
#endif


static int
yy_syntax_error_arguments (const yypcontext_t *yyctx,
                           yysymbol_kind_t yyarg[], int yyargn)
{
  /* Actual size of YYARG. */
  int yycount = 0;
  /* There are many possibilities here to consider:
     - If this state is a consistent state with a default action, then
       the only way this function was invoked is if the default action
       is an error action.  In that case, don't check for expected
       tokens because there are none.
     - The only way there can be no lookahead present (in yychar) is if
       this state is a consistent state with a default action.  Thus,
       detecting the absence of a lookahead is sufficient to determine
       that there is no unexpected or expected token to report.  In that
       case, just report a simple "syntax error".
     - Don't assume there isn't a lookahead just because this state is a
       consistent state with a default action.  There might have been a
       previous inconsistent state, consistent state with a non-default
       action, or user semantic action that manipulated yychar.
     - Of course, the expected token list depends on states to have
       correct lookahead information, and it depends on the parser not
       to perform extra reductions after fetching a lookahead from the
       scanner and before detecting a syntax error.  Thus, state merging
       (from LALR or IELR) and default reductions corrupt the expected
       token list.  However, the list is correct for canonical LR with
       one exception: it will still contain any token that will not be
       accepted due to an error action in a later state.
  */
  if (yyctx->yytoken != YYSYMBOL_YYEMPTY)
    {
      int yyn;
      if (yyarg)
        yyarg[yycount] = yyctx->yytoken;
      ++yycount;
      yyn = yypcontext_expected_tokens (yyctx,
                                        yyarg ? yyarg + 1 : yyarg, yyargn - 1);
      if (yyn == YYENOMEM)
        return YYENOMEM;
      else
        yycount += yyn;
    }
  return yycount;
}

/* Copy into *YYMSG, which is of size *YYMSG_ALLOC, an error message
   about the unexpected token YYTOKEN for the state stack whose top is
   YYSSP.

   Return 0 if *YYMSG was successfully written.  Return -1 if *YYMSG is
   not large enough to hold the message.  In that case, also set
   *YYMSG_ALLOC to the required number of bytes.  Return YYENOMEM if the
   required number of bytes is too large to store.  */
static int
yysyntax_error (YYPTRDIFF_T *yymsg_alloc, char **yymsg,
                const yypcontext_t *yyctx)
{
  enum { YYARGS_MAX = 5 };
  /* Internationalized format string. */
  const char *yyformat = YY_NULLPTR;
  /* Arguments of yyformat: reported tokens (one for the "unexpected",
     one per "expected"). */
  yysymbol_kind_t yyarg[YYARGS_MAX];
  /* Cumulated lengths of YYARG.  */
  YYPTRDIFF_T yysize = 0;

  /* Actual size of YYARG. */
  int yycount = yy_syntax_error_arguments (yyctx, yyarg, YYARGS_MAX);
  if (yycount == YYENOMEM)
    return YYENOMEM;

  switch (yycount)
    {
#define YYCASE_(N, S)                       \
      case N:                               \
        yyformat = S;                       \
        break
    default: /* Avoid compiler warnings. */
      YYCASE_(0, YY_("syntax error"));
      YYCASE_(1, YY_("syntax error, unexpected %s"));
      YYCASE_(2, YY_("syntax error, unexpected %s, expecting %s"));
      YYCASE_(3, YY_("syntax error, unexpected %s, expecting %s or %s"));
      YYCASE_(4, YY_("syntax error, unexpected %s, expecting %s or %s or %s"));
      YYCASE_(5, YY_("syntax error, unexpected %s, expecting %s or %s or %s or %s"));
#undef YYCASE_
    }

  /* Compute error message size.  Don't count the "%s"s, but reserve
     room for the terminator.  */
  yysize = yystrlen (yyformat) - 2 * yycount + 1;
  {
    int yyi;
    for (yyi = 0; yyi < yycount; ++yyi)
      {
        YYPTRDIFF_T yysize1
          = yysize + yytnamerr (YY_NULLPTR, yytname[yyarg[yyi]]);
        if (yysize <= yysize1 && yysize1 <= YYSTACK_ALLOC_MAXIMUM)
          yysize = yysize1;
        else
          return YYENOMEM;
      }
  }

  if (*yymsg_alloc < yysize)
    {
      *yymsg_alloc = 2 * yysize;
      if (! (yysize <= *yymsg_alloc
             && *yymsg_alloc <= YYSTACK_ALLOC_MAXIMUM))
        *yymsg_alloc = YYSTACK_ALLOC_MAXIMUM;
      return -1;
    }

  /* Avoid sprintf, as that infringes on the user's name space.
     Don't have undefined behavior even if the translation
     produced a string with the wrong number of "%s"s.  */
  {
    char *yyp = *yymsg;
    int yyi = 0;
    while ((*yyp = *yyformat) != '\0')
      if (*yyp == '%' && yyformat[1] == 's' && yyi < yycount)
        {
          yyp += yytnamerr (yyp, yytname[yyarg[yyi++]]);
          yyformat += 2;
        }
      else
        {
          ++yyp;
          ++yyformat;
        }
  }
  return 0;
}


/*-----------------------------------------------.
| Release the memory associated to this symbol.  |
`-----------------------------------------------*/

static void
yydestruct (const char *yymsg,
            yysymbol_kind_t yykind, YYSTYPE *yyvaluep, YYLTYPE *yylocationp, void *scanner, infinity::ParserResult* result)
{
  YY_USE (yyvaluep);
  YY_USE (yylocationp);
  YY_USE (scanner);
  YY_USE (result);
  if (!yymsg)
    yymsg = "Deleting";
  YY_SYMBOL_PRINT (yymsg, yykind, yyvaluep, yylocationp);

  YY_IGNORE_MAYBE_UNINITIALIZED_BEGIN
  switch (yykind)
    {
    case YYSYMBOL_IDENTIFIER: /* IDENTIFIER  */
#line 296 "parser.y"
            {
    free(((*yyvaluep).str_value));
}
#line 1969 "parser.cpp"
        break;

    case YYSYMBOL_STRING: /* STRING  */
#line 296 "parser.y"
            {
    free(((*yyvaluep).str_value));
}
#line 1977 "parser.cpp"
        break;

    case YYSYMBOL_statement_list: /* statement_list  */
#line 210 "parser.y"
            {
    fprintf(stderr, "destroy statement array\n");
    if ((((*yyvaluep).stmt_array)) != nullptr) {
        for (auto ptr : *(((*yyvaluep).stmt_array))) {
            delete ptr;
        }
        delete (((*yyvaluep).stmt_array));
    }
}
#line 1991 "parser.cpp"
        break;

    case YYSYMBOL_table_element_array: /* table_element_array  */
#line 200 "parser.y"
            {
    fprintf(stderr, "destroy table element array\n");
    if ((((*yyvaluep).table_element_array_t)) != nullptr) {
        for (auto ptr : *(((*yyvaluep).table_element_array_t))) {
            delete ptr;
        }
        delete (((*yyvaluep).table_element_array_t));
    }
}
#line 2005 "parser.cpp"
        break;

    case YYSYMBOL_column_constraints: /* column_constraints  */
#line 289 "parser.y"
            {
    fprintf(stderr, "destroy constraints\n");
    if ((((*yyvaluep).column_constraints_t)) != nullptr) {
        delete (((*yyvaluep).column_constraints_t));
    }
}
#line 2016 "parser.cpp"
        break;

    case YYSYMBOL_identifier_array: /* identifier_array  */
#line 300 "parser.y"
            {
    fprintf(stderr, "destroy identifier array\n");
    delete (((*yyvaluep).identifier_array_t));
}
#line 2025 "parser.cpp"
        break;

    case YYSYMBOL_optional_identifier_array: /* optional_identifier_array  */
#line 300 "parser.y"
            {
    fprintf(stderr, "destroy identifier array\n");
    delete (((*yyvaluep).identifier_array_t));
}
#line 2034 "parser.cpp"
        break;

    case YYSYMBOL_update_expr_array: /* update_expr_array  */
#line 260 "parser.y"
            {
    fprintf(stderr, "destroy update expr array\n");
    if ((((*yyvaluep).update_expr_array_t)) != nullptr) {
        for (auto ptr : *(((*yyvaluep).update_expr_array_t))) {
            delete ptr;
        }
        delete (((*yyvaluep).update_expr_array_t));
    }
}
#line 2048 "parser.cpp"
        break;

    case YYSYMBOL_update_expr: /* update_expr  */
#line 253 "parser.y"
            {
    fprintf(stderr, "destroy update expr\n");
    if(((*yyvaluep).update_expr_t) != nullptr) {
        delete ((*yyvaluep).update_expr_t);
    }
}
#line 2059 "parser.cpp"
        break;

    case YYSYMBOL_select_statement: /* select_statement  */
#line 335 "parser.y"
            {
    if(((*yyvaluep).select_stmt) != nullptr) {
        delete ((*yyvaluep).select_stmt);
    }
}
#line 2069 "parser.cpp"
        break;

    case YYSYMBOL_select_with_paren: /* select_with_paren  */
#line 335 "parser.y"
            {
    if(((*yyvaluep).select_stmt) != nullptr) {
        delete ((*yyvaluep).select_stmt);
    }
}
#line 2079 "parser.cpp"
        break;

    case YYSYMBOL_select_without_paren: /* select_without_paren  */
#line 335 "parser.y"
            {
    if(((*yyvaluep).select_stmt) != nullptr) {
        delete ((*yyvaluep).select_stmt);
    }
}
#line 2089 "parser.cpp"
        break;

    case YYSYMBOL_select_clause_with_modifier: /* select_clause_with_modifier  */
#line 335 "parser.y"
            {
    if(((*yyvaluep).select_stmt) != nullptr) {
        delete ((*yyvaluep).select_stmt);
    }
}
#line 2099 "parser.cpp"
        break;

    case YYSYMBOL_select_clause_without_modifier_paren: /* select_clause_without_modifier_paren  */
#line 335 "parser.y"
            {
    if(((*yyvaluep).select_stmt) != nullptr) {
        delete ((*yyvaluep).select_stmt);
    }
}
#line 2109 "parser.cpp"
        break;

    case YYSYMBOL_select_clause_without_modifier: /* select_clause_without_modifier  */
#line 335 "parser.y"
            {
    if(((*yyvaluep).select_stmt) != nullptr) {
        delete ((*yyvaluep).select_stmt);
    }
}
#line 2119 "parser.cpp"
        break;

    case YYSYMBOL_order_by_clause: /* order_by_clause  */
#line 243 "parser.y"
            {
    fprintf(stderr, "destroy order by expr list\n");
    if ((((*yyvaluep).order_by_expr_list_t)) != nullptr) {
        for (auto ptr : *(((*yyvaluep).order_by_expr_list_t))) {
            delete ptr;
        }
        delete (((*yyvaluep).order_by_expr_list_t));
    }
}
#line 2133 "parser.cpp"
        break;

    case YYSYMBOL_order_by_expr_list: /* order_by_expr_list  */
#line 243 "parser.y"
            {
    fprintf(stderr, "destroy order by expr list\n");
    if ((((*yyvaluep).order_by_expr_list_t)) != nullptr) {
        for (auto ptr : *(((*yyvaluep).order_by_expr_list_t))) {
            delete ptr;
        }
        delete (((*yyvaluep).order_by_expr_list_t));
    }
}
#line 2147 "parser.cpp"
        break;

    case YYSYMBOL_order_by_expr: /* order_by_expr  */
#line 323 "parser.y"
            {
    fprintf(stderr, "destroy order by expr\n");
    delete ((*yyvaluep).order_by_expr_t)->expr_;
    delete ((*yyvaluep).order_by_expr_t);
}
#line 2157 "parser.cpp"
        break;

    case YYSYMBOL_limit_expr: /* limit_expr  */
#line 305 "parser.y"
            {
    delete (((*yyvaluep).expr_t));
}
#line 2165 "parser.cpp"
        break;

    case YYSYMBOL_offset_expr: /* offset_expr  */
#line 305 "parser.y"
            {
    delete (((*yyvaluep).expr_t));
}
#line 2173 "parser.cpp"
        break;

    case YYSYMBOL_from_clause: /* from_clause  */
#line 318 "parser.y"
            {
    fprintf(stderr, "destroy table reference\n");
    delete (((*yyvaluep).table_reference_t));
}
#line 2182 "parser.cpp"
        break;

    case YYSYMBOL_search_clause: /* search_clause  */
#line 305 "parser.y"
            {
    delete (((*yyvaluep).expr_t));
}
#line 2190 "parser.cpp"
        break;

    case YYSYMBOL_where_clause: /* where_clause  */
#line 305 "parser.y"
            {
    delete (((*yyvaluep).expr_t));
}
#line 2198 "parser.cpp"
        break;

    case YYSYMBOL_having_clause: /* having_clause  */
#line 305 "parser.y"
            {
    delete (((*yyvaluep).expr_t));
}
#line 2206 "parser.cpp"
        break;

    case YYSYMBOL_group_by_clause: /* group_by_clause  */
#line 220 "parser.y"
            {
    fprintf(stderr, "destroy expression array\n");
    if ((((*yyvaluep).expr_array_t)) != nullptr) {
        for (auto ptr : *(((*yyvaluep).expr_array_t))) {
            delete ptr;
        }
        delete (((*yyvaluep).expr_array_t));
    }
}
#line 2220 "parser.cpp"
        break;

    case YYSYMBOL_table_reference: /* table_reference  */
#line 318 "parser.y"
            {
    fprintf(stderr, "destroy table reference\n");
    delete (((*yyvaluep).table_reference_t));
}
#line 2229 "parser.cpp"
        break;

    case YYSYMBOL_table_reference_unit: /* table_reference_unit  */
#line 318 "parser.y"
            {
    fprintf(stderr, "destroy table reference\n");
    delete (((*yyvaluep).table_reference_t));
}
#line 2238 "parser.cpp"
        break;

    case YYSYMBOL_table_reference_name: /* table_reference_name  */
#line 318 "parser.y"
            {
    fprintf(stderr, "destroy table reference\n");
    delete (((*yyvaluep).table_reference_t));
}
#line 2247 "parser.cpp"
        break;

    case YYSYMBOL_table_name: /* table_name  */
#line 280 "parser.y"
            {
    fprintf(stderr, "destroy table table_name\n");
    if ((((*yyvaluep).table_name_t)) != nullptr) {
        free(((*yyvaluep).table_name_t)->schema_name_ptr_);
        free(((*yyvaluep).table_name_t)->table_name_ptr_);
        delete (((*yyvaluep).table_name_t));
    }
}
#line 2260 "parser.cpp"
        break;

    case YYSYMBOL_table_alias: /* table_alias  */
#line 313 "parser.y"
            {
    fprintf(stderr, "destroy table alias\n");
    delete (((*yyvaluep).table_alias_t));
}
#line 2269 "parser.cpp"
        break;

    case YYSYMBOL_with_clause: /* with_clause  */
#line 270 "parser.y"
            {
    fprintf(stderr, "destroy with expr list\n");
    if ((((*yyvaluep).with_expr_list_t)) != nullptr) {
        for (auto ptr : *(((*yyvaluep).with_expr_list_t))) {
            delete ptr;
        }
        delete (((*yyvaluep).with_expr_list_t));
    }
}
#line 2283 "parser.cpp"
        break;

    case YYSYMBOL_with_expr_list: /* with_expr_list  */
#line 270 "parser.y"
            {
    fprintf(stderr, "destroy with expr list\n");
    if ((((*yyvaluep).with_expr_list_t)) != nullptr) {
        for (auto ptr : *(((*yyvaluep).with_expr_list_t))) {
            delete ptr;
        }
        delete (((*yyvaluep).with_expr_list_t));
    }
}
#line 2297 "parser.cpp"
        break;

    case YYSYMBOL_with_expr: /* with_expr  */
#line 329 "parser.y"
            {
    fprintf(stderr, "destroy with expr\n");
    delete ((*yyvaluep).with_expr_t)->select_;
    delete ((*yyvaluep).with_expr_t);
}
#line 2307 "parser.cpp"
        break;

    case YYSYMBOL_join_clause: /* join_clause  */
#line 318 "parser.y"
            {
    fprintf(stderr, "destroy table reference\n");
    delete (((*yyvaluep).table_reference_t));
}
#line 2316 "parser.cpp"
        break;

    case YYSYMBOL_expr_array: /* expr_array  */
#line 220 "parser.y"
            {
    fprintf(stderr, "destroy expression array\n");
    if ((((*yyvaluep).expr_array_t)) != nullptr) {
        for (auto ptr : *(((*yyvaluep).expr_array_t))) {
            delete ptr;
        }
        delete (((*yyvaluep).expr_array_t));
    }
}
#line 2330 "parser.cpp"
        break;

    case YYSYMBOL_expr_array_list: /* expr_array_list  */
#line 230 "parser.y"
            {
    fprintf(stderr, "destroy expression array list\n");
    if ((((*yyvaluep).expr_array_list_t)) != nullptr) {
        for (auto arr_ptr : *(((*yyvaluep).expr_array_list_t))) {
            for (auto ptr : *arr_ptr) {
                delete ptr;
            }
            delete (arr_ptr);
        }
        delete (((*yyvaluep).expr_array_list_t));
    }
}
#line 2347 "parser.cpp"
        break;

    case YYSYMBOL_expr_alias: /* expr_alias  */
#line 305 "parser.y"
            {
    delete (((*yyvaluep).expr_t));
}
#line 2355 "parser.cpp"
        break;

    case YYSYMBOL_expr: /* expr  */
#line 305 "parser.y"
            {
    delete (((*yyvaluep).expr_t));
}
#line 2363 "parser.cpp"
        break;

    case YYSYMBOL_operand: /* operand  */
#line 305 "parser.y"
            {
    delete (((*yyvaluep).expr_t));
}
#line 2371 "parser.cpp"
        break;

    case YYSYMBOL_knn_expr: /* knn_expr  */
#line 305 "parser.y"
            {
    delete (((*yyvaluep).expr_t));
}
#line 2379 "parser.cpp"
        break;

    case YYSYMBOL_match_expr: /* match_expr  */
#line 305 "parser.y"
            {
    delete (((*yyvaluep).expr_t));
}
#line 2387 "parser.cpp"
        break;

    case YYSYMBOL_query_expr: /* query_expr  */
#line 305 "parser.y"
            {
    delete (((*yyvaluep).expr_t));
}
#line 2395 "parser.cpp"
        break;

    case YYSYMBOL_fusion_expr: /* fusion_expr  */
#line 305 "parser.y"
            {
    delete (((*yyvaluep).expr_t));
}
#line 2403 "parser.cpp"
        break;

    case YYSYMBOL_sub_search_array: /* sub_search_array  */
#line 220 "parser.y"
            {
    fprintf(stderr, "destroy expression array\n");
    if ((((*yyvaluep).expr_array_t)) != nullptr) {
        for (auto ptr : *(((*yyvaluep).expr_array_t))) {
            delete ptr;
        }
        delete (((*yyvaluep).expr_array_t));
    }
}
#line 2417 "parser.cpp"
        break;

    case YYSYMBOL_function_expr: /* function_expr  */
#line 305 "parser.y"
            {
    delete (((*yyvaluep).expr_t));
}
#line 2425 "parser.cpp"
        break;

    case YYSYMBOL_conjunction_expr: /* conjunction_expr  */
#line 305 "parser.y"
            {
    delete (((*yyvaluep).expr_t));
}
#line 2433 "parser.cpp"
        break;

    case YYSYMBOL_between_expr: /* between_expr  */
#line 305 "parser.y"
            {
    delete (((*yyvaluep).expr_t));
}
#line 2441 "parser.cpp"
        break;

    case YYSYMBOL_in_expr: /* in_expr  */
#line 305 "parser.y"
            {
    delete (((*yyvaluep).expr_t));
}
#line 2449 "parser.cpp"
        break;

    case YYSYMBOL_case_expr: /* case_expr  */
#line 305 "parser.y"
            {
    delete (((*yyvaluep).expr_t));
}
#line 2457 "parser.cpp"
        break;

    case YYSYMBOL_case_check_array: /* case_check_array  */
#line 341 "parser.y"
            {
    fprintf(stderr, "destroy case check array\n");
    if(((*yyvaluep).case_check_array_t) != nullptr) {
        for(auto ptr: *(((*yyvaluep).case_check_array_t))) {
            delete ptr;
        }
    }
}
#line 2470 "parser.cpp"
        break;

    case YYSYMBOL_cast_expr: /* cast_expr  */
#line 305 "parser.y"
            {
    delete (((*yyvaluep).expr_t));
}
#line 2478 "parser.cpp"
        break;

    case YYSYMBOL_subquery_expr: /* subquery_expr  */
#line 305 "parser.y"
            {
    delete (((*yyvaluep).expr_t));
}
#line 2486 "parser.cpp"
        break;

    case YYSYMBOL_column_expr: /* column_expr  */
#line 305 "parser.y"
            {
    delete (((*yyvaluep).expr_t));
}
#line 2494 "parser.cpp"
        break;

    case YYSYMBOL_constant_expr: /* constant_expr  */
#line 309 "parser.y"
            {
    delete (((*yyvaluep).const_expr_t));
}
#line 2502 "parser.cpp"
        break;

    case YYSYMBOL_array_expr: /* array_expr  */
#line 309 "parser.y"
            {
    delete (((*yyvaluep).const_expr_t));
}
#line 2510 "parser.cpp"
        break;

    case YYSYMBOL_long_array_expr: /* long_array_expr  */
#line 309 "parser.y"
            {
    delete (((*yyvaluep).const_expr_t));
}
#line 2518 "parser.cpp"
        break;

    case YYSYMBOL_unclosed_long_array_expr: /* unclosed_long_array_expr  */
#line 309 "parser.y"
            {
    delete (((*yyvaluep).const_expr_t));
}
#line 2526 "parser.cpp"
        break;

    case YYSYMBOL_double_array_expr: /* double_array_expr  */
#line 309 "parser.y"
            {
    delete (((*yyvaluep).const_expr_t));
}
#line 2534 "parser.cpp"
        break;

    case YYSYMBOL_unclosed_double_array_expr: /* unclosed_double_array_expr  */
#line 309 "parser.y"
            {
    delete (((*yyvaluep).const_expr_t));
}
#line 2542 "parser.cpp"
        break;

    case YYSYMBOL_interval_expr: /* interval_expr  */
#line 309 "parser.y"
            {
    delete (((*yyvaluep).const_expr_t));
}
#line 2550 "parser.cpp"
        break;

    case YYSYMBOL_file_path: /* file_path  */
#line 296 "parser.y"
            {
    free(((*yyvaluep).str_value));
}
#line 2558 "parser.cpp"
        break;

    case YYSYMBOL_if_not_exists_info: /* if_not_exists_info  */
#line 193 "parser.y"
            {
    fprintf(stderr, "destroy if not exists info\n");
    if ((((*yyvaluep).if_not_exists_info_t)) != nullptr) {
        delete (((*yyvaluep).if_not_exists_info_t));
    }
}
#line 2569 "parser.cpp"
        break;

    case YYSYMBOL_with_index_param_list: /* with_index_param_list  */
#line 176 "parser.y"
            {
    fprintf(stderr, "destroy create index param list\n");
    if ((((*yyvaluep).with_index_param_list_t)) != nullptr) {
        for (auto ptr : *(((*yyvaluep).with_index_param_list_t))) {
            delete ptr;
        }
        delete (((*yyvaluep).with_index_param_list_t));
    }
}
#line 2583 "parser.cpp"
        break;

    case YYSYMBOL_index_info_list: /* index_info_list  */
#line 166 "parser.y"
            {
    fprintf(stderr, "destroy index info list\n");
    if ((((*yyvaluep).index_info_list_t)) != nullptr) {
        for (auto ptr : *(((*yyvaluep).index_info_list_t))) {
            delete ptr;
        }
        delete (((*yyvaluep).index_info_list_t));
    }
}
#line 2597 "parser.cpp"
        break;

      default:
        break;
    }
  YY_IGNORE_MAYBE_UNINITIALIZED_END
}






/*----------.
| yyparse.  |
`----------*/

int
yyparse (void *scanner, infinity::ParserResult* result)
{
/* Lookahead token kind.  */
int yychar;


/* The semantic value of the lookahead symbol.  */
/* Default value used for initialization, for pacifying older GCCs
   or non-GCC compilers.  */
YY_INITIAL_VALUE (static YYSTYPE yyval_default;)
YYSTYPE yylval YY_INITIAL_VALUE (= yyval_default);

/* Location data for the lookahead symbol.  */
static YYLTYPE yyloc_default
# if defined SQLLTYPE_IS_TRIVIAL && SQLLTYPE_IS_TRIVIAL
  = { 1, 1, 1, 1 }
# endif
;
YYLTYPE yylloc = yyloc_default;

    /* Number of syntax errors so far.  */
    int yynerrs = 0;

    yy_state_fast_t yystate = 0;
    /* Number of tokens to shift before error messages enabled.  */
    int yyerrstatus = 0;

    /* Refer to the stacks through separate pointers, to allow yyoverflow
       to reallocate them elsewhere.  */

    /* Their size.  */
    YYPTRDIFF_T yystacksize = YYINITDEPTH;

    /* The state stack: array, bottom, top.  */
    yy_state_t yyssa[YYINITDEPTH];
    yy_state_t *yyss = yyssa;
    yy_state_t *yyssp = yyss;

    /* The semantic value stack: array, bottom, top.  */
    YYSTYPE yyvsa[YYINITDEPTH];
    YYSTYPE *yyvs = yyvsa;
    YYSTYPE *yyvsp = yyvs;

    /* The location stack: array, bottom, top.  */
    YYLTYPE yylsa[YYINITDEPTH];
    YYLTYPE *yyls = yylsa;
    YYLTYPE *yylsp = yyls;

  int yyn;
  /* The return value of yyparse.  */
  int yyresult;
  /* Lookahead symbol kind.  */
  yysymbol_kind_t yytoken = YYSYMBOL_YYEMPTY;
  /* The variables used to return semantic value and location from the
     action routines.  */
  YYSTYPE yyval;
  YYLTYPE yyloc;

  /* The locations where the error started and ended.  */
  YYLTYPE yyerror_range[3];

  /* Buffer for error messages, and its allocated size.  */
  char yymsgbuf[128];
  char *yymsg = yymsgbuf;
  YYPTRDIFF_T yymsg_alloc = sizeof yymsgbuf;

#define YYPOPSTACK(N)   (yyvsp -= (N), yyssp -= (N), yylsp -= (N))

  /* The number of symbols on the RHS of the reduced rule.
     Keep to zero when no symbol should be popped.  */
  int yylen = 0;

  YYDPRINTF ((stderr, "Starting parse\n"));

  yychar = SQLEMPTY; /* Cause a token to be read.  */


/* User initialization code.  */
#line 84 "parser.y"
{
  // Initialize
  yylloc.first_column = 0;
  yylloc.last_column = 0;
  yylloc.first_line = 0;
  yylloc.last_line = 0;
  yylloc.total_column = 0;
  yylloc.string_length = 0;
}

#line 2705 "parser.cpp"

  yylsp[0] = yylloc;
  goto yysetstate;


/*------------------------------------------------------------.
| yynewstate -- push a new state, which is found in yystate.  |
`------------------------------------------------------------*/
yynewstate:
  /* In all cases, when you get here, the value and location stacks
     have just been pushed.  So pushing a state here evens the stacks.  */
  yyssp++;


/*--------------------------------------------------------------------.
| yysetstate -- set current state (the top of the stack) to yystate.  |
`--------------------------------------------------------------------*/
yysetstate:
  YYDPRINTF ((stderr, "Entering state %d\n", yystate));
  YY_ASSERT (0 <= yystate && yystate < YYNSTATES);
  YY_IGNORE_USELESS_CAST_BEGIN
  *yyssp = YY_CAST (yy_state_t, yystate);
  YY_IGNORE_USELESS_CAST_END
  YY_STACK_PRINT (yyss, yyssp);

  if (yyss + yystacksize - 1 <= yyssp)
#if !defined yyoverflow && !defined YYSTACK_RELOCATE
    YYNOMEM;
#else
    {
      /* Get the current used size of the three stacks, in elements.  */
      YYPTRDIFF_T yysize = yyssp - yyss + 1;

# if defined yyoverflow
      {
        /* Give user a chance to reallocate the stack.  Use copies of
           these so that the &'s don't force the real ones into
           memory.  */
        yy_state_t *yyss1 = yyss;
        YYSTYPE *yyvs1 = yyvs;
        YYLTYPE *yyls1 = yyls;

        /* Each stack pointer address is followed by the size of the
           data in use in that stack, in bytes.  This used to be a
           conditional around just the two extra args, but that might
           be undefined if yyoverflow is a macro.  */
        yyoverflow (YY_("memory exhausted"),
                    &yyss1, yysize * YYSIZEOF (*yyssp),
                    &yyvs1, yysize * YYSIZEOF (*yyvsp),
                    &yyls1, yysize * YYSIZEOF (*yylsp),
                    &yystacksize);
        yyss = yyss1;
        yyvs = yyvs1;
        yyls = yyls1;
      }
# else /* defined YYSTACK_RELOCATE */
      /* Extend the stack our own way.  */
      if (YYMAXDEPTH <= yystacksize)
        YYNOMEM;
      yystacksize *= 2;
      if (YYMAXDEPTH < yystacksize)
        yystacksize = YYMAXDEPTH;

      {
        yy_state_t *yyss1 = yyss;
        union yyalloc *yyptr =
          YY_CAST (union yyalloc *,
                   YYSTACK_ALLOC (YY_CAST (YYSIZE_T, YYSTACK_BYTES (yystacksize))));
        if (! yyptr)
          YYNOMEM;
        YYSTACK_RELOCATE (yyss_alloc, yyss);
        YYSTACK_RELOCATE (yyvs_alloc, yyvs);
        YYSTACK_RELOCATE (yyls_alloc, yyls);
#  undef YYSTACK_RELOCATE
        if (yyss1 != yyssa)
          YYSTACK_FREE (yyss1);
      }
# endif

      yyssp = yyss + yysize - 1;
      yyvsp = yyvs + yysize - 1;
      yylsp = yyls + yysize - 1;

      YY_IGNORE_USELESS_CAST_BEGIN
      YYDPRINTF ((stderr, "Stack size increased to %ld\n",
                  YY_CAST (long, yystacksize)));
      YY_IGNORE_USELESS_CAST_END

      if (yyss + yystacksize - 1 <= yyssp)
        YYABORT;
    }
#endif /* !defined yyoverflow && !defined YYSTACK_RELOCATE */


  if (yystate == YYFINAL)
    YYACCEPT;

  goto yybackup;


/*-----------.
| yybackup.  |
`-----------*/
yybackup:
  /* Do appropriate processing given the current state.  Read a
     lookahead token if we need one and don't already have one.  */

  /* First try to decide what to do without reference to lookahead token.  */
  yyn = yypact[yystate];
  if (yypact_value_is_default (yyn))
    goto yydefault;

  /* Not known => get a lookahead token if don't already have one.  */

  /* YYCHAR is either empty, or end-of-input, or a valid lookahead.  */
  if (yychar == SQLEMPTY)
    {
      YYDPRINTF ((stderr, "Reading a token\n"));
      yychar = yylex (&yylval, &yylloc, scanner);
    }

  if (yychar <= SQLEOF)
    {
      yychar = SQLEOF;
      yytoken = YYSYMBOL_YYEOF;
      YYDPRINTF ((stderr, "Now at end of input.\n"));
    }
  else if (yychar == SQLerror)
    {
      /* The scanner already issued an error message, process directly
         to error recovery.  But do not keep the error token as
         lookahead, it is too special and may lead us to an endless
         loop in error recovery. */
      yychar = SQLUNDEF;
      yytoken = YYSYMBOL_YYerror;
      yyerror_range[1] = yylloc;
      goto yyerrlab1;
    }
  else
    {
      yytoken = YYTRANSLATE (yychar);
      YY_SYMBOL_PRINT ("Next token is", yytoken, &yylval, &yylloc);
    }

  /* If the proper action on seeing token YYTOKEN is to reduce or to
     detect an error, take that action.  */
  yyn += yytoken;
  if (yyn < 0 || YYLAST < yyn || yycheck[yyn] != yytoken)
    goto yydefault;
  yyn = yytable[yyn];
  if (yyn <= 0)
    {
      if (yytable_value_is_error (yyn))
        goto yyerrlab;
      yyn = -yyn;
      goto yyreduce;
    }

  /* Count tokens shifted since error; after three, turn off error
     status.  */
  if (yyerrstatus)
    yyerrstatus--;

  /* Shift the lookahead token.  */
  YY_SYMBOL_PRINT ("Shifting", yytoken, &yylval, &yylloc);
  yystate = yyn;
  YY_IGNORE_MAYBE_UNINITIALIZED_BEGIN
  *++yyvsp = yylval;
  YY_IGNORE_MAYBE_UNINITIALIZED_END
  *++yylsp = yylloc;

  /* Discard the shifted token.  */
  yychar = SQLEMPTY;
  goto yynewstate;


/*-----------------------------------------------------------.
| yydefault -- do the default action for the current state.  |
`-----------------------------------------------------------*/
yydefault:
  yyn = yydefact[yystate];
  if (yyn == 0)
    goto yyerrlab;
  goto yyreduce;


/*-----------------------------.
| yyreduce -- do a reduction.  |
`-----------------------------*/
yyreduce:
  /* yyn is the number of a rule to reduce with.  */
  yylen = yyr2[yyn];

  /* If YYLEN is nonzero, implement the default value of the action:
     '$$ = $1'.

     Otherwise, the following line sets YYVAL to garbage.
     This behavior is undocumented and Bison
     users should not rely upon it.  Assigning to YYVAL
     unconditionally makes the parser a bit smaller, and it avoids a
     GCC warning that YYVAL may be used uninitialized.  */
  yyval = yyvsp[1-yylen];

  /* Default location. */
  YYLLOC_DEFAULT (yyloc, (yylsp - yylen), yylen);
  yyerror_range[1] = yyloc;
  YY_REDUCE_PRINT (yyn);
  switch (yyn)
    {
  case 2: /* input_pattern: statement_list semicolon  */
#line 463 "parser.y"
                                         {
    result->statements_ptr_ = (yyvsp[-1].stmt_array);
}
#line 2920 "parser.cpp"
    break;

  case 3: /* statement_list: statement  */
#line 467 "parser.y"
                           {
    (yyvsp[0].base_stmt)->stmt_length_ = yylloc.string_length;
    yylloc.string_length = 0;
    (yyval.stmt_array) = new std::vector<infinity::BaseStatement*>();
    (yyval.stmt_array)->push_back((yyvsp[0].base_stmt));
}
#line 2931 "parser.cpp"
    break;

  case 4: /* statement_list: statement_list ';' statement  */
#line 473 "parser.y"
                               {
    (yyvsp[0].base_stmt)->stmt_length_ = yylloc.string_length;
    yylloc.string_length = 0;
    (yyvsp[-2].stmt_array)->push_back((yyvsp[0].base_stmt));
    (yyval.stmt_array) = (yyvsp[-2].stmt_array);
}
#line 2942 "parser.cpp"
    break;

  case 5: /* statement: create_statement  */
#line 480 "parser.y"
                             { (yyval.base_stmt) = (yyvsp[0].create_stmt); }
#line 2948 "parser.cpp"
    break;

  case 6: /* statement: drop_statement  */
#line 481 "parser.y"
                 { (yyval.base_stmt) = (yyvsp[0].drop_stmt); }
#line 2954 "parser.cpp"
    break;

  case 7: /* statement: copy_statement  */
#line 482 "parser.y"
                 { (yyval.base_stmt) = (yyvsp[0].copy_stmt); }
#line 2960 "parser.cpp"
    break;

  case 8: /* statement: show_statement  */
#line 483 "parser.y"
                 { (yyval.base_stmt) = (yyvsp[0].show_stmt); }
#line 2966 "parser.cpp"
    break;

  case 9: /* statement: select_statement  */
#line 484 "parser.y"
                   { (yyval.base_stmt) = (yyvsp[0].select_stmt); }
#line 2972 "parser.cpp"
    break;

  case 10: /* statement: delete_statement  */
#line 485 "parser.y"
                   { (yyval.base_stmt) = (yyvsp[0].delete_stmt); }
#line 2978 "parser.cpp"
    break;

  case 11: /* statement: update_statement  */
#line 486 "parser.y"
                   { (yyval.base_stmt) = (yyvsp[0].update_stmt); }
#line 2984 "parser.cpp"
    break;

  case 12: /* statement: insert_statement  */
#line 487 "parser.y"
                   { (yyval.base_stmt) = (yyvsp[0].insert_stmt); }
#line 2990 "parser.cpp"
    break;

  case 13: /* statement: explain_statement  */
#line 488 "parser.y"
                    { (yyval.base_stmt) = (yyvsp[0].explain_stmt); }
#line 2996 "parser.cpp"
    break;

  case 14: /* statement: flush_statement  */
#line 489 "parser.y"
                  { (yyval.base_stmt) = (yyvsp[0].flush_stmt); }
#line 3002 "parser.cpp"
    break;

  case 15: /* statement: command_statement  */
#line 490 "parser.y"
                    { (yyval.base_stmt) = (yyvsp[0].command_stmt); }
#line 3008 "parser.cpp"
    break;

  case 16: /* explainable_statement: create_statement  */
#line 492 "parser.y"
                                         { (yyval.base_stmt) = (yyvsp[0].create_stmt); }
#line 3014 "parser.cpp"
    break;

  case 17: /* explainable_statement: drop_statement  */
#line 493 "parser.y"
                 { (yyval.base_stmt) = (yyvsp[0].drop_stmt); }
#line 3020 "parser.cpp"
    break;

  case 18: /* explainable_statement: copy_statement  */
#line 494 "parser.y"
                 { (yyval.base_stmt) = (yyvsp[0].copy_stmt); }
#line 3026 "parser.cpp"
    break;

  case 19: /* explainable_statement: show_statement  */
#line 495 "parser.y"
                 { (yyval.base_stmt) = (yyvsp[0].show_stmt); }
#line 3032 "parser.cpp"
    break;

  case 20: /* explainable_statement: select_statement  */
#line 496 "parser.y"
                   { (yyval.base_stmt) = (yyvsp[0].select_stmt); }
#line 3038 "parser.cpp"
    break;

  case 21: /* explainable_statement: delete_statement  */
#line 497 "parser.y"
                   { (yyval.base_stmt) = (yyvsp[0].delete_stmt); }
#line 3044 "parser.cpp"
    break;

  case 22: /* explainable_statement: update_statement  */
#line 498 "parser.y"
                   { (yyval.base_stmt) = (yyvsp[0].update_stmt); }
#line 3050 "parser.cpp"
    break;

  case 23: /* explainable_statement: insert_statement  */
#line 499 "parser.y"
                   { (yyval.base_stmt) = (yyvsp[0].insert_stmt); }
#line 3056 "parser.cpp"
    break;

  case 24: /* explainable_statement: flush_statement  */
#line 500 "parser.y"
                  { (yyval.base_stmt) = (yyvsp[0].flush_stmt); }
#line 3062 "parser.cpp"
    break;

  case 25: /* explainable_statement: command_statement  */
#line 501 "parser.y"
                    { (yyval.base_stmt) = (yyvsp[0].command_stmt); }
#line 3068 "parser.cpp"
    break;

  case 26: /* create_statement: CREATE DATABASE if_not_exists IDENTIFIER  */
#line 508 "parser.y"
                                                            {
    (yyval.create_stmt) = new infinity::CreateStatement();
    std::shared_ptr<infinity::CreateSchemaInfo> create_schema_info = std::make_shared<infinity::CreateSchemaInfo>();

    ParserHelper::ToLower((yyvsp[0].str_value));
    create_schema_info->schema_name_ = (yyvsp[0].str_value);
    free((yyvsp[0].str_value));

    (yyval.create_stmt)->create_info_ = create_schema_info;
    (yyval.create_stmt)->create_info_->conflict_type_ = (yyvsp[-1].bool_value) ? infinity::ConflictType::kIgnore : infinity::ConflictType::kError;
}
#line 3084 "parser.cpp"
    break;

  case 27: /* create_statement: CREATE COLLECTION if_not_exists table_name  */
#line 521 "parser.y"
                                             {
    (yyval.create_stmt) = new infinity::CreateStatement();
    std::shared_ptr<infinity::CreateCollectionInfo> create_collection_info = std::make_shared<infinity::CreateCollectionInfo>();
    if((yyvsp[0].table_name_t)->schema_name_ptr_ != nullptr) {
        create_collection_info->schema_name_ = (yyvsp[0].table_name_t)->schema_name_ptr_;
        free((yyvsp[0].table_name_t)->schema_name_ptr_);
    }
    create_collection_info->collection_name_ = (yyvsp[0].table_name_t)->table_name_ptr_;
    free((yyvsp[0].table_name_t)->table_name_ptr_);
    (yyval.create_stmt)->create_info_ = create_collection_info;
    (yyval.create_stmt)->create_info_->conflict_type_ = (yyvsp[-1].bool_value) ? infinity::ConflictType::kIgnore : infinity::ConflictType::kError;
    delete (yyvsp[0].table_name_t);
}
#line 3102 "parser.cpp"
    break;

  case 28: /* create_statement: CREATE TABLE if_not_exists table_name '(' table_element_array ')'  */
#line 536 "parser.y"
                                                                    {
    (yyval.create_stmt) = new infinity::CreateStatement();
    std::shared_ptr<infinity::CreateTableInfo> create_table_info = std::make_shared<infinity::CreateTableInfo>();
    if((yyvsp[-3].table_name_t)->schema_name_ptr_ != nullptr) {
        create_table_info->schema_name_ = (yyvsp[-3].table_name_t)->schema_name_ptr_;
        free((yyvsp[-3].table_name_t)->schema_name_ptr_);
    }
    create_table_info->table_name_ = (yyvsp[-3].table_name_t)->table_name_ptr_;
    free((yyvsp[-3].table_name_t)->table_name_ptr_);
    delete (yyvsp[-3].table_name_t);

    for (infinity::TableElement*& element : *(yyvsp[-1].table_element_array_t)) {
        if(element->type_ == infinity::TableElementType::kColumn) {
            create_table_info->column_defs_.emplace_back((infinity::ColumnDef*)element);
        } else {
            create_table_info->constraints_.emplace_back((infinity::TableConstraint*)element);
        }
    }
    delete (yyvsp[-1].table_element_array_t);

    (yyval.create_stmt)->create_info_ = create_table_info;
    (yyval.create_stmt)->create_info_->conflict_type_ = (yyvsp[-4].bool_value) ? infinity::ConflictType::kIgnore : infinity::ConflictType::kError;
}
#line 3130 "parser.cpp"
    break;

  case 29: /* create_statement: CREATE TABLE if_not_exists table_name AS select_statement  */
#line 560 "parser.y"
                                                            {
    (yyval.create_stmt) = new infinity::CreateStatement();
    std::shared_ptr<infinity::CreateTableInfo> create_table_info = std::make_shared<infinity::CreateTableInfo>();
    if((yyvsp[-2].table_name_t)->schema_name_ptr_ != nullptr) {
        create_table_info->schema_name_ = (yyvsp[-2].table_name_t)->schema_name_ptr_;
        free((yyvsp[-2].table_name_t)->schema_name_ptr_);
    }
    create_table_info->table_name_ = (yyvsp[-2].table_name_t)->table_name_ptr_;
    free((yyvsp[-2].table_name_t)->table_name_ptr_);
    delete (yyvsp[-2].table_name_t);

    create_table_info->conflict_type_ = (yyvsp[-3].bool_value) ? infinity::ConflictType::kIgnore : infinity::ConflictType::kError;
    create_table_info->select_ = (yyvsp[0].select_stmt);
    (yyval.create_stmt)->create_info_ = create_table_info;
}
#line 3150 "parser.cpp"
    break;

  case 30: /* create_statement: CREATE VIEW if_not_exists table_name optional_identifier_array AS select_statement  */
#line 576 "parser.y"
                                                                                     {
    (yyval.create_stmt) = new infinity::CreateStatement();
    std::shared_ptr<infinity::CreateViewInfo> create_view_info = std::make_shared<infinity::CreateViewInfo>();
    if((yyvsp[-3].table_name_t)->schema_name_ptr_ != nullptr) {
        create_view_info->schema_name_ = (yyvsp[-3].table_name_t)->schema_name_ptr_;
        free((yyvsp[-3].table_name_t)->schema_name_ptr_);
    }
    create_view_info->view_name_ = (yyvsp[-3].table_name_t)->table_name_ptr_;
    free((yyvsp[-3].table_name_t)->table_name_ptr_);
    delete (yyvsp[-3].table_name_t);

    create_view_info->view_columns_ = (yyvsp[-2].identifier_array_t);
    create_view_info->select_ = (yyvsp[0].select_stmt);
    create_view_info->conflict_type_ = (yyvsp[-4].bool_value) ? infinity::ConflictType::kIgnore : infinity::ConflictType::kError;
    (yyval.create_stmt)->create_info_ = create_view_info;
}
#line 3171 "parser.cpp"
    break;

  case 31: /* create_statement: CREATE INDEX if_not_exists_info ON table_name index_info_list  */
#line 594 "parser.y"
                                                                {
    std::shared_ptr<infinity::CreateIndexInfo> create_index_info = std::make_shared<infinity::CreateIndexInfo>();
    if((yyvsp[-1].table_name_t)->schema_name_ptr_ != nullptr) {
        create_index_info->schema_name_ = (yyvsp[-1].table_name_t)->schema_name_ptr_;
        free((yyvsp[-1].table_name_t)->schema_name_ptr_);
    }
    create_index_info->table_name_ = (yyvsp[-1].table_name_t)->table_name_ptr_;
    free((yyvsp[-1].table_name_t)->table_name_ptr_);
    delete (yyvsp[-1].table_name_t);

    create_index_info->index_name_ = (yyvsp[-3].if_not_exists_info_t)->info_;
    if ((yyvsp[-3].if_not_exists_info_t)->exists_) {
        create_index_info->conflict_type_ = (yyvsp[-3].if_not_exists_info_t)->if_not_exists_ ? infinity::ConflictType::kIgnore : infinity::ConflictType::kError;
    } else {
        create_index_info->conflict_type_ = infinity::ConflictType::kIgnore;
    }
    delete (yyvsp[-3].if_not_exists_info_t);

    create_index_info->index_info_list_ = (yyvsp[0].index_info_list_t);

    if(create_index_info->index_name_.empty()) {
        yyerror(&yyloc, scanner, result, "No index name");
        YYERROR;
    }

    (yyval.create_stmt) = new infinity::CreateStatement();
    (yyval.create_stmt)->create_info_ = create_index_info;
}
#line 3204 "parser.cpp"
    break;

  case 32: /* table_element_array: table_element  */
#line 623 "parser.y"
                                    {
    (yyval.table_element_array_t) = new std::vector<infinity::TableElement*>();
    (yyval.table_element_array_t)->push_back((yyvsp[0].table_element_t));
}
#line 3213 "parser.cpp"
    break;

  case 33: /* table_element_array: table_element_array ',' table_element  */
#line 627 "parser.y"
                                        {
    (yyvsp[-2].table_element_array_t)->push_back((yyvsp[0].table_element_t));
    (yyval.table_element_array_t) = (yyvsp[-2].table_element_array_t);
}
#line 3222 "parser.cpp"
    break;

  case 34: /* table_element: table_column  */
#line 633 "parser.y"
                             {
    (yyval.table_element_t) = (yyvsp[0].table_column_t);
}
#line 3230 "parser.cpp"
    break;

  case 35: /* table_element: table_constraint  */
#line 636 "parser.y"
                   {
    (yyval.table_element_t) = (yyvsp[0].table_constraint_t);
}
#line 3238 "parser.cpp"
    break;

  case 36: /* table_column: IDENTIFIER column_type  */
#line 642 "parser.y"
                       {
    std::shared_ptr<infinity::TypeInfo> type_info_ptr{nullptr};
    switch((yyvsp[0].column_type_t).logical_type_) {
        case infinity::LogicalType::kDecimal: {
            type_info_ptr = infinity::DecimalInfo::Make((yyvsp[0].column_type_t).precision, (yyvsp[0].column_type_t).scale);
            if(type_info_ptr == nullptr) {
                yyerror(&yyloc, scanner, result, "Fail to create decimal info.");
                delete (yyvsp[-1].str_value);
                YYERROR;
            }
            break;
        }
        case infinity::LogicalType::kBitmap: {
            type_info_ptr = infinity::BitmapInfo::Make((yyvsp[0].column_type_t).width);
            break;
        }
        case infinity::LogicalType::kEmbedding: {
            type_info_ptr = infinity::EmbeddingInfo::Make((yyvsp[0].column_type_t).embedding_type_, (yyvsp[0].column_type_t).width);
            break;
        }
        default: {
            break;
        }
    }
    (yyval.table_column_t) = new infinity::ColumnDef((yyvsp[0].column_type_t).logical_type_, type_info_ptr);

    ParserHelper::ToLower((yyvsp[-1].str_value));
    (yyval.table_column_t)->name_ = (yyvsp[-1].str_value);
    free((yyvsp[-1].str_value));
    /*
    if (!$$->trySetNullableExplicit()) {
        yyerror(&yyloc, result, scanner, ("Conflicting nullability constraints for " + std::string{$1}).c_str());
    }
    */
}
#line 3278 "parser.cpp"
    break;

  case 37: /* table_column: IDENTIFIER column_type column_constraints  */
#line 677 "parser.y"
                                            {
    std::shared_ptr<infinity::TypeInfo> type_info_ptr{nullptr};
    switch((yyvsp[-1].column_type_t).logical_type_) {
        case infinity::LogicalType::kDecimal: {
            type_info_ptr = infinity::DecimalInfo::Make((yyvsp[-1].column_type_t).precision, (yyvsp[-1].column_type_t).scale);
            break;
        }
        case infinity::LogicalType::kBitmap: {
            type_info_ptr = infinity::BitmapInfo::Make((yyvsp[-1].column_type_t).width);
            break;
        }
        case infinity::LogicalType::kEmbedding: {
            type_info_ptr = infinity::EmbeddingInfo::Make((yyvsp[-1].column_type_t).embedding_type_, (yyvsp[-1].column_type_t).width);
            break;
        }
        default: {
            break;
        }
    }
    (yyval.table_column_t) = new infinity::ColumnDef((yyvsp[-1].column_type_t).logical_type_, type_info_ptr);

    ParserHelper::ToLower((yyvsp[-2].str_value));
    (yyval.table_column_t)->name_ = (yyvsp[-2].str_value);
    (yyval.table_column_t)->constraints_ = *(yyvsp[0].column_constraints_t);
    delete (yyvsp[0].column_constraints_t);
    free((yyvsp[-2].str_value));
    /*
    if (!$$->trySetNullableExplicit()) {
        yyerror(&yyloc, result, scanner, ("Conflicting nullability constraints for " + std::string{$1}).c_str());
    }
    */
}
#line 3315 "parser.cpp"
    break;

  case 38: /* column_type: BOOLEAN  */
#line 711 "parser.y"
        { (yyval.column_type_t) = infinity::ColumnType{infinity::LogicalType::kBoolean}; }
#line 3321 "parser.cpp"
    break;

  case 39: /* column_type: TINYINT  */
#line 712 "parser.y"
          { (yyval.column_type_t) = infinity::ColumnType{infinity::LogicalType::kTinyInt}; }
#line 3327 "parser.cpp"
    break;

  case 40: /* column_type: SMALLINT  */
#line 713 "parser.y"
           { (yyval.column_type_t) = infinity::ColumnType{infinity::LogicalType::kSmallInt}; }
#line 3333 "parser.cpp"
    break;

  case 41: /* column_type: INTEGER  */
#line 714 "parser.y"
          { (yyval.column_type_t) = infinity::ColumnType{infinity::LogicalType::kInteger}; }
#line 3339 "parser.cpp"
    break;

  case 42: /* column_type: INT  */
#line 715 "parser.y"
      { (yyval.column_type_t) = infinity::ColumnType{infinity::LogicalType::kInteger}; }
#line 3345 "parser.cpp"
    break;

  case 43: /* column_type: BIGINT  */
#line 716 "parser.y"
         { (yyval.column_type_t) = infinity::ColumnType{infinity::LogicalType::kBigInt}; }
#line 3351 "parser.cpp"
    break;

  case 44: /* column_type: HUGEINT  */
#line 717 "parser.y"
          { (yyval.column_type_t) = infinity::ColumnType{infinity::LogicalType::kHugeInt}; }
#line 3357 "parser.cpp"
    break;

  case 45: /* column_type: FLOAT  */
#line 718 "parser.y"
        { (yyval.column_type_t) = infinity::ColumnType{infinity::LogicalType::kFloat}; }
#line 3363 "parser.cpp"
    break;

  case 46: /* column_type: REAL  */
#line 719 "parser.y"
        { (yyval.column_type_t) = infinity::ColumnType{infinity::LogicalType::kFloat}; }
#line 3369 "parser.cpp"
    break;

  case 47: /* column_type: DOUBLE  */
#line 720 "parser.y"
         { (yyval.column_type_t) = infinity::ColumnType{infinity::LogicalType::kDouble}; }
#line 3375 "parser.cpp"
    break;

  case 48: /* column_type: DATE  */
#line 721 "parser.y"
       { (yyval.column_type_t) = infinity::ColumnType{infinity::LogicalType::kDate}; }
#line 3381 "parser.cpp"
    break;

  case 49: /* column_type: TIME  */
#line 722 "parser.y"
       { (yyval.column_type_t) = infinity::ColumnType{infinity::LogicalType::kTime}; }
#line 3387 "parser.cpp"
    break;

  case 50: /* column_type: DATETIME  */
#line 723 "parser.y"
           { (yyval.column_type_t) = infinity::ColumnType{infinity::LogicalType::kDateTime}; }
#line 3393 "parser.cpp"
    break;

  case 51: /* column_type: TIMESTAMP  */
#line 724 "parser.y"
            { (yyval.column_type_t) = infinity::ColumnType{infinity::LogicalType::kTimestamp}; }
#line 3399 "parser.cpp"
    break;

  case 52: /* column_type: UUID  */
#line 725 "parser.y"
       { (yyval.column_type_t) = infinity::ColumnType{infinity::LogicalType::kUuid}; }
#line 3405 "parser.cpp"
    break;

  case 53: /* column_type: POINT  */
#line 726 "parser.y"
        { (yyval.column_type_t) = infinity::ColumnType{infinity::LogicalType::kPoint}; }
#line 3411 "parser.cpp"
    break;

  case 54: /* column_type: LINE  */
#line 727 "parser.y"
       { (yyval.column_type_t) = infinity::ColumnType{infinity::LogicalType::kLine}; }
#line 3417 "parser.cpp"
    break;

  case 55: /* column_type: LSEG  */
#line 728 "parser.y"
       { (yyval.column_type_t) = infinity::ColumnType{infinity::LogicalType::kLineSeg}; }
#line 3423 "parser.cpp"
    break;

  case 56: /* column_type: BOX  */
#line 729 "parser.y"
      { (yyval.column_type_t) = infinity::ColumnType{infinity::LogicalType::kBox}; }
#line 3429 "parser.cpp"
    break;

  case 57: /* column_type: PATH  */
#line 730 "parser.y"
       { (yyval.column_type_t) = infinity::ColumnType{infinity::LogicalType::kPath}; }
#line 3435 "parser.cpp"
    break;

  case 58: /* column_type: POLYGON  */
#line 731 "parser.y"
          { (yyval.column_type_t) = infinity::ColumnType{infinity::LogicalType::kPolygon}; }
#line 3441 "parser.cpp"
    break;

  case 59: /* column_type: CIRCLE  */
#line 732 "parser.y"
         { (yyval.column_type_t) = infinity::ColumnType{infinity::LogicalType::kCircle}; }
#line 3447 "parser.cpp"
    break;

  case 60: /* column_type: CHAR  */
#line 734 "parser.y"
       { (yyval.column_type_t) = infinity::ColumnType{infinity::LogicalType::kVarchar}; }
#line 3453 "parser.cpp"
    break;

  case 61: /* column_type: CHAR '(' LONG_VALUE ')'  */
#line 735 "parser.y"
                          { (yyval.column_type_t) = infinity::ColumnType{infinity::LogicalType::kVarchar, (yyvsp[-1].long_value)}; }
#line 3459 "parser.cpp"
    break;

  case 62: /* column_type: VARCHAR  */
#line 736 "parser.y"
          { (yyval.column_type_t) = infinity::ColumnType{infinity::LogicalType::kVarchar}; }
#line 3465 "parser.cpp"
    break;

  case 63: /* column_type: DECIMAL '(' LONG_VALUE ',' LONG_VALUE ')'  */
#line 737 "parser.y"
                                            { (yyval.column_type_t) = infinity::ColumnType{infinity::LogicalType::kDecimal, 0, (yyvsp[-3].long_value), (yyvsp[-1].long_value)}; }
#line 3471 "parser.cpp"
    break;

  case 64: /* column_type: DECIMAL '(' LONG_VALUE ')'  */
#line 738 "parser.y"
                             { (yyval.column_type_t) = infinity::ColumnType{infinity::LogicalType::kDecimal, 0, (yyvsp[-1].long_value), 0}; }
#line 3477 "parser.cpp"
    break;

  case 65: /* column_type: DECIMAL  */
#line 739 "parser.y"
          { (yyval.column_type_t) = infinity::ColumnType{infinity::LogicalType::kDecimal, 0, 0, 0}; }
#line 3483 "parser.cpp"
    break;

  case 66: /* column_type: BLOB '(' LONG_VALUE ')'  */
#line 740 "parser.y"
                          { (yyval.column_type_t) = infinity::ColumnType{infinity::LogicalType::kBlob, (yyvsp[-1].long_value)}; }
#line 3489 "parser.cpp"
    break;

  case 67: /* column_type: BITMAP '(' LONG_VALUE ')'  */
#line 741 "parser.y"
                            { (yyval.column_type_t) = infinity::ColumnType{infinity::LogicalType::kBitmap, (yyvsp[-1].long_value)}; }
#line 3495 "parser.cpp"
    break;

  case 68: /* column_type: EMBEDDING '(' BIT ',' LONG_VALUE ')'  */
#line 742 "parser.y"
                                       { (yyval.column_type_t) = infinity::ColumnType{infinity::LogicalType::kEmbedding, (yyvsp[-1].long_value), 0, 0, infinity::kElemBit}; }
#line 3501 "parser.cpp"
    break;

  case 69: /* column_type: EMBEDDING '(' TINYINT ',' LONG_VALUE ')'  */
#line 743 "parser.y"
                                           { (yyval.column_type_t) = infinity::ColumnType{infinity::LogicalType::kEmbedding, (yyvsp[-1].long_value), 0, 0, infinity::kElemInt8}; }
#line 3507 "parser.cpp"
    break;

  case 70: /* column_type: EMBEDDING '(' SMALLINT ',' LONG_VALUE ')'  */
#line 744 "parser.y"
                                            { (yyval.column_type_t) = infinity::ColumnType{infinity::LogicalType::kEmbedding, (yyvsp[-1].long_value), 0, 0, infinity::kElemInt16}; }
#line 3513 "parser.cpp"
    break;

  case 71: /* column_type: EMBEDDING '(' INTEGER ',' LONG_VALUE ')'  */
#line 745 "parser.y"
                                           { (yyval.column_type_t) = infinity::ColumnType{infinity::LogicalType::kEmbedding, (yyvsp[-1].long_value), 0, 0, infinity::kElemInt32}; }
#line 3519 "parser.cpp"
    break;

  case 72: /* column_type: EMBEDDING '(' INT ',' LONG_VALUE ')'  */
#line 746 "parser.y"
                                       { (yyval.column_type_t) = infinity::ColumnType{infinity::LogicalType::kEmbedding, (yyvsp[-1].long_value), 0, 0, infinity::kElemInt32}; }
#line 3525 "parser.cpp"
    break;

  case 73: /* column_type: EMBEDDING '(' BIGINT ',' LONG_VALUE ')'  */
#line 747 "parser.y"
                                          { (yyval.column_type_t) = infinity::ColumnType{infinity::LogicalType::kEmbedding, (yyvsp[-1].long_value), 0, 0, infinity::kElemInt64}; }
#line 3531 "parser.cpp"
    break;

  case 74: /* column_type: EMBEDDING '(' FLOAT ',' LONG_VALUE ')'  */
#line 748 "parser.y"
                                         { (yyval.column_type_t) = infinity::ColumnType{infinity::LogicalType::kEmbedding, (yyvsp[-1].long_value), 0, 0, infinity::kElemFloat}; }
#line 3537 "parser.cpp"
    break;

  case 75: /* column_type: EMBEDDING '(' DOUBLE ',' LONG_VALUE ')'  */
#line 749 "parser.y"
                                          { (yyval.column_type_t) = infinity::ColumnType{infinity::LogicalType::kEmbedding, (yyvsp[-1].long_value), 0, 0, infinity::kElemDouble}; }
#line 3543 "parser.cpp"
    break;

  case 76: /* column_type: VECTOR '(' BIT ',' LONG_VALUE ')'  */
#line 750 "parser.y"
                                    { (yyval.column_type_t) = infinity::ColumnType{infinity::LogicalType::kEmbedding, (yyvsp[-1].long_value), 0, 0, infinity::kElemBit}; }
#line 3549 "parser.cpp"
    break;

  case 77: /* column_type: VECTOR '(' TINYINT ',' LONG_VALUE ')'  */
#line 751 "parser.y"
                                        { (yyval.column_type_t) = infinity::ColumnType{infinity::LogicalType::kEmbedding, (yyvsp[-1].long_value), 0, 0, infinity::kElemInt8}; }
#line 3555 "parser.cpp"
    break;

  case 78: /* column_type: VECTOR '(' SMALLINT ',' LONG_VALUE ')'  */
#line 752 "parser.y"
                                         { (yyval.column_type_t) = infinity::ColumnType{infinity::LogicalType::kEmbedding, (yyvsp[-1].long_value), 0, 0, infinity::kElemInt16}; }
#line 3561 "parser.cpp"
    break;

  case 79: /* column_type: VECTOR '(' INTEGER ',' LONG_VALUE ')'  */
#line 753 "parser.y"
                                        { (yyval.column_type_t) = infinity::ColumnType{infinity::LogicalType::kEmbedding, (yyvsp[-1].long_value), 0, 0, infinity::kElemInt32}; }
#line 3567 "parser.cpp"
    break;

  case 80: /* column_type: VECTOR '(' INT ',' LONG_VALUE ')'  */
#line 754 "parser.y"
                                    { (yyval.column_type_t) = infinity::ColumnType{infinity::LogicalType::kEmbedding, (yyvsp[-1].long_value), 0, 0, infinity::kElemInt32}; }
#line 3573 "parser.cpp"
    break;

  case 81: /* column_type: VECTOR '(' BIGINT ',' LONG_VALUE ')'  */
#line 755 "parser.y"
                                       { (yyval.column_type_t) = infinity::ColumnType{infinity::LogicalType::kEmbedding, (yyvsp[-1].long_value), 0, 0, infinity::kElemInt64}; }
#line 3579 "parser.cpp"
    break;

  case 82: /* column_type: VECTOR '(' FLOAT ',' LONG_VALUE ')'  */
#line 756 "parser.y"
                                      { (yyval.column_type_t) = infinity::ColumnType{infinity::LogicalType::kEmbedding, (yyvsp[-1].long_value), 0, 0, infinity::kElemFloat}; }
#line 3585 "parser.cpp"
    break;

  case 83: /* column_type: VECTOR '(' DOUBLE ',' LONG_VALUE ')'  */
#line 757 "parser.y"
                                       { (yyval.column_type_t) = infinity::ColumnType{infinity::LogicalType::kEmbedding, (yyvsp[-1].long_value), 0, 0, infinity::kElemDouble}; }
#line 3591 "parser.cpp"
    break;

  case 84: /* column_constraints: column_constraint  */
#line 776 "parser.y"
                                       {
    (yyval.column_constraints_t) = new std::unordered_set<infinity::ConstraintType>();
    (yyval.column_constraints_t)->insert((yyvsp[0].column_constraint_t));
}
#line 3600 "parser.cpp"
    break;

  case 85: /* column_constraints: column_constraints column_constraint  */
#line 780 "parser.y"
                                       {
    if((yyvsp[-1].column_constraints_t)->contains((yyvsp[0].column_constraint_t))) {
        yyerror(&yyloc, scanner, result, "Duplicate column constraint.");
        delete (yyvsp[-1].column_constraints_t);
        YYERROR;
    }
    (yyvsp[-1].column_constraints_t)->insert((yyvsp[0].column_constraint_t));
    (yyval.column_constraints_t) = (yyvsp[-1].column_constraints_t);
}
#line 3614 "parser.cpp"
    break;

  case 86: /* column_constraint: PRIMARY KEY  */
#line 790 "parser.y"
                                {
    (yyval.column_constraint_t) = infinity::ConstraintType::kPrimaryKey;
}
#line 3622 "parser.cpp"
    break;

  case 87: /* column_constraint: UNIQUE  */
#line 793 "parser.y"
         {
    (yyval.column_constraint_t) = infinity::ConstraintType::kUnique;
}
#line 3630 "parser.cpp"
    break;

  case 88: /* column_constraint: NULLABLE  */
#line 796 "parser.y"
           {
    (yyval.column_constraint_t) = infinity::ConstraintType::kNull;
}
#line 3638 "parser.cpp"
    break;

  case 89: /* column_constraint: NOT NULLABLE  */
#line 799 "parser.y"
               {
    (yyval.column_constraint_t) = infinity::ConstraintType::kNotNull;
}
#line 3646 "parser.cpp"
    break;

  case 90: /* table_constraint: PRIMARY KEY '(' identifier_array ')'  */
#line 803 "parser.y"
                                                        {
    (yyval.table_constraint_t) = new infinity::TableConstraint();
    (yyval.table_constraint_t)->names_ptr_ = (yyvsp[-1].identifier_array_t);
    (yyval.table_constraint_t)->constraint_ = infinity::ConstraintType::kPrimaryKey;
}
#line 3656 "parser.cpp"
    break;

  case 91: /* table_constraint: UNIQUE '(' identifier_array ')'  */
#line 808 "parser.y"
                                  {
    (yyval.table_constraint_t) = new infinity::TableConstraint();
    (yyval.table_constraint_t)->names_ptr_ = (yyvsp[-1].identifier_array_t);
    (yyval.table_constraint_t)->constraint_ = infinity::ConstraintType::kUnique;
}
#line 3666 "parser.cpp"
    break;

  case 92: /* identifier_array: IDENTIFIER  */
#line 815 "parser.y"
                              {
    (yyval.identifier_array_t) = new std::vector<std::string>();
    ParserHelper::ToLower((yyvsp[0].str_value));
    (yyval.identifier_array_t)->emplace_back((yyvsp[0].str_value));
    free((yyvsp[0].str_value));
}
#line 3677 "parser.cpp"
    break;

  case 93: /* identifier_array: identifier_array ',' IDENTIFIER  */
#line 821 "parser.y"
                                  {
    ParserHelper::ToLower((yyvsp[0].str_value));
    (yyvsp[-2].identifier_array_t)->emplace_back((yyvsp[0].str_value));
    free((yyvsp[0].str_value));
    (yyval.identifier_array_t) = (yyvsp[-2].identifier_array_t);
}
#line 3688 "parser.cpp"
    break;

  case 94: /* delete_statement: DELETE FROM table_name where_clause  */
#line 831 "parser.y"
                                                       {
    (yyval.delete_stmt) = new infinity::DeleteStatement();

    if((yyvsp[-1].table_name_t)->schema_name_ptr_ != nullptr) {
        (yyval.delete_stmt)->schema_name_ = (yyvsp[-1].table_name_t)->schema_name_ptr_;
        free((yyvsp[-1].table_name_t)->schema_name_ptr_);
    }
    (yyval.delete_stmt)->table_name_ = (yyvsp[-1].table_name_t)->table_name_ptr_;
    free((yyvsp[-1].table_name_t)->table_name_ptr_);
    delete (yyvsp[-1].table_name_t);
    (yyval.delete_stmt)->where_expr_ = (yyvsp[0].expr_t);
}
#line 3705 "parser.cpp"
    break;

  case 95: /* insert_statement: INSERT INTO table_name optional_identifier_array VALUES expr_array_list  */
#line 847 "parser.y"
                                                                                          {
    (yyval.insert_stmt) = new infinity::InsertStatement();
    if((yyvsp[-3].table_name_t)->schema_name_ptr_ != nullptr) {
        (yyval.insert_stmt)->schema_name_ = (yyvsp[-3].table_name_t)->schema_name_ptr_;
        free((yyvsp[-3].table_name_t)->schema_name_ptr_);
    }
    (yyval.insert_stmt)->table_name_ = (yyvsp[-3].table_name_t)->table_name_ptr_;
    free((yyvsp[-3].table_name_t)->table_name_ptr_);
    delete (yyvsp[-3].table_name_t);
    (yyval.insert_stmt)->columns_ = (yyvsp[-2].identifier_array_t);
    (yyval.insert_stmt)->values_ = (yyvsp[0].expr_array_list_t);
}
#line 3722 "parser.cpp"
    break;

  case 96: /* insert_statement: INSERT INTO table_name optional_identifier_array select_without_paren  */
#line 859 "parser.y"
                                                                        {
    (yyval.insert_stmt) = new infinity::InsertStatement();
    if((yyvsp[-2].table_name_t)->schema_name_ptr_ != nullptr) {
        (yyval.insert_stmt)->schema_name_ = (yyvsp[-2].table_name_t)->schema_name_ptr_;
        free((yyvsp[-2].table_name_t)->schema_name_ptr_);
    }
    (yyval.insert_stmt)->table_name_ = (yyvsp[-2].table_name_t)->table_name_ptr_;
    free((yyvsp[-2].table_name_t)->table_name_ptr_);
    delete (yyvsp[-2].table_name_t);
    (yyval.insert_stmt)->columns_ = (yyvsp[-1].identifier_array_t);
    (yyval.insert_stmt)->select_ = (yyvsp[0].select_stmt);
}
#line 3739 "parser.cpp"
    break;

  case 97: /* optional_identifier_array: '(' identifier_array ')'  */
#line 872 "parser.y"
                                                    {
    (yyval.identifier_array_t) = (yyvsp[-1].identifier_array_t);
}
#line 3747 "parser.cpp"
    break;

  case 98: /* optional_identifier_array: %empty  */
#line 875 "parser.y"
  {
    (yyval.identifier_array_t) = nullptr;
}
#line 3755 "parser.cpp"
    break;

  case 99: /* explain_statement: EXPLAIN explain_type explainable_statement  */
#line 882 "parser.y"
                                                               {
    (yyval.explain_stmt) = new infinity::ExplainStatement();
    (yyval.explain_stmt)->type_ = (yyvsp[-1].explain_type_t);
    (yyval.explain_stmt)->statement_ = (yyvsp[0].base_stmt);
}
#line 3765 "parser.cpp"
    break;

  case 100: /* explain_type: ANALYZE  */
#line 888 "parser.y"
                      {
    (yyval.explain_type_t) = infinity::ExplainType::kAnalyze;
}
#line 3773 "parser.cpp"
    break;

  case 101: /* explain_type: AST  */
#line 891 "parser.y"
      {
    (yyval.explain_type_t) = infinity::ExplainType::kAst;
}
#line 3781 "parser.cpp"
    break;

  case 102: /* explain_type: RAW  */
#line 894 "parser.y"
      {
    (yyval.explain_type_t) = infinity::ExplainType::kUnOpt;
}
#line 3789 "parser.cpp"
    break;

  case 103: /* explain_type: LOGICAL  */
#line 897 "parser.y"
          {
    (yyval.explain_type_t) = infinity::ExplainType::kOpt;
}
#line 3797 "parser.cpp"
    break;

  case 104: /* explain_type: PHYSICAL  */
#line 900 "parser.y"
           {
    (yyval.explain_type_t) = infinity::ExplainType::kPhysical;
}
#line 3805 "parser.cpp"
    break;

  case 105: /* explain_type: PIPELINE  */
#line 903 "parser.y"
           {
    (yyval.explain_type_t) = infinity::ExplainType::kPipeline;
}
#line 3813 "parser.cpp"
    break;

  case 106: /* explain_type: FRAGMENT  */
#line 906 "parser.y"
           {
    (yyval.explain_type_t) = infinity::ExplainType::kFragment;
}
#line 3821 "parser.cpp"
    break;

  case 107: /* explain_type: %empty  */
#line 909 "parser.y"
  {
    (yyval.explain_type_t) = infinity::ExplainType::kPhysical;
}
#line 3829 "parser.cpp"
    break;

  case 108: /* update_statement: UPDATE table_name SET update_expr_array where_clause  */
#line 916 "parser.y"
                                                                       {
    (yyval.update_stmt) = new infinity::UpdateStatement();
    if((yyvsp[-3].table_name_t)->schema_name_ptr_ != nullptr) {
        (yyval.update_stmt)->schema_name_ = (yyvsp[-3].table_name_t)->schema_name_ptr_;
        free((yyvsp[-3].table_name_t)->schema_name_ptr_);
    }
    (yyval.update_stmt)->table_name_ = (yyvsp[-3].table_name_t)->table_name_ptr_;
    free((yyvsp[-3].table_name_t)->table_name_ptr_);
    delete (yyvsp[-3].table_name_t);
    (yyval.update_stmt)->where_expr_ = (yyvsp[0].expr_t);
    (yyval.update_stmt)->update_expr_array_ = (yyvsp[-1].update_expr_array_t);
}
#line 3846 "parser.cpp"
    break;

  case 109: /* update_expr_array: update_expr  */
#line 929 "parser.y"
                               {
    (yyval.update_expr_array_t) = new std::vector<infinity::UpdateExpr*>();
    (yyval.update_expr_array_t)->emplace_back((yyvsp[0].update_expr_t));
}
#line 3855 "parser.cpp"
    break;

  case 110: /* update_expr_array: update_expr_array ',' update_expr  */
#line 933 "parser.y"
                                    {
    (yyvsp[-2].update_expr_array_t)->emplace_back((yyvsp[0].update_expr_t));
    (yyval.update_expr_array_t) = (yyvsp[-2].update_expr_array_t);
}
#line 3864 "parser.cpp"
    break;

  case 111: /* update_expr: IDENTIFIER '=' expr  */
#line 938 "parser.y"
                                  {
    (yyval.update_expr_t) = new infinity::UpdateExpr();
    ParserHelper::ToLower((yyvsp[-2].str_value));
    (yyval.update_expr_t)->column_name = (yyvsp[-2].str_value);
    free((yyvsp[-2].str_value));
    (yyval.update_expr_t)->value = (yyvsp[0].expr_t);
}
#line 3876 "parser.cpp"
    break;

  case 112: /* drop_statement: DROP DATABASE if_exists IDENTIFIER  */
#line 951 "parser.y"
                                                   {
    (yyval.drop_stmt) = new infinity::DropStatement();
    std::shared_ptr<infinity::DropSchemaInfo> drop_schema_info = std::make_shared<infinity::DropSchemaInfo>();

    ParserHelper::ToLower((yyvsp[0].str_value));
    drop_schema_info->schema_name_ = (yyvsp[0].str_value);
    free((yyvsp[0].str_value));

    (yyval.drop_stmt)->drop_info_ = drop_schema_info;
    (yyval.drop_stmt)->drop_info_->conflict_type_ = (yyvsp[-1].bool_value) ? infinity::ConflictType::kIgnore : infinity::ConflictType::kError;
}
#line 3892 "parser.cpp"
    break;

  case 113: /* drop_statement: DROP COLLECTION if_exists table_name  */
#line 964 "parser.y"
                                       {
    (yyval.drop_stmt) = new infinity::DropStatement();
    std::shared_ptr<infinity::DropCollectionInfo> drop_collection_info = std::make_unique<infinity::DropCollectionInfo>();
    if((yyvsp[0].table_name_t)->schema_name_ptr_ != nullptr) {
        drop_collection_info->schema_name_ = (yyvsp[0].table_name_t)->schema_name_ptr_;
        free((yyvsp[0].table_name_t)->schema_name_ptr_);
    }
    drop_collection_info->collection_name_ = (yyvsp[0].table_name_t)->table_name_ptr_;
    free((yyvsp[0].table_name_t)->table_name_ptr_);
    (yyval.drop_stmt)->drop_info_ = drop_collection_info;
    (yyval.drop_stmt)->drop_info_->conflict_type_ = (yyvsp[-1].bool_value) ? infinity::ConflictType::kIgnore : infinity::ConflictType::kError;
    delete (yyvsp[0].table_name_t);
}
#line 3910 "parser.cpp"
    break;

  case 114: /* drop_statement: DROP TABLE if_exists table_name  */
#line 979 "parser.y"
                                  {
    (yyval.drop_stmt) = new infinity::DropStatement();
    std::shared_ptr<infinity::DropTableInfo> drop_table_info = std::make_unique<infinity::DropTableInfo>();
    if((yyvsp[0].table_name_t)->schema_name_ptr_ != nullptr) {
        drop_table_info->schema_name_ = (yyvsp[0].table_name_t)->schema_name_ptr_;
        free((yyvsp[0].table_name_t)->schema_name_ptr_);
    }
    drop_table_info->table_name_ = (yyvsp[0].table_name_t)->table_name_ptr_;
    free((yyvsp[0].table_name_t)->table_name_ptr_);
    (yyval.drop_stmt)->drop_info_ = drop_table_info;
    (yyval.drop_stmt)->drop_info_->conflict_type_ = (yyvsp[-1].bool_value) ? infinity::ConflictType::kIgnore : infinity::ConflictType::kError;
    delete (yyvsp[0].table_name_t);
}
#line 3928 "parser.cpp"
    break;

  case 115: /* drop_statement: DROP VIEW if_exists table_name  */
#line 994 "parser.y"
                                 {
    (yyval.drop_stmt) = new infinity::DropStatement();
    std::shared_ptr<infinity::DropViewInfo> drop_view_info = std::make_unique<infinity::DropViewInfo>();
    if((yyvsp[0].table_name_t)->schema_name_ptr_ != nullptr) {
        drop_view_info->schema_name_ = (yyvsp[0].table_name_t)->schema_name_ptr_;
        free((yyvsp[0].table_name_t)->schema_name_ptr_);
    }
    drop_view_info->view_name_ = (yyvsp[0].table_name_t)->table_name_ptr_;
    free((yyvsp[0].table_name_t)->table_name_ptr_);
    (yyval.drop_stmt)->drop_info_ = drop_view_info;
    (yyval.drop_stmt)->drop_info_->conflict_type_ = (yyvsp[-1].bool_value) ? infinity::ConflictType::kIgnore : infinity::ConflictType::kError;
    delete (yyvsp[0].table_name_t);
}
#line 3946 "parser.cpp"
    break;

  case 116: /* drop_statement: DROP INDEX if_exists IDENTIFIER ON table_name  */
#line 1009 "parser.y"
                                                {
    (yyval.drop_stmt) = new infinity::DropStatement();
    std::shared_ptr<infinity::DropIndexInfo> drop_index_info = std::make_shared<infinity::DropIndexInfo>();

    (yyval.drop_stmt)->drop_info_ = drop_index_info;
    (yyval.drop_stmt)->drop_info_->conflict_type_ = (yyvsp[-3].bool_value) ? infinity::ConflictType::kIgnore : infinity::ConflictType::kError;

    drop_index_info->index_name_ = (yyvsp[-2].str_value);
    free((yyvsp[-2].str_value));

    if((yyvsp[0].table_name_t)->schema_name_ptr_ != nullptr) {
        drop_index_info->schema_name_ = (yyvsp[0].table_name_t)->schema_name_ptr_;
        free((yyvsp[0].table_name_t)->schema_name_ptr_);
    }
    drop_index_info->table_name_ = (yyvsp[0].table_name_t)->table_name_ptr_;
    free((yyvsp[0].table_name_t)->table_name_ptr_);
    delete (yyvsp[0].table_name_t);
}
#line 3969 "parser.cpp"
    break;

  case 117: /* copy_statement: COPY table_name TO file_path WITH '(' copy_option_list ')'  */
#line 1032 "parser.y"
                                                                           {
    (yyval.copy_stmt) = new infinity::CopyStatement();

    // Copy To
    (yyval.copy_stmt)->copy_from_ = false;

    // table_name
    if((yyvsp[-6].table_name_t)->schema_name_ptr_ != nullptr) {
        (yyval.copy_stmt)->schema_name_ = (yyvsp[-6].table_name_t)->schema_name_ptr_;
        free((yyvsp[-6].table_name_t)->schema_name_ptr_);
    }
    (yyval.copy_stmt)->table_name_ = (yyvsp[-6].table_name_t)->table_name_ptr_;
    free((yyvsp[-6].table_name_t)->table_name_ptr_);
    delete (yyvsp[-6].table_name_t);

    // file path
    (yyval.copy_stmt)->file_path_ = (yyvsp[-4].str_value);
    free((yyvsp[-4].str_value));

    // copy options
    size_t option_count = (*(yyvsp[-1].copy_option_array)).size();
    for(size_t idx = 0; idx < option_count; ++ idx) {
        infinity::CopyOption* option_ptr = (*(yyvsp[-1].copy_option_array))[idx];
        switch(option_ptr->option_type_) {
            case infinity::CopyOptionType::kFormat: {
                (yyval.copy_stmt)->copy_file_type_ = option_ptr->file_type_;
                break;
            }
            case infinity::CopyOptionType::kDelimiter: {
                (yyval.copy_stmt)->delimiter_ = option_ptr->delimiter_;
                break;
            }
            case infinity::CopyOptionType::kHeader: {
                (yyval.copy_stmt)->header_ = option_ptr->header_;
                break;
            }
        }
        delete option_ptr;
    }
    delete (yyvsp[-1].copy_option_array);
}
#line 4015 "parser.cpp"
    break;

  case 118: /* copy_statement: COPY table_name FROM file_path WITH '(' copy_option_list ')'  */
#line 1073 "parser.y"
                                                               {
    (yyval.copy_stmt) = new infinity::CopyStatement();

    // Copy From
    (yyval.copy_stmt)->copy_from_ = true;

    // table_name
    if((yyvsp[-6].table_name_t)->schema_name_ptr_ != nullptr) {
        (yyval.copy_stmt)->schema_name_ = (yyvsp[-6].table_name_t)->schema_name_ptr_;
        free((yyvsp[-6].table_name_t)->schema_name_ptr_);
    }
    (yyval.copy_stmt)->table_name_ = (yyvsp[-6].table_name_t)->table_name_ptr_;
    free((yyvsp[-6].table_name_t)->table_name_ptr_);
    delete (yyvsp[-6].table_name_t);

    // file path
    (yyval.copy_stmt)->file_path_ = (yyvsp[-4].str_value);
    free((yyvsp[-4].str_value));

    // copy options
    size_t option_count = (*(yyvsp[-1].copy_option_array)).size();
    for(size_t idx = 0; idx < option_count; ++ idx) {
        infinity::CopyOption* option_ptr = (*(yyvsp[-1].copy_option_array))[idx];
        switch(option_ptr->option_type_) {
            case infinity::CopyOptionType::kFormat: {
                (yyval.copy_stmt)->copy_file_type_ = option_ptr->file_type_;
                break;
            }
            case infinity::CopyOptionType::kDelimiter: {
                (yyval.copy_stmt)->delimiter_ = option_ptr->delimiter_;
                break;
            }
            case infinity::CopyOptionType::kHeader: {
                (yyval.copy_stmt)->header_ = option_ptr->header_;
                break;
            }
        }
        delete option_ptr;
    }
    delete (yyvsp[-1].copy_option_array);
}
#line 4061 "parser.cpp"
    break;

  case 119: /* select_statement: select_without_paren  */
#line 1118 "parser.y"
                                        {
    (yyval.select_stmt) = (yyvsp[0].select_stmt);
}
#line 4069 "parser.cpp"
    break;

  case 120: /* select_statement: select_with_paren  */
#line 1121 "parser.y"
                    {
    (yyval.select_stmt) = (yyvsp[0].select_stmt);
}
#line 4077 "parser.cpp"
    break;

  case 121: /* select_statement: select_statement set_operator select_clause_without_modifier_paren  */
#line 1124 "parser.y"
                                                                     {
    infinity::SelectStatement* node = (yyvsp[-2].select_stmt);
    while(node->nested_select_ != nullptr) {
        node = node->nested_select_;
    }
    node->set_op_ = (yyvsp[-1].set_operator_t);
    node->nested_select_ = (yyvsp[0].select_stmt);
    (yyval.select_stmt) = (yyvsp[-2].select_stmt);
}
#line 4091 "parser.cpp"
    break;

  case 122: /* select_statement: select_statement set_operator select_clause_without_modifier  */
#line 1133 "parser.y"
                                                               {
    infinity::SelectStatement* node = (yyvsp[-2].select_stmt);
    while(node->nested_select_ != nullptr) {
        node = node->nested_select_;
    }
    node->set_op_ = (yyvsp[-1].set_operator_t);
    node->nested_select_ = (yyvsp[0].select_stmt);
    (yyval.select_stmt) = (yyvsp[-2].select_stmt);
}
#line 4105 "parser.cpp"
    break;

  case 123: /* select_with_paren: '(' select_without_paren ')'  */
#line 1143 "parser.y"
                                                 {
    (yyval.select_stmt) = (yyvsp[-1].select_stmt);
}
#line 4113 "parser.cpp"
    break;

  case 124: /* select_with_paren: '(' select_with_paren ')'  */
#line 1146 "parser.y"
                            {
    (yyval.select_stmt) = (yyvsp[-1].select_stmt);
}
#line 4121 "parser.cpp"
    break;

  case 125: /* select_without_paren: with_clause select_clause_with_modifier  */
#line 1150 "parser.y"
                                                              {
    (yyvsp[0].select_stmt)->with_exprs_ = (yyvsp[-1].with_expr_list_t);
    (yyval.select_stmt) = (yyvsp[0].select_stmt);
}
#line 4130 "parser.cpp"
    break;

  case 126: /* select_clause_with_modifier: select_clause_without_modifier order_by_clause limit_expr offset_expr  */
#line 1155 "parser.y"
                                                                                                   {
    (yyvsp[-3].select_stmt)->order_by_list = (yyvsp[-2].order_by_expr_list_t);
    (yyvsp[-3].select_stmt)->limit_expr_ = (yyvsp[-1].expr_t);
    (yyvsp[-3].select_stmt)->offset_expr_ = (yyvsp[0].expr_t);
    (yyval.select_stmt) = (yyvsp[-3].select_stmt);
}
#line 4141 "parser.cpp"
    break;

  case 127: /* select_clause_without_modifier_paren: '(' select_clause_without_modifier ')'  */
#line 1162 "parser.y"
                                                                             {
  (yyval.select_stmt) = (yyvsp[-1].select_stmt);
}
#line 4149 "parser.cpp"
    break;

  case 128: /* select_clause_without_modifier_paren: '(' select_clause_without_modifier_paren ')'  */
#line 1165 "parser.y"
                                               {
    (yyval.select_stmt) = (yyvsp[-1].select_stmt);
}
#line 4157 "parser.cpp"
    break;

  case 129: /* select_clause_without_modifier: SELECT distinct expr_array from_clause search_clause where_clause group_by_clause having_clause  */
#line 1170 "parser.y"
                                                                                                {
    (yyval.select_stmt) = new infinity::SelectStatement();
    (yyval.select_stmt)->select_list_ = (yyvsp[-5].expr_array_t);
    (yyval.select_stmt)->select_distinct_ = (yyvsp[-6].bool_value);
    (yyval.select_stmt)->table_ref_ = (yyvsp[-4].table_reference_t);
    (yyval.select_stmt)->search_expr_ = (yyvsp[-3].expr_t);
    (yyval.select_stmt)->where_expr_ = (yyvsp[-2].expr_t);
    (yyval.select_stmt)->group_by_list_ = (yyvsp[-1].expr_array_t);
    (yyval.select_stmt)->having_expr_ = (yyvsp[0].expr_t);

    if((yyval.select_stmt)->group_by_list_ == nullptr && (yyval.select_stmt)->having_expr_ != nullptr) {
        yyerror(&yyloc, scanner, result, "HAVING clause should follow after GROUP BY clause");
        YYERROR;
    }
}
#line 4177 "parser.cpp"
    break;

  case 130: /* order_by_clause: ORDER BY order_by_expr_list  */
#line 1186 "parser.y"
                                              {
    (yyval.order_by_expr_list_t) = (yyvsp[0].order_by_expr_list_t);
}
#line 4185 "parser.cpp"
    break;

  case 131: /* order_by_clause: %empty  */
#line 1189 "parser.y"
                       {
    (yyval.order_by_expr_list_t) = nullptr;
}
#line 4193 "parser.cpp"
    break;

  case 132: /* order_by_expr_list: order_by_expr  */
#line 1193 "parser.y"
                                  {
    (yyval.order_by_expr_list_t) = new std::vector<infinity::OrderByExpr*>();
    (yyval.order_by_expr_list_t)->emplace_back((yyvsp[0].order_by_expr_t));
}
#line 4202 "parser.cpp"
    break;

  case 133: /* order_by_expr_list: order_by_expr_list ',' order_by_expr  */
#line 1197 "parser.y"
                                       {
    (yyvsp[-2].order_by_expr_list_t)->emplace_back((yyvsp[0].order_by_expr_t));
    (yyval.order_by_expr_list_t) = (yyvsp[-2].order_by_expr_list_t);
}
#line 4211 "parser.cpp"
    break;

  case 134: /* order_by_expr: expr order_by_type  */
#line 1202 "parser.y"
                                   {
    (yyval.order_by_expr_t) = new infinity::OrderByExpr();
    (yyval.order_by_expr_t)->expr_ = (yyvsp[-1].expr_t);
    (yyval.order_by_expr_t)->type_ = (yyvsp[0].order_by_type_t);
}
#line 4221 "parser.cpp"
    break;

  case 135: /* order_by_type: ASC  */
#line 1208 "parser.y"
                   {
    (yyval.order_by_type_t) = infinity::kAsc;
}
#line 4229 "parser.cpp"
    break;

  case 136: /* order_by_type: DESC  */
#line 1211 "parser.y"
       {
    (yyval.order_by_type_t) = infinity::kDesc;
}
#line 4237 "parser.cpp"
    break;

  case 137: /* order_by_type: %empty  */
#line 1214 "parser.y"
  {
    (yyval.order_by_type_t) = infinity::kAsc;
}
#line 4245 "parser.cpp"
    break;

  case 138: /* limit_expr: LIMIT expr  */
#line 1218 "parser.y"
                       {
    (yyval.expr_t) = (yyvsp[0].expr_t);
}
#line 4253 "parser.cpp"
    break;

  case 139: /* limit_expr: %empty  */
#line 1222 "parser.y"
{   (yyval.expr_t) = nullptr; }
#line 4259 "parser.cpp"
    break;

  case 140: /* offset_expr: OFFSET expr  */
#line 1224 "parser.y"
                         {
    (yyval.expr_t) = (yyvsp[0].expr_t);
}
#line 4267 "parser.cpp"
    break;

  case 141: /* offset_expr: %empty  */
#line 1228 "parser.y"
{   (yyval.expr_t) = nullptr; }
#line 4273 "parser.cpp"
    break;

  case 142: /* distinct: DISTINCT  */
#line 1230 "parser.y"
                    {
    (yyval.bool_value) = true;
}
#line 4281 "parser.cpp"
    break;

  case 143: /* distinct: %empty  */
#line 1233 "parser.y"
  {
    (yyval.bool_value) = false;
}
#line 4289 "parser.cpp"
    break;

  case 144: /* from_clause: FROM table_reference  */
#line 1237 "parser.y"
                                  {
    (yyval.table_reference_t) = (yyvsp[0].table_reference_t);
}
#line 4297 "parser.cpp"
    break;

  case 145: /* from_clause: %empty  */
#line 1240 "parser.y"
                       {
    (yyval.table_reference_t) = nullptr;
}
#line 4305 "parser.cpp"
    break;

  case 146: /* search_clause: SEARCH sub_search_array  */
#line 1244 "parser.y"
                                       {
    infinity::SearchExpr* search_expr = new infinity::SearchExpr();
    search_expr->SetExprs((yyvsp[0].expr_array_t));
    (yyval.expr_t) = search_expr;
}
#line 4315 "parser.cpp"
    break;

  case 147: /* search_clause: %empty  */
#line 1249 "parser.y"
                         {
    (yyval.expr_t) = nullptr;
}
#line 4323 "parser.cpp"
    break;

  case 148: /* where_clause: WHERE expr  */
#line 1253 "parser.y"
                         {
    (yyval.expr_t) = (yyvsp[0].expr_t);
}
#line 4331 "parser.cpp"
    break;

  case 149: /* where_clause: %empty  */
#line 1256 "parser.y"
                        {
    (yyval.expr_t) = nullptr;
}
#line 4339 "parser.cpp"
    break;

  case 150: /* having_clause: HAVING expr  */
#line 1260 "parser.y"
                           {
    (yyval.expr_t) = (yyvsp[0].expr_t);
}
#line 4347 "parser.cpp"
    break;

  case 151: /* having_clause: %empty  */
#line 1263 "parser.y"
                        {
    (yyval.expr_t) = nullptr;
}
#line 4355 "parser.cpp"
    break;

  case 152: /* group_by_clause: GROUP BY expr_array  */
#line 1267 "parser.y"
                                     {
    (yyval.expr_array_t) = (yyvsp[0].expr_array_t);
}
#line 4363 "parser.cpp"
    break;

  case 153: /* group_by_clause: %empty  */
#line 1270 "parser.y"
  {
    (yyval.expr_array_t) = nullptr;
}
#line 4371 "parser.cpp"
    break;

  case 154: /* set_operator: UNION  */
#line 1274 "parser.y"
                     {
    (yyval.set_operator_t) = infinity::SetOperatorType::kUnion;
}
#line 4379 "parser.cpp"
    break;

  case 155: /* set_operator: UNION ALL  */
#line 1277 "parser.y"
            {
    (yyval.set_operator_t) = infinity::SetOperatorType::kUnionAll;
}
#line 4387 "parser.cpp"
    break;

  case 156: /* set_operator: INTERSECT  */
#line 1280 "parser.y"
            {
    (yyval.set_operator_t) = infinity::SetOperatorType::kIntersect;
}
#line 4395 "parser.cpp"
    break;

  case 157: /* set_operator: EXCEPT  */
#line 1283 "parser.y"
         {
    (yyval.set_operator_t) = infinity::SetOperatorType::kExcept;
}
#line 4403 "parser.cpp"
    break;

  case 158: /* table_reference: table_reference_unit  */
#line 1291 "parser.y"
                                       {
    (yyval.table_reference_t) = (yyvsp[0].table_reference_t);
}
#line 4411 "parser.cpp"
    break;

  case 159: /* table_reference: table_reference ',' table_reference_unit  */
#line 1294 "parser.y"
                                           {
    infinity::CrossProductReference* cross_product_ref = nullptr;
    if((yyvsp[-2].table_reference_t)->type_ == infinity::TableRefType::kCrossProduct) {
        cross_product_ref = (infinity::CrossProductReference*)(yyvsp[-2].table_reference_t);
        cross_product_ref->tables_.emplace_back((yyvsp[0].table_reference_t));
    } else {
        cross_product_ref = new infinity::CrossProductReference();
        cross_product_ref->tables_.emplace_back((yyvsp[-2].table_reference_t));
        cross_product_ref->tables_.emplace_back((yyvsp[0].table_reference_t));
    }

    (yyval.table_reference_t) = cross_product_ref;
}
#line 4429 "parser.cpp"
    break;

  case 162: /* table_reference_name: table_name table_alias  */
#line 1311 "parser.y"
                                              {
    infinity::TableReference* table_ref = new infinity::TableReference();
    if((yyvsp[-1].table_name_t)->schema_name_ptr_ != nullptr) {
        table_ref->db_name_ = (yyvsp[-1].table_name_t)->schema_name_ptr_;
        free((yyvsp[-1].table_name_t)->schema_name_ptr_);
    }
    table_ref->table_name_ = (yyvsp[-1].table_name_t)->table_name_ptr_;
    free((yyvsp[-1].table_name_t)->table_name_ptr_);
    delete (yyvsp[-1].table_name_t);

    table_ref->alias_ = (yyvsp[0].table_alias_t);
    (yyval.table_reference_t) = table_ref;
}
#line 4447 "parser.cpp"
    break;

  case 163: /* table_reference_name: '(' select_statement ')' table_alias  */
#line 1325 "parser.y"
                                       {
    infinity::SubqueryReference* subquery_reference = new infinity::SubqueryReference();
    subquery_reference->select_statement_ = (yyvsp[-2].select_stmt);
    subquery_reference->alias_ = (yyvsp[0].table_alias_t);
    (yyval.table_reference_t) = subquery_reference;
}
#line 4458 "parser.cpp"
    break;

  case 164: /* table_name: IDENTIFIER  */
#line 1334 "parser.y"
                        {
    if(!result->IsError()) {
        (yyval.table_name_t) = new infinity::TableName();
        ParserHelper::ToLower((yyvsp[0].str_value));
        (yyval.table_name_t)->table_name_ptr_ = (yyvsp[0].str_value);
    }
}
#line 4470 "parser.cpp"
    break;

  case 165: /* table_name: IDENTIFIER '.' IDENTIFIER  */
#line 1341 "parser.y"
                            {
    if(!result->IsError()) {
        (yyval.table_name_t) = new infinity::TableName();
        ParserHelper::ToLower((yyvsp[-2].str_value));
        ParserHelper::ToLower((yyvsp[0].str_value));
        (yyval.table_name_t)->schema_name_ptr_ = (yyvsp[-2].str_value);
        (yyval.table_name_t)->table_name_ptr_ = (yyvsp[0].str_value);
    }
}
#line 4484 "parser.cpp"
    break;

  case 166: /* table_alias: AS IDENTIFIER  */
#line 1352 "parser.y"
                            {
    (yyval.table_alias_t) = new infinity::TableAlias();
    ParserHelper::ToLower((yyvsp[0].str_value));
    (yyval.table_alias_t)->alias_ = (yyvsp[0].str_value);
}
#line 4494 "parser.cpp"
    break;

  case 167: /* table_alias: IDENTIFIER  */
#line 1357 "parser.y"
             {
    (yyval.table_alias_t) = new infinity::TableAlias();
    ParserHelper::ToLower((yyvsp[0].str_value));
    (yyval.table_alias_t)->alias_ = (yyvsp[0].str_value);
}
#line 4504 "parser.cpp"
    break;

  case 168: /* table_alias: AS IDENTIFIER '(' identifier_array ')'  */
#line 1362 "parser.y"
                                         {
    (yyval.table_alias_t) = new infinity::TableAlias();
    ParserHelper::ToLower((yyvsp[-3].str_value));
    (yyval.table_alias_t)->alias_ = (yyvsp[-3].str_value);
    (yyval.table_alias_t)->column_alias_array_ = (yyvsp[-1].identifier_array_t);
}
#line 4515 "parser.cpp"
    break;

  case 169: /* table_alias: %empty  */
#line 1368 "parser.y"
  {
    (yyval.table_alias_t) = nullptr;
}
#line 4523 "parser.cpp"
    break;

  case 170: /* with_clause: WITH with_expr_list  */
#line 1375 "parser.y"
                                  {
    (yyval.with_expr_list_t) = (yyvsp[0].with_expr_list_t);
}
#line 4531 "parser.cpp"
    break;

  case 171: /* with_clause: %empty  */
#line 1378 "parser.y"
                          {
    (yyval.with_expr_list_t) = nullptr;
}
#line 4539 "parser.cpp"
    break;

  case 172: /* with_expr_list: with_expr  */
#line 1382 "parser.y"
                          {
    (yyval.with_expr_list_t) = new std::vector<infinity::WithExpr*>();
    (yyval.with_expr_list_t)->emplace_back((yyvsp[0].with_expr_t));
}
#line 4548 "parser.cpp"
    break;

  case 173: /* with_expr_list: with_expr_list ',' with_expr  */
#line 1385 "parser.y"
                                 {
    (yyvsp[-2].with_expr_list_t)->emplace_back((yyvsp[0].with_expr_t));
    (yyval.with_expr_list_t) = (yyvsp[-2].with_expr_list_t);
}
#line 4557 "parser.cpp"
    break;

  case 174: /* with_expr: IDENTIFIER AS '(' select_clause_with_modifier ')'  */
#line 1390 "parser.y"
                                                             {
    (yyval.with_expr_t) = new infinity::WithExpr();
    ParserHelper::ToLower((yyvsp[-4].str_value));
    (yyval.with_expr_t)->alias_ = (yyvsp[-4].str_value);
    free((yyvsp[-4].str_value));
    (yyval.with_expr_t)->select_ = (yyvsp[-1].select_stmt);
}
#line 4569 "parser.cpp"
    break;

  case 175: /* join_clause: table_reference_unit NATURAL JOIN table_reference_name  */
#line 1402 "parser.y"
                                                                    {
    infinity::JoinReference* join_reference = new infinity::JoinReference();
    join_reference->left_ = (yyvsp[-3].table_reference_t);
    join_reference->right_ = (yyvsp[0].table_reference_t);
    join_reference->join_type_ = infinity::JoinType::kNatural;
    (yyval.table_reference_t) = join_reference;
}
#line 4581 "parser.cpp"
    break;

  case 176: /* join_clause: table_reference_unit join_type JOIN table_reference_name ON expr  */
#line 1409 "parser.y"
                                                                   {
    infinity::JoinReference* join_reference = new infinity::JoinReference();
    join_reference->left_ = (yyvsp[-5].table_reference_t);
    join_reference->right_ = (yyvsp[-2].table_reference_t);
    join_reference->join_type_ = (yyvsp[-4].join_type_t);
    join_reference->condition_ = (yyvsp[0].expr_t);
    (yyval.table_reference_t) = join_reference;
}
#line 4594 "parser.cpp"
    break;

  case 177: /* join_type: INNER  */
#line 1423 "parser.y"
                  {
    (yyval.join_type_t) = infinity::JoinType::kInner;
}
#line 4602 "parser.cpp"
    break;

  case 178: /* join_type: LEFT  */
#line 1426 "parser.y"
       {
    (yyval.join_type_t) = infinity::JoinType::kLeft;
}
#line 4610 "parser.cpp"
    break;

  case 179: /* join_type: RIGHT  */
#line 1429 "parser.y"
        {
    (yyval.join_type_t) = infinity::JoinType::kRight;
}
#line 4618 "parser.cpp"
    break;

  case 180: /* join_type: OUTER  */
#line 1432 "parser.y"
        {
    (yyval.join_type_t) = infinity::JoinType::kFull;
}
#line 4626 "parser.cpp"
    break;

  case 181: /* join_type: FULL  */
#line 1435 "parser.y"
       {
    (yyval.join_type_t) = infinity::JoinType::kFull;
}
#line 4634 "parser.cpp"
    break;

  case 182: /* join_type: CROSS  */
#line 1438 "parser.y"
        {
    (yyval.join_type_t) = infinity::JoinType::kCross;
}
#line 4642 "parser.cpp"
    break;

  case 183: /* join_type: %empty  */
#line 1441 "parser.y"
                {
}
#line 4649 "parser.cpp"
    break;

  case 184: /* show_statement: SHOW DATABASES  */
#line 1447 "parser.y"
                               {
    (yyval.show_stmt) = new infinity::ShowStatement();
    (yyval.show_stmt)->show_type_ = infinity::ShowStmtType::kDatabases;
}
#line 4658 "parser.cpp"
    break;

  case 185: /* show_statement: SHOW TABLES  */
#line 1451 "parser.y"
              {
    (yyval.show_stmt) = new infinity::ShowStatement();
    (yyval.show_stmt)->show_type_ = infinity::ShowStmtType::kTables;
}
#line 4667 "parser.cpp"
    break;

  case 186: /* show_statement: SHOW VIEWS  */
#line 1455 "parser.y"
             {
    (yyval.show_stmt) = new infinity::ShowStatement();
    (yyval.show_stmt)->show_type_ = infinity::ShowStmtType::kViews;
}
#line 4676 "parser.cpp"
    break;

  case 187: /* show_statement: SHOW CONFIGS  */
#line 1459 "parser.y"
               {
    (yyval.show_stmt) = new infinity::ShowStatement();
    (yyval.show_stmt)->show_type_ = infinity::ShowStmtType::kConfigs;
}
#line 4685 "parser.cpp"
    break;

  case 188: /* show_statement: SHOW PROFILES  */
#line 1463 "parser.y"
                {
    (yyval.show_stmt) = new infinity::ShowStatement();
    (yyval.show_stmt)->show_type_ = infinity::ShowStmtType::kProfiles;
}
#line 4694 "parser.cpp"
    break;

  case 189: /* show_statement: DESCRIBE table_name  */
#line 1467 "parser.y"
                      {
    (yyval.show_stmt) = new infinity::ShowStatement();
    (yyval.show_stmt)->show_type_ = infinity::ShowStmtType::kColumns;
    if((yyvsp[0].table_name_t)->schema_name_ptr_ != nullptr) {
        (yyval.show_stmt)->schema_name_ = (yyvsp[0].table_name_t)->schema_name_ptr_;
        free((yyvsp[0].table_name_t)->schema_name_ptr_);
    }
    (yyval.show_stmt)->table_name_ = (yyvsp[0].table_name_t)->table_name_ptr_;
    free((yyvsp[0].table_name_t)->table_name_ptr_);
    delete (yyvsp[0].table_name_t);
}
#line 4710 "parser.cpp"
    break;

  case 190: /* show_statement: DESCRIBE INDEX table_name  */
#line 1478 "parser.y"
                            {
    (yyval.show_stmt) = new infinity::ShowStatement();
    (yyval.show_stmt)->show_type_ = infinity::ShowStmtType::kIndexes;
    if((yyvsp[0].table_name_t)->schema_name_ptr_ != nullptr) {
        (yyval.show_stmt)->schema_name_ = (yyvsp[0].table_name_t)->schema_name_ptr_;
        free((yyvsp[0].table_name_t)->schema_name_ptr_);
    }
    (yyval.show_stmt)->table_name_ = (yyvsp[0].table_name_t)->table_name_ptr_;
    free((yyvsp[0].table_name_t)->table_name_ptr_);
    delete (yyvsp[0].table_name_t);
}
#line 4726 "parser.cpp"
    break;

  case 191: /* flush_statement: FLUSH DATA  */
#line 1493 "parser.y"
                            {
    (yyval.flush_stmt) = new infinity::FlushStatement();
    (yyval.flush_stmt)->type_ = infinity::FlushType::kData;
}
#line 4735 "parser.cpp"
    break;

  case 192: /* flush_statement: FLUSH LOG  */
#line 1497 "parser.y"
            {
    (yyval.flush_stmt) = new infinity::FlushStatement();
    (yyval.flush_stmt)->type_ = infinity::FlushType::kLog;
}
#line 4744 "parser.cpp"
    break;

  case 193: /* flush_statement: FLUSH BUFFER  */
#line 1501 "parser.y"
               {
    (yyval.flush_stmt) = new infinity::FlushStatement();
    (yyval.flush_stmt)->type_ = infinity::FlushType::kBuffer;
}
#line 4753 "parser.cpp"
    break;

  case 194: /* command_statement: USE IDENTIFIER  */
#line 1509 "parser.y"
                                  {
    (yyval.command_stmt) = new infinity::CommandStatement();
    ParserHelper::ToLower((yyvsp[0].str_value));
    (yyval.command_stmt)->command_info_ = std::make_shared<infinity::UseCmd>((yyvsp[0].str_value));
    free((yyvsp[0].str_value));
}
#line 4764 "parser.cpp"
    break;

  case 195: /* command_statement: EXPORT PROFILE LONG_VALUE file_path  */
#line 1515 "parser.y"
                                      {
    (yyval.command_stmt) = new infinity::CommandStatement();
    (yyval.command_stmt)->command_info_ = std::make_shared<infinity::ExportCmd>((yyvsp[0].str_value), infinity::ExportType::kProfileRecord, (yyvsp[-1].long_value));
    free((yyvsp[0].str_value));
}
#line 4774 "parser.cpp"
    break;

  case 196: /* command_statement: SET SESSION IDENTIFIER ON  */
#line 1520 "parser.y"
                            {
    ParserHelper::ToLower((yyvsp[-1].str_value));
    (yyval.command_stmt) = new infinity::CommandStatement();
    (yyval.command_stmt)->command_info_ = std::make_shared<infinity::SetCmd>(infinity::SetScope::kSession, infinity::SetVarType::kBool, (yyvsp[-1].str_value), true);
    free((yyvsp[-1].str_value));
}
#line 4785 "parser.cpp"
    break;

  case 197: /* command_statement: SET SESSION IDENTIFIER OFF  */
#line 1526 "parser.y"
                             {
    ParserHelper::ToLower((yyvsp[-1].str_value));
    (yyval.command_stmt) = new infinity::CommandStatement();
    (yyval.command_stmt)->command_info_ = std::make_shared<infinity::SetCmd>(infinity::SetScope::kSession, infinity::SetVarType::kBool, (yyvsp[-1].str_value), false);
    free((yyvsp[-1].str_value));
}
#line 4796 "parser.cpp"
    break;

  case 198: /* command_statement: SET SESSION IDENTIFIER STRING  */
#line 1532 "parser.y"
                                {
    ParserHelper::ToLower((yyvsp[-1].str_value));
    ParserHelper::ToLower((yyvsp[0].str_value));
    (yyval.command_stmt) = new infinity::CommandStatement();
    (yyval.command_stmt)->command_info_ = std::make_shared<infinity::SetCmd>(infinity::SetScope::kSession, infinity::SetVarType::kString, (yyvsp[-1].str_value), (yyvsp[0].str_value));
    free((yyvsp[-1].str_value));
    free((yyvsp[0].str_value));
}
#line 4809 "parser.cpp"
    break;

  case 199: /* command_statement: SET SESSION IDENTIFIER LONG_VALUE  */
#line 1540 "parser.y"
                                    {
    ParserHelper::ToLower((yyvsp[-1].str_value));
    (yyval.command_stmt) = new infinity::CommandStatement();
    (yyval.command_stmt)->command_info_ = std::make_shared<infinity::SetCmd>(infinity::SetScope::kSession, infinity::SetVarType::kInteger, (yyvsp[-1].str_value), (yyvsp[0].long_value));
    free((yyvsp[-1].str_value));
}
#line 4820 "parser.cpp"
    break;

  case 200: /* command_statement: SET SESSION IDENTIFIER DOUBLE_VALUE  */
#line 1546 "parser.y"
                                      {
    ParserHelper::ToLower((yyvsp[-1].str_value));
    (yyval.command_stmt) = new infinity::CommandStatement();
    (yyval.command_stmt)->command_info_ = std::make_shared<infinity::SetCmd>(infinity::SetScope::kSession, infinity::SetVarType::kDouble, (yyvsp[-1].str_value), (yyvsp[0].double_value));
    free((yyvsp[-1].str_value));
}
#line 4831 "parser.cpp"
    break;

  case 201: /* command_statement: SET GLOBAL IDENTIFIER ON  */
#line 1552 "parser.y"
                           {
    ParserHelper::ToLower((yyvsp[-1].str_value));
    (yyval.command_stmt) = new infinity::CommandStatement();
    (yyval.command_stmt)->command_info_ = std::make_shared<infinity::SetCmd>(infinity::SetScope::kGlobal, infinity::SetVarType::kBool, (yyvsp[-1].str_value), true);
    free((yyvsp[-1].str_value));
}
#line 4842 "parser.cpp"
    break;

  case 202: /* command_statement: SET GLOBAL IDENTIFIER OFF  */
#line 1558 "parser.y"
                            {
    ParserHelper::ToLower((yyvsp[-1].str_value));
    (yyval.command_stmt) = new infinity::CommandStatement();
    (yyval.command_stmt)->command_info_ = std::make_shared<infinity::SetCmd>(infinity::SetScope::kGlobal, infinity::SetVarType::kBool, (yyvsp[-1].str_value), false);
    free((yyvsp[-1].str_value));
}
#line 4853 "parser.cpp"
    break;

  case 203: /* command_statement: SET GLOBAL IDENTIFIER STRING  */
#line 1564 "parser.y"
                               {
    ParserHelper::ToLower((yyvsp[-1].str_value));
    ParserHelper::ToLower((yyvsp[0].str_value));
    (yyval.command_stmt) = new infinity::CommandStatement();
    (yyval.command_stmt)->command_info_ = std::make_shared<infinity::SetCmd>(infinity::SetScope::kGlobal, infinity::SetVarType::kString, (yyvsp[-1].str_value), (yyvsp[0].str_value));
    free((yyvsp[-1].str_value));
    free((yyvsp[0].str_value));
}
#line 4866 "parser.cpp"
    break;

  case 204: /* command_statement: SET GLOBAL IDENTIFIER LONG_VALUE  */
#line 1572 "parser.y"
                                   {
    ParserHelper::ToLower((yyvsp[-1].str_value));
    (yyval.command_stmt) = new infinity::CommandStatement();
    (yyval.command_stmt)->command_info_ = std::make_shared<infinity::SetCmd>(infinity::SetScope::kSession, infinity::SetVarType::kInteger, (yyvsp[-1].str_value), (yyvsp[0].long_value));
    free((yyvsp[-1].str_value));
}
#line 4877 "parser.cpp"
    break;

  case 205: /* command_statement: SET GLOBAL IDENTIFIER DOUBLE_VALUE  */
#line 1578 "parser.y"
                                     {
    ParserHelper::ToLower((yyvsp[-1].str_value));
    (yyval.command_stmt) = new infinity::CommandStatement();
    (yyval.command_stmt)->command_info_ = std::make_shared<infinity::SetCmd>(infinity::SetScope::kSession, infinity::SetVarType::kDouble, (yyvsp[-1].str_value), (yyvsp[0].double_value));
    free((yyvsp[-1].str_value));
}
#line 4888 "parser.cpp"
    break;

  case 206: /* expr_array: expr_alias  */
#line 1589 "parser.y"
                        {
    (yyval.expr_array_t) = new std::vector<infinity::ParsedExpr*>();
    (yyval.expr_array_t)->emplace_back((yyvsp[0].expr_t));
}
#line 4897 "parser.cpp"
    break;

  case 207: /* expr_array: expr_array ',' expr_alias  */
#line 1593 "parser.y"
                            {
    (yyvsp[-2].expr_array_t)->emplace_back((yyvsp[0].expr_t));
    (yyval.expr_array_t) = (yyvsp[-2].expr_array_t);
}
#line 4906 "parser.cpp"
    break;

  case 208: /* expr_array_list: '(' expr_array ')'  */
#line 1598 "parser.y"
                                     {
    (yyval.expr_array_list_t) = new std::vector<std::vector<infinity::ParsedExpr*>*>();
    (yyval.expr_array_list_t)->push_back((yyvsp[-1].expr_array_t));
}
#line 4915 "parser.cpp"
    break;

  case 209: /* expr_array_list: expr_array_list ',' '(' expr_array ')'  */
#line 1602 "parser.y"
                                         {
    if(!(yyvsp[-4].expr_array_list_t)->empty() && (yyvsp[-4].expr_array_list_t)->back()->size() != (yyvsp[-1].expr_array_t)->size()) {
        yyerror(&yyloc, scanner, result, "The expr_array in list shall have the same size.");
        for (auto arr_ptr : *(yyvsp[-4].expr_array_list_t)) {
            for (auto ptr : *arr_ptr) {
                delete ptr;
            }
            delete (arr_ptr);
        }
        delete (yyvsp[-4].expr_array_list_t);
        YYERROR;
    }
    (yyvsp[-4].expr_array_list_t)->push_back((yyvsp[-1].expr_array_t));
    (yyval.expr_array_list_t) = (yyvsp[-4].expr_array_list_t);
}
#line 4935 "parser.cpp"
    break;

  case 210: /* expr_alias: expr AS IDENTIFIER  */
#line 1629 "parser.y"
                                {
    (yyval.expr_t) = (yyvsp[-2].expr_t);
    ParserHelper::ToLower((yyvsp[0].str_value));
    (yyval.expr_t)->alias_ = (yyvsp[0].str_value);
    free((yyvsp[0].str_value));
}
#line 4946 "parser.cpp"
    break;

  case 211: /* expr_alias: expr  */
#line 1635 "parser.y"
       {
    (yyval.expr_t) = (yyvsp[0].expr_t);
}
#line 4954 "parser.cpp"
    break;

  case 217: /* operand: '(' expr ')'  */
#line 1645 "parser.y"
                      {
   (yyval.expr_t) = (yyvsp[-1].expr_t);
}
#line 4962 "parser.cpp"
    break;

  case 218: /* operand: '(' select_without_paren ')'  */
#line 1648 "parser.y"
                               {
    infinity::SubqueryExpr* subquery_expr = new infinity::SubqueryExpr();
    subquery_expr->subquery_type_ = infinity::SubqueryType::kScalar;
    subquery_expr->select_ = (yyvsp[-1].select_stmt);
    (yyval.expr_t) = subquery_expr;
}
#line 4973 "parser.cpp"
    break;

  case 219: /* operand: constant_expr  */
#line 1654 "parser.y"
                {
    (yyval.expr_t) = (yyvsp[0].const_expr_t);
}
#line 4981 "parser.cpp"
    break;

  case 228: /* knn_expr: KNN '(' expr ',' array_expr ',' STRING ',' STRING ')'  */
#line 1666 "parser.y"
                                                                 {
    infinity::KnnExpr* knn_expr = new infinity::KnnExpr();
    (yyval.expr_t) = knn_expr;

    // KNN search column
    knn_expr->column_expr_ = (yyvsp[-7].expr_t);

    // KNN distance type
    ParserHelper::ToLower((yyvsp[-1].str_value));
    if(strcmp((yyvsp[-1].str_value), "l2") == 0) {
        knn_expr->distance_type_ = infinity::KnnDistanceType::kL2;
    } else if(strcmp((yyvsp[-1].str_value), "ip") == 0) {
        knn_expr->distance_type_ = infinity::KnnDistanceType::kInnerProduct;
    } else if(strcmp((yyvsp[-1].str_value), "cosine") == 0) {
        knn_expr->distance_type_ = infinity::KnnDistanceType::kCosine;
    } else if(strcmp((yyvsp[-1].str_value), "hamming") == 0) {
        knn_expr->distance_type_ = infinity::KnnDistanceType::kHamming;
    } else {
        free((yyvsp[-3].str_value));
        free((yyvsp[-1].str_value));
        delete (yyvsp[-5].const_expr_t);
        delete (yyval.expr_t);
        yyerror(&yyloc, scanner, result, "Invalid knn distance type");
        YYERROR;
    }

    // KNN data type
    ParserHelper::ToLower((yyvsp[-3].str_value));
    if(strcmp((yyvsp[-3].str_value), "float") == 0 and knn_expr->distance_type_ != infinity::KnnDistanceType::kHamming) {
        knn_expr->dimension_ = (yyvsp[-5].const_expr_t)->double_array_.size();
        knn_expr->embedding_data_type_ = infinity::EmbeddingDataType::kElemFloat;
        knn_expr->embedding_data_ptr_ = new float[knn_expr->dimension_];

        for(long i = 0; i < knn_expr->dimension_; ++ i) {
            ((float*)(knn_expr->embedding_data_ptr_))[i] = (yyvsp[-5].const_expr_t)->double_array_[i];
        }
        free((yyvsp[-3].str_value));
        free((yyvsp[-1].str_value));
        delete (yyvsp[-5].const_expr_t);
    } else if(strcmp((yyvsp[-3].str_value), "tinyint") == 0 and knn_expr->distance_type_ != infinity::KnnDistanceType::kHamming) {
        knn_expr->dimension_ = (yyvsp[-5].const_expr_t)->long_array_.size();
        knn_expr->embedding_data_type_ = infinity::EmbeddingDataType::kElemInt8;
        knn_expr->embedding_data_ptr_ = new char[knn_expr->dimension_]{};

        for(long i = 0; i < knn_expr->dimension_; ++ i) {
            ((char*)knn_expr->embedding_data_ptr_)[i] = (yyvsp[-5].const_expr_t)->long_array_[i];
        }
        free((yyvsp[-3].str_value));
        free((yyvsp[-1].str_value));
        delete (yyvsp[-5].const_expr_t);
    } else if(strcmp((yyvsp[-3].str_value), "smallint") == 0 and knn_expr->distance_type_ != infinity::KnnDistanceType::kHamming) {
        knn_expr->dimension_ = (yyvsp[-5].const_expr_t)->long_array_.size();
        knn_expr->embedding_data_type_ = infinity::EmbeddingDataType::kElemInt16;
        knn_expr->embedding_data_ptr_ = new short int[knn_expr->dimension_];

        for(long i = 0; i < knn_expr->dimension_; ++ i) {
            ((short int*)knn_expr->embedding_data_ptr_)[i] = (yyvsp[-5].const_expr_t)->long_array_[i];
        }
        free((yyvsp[-3].str_value));
        free((yyvsp[-1].str_value));
        delete (yyvsp[-5].const_expr_t);
    } else if(strcmp((yyvsp[-3].str_value), "integer") == 0 and knn_expr->distance_type_ != infinity::KnnDistanceType::kHamming) {
        knn_expr->dimension_ = (yyvsp[-5].const_expr_t)->long_array_.size();
        knn_expr->embedding_data_type_ = infinity::EmbeddingDataType::kElemInt32;
        knn_expr->embedding_data_ptr_ = new int[knn_expr->dimension_];

        for(long i = 0; i < knn_expr->dimension_; ++ i) {
            ((int*)knn_expr->embedding_data_ptr_)[i] = (yyvsp[-5].const_expr_t)->long_array_[i];
        }
        free((yyvsp[-3].str_value));
        free((yyvsp[-1].str_value));
        delete (yyvsp[-5].const_expr_t);

    } else if(strcmp((yyvsp[-3].str_value), "bigint") == 0 and knn_expr->distance_type_ != infinity::KnnDistanceType::kHamming) {
        knn_expr->dimension_ = (yyvsp[-5].const_expr_t)->long_array_.size();
        knn_expr->embedding_data_type_ = infinity::EmbeddingDataType::kElemInt64;
        knn_expr->embedding_data_ptr_ = new long[knn_expr->dimension_];

        memcpy(knn_expr->embedding_data_ptr_, (void*)(yyvsp[-5].const_expr_t)->long_array_.data(), knn_expr->dimension_ * sizeof(long));
        free((yyvsp[-3].str_value));
        free((yyvsp[-1].str_value));
        delete (yyvsp[-5].const_expr_t);

    } else if(strcmp((yyvsp[-3].str_value), "bit") == 0 and knn_expr->distance_type_ == infinity::KnnDistanceType::kHamming) {
        knn_expr->dimension_ = (yyvsp[-5].const_expr_t)->long_array_.size();
        if(knn_expr->dimension_ % 8 == 0) {
            knn_expr->embedding_data_type_ = infinity::EmbeddingDataType::kElemBit;
            long embedding_size = knn_expr->dimension_ / 8;
            knn_expr->embedding_data_ptr_ = new char[embedding_size]{};

            for(long i = 0; i < embedding_size; ++ i) {
                char embedding_unit = 0;
                for(long bit_idx = 0; bit_idx < 8; ++ bit_idx) {
                    if((yyvsp[-5].const_expr_t)->long_array_[i * 8 + bit_idx] == 1) {
                        char temp = embedding_unit << 1;
                        temp &= 1;
                        embedding_unit = temp;
                    } else if((yyvsp[-5].const_expr_t)->long_array_[i * 8 + bit_idx] == 0) {
                        embedding_unit <<= 0;
                    } else {
                        free((yyvsp[-3].str_value));
                        free((yyvsp[-1].str_value));
                        delete (yyvsp[-5].const_expr_t);
                        delete (yyval.expr_t);
                        yyerror(&yyloc, scanner, result, "Invalid bit embedding type data");
                        YYERROR;
                    }
                }
                ((char*)knn_expr->embedding_data_ptr_)[i] = embedding_unit;
            }
            free((yyvsp[-3].str_value));
            free((yyvsp[-1].str_value));
            delete (yyvsp[-5].const_expr_t);
        } else {
            free((yyvsp[-3].str_value));
            free((yyvsp[-1].str_value));
            delete (yyvsp[-5].const_expr_t);
            delete (yyval.expr_t);
            yyerror(&yyloc, scanner, result, "KNN data type is bit which length should be aligned with 8");
            YYERROR;
        }

    } else if(strcmp((yyvsp[-3].str_value), "double") == 0 and knn_expr->distance_type_ != infinity::KnnDistanceType::kHamming) {
        knn_expr->dimension_ = (yyvsp[-5].const_expr_t)->double_array_.size();
        knn_expr->embedding_data_type_ = infinity::EmbeddingDataType::kElemDouble;
        knn_expr->embedding_data_ptr_ = new double[knn_expr->dimension_];

        memcpy(knn_expr->embedding_data_ptr_, (void*)(yyvsp[-5].const_expr_t)->double_array_.data(), knn_expr->dimension_ * sizeof(double));
        free((yyvsp[-3].str_value));
        free((yyvsp[-1].str_value));
        delete (yyvsp[-5].const_expr_t);
    } else {
        free((yyvsp[-3].str_value));
        free((yyvsp[-1].str_value));
        delete (yyvsp[-5].const_expr_t);
        delete (yyval.expr_t);
        yyerror(&yyloc, scanner, result, "Invalid knn data type");
        YYERROR;
    }
}
#line 5126 "parser.cpp"
    break;

  case 229: /* match_expr: MATCH '(' STRING ',' STRING ')'  */
#line 1807 "parser.y"
                                             {
    infinity::MatchExpr* match_expr = new infinity::MatchExpr();
    int rc = match_expr->SetFilter((yyvsp[-3].str_value), (yyvsp[-1].str_value));
    free((yyvsp[-3].str_value));
    free((yyvsp[-1].str_value));
    if(rc!=0)
        yyerror(&yyloc, scanner, result, "Invalid match_expr");
    (yyval.expr_t) = match_expr;
}
#line 5140 "parser.cpp"
    break;

  case 230: /* match_expr: MATCH '(' STRING ',' STRING ',' STRING ')'  */
#line 1816 "parser.y"
                                             {
    infinity::MatchExpr* match_expr = new infinity::MatchExpr();
    match_expr->SetOptions((yyvsp[-1].str_value));
    free((yyvsp[-1].str_value));
    int rc = match_expr->SetFilter((yyvsp[-5].str_value), (yyvsp[-3].str_value));
    if(rc!=0)
        yyerror(&yyloc, scanner, result, "Invalid match_expr");
    (yyval.expr_t) = match_expr;
}
#line 5154 "parser.cpp"
    break;

  case 231: /* query_expr: QUERY '(' STRING ')'  */
#line 1826 "parser.y"
                                  {
    infinity::QueryExpr* query_expr = new infinity::QueryExpr();
    int rc = query_expr->SetFilter((yyvsp[-1].str_value));
    if(rc!=0)
        yyerror(&yyloc, scanner, result, "Invalid query_expr");
    (yyval.expr_t) = query_expr;
}
#line 5166 "parser.cpp"
    break;

  case 232: /* query_expr: QUERY '(' STRING ',' STRING ')'  */
#line 1833 "parser.y"
                                  {
    infinity::QueryExpr* query_expr = new infinity::QueryExpr();
    query_expr->SetOptions((yyvsp[-1].str_value));
    free((yyvsp[-1].str_value));
    int rc = query_expr->SetFilter((yyvsp[-3].str_value));
    if(rc!=0)
        yyerror(&yyloc, scanner, result, "Invalid query_expr");
    (yyval.expr_t) = query_expr;
}
#line 5180 "parser.cpp"
    break;

  case 233: /* fusion_expr: FUSION '(' STRING ',' STRING ')'  */
#line 1843 "parser.y"
                                               {
    infinity::FusionExpr* fusion_expr = new infinity::FusionExpr();
    fusion_expr->method_ = std::string((yyvsp[-3].str_value));
    free((yyvsp[-3].str_value));
    fusion_expr->SetOptions((yyvsp[-1].str_value));
    free((yyvsp[-1].str_value));
    (yyval.expr_t) = fusion_expr;
}
#line 5193 "parser.cpp"
    break;

  case 234: /* sub_search_array: knn_expr  */
#line 1853 "parser.y"
                            {
    (yyval.expr_array_t) = new std::vector<infinity::ParsedExpr*>();
    (yyval.expr_array_t)->emplace_back((yyvsp[0].expr_t));
}
#line 5202 "parser.cpp"
    break;

  case 235: /* sub_search_array: match_expr  */
#line 1857 "parser.y"
             {
    (yyval.expr_array_t) = new std::vector<infinity::ParsedExpr*>();
    (yyval.expr_array_t)->emplace_back((yyvsp[0].expr_t));
}
#line 5211 "parser.cpp"
    break;

  case 236: /* sub_search_array: query_expr  */
#line 1861 "parser.y"
             {
    (yyval.expr_array_t) = new std::vector<infinity::ParsedExpr*>();
    (yyval.expr_array_t)->emplace_back((yyvsp[0].expr_t));
}
#line 5220 "parser.cpp"
    break;

  case 237: /* sub_search_array: fusion_expr  */
#line 1865 "parser.y"
              {
    (yyval.expr_array_t) = new std::vector<infinity::ParsedExpr*>();
    (yyval.expr_array_t)->emplace_back((yyvsp[0].expr_t));
}
#line 5229 "parser.cpp"
    break;

  case 238: /* sub_search_array: sub_search_array ',' knn_expr  */
#line 1869 "parser.y"
                                {
    (yyvsp[-2].expr_array_t)->emplace_back((yyvsp[0].expr_t));
    (yyval.expr_array_t) = (yyvsp[-2].expr_array_t);
}
#line 5238 "parser.cpp"
    break;

  case 239: /* sub_search_array: sub_search_array ',' match_expr  */
#line 1873 "parser.y"
                                  {
    (yyvsp[-2].expr_array_t)->emplace_back((yyvsp[0].expr_t));
    (yyval.expr_array_t) = (yyvsp[-2].expr_array_t);
}
#line 5247 "parser.cpp"
    break;

  case 240: /* sub_search_array: sub_search_array ',' query_expr  */
#line 1877 "parser.y"
                                  {
    (yyvsp[-2].expr_array_t)->emplace_back((yyvsp[0].expr_t));
    (yyval.expr_array_t) = (yyvsp[-2].expr_array_t);
}
#line 5256 "parser.cpp"
    break;

  case 241: /* sub_search_array: sub_search_array ',' fusion_expr  */
#line 1881 "parser.y"
                                   {
    (yyvsp[-2].expr_array_t)->emplace_back((yyvsp[0].expr_t));
    (yyval.expr_array_t) = (yyvsp[-2].expr_array_t);
}
#line 5265 "parser.cpp"
    break;

  case 242: /* function_expr: IDENTIFIER '(' ')'  */
#line 1886 "parser.y"
                                   {
    infinity::FunctionExpr* func_expr = new infinity::FunctionExpr();
    ParserHelper::ToLower((yyvsp[-2].str_value));
    func_expr->func_name_ = (yyvsp[-2].str_value);
    free((yyvsp[-2].str_value));
    func_expr->arguments_ = nullptr;
    (yyval.expr_t) = func_expr;
}
#line 5278 "parser.cpp"
    break;

  case 243: /* function_expr: IDENTIFIER '(' expr_array ')'  */
#line 1894 "parser.y"
                                {
    infinity::FunctionExpr* func_expr = new infinity::FunctionExpr();
    ParserHelper::ToLower((yyvsp[-3].str_value));
    func_expr->func_name_ = (yyvsp[-3].str_value);
    free((yyvsp[-3].str_value));
    func_expr->arguments_ = (yyvsp[-1].expr_array_t);
    (yyval.expr_t) = func_expr;
}
#line 5291 "parser.cpp"
    break;

  case 244: /* function_expr: IDENTIFIER '(' DISTINCT expr_array ')'  */
#line 1902 "parser.y"
                                         {
    infinity::FunctionExpr* func_expr = new infinity::FunctionExpr();
    ParserHelper::ToLower((yyvsp[-4].str_value));
    func_expr->func_name_ = (yyvsp[-4].str_value);
    free((yyvsp[-4].str_value));
    func_expr->arguments_ = (yyvsp[-1].expr_array_t);
    func_expr->distinct_ = true;
    (yyval.expr_t) = func_expr;
}
#line 5305 "parser.cpp"
    break;

  case 245: /* function_expr: operand IS NOT NULLABLE  */
#line 1911 "parser.y"
                          {
    infinity::FunctionExpr* func_expr = new infinity::FunctionExpr();
    func_expr->func_name_ = "is_not_null";
    func_expr->arguments_ = new std::vector<infinity::ParsedExpr*>();
    func_expr->arguments_->emplace_back((yyvsp[-3].expr_t));
    (yyval.expr_t) = func_expr;
}
#line 5317 "parser.cpp"
    break;

  case 246: /* function_expr: operand IS NULLABLE  */
#line 1918 "parser.y"
                      {
    infinity::FunctionExpr* func_expr = new infinity::FunctionExpr();
    func_expr->func_name_ = "is_null";
    func_expr->arguments_ = new std::vector<infinity::ParsedExpr*>();
    func_expr->arguments_->emplace_back((yyvsp[-2].expr_t));
    (yyval.expr_t) = func_expr;
}
#line 5329 "parser.cpp"
    break;

  case 247: /* function_expr: NOT operand  */
#line 1925 "parser.y"
              {
    infinity::FunctionExpr* func_expr = new infinity::FunctionExpr();
    func_expr->func_name_ = "not";
    func_expr->arguments_ = new std::vector<infinity::ParsedExpr*>();
    func_expr->arguments_->emplace_back((yyvsp[0].expr_t));
    (yyval.expr_t) = func_expr;
}
#line 5341 "parser.cpp"
    break;

  case 248: /* function_expr: '-' operand  */
#line 1932 "parser.y"
              {
    infinity::FunctionExpr* func_expr = new infinity::FunctionExpr();
    func_expr->func_name_ = "-";
    func_expr->arguments_ = new std::vector<infinity::ParsedExpr*>();
    func_expr->arguments_->emplace_back((yyvsp[0].expr_t));
    (yyval.expr_t) = func_expr;
}
#line 5353 "parser.cpp"
    break;

  case 249: /* function_expr: '+' operand  */
#line 1939 "parser.y"
              {
    infinity::FunctionExpr* func_expr = new infinity::FunctionExpr();
    func_expr->func_name_ = "+";
    func_expr->arguments_ = new std::vector<infinity::ParsedExpr*>();
    func_expr->arguments_->emplace_back((yyvsp[0].expr_t));
    (yyval.expr_t) = func_expr;
}
#line 5365 "parser.cpp"
    break;

  case 250: /* function_expr: operand '-' operand  */
#line 1946 "parser.y"
                      {
    infinity::FunctionExpr* func_expr = new infinity::FunctionExpr();
    func_expr->func_name_ = "-";
    func_expr->arguments_ = new std::vector<infinity::ParsedExpr*>();
    func_expr->arguments_->emplace_back((yyvsp[-2].expr_t));
    func_expr->arguments_->emplace_back((yyvsp[0].expr_t));
    (yyval.expr_t) = func_expr;
}
#line 5378 "parser.cpp"
    break;

  case 251: /* function_expr: operand '+' operand  */
#line 1954 "parser.y"
                      {
    infinity::FunctionExpr* func_expr = new infinity::FunctionExpr();
    func_expr->func_name_ = "+";
    func_expr->arguments_ = new std::vector<infinity::ParsedExpr*>();
    func_expr->arguments_->emplace_back((yyvsp[-2].expr_t));
    func_expr->arguments_->emplace_back((yyvsp[0].expr_t));
    (yyval.expr_t) = func_expr;
}
#line 5391 "parser.cpp"
    break;

  case 252: /* function_expr: operand '*' operand  */
#line 1962 "parser.y"
                      {
    infinity::FunctionExpr* func_expr = new infinity::FunctionExpr();
    func_expr->func_name_ = "*";
    func_expr->arguments_ = new std::vector<infinity::ParsedExpr*>();
    func_expr->arguments_->emplace_back((yyvsp[-2].expr_t));
    func_expr->arguments_->emplace_back((yyvsp[0].expr_t));
    (yyval.expr_t) = func_expr;
}
#line 5404 "parser.cpp"
    break;

  case 253: /* function_expr: operand '/' operand  */
#line 1970 "parser.y"
                      {
    infinity::FunctionExpr* func_expr = new infinity::FunctionExpr();
    func_expr->func_name_ = "/";
    func_expr->arguments_ = new std::vector<infinity::ParsedExpr*>();
    func_expr->arguments_->emplace_back((yyvsp[-2].expr_t));
    func_expr->arguments_->emplace_back((yyvsp[0].expr_t));
    (yyval.expr_t) = func_expr;
}
#line 5417 "parser.cpp"
    break;

  case 254: /* function_expr: operand '%' operand  */
#line 1978 "parser.y"
                      {
    infinity::FunctionExpr* func_expr = new infinity::FunctionExpr();
    func_expr->func_name_ = "%";
    func_expr->arguments_ = new std::vector<infinity::ParsedExpr*>();
    func_expr->arguments_->emplace_back((yyvsp[-2].expr_t));
    func_expr->arguments_->emplace_back((yyvsp[0].expr_t));
    (yyval.expr_t) = func_expr;
}
#line 5430 "parser.cpp"
    break;

  case 255: /* function_expr: operand '=' operand  */
#line 1986 "parser.y"
                      {
    infinity::FunctionExpr* func_expr = new infinity::FunctionExpr();
    func_expr->func_name_ = "=";
    func_expr->arguments_ = new std::vector<infinity::ParsedExpr*>();
    func_expr->arguments_->emplace_back((yyvsp[-2].expr_t));
    func_expr->arguments_->emplace_back((yyvsp[0].expr_t));
    (yyval.expr_t) = func_expr;
}
#line 5443 "parser.cpp"
    break;

  case 256: /* function_expr: operand EQUAL operand  */
#line 1994 "parser.y"
                        {
    infinity::FunctionExpr* func_expr = new infinity::FunctionExpr();
    func_expr->func_name_ = "=";
    func_expr->arguments_ = new std::vector<infinity::ParsedExpr*>();
    func_expr->arguments_->emplace_back((yyvsp[-2].expr_t));
    func_expr->arguments_->emplace_back((yyvsp[0].expr_t));
    (yyval.expr_t) = func_expr;
}
#line 5456 "parser.cpp"
    break;

  case 257: /* function_expr: operand NOT_EQ operand  */
#line 2002 "parser.y"
                         {
    infinity::FunctionExpr* func_expr = new infinity::FunctionExpr();
    func_expr->func_name_ = "<>";
    func_expr->arguments_ = new std::vector<infinity::ParsedExpr*>();
    func_expr->arguments_->emplace_back((yyvsp[-2].expr_t));
    func_expr->arguments_->emplace_back((yyvsp[0].expr_t));
    (yyval.expr_t) = func_expr;
}
#line 5469 "parser.cpp"
    break;

  case 258: /* function_expr: operand '<' operand  */
#line 2010 "parser.y"
                      {
    infinity::FunctionExpr* func_expr = new infinity::FunctionExpr();
    func_expr->func_name_ = "<";
    func_expr->arguments_ = new std::vector<infinity::ParsedExpr*>();
    func_expr->arguments_->emplace_back((yyvsp[-2].expr_t));
    func_expr->arguments_->emplace_back((yyvsp[0].expr_t));
    (yyval.expr_t) = func_expr;
}
#line 5482 "parser.cpp"
    break;

  case 259: /* function_expr: operand '>' operand  */
#line 2018 "parser.y"
                      {
    infinity::FunctionExpr* func_expr = new infinity::FunctionExpr();
    func_expr->func_name_ = ">";
    func_expr->arguments_ = new std::vector<infinity::ParsedExpr*>();
    func_expr->arguments_->emplace_back((yyvsp[-2].expr_t));
    func_expr->arguments_->emplace_back((yyvsp[0].expr_t));
    (yyval.expr_t) = func_expr;
}
#line 5495 "parser.cpp"
    break;

  case 260: /* function_expr: operand LESS_EQ operand  */
#line 2026 "parser.y"
                          {
    infinity::FunctionExpr* func_expr = new infinity::FunctionExpr();
    func_expr->func_name_ = "<=";
    func_expr->arguments_ = new std::vector<infinity::ParsedExpr*>();
    func_expr->arguments_->emplace_back((yyvsp[-2].expr_t));
    func_expr->arguments_->emplace_back((yyvsp[0].expr_t));
    (yyval.expr_t) = func_expr;
}
#line 5508 "parser.cpp"
    break;

  case 261: /* function_expr: operand GREATER_EQ operand  */
#line 2034 "parser.y"
                             {
    infinity::FunctionExpr* func_expr = new infinity::FunctionExpr();
    func_expr->func_name_ = ">=";
    func_expr->arguments_ = new std::vector<infinity::ParsedExpr*>();
    func_expr->arguments_->emplace_back((yyvsp[-2].expr_t));
    func_expr->arguments_->emplace_back((yyvsp[0].expr_t));
    (yyval.expr_t) = func_expr;
}
#line 5521 "parser.cpp"
    break;

  case 262: /* function_expr: EXTRACT '(' STRING FROM operand ')'  */
#line 2042 "parser.y"
                                      {
    infinity::FunctionExpr* func_expr = new infinity::FunctionExpr();
    ParserHelper::ToLower((yyvsp[-3].str_value));
    if(strcmp((yyvsp[-3].str_value), "year") == 0) {
        func_expr->func_name_ = "extract_year";
        func_expr->arguments_ = new std::vector<infinity::ParsedExpr*>();
    } else if(strcmp((yyvsp[-3].str_value), "month") == 0) {
        func_expr->func_name_ = "extract_month";
        func_expr->arguments_ = new std::vector<infinity::ParsedExpr*>();
    } else if(strcmp((yyvsp[-3].str_value), "day") == 0) {
        func_expr->func_name_ = "extract_day";
        func_expr->arguments_ = new std::vector<infinity::ParsedExpr*>();
    } else if(strcmp((yyvsp[-3].str_value), "hour") == 0) {
        func_expr->func_name_ = "extract_hour";
        func_expr->arguments_ = new std::vector<infinity::ParsedExpr*>();
    } else if(strcmp((yyvsp[-3].str_value), "minute") == 0) {
        func_expr->func_name_ = "extract_minute";
        func_expr->arguments_ = new std::vector<infinity::ParsedExpr*>();
    } else if(strcmp((yyvsp[-3].str_value), "second") == 0) {
        func_expr->func_name_ = "extract_second";
        func_expr->arguments_ = new std::vector<infinity::ParsedExpr*>();
    } else {
        delete func_expr;
        yyerror(&yyloc, scanner, result, "Invalid column expression format");
        YYERROR;
    }
    free((yyvsp[-3].str_value));
    func_expr->arguments_->emplace_back((yyvsp[-1].expr_t));
    (yyval.expr_t) = func_expr;
}
#line 5556 "parser.cpp"
    break;

  case 263: /* function_expr: operand LIKE operand  */
#line 2072 "parser.y"
                       {
    infinity::FunctionExpr* func_expr = new infinity::FunctionExpr();
    func_expr->func_name_ = "like";
    func_expr->arguments_ = new std::vector<infinity::ParsedExpr*>();
    func_expr->arguments_->emplace_back((yyvsp[-2].expr_t));
    func_expr->arguments_->emplace_back((yyvsp[0].expr_t));
    (yyval.expr_t) = func_expr;
}
#line 5569 "parser.cpp"
    break;

  case 264: /* function_expr: operand NOT LIKE operand  */
#line 2080 "parser.y"
                           {
    infinity::FunctionExpr* func_expr = new infinity::FunctionExpr();
    func_expr->func_name_ = "not_like";
    func_expr->arguments_ = new std::vector<infinity::ParsedExpr*>();
    func_expr->arguments_->emplace_back((yyvsp[-3].expr_t));
    func_expr->arguments_->emplace_back((yyvsp[0].expr_t));
    (yyval.expr_t) = func_expr;
}
#line 5582 "parser.cpp"
    break;

  case 265: /* conjunction_expr: expr AND expr  */
#line 2089 "parser.y"
                                {
    infinity::FunctionExpr* func_expr = new infinity::FunctionExpr();
    func_expr->func_name_ = "and";
    func_expr->arguments_ = new std::vector<infinity::ParsedExpr*>();
    func_expr->arguments_->emplace_back((yyvsp[-2].expr_t));
    func_expr->arguments_->emplace_back((yyvsp[0].expr_t));
    (yyval.expr_t) = func_expr;
}
#line 5595 "parser.cpp"
    break;

  case 266: /* conjunction_expr: expr OR expr  */
#line 2097 "parser.y"
               {
    infinity::FunctionExpr* func_expr = new infinity::FunctionExpr();
    func_expr->func_name_ = "or";
    func_expr->arguments_ = new std::vector<infinity::ParsedExpr*>();
    func_expr->arguments_->emplace_back((yyvsp[-2].expr_t));
    func_expr->arguments_->emplace_back((yyvsp[0].expr_t));
    (yyval.expr_t) = func_expr;
}
#line 5608 "parser.cpp"
    break;

  case 267: /* between_expr: operand BETWEEN operand AND operand  */
#line 2106 "parser.y"
                                                  {
    infinity::BetweenExpr* between_expr = new infinity::BetweenExpr();
    between_expr->value_ = (yyvsp[-4].expr_t);
    between_expr->lower_bound_ = (yyvsp[-2].expr_t);
    between_expr->upper_bound_ = (yyvsp[0].expr_t);
    (yyval.expr_t) = between_expr;
}
#line 5620 "parser.cpp"
    break;

  case 268: /* in_expr: operand IN '(' expr_array ')'  */
#line 2114 "parser.y"
                                       {
    infinity::InExpr* in_expr = new infinity::InExpr(true);
    in_expr->left_ = (yyvsp[-4].expr_t);
    in_expr->arguments_ = (yyvsp[-1].expr_array_t);
    (yyval.expr_t) = in_expr;
}
#line 5631 "parser.cpp"
    break;

  case 269: /* in_expr: operand NOT IN '(' expr_array ')'  */
#line 2120 "parser.y"
                                    {
    infinity::InExpr* in_expr = new infinity::InExpr(false);
    in_expr->left_ = (yyvsp[-5].expr_t);
    in_expr->arguments_ = (yyvsp[-1].expr_array_t);
    (yyval.expr_t) = in_expr;
}
#line 5642 "parser.cpp"
    break;

  case 270: /* case_expr: CASE expr case_check_array END  */
#line 2127 "parser.y"
                                          {
    infinity::CaseExpr* case_expr = new infinity::CaseExpr();
    case_expr->expr_ = (yyvsp[-2].expr_t);
    case_expr->case_check_array_ = (yyvsp[-1].case_check_array_t);
    (yyval.expr_t) = case_expr;
}
#line 5653 "parser.cpp"
    break;

  case 271: /* case_expr: CASE expr case_check_array ELSE expr END  */
#line 2133 "parser.y"
                                           {
    infinity::CaseExpr* case_expr = new infinity::CaseExpr();
    case_expr->expr_ = (yyvsp[-4].expr_t);
    case_expr->case_check_array_ = (yyvsp[-3].case_check_array_t);
    case_expr->else_expr_ = (yyvsp[-1].expr_t);
    (yyval.expr_t) = case_expr;
}
#line 5665 "parser.cpp"
    break;

  case 272: /* case_expr: CASE case_check_array END  */
#line 2140 "parser.y"
                            {
    infinity::CaseExpr* case_expr = new infinity::CaseExpr();
    case_expr->case_check_array_ = (yyvsp[-1].case_check_array_t);
    (yyval.expr_t) = case_expr;
}
#line 5675 "parser.cpp"
    break;

  case 273: /* case_expr: CASE case_check_array ELSE expr END  */
#line 2145 "parser.y"
                                      {
    infinity::CaseExpr* case_expr = new infinity::CaseExpr();
    case_expr->case_check_array_ = (yyvsp[-3].case_check_array_t);
    case_expr->else_expr_ = (yyvsp[-1].expr_t);
    (yyval.expr_t) = case_expr;
}
#line 5686 "parser.cpp"
    break;

  case 274: /* case_check_array: WHEN expr THEN expr  */
#line 2152 "parser.y"
                                      {
    (yyval.case_check_array_t) = new std::vector<infinity::WhenThen*>();
    infinity::WhenThen* when_then_ptr = new infinity::WhenThen();
    when_then_ptr->when_ = (yyvsp[-2].expr_t);
    when_then_ptr->then_ = (yyvsp[0].expr_t);
    (yyval.case_check_array_t)->emplace_back(when_then_ptr);
}
#line 5698 "parser.cpp"
    break;

  case 275: /* case_check_array: case_check_array WHEN expr THEN expr  */
#line 2159 "parser.y"
                                       {
    infinity::WhenThen* when_then_ptr = new infinity::WhenThen();
    when_then_ptr->when_ = (yyvsp[-2].expr_t);
    when_then_ptr->then_ = (yyvsp[0].expr_t);
    (yyvsp[-4].case_check_array_t)->emplace_back(when_then_ptr);
    (yyval.case_check_array_t) = (yyvsp[-4].case_check_array_t);
}
#line 5710 "parser.cpp"
    break;

  case 276: /* cast_expr: CAST '(' expr AS column_type ')'  */
#line 2167 "parser.y"
                                            {
    std::shared_ptr<infinity::TypeInfo> type_info_ptr{nullptr};
    switch((yyvsp[-1].column_type_t).logical_type_) {
        case infinity::LogicalType::kDecimal: {
            type_info_ptr = infinity::DecimalInfo::Make((yyvsp[-1].column_type_t).precision, (yyvsp[-1].column_type_t).scale);
            break;
        }
        case infinity::LogicalType::kBitmap: {
            type_info_ptr = infinity::BitmapInfo::Make((yyvsp[-1].column_type_t).width);
            break;
        }
        case infinity::LogicalType::kEmbedding: {
            type_info_ptr = infinity::EmbeddingInfo::Make((yyvsp[-1].column_type_t).embedding_type_, (yyvsp[-1].column_type_t).width);
            break;
        }
        default: {
            break;
        }
    }
    infinity::CastExpr* cast_expr = new infinity::CastExpr((yyvsp[-1].column_type_t).logical_type_, type_info_ptr);
    cast_expr->expr_ = (yyvsp[-3].expr_t);
    (yyval.expr_t) = cast_expr;
}
#line 5738 "parser.cpp"
    break;

  case 277: /* subquery_expr: EXISTS '(' select_without_paren ')'  */
#line 2191 "parser.y"
                                                   {
    infinity::SubqueryExpr* subquery_expr = new infinity::SubqueryExpr();
    subquery_expr->subquery_type_ = infinity::SubqueryType::kExists;
    subquery_expr->select_ = (yyvsp[-1].select_stmt);
    (yyval.expr_t) = subquery_expr;
}
#line 5749 "parser.cpp"
    break;

  case 278: /* subquery_expr: NOT EXISTS '(' select_without_paren ')'  */
#line 2197 "parser.y"
                                          {
    infinity::SubqueryExpr* subquery_expr = new infinity::SubqueryExpr();
    subquery_expr->subquery_type_ = infinity::SubqueryType::kNotExists;
    subquery_expr->select_ = (yyvsp[-1].select_stmt);
    (yyval.expr_t) = subquery_expr;
}
#line 5760 "parser.cpp"
    break;

  case 279: /* subquery_expr: operand IN '(' select_without_paren ')'  */
#line 2203 "parser.y"
                                          {
    infinity::SubqueryExpr* subquery_expr = new infinity::SubqueryExpr();
    subquery_expr->subquery_type_ = infinity::SubqueryType::kIn;
    subquery_expr->left_ = (yyvsp[-4].expr_t);
    subquery_expr->select_ = (yyvsp[-1].select_stmt);
    (yyval.expr_t) = subquery_expr;
}
#line 5772 "parser.cpp"
    break;

  case 280: /* subquery_expr: operand NOT IN '(' select_without_paren ')'  */
#line 2210 "parser.y"
                                              {
    infinity::SubqueryExpr* subquery_expr = new infinity::SubqueryExpr();
    subquery_expr->subquery_type_ = infinity::SubqueryType::kNotIn;
    subquery_expr->left_ = (yyvsp[-5].expr_t);
    subquery_expr->select_ = (yyvsp[-1].select_stmt);
    (yyval.expr_t) = subquery_expr;
}
#line 5784 "parser.cpp"
    break;

  case 281: /* column_expr: IDENTIFIER  */
#line 2218 "parser.y"
                         {
    infinity::ColumnExpr* column_expr = new infinity::ColumnExpr();
    ParserHelper::ToLower((yyvsp[0].str_value));
    column_expr->names_.emplace_back((yyvsp[0].str_value));
    free((yyvsp[0].str_value));
    (yyval.expr_t) = column_expr;
}
#line 5796 "parser.cpp"
    break;

  case 282: /* column_expr: column_expr '.' IDENTIFIER  */
#line 2225 "parser.y"
                             {
    infinity::ColumnExpr* column_expr = (infinity::ColumnExpr*)(yyvsp[-2].expr_t);
    ParserHelper::ToLower((yyvsp[0].str_value));
    column_expr->names_.emplace_back((yyvsp[0].str_value));
    free((yyvsp[0].str_value));
    (yyval.expr_t) = column_expr;
}
#line 5808 "parser.cpp"
    break;

  case 283: /* column_expr: '*'  */
#line 2232 "parser.y"
      {
    infinity::ColumnExpr* column_expr = new infinity::ColumnExpr();
    column_expr->star_ = true;
    (yyval.expr_t) = column_expr;
}
#line 5818 "parser.cpp"
    break;

  case 284: /* column_expr: column_expr '.' '*'  */
#line 2237 "parser.y"
                      {
    infinity::ColumnExpr* column_expr = (infinity::ColumnExpr*)(yyvsp[-2].expr_t);
    if(column_expr->star_) {
        yyerror(&yyloc, scanner, result, "Invalid column expression format");
        YYERROR;
    }
    column_expr->star_ = true;
    (yyval.expr_t) = column_expr;
}
#line 5832 "parser.cpp"
    break;

  case 285: /* constant_expr: STRING  */
#line 2247 "parser.y"
                      {
    infinity::ConstantExpr* const_expr = new infinity::ConstantExpr(infinity::LiteralType::kString);
    const_expr->str_value_ = (yyvsp[0].str_value);
    (yyval.const_expr_t) = const_expr;
}
#line 5842 "parser.cpp"
    break;

  case 286: /* constant_expr: TRUE  */
#line 2252 "parser.y"
       {
    infinity::ConstantExpr* const_expr = new infinity::ConstantExpr(infinity::LiteralType::kBoolean);
    const_expr->bool_value_ = true;
    (yyval.const_expr_t) = const_expr;
}
#line 5852 "parser.cpp"
    break;

  case 287: /* constant_expr: FALSE  */
#line 2257 "parser.y"
        {
    infinity::ConstantExpr* const_expr = new infinity::ConstantExpr(infinity::LiteralType::kBoolean);
    const_expr->bool_value_ = false;
    (yyval.const_expr_t) = const_expr;
}
#line 5862 "parser.cpp"
    break;

  case 288: /* constant_expr: DOUBLE_VALUE  */
#line 2262 "parser.y"
               {
    infinity::ConstantExpr* const_expr = new infinity::ConstantExpr(infinity::LiteralType::kDouble);
    const_expr->double_value_ = (yyvsp[0].double_value);
    (yyval.const_expr_t) = const_expr;
}
#line 5872 "parser.cpp"
    break;

  case 289: /* constant_expr: LONG_VALUE  */
#line 2267 "parser.y"
             {
    infinity::ConstantExpr* const_expr = new infinity::ConstantExpr(infinity::LiteralType::kInteger);
    const_expr->integer_value_ = (yyvsp[0].long_value);
    (yyval.const_expr_t) = const_expr;
}
#line 5882 "parser.cpp"
    break;

  case 290: /* constant_expr: DATE STRING  */
#line 2272 "parser.y"
              {
    infinity::ConstantExpr* const_expr = new infinity::ConstantExpr(infinity::LiteralType::kDate);
    const_expr->date_value_ = (yyvsp[0].str_value);
    (yyval.const_expr_t) = const_expr;
}
#line 5892 "parser.cpp"
    break;

  case 291: /* constant_expr: INTERVAL interval_expr  */
#line 2277 "parser.y"
                         {
    (yyval.const_expr_t) = (yyvsp[0].const_expr_t);
}
#line 5900 "parser.cpp"
    break;

  case 292: /* constant_expr: interval_expr  */
#line 2280 "parser.y"
                {
    (yyval.const_expr_t) = (yyvsp[0].const_expr_t);
}
#line 5908 "parser.cpp"
    break;

  case 293: /* array_expr: long_array_expr  */
#line 2292 "parser.y"
                            {
    (yyval.const_expr_t) = (yyvsp[0].const_expr_t);
}
#line 5916 "parser.cpp"
    break;

  case 294: /* array_expr: double_array_expr  */
#line 2295 "parser.y"
                    {
    (yyval.const_expr_t) = (yyvsp[0].const_expr_t);
}
#line 5924 "parser.cpp"
    break;

  case 295: /* long_array_expr: unclosed_long_array_expr ']'  */
#line 2299 "parser.y"
                                              {
    (yyval.const_expr_t) = (yyvsp[-1].const_expr_t);
}
#line 5932 "parser.cpp"
    break;

  case 296: /* unclosed_long_array_expr: '[' LONG_VALUE  */
#line 2303 "parser.y"
                                         {
    infinity::ConstantExpr* const_expr = new infinity::ConstantExpr(infinity::LiteralType::kIntegerArray);
    const_expr->long_array_.emplace_back((yyvsp[0].long_value));
    (yyval.const_expr_t) = const_expr;
}
#line 5942 "parser.cpp"
    break;

  case 297: /* unclosed_long_array_expr: unclosed_long_array_expr ',' LONG_VALUE  */
#line 2308 "parser.y"
                                          {
    (yyvsp[-2].const_expr_t)->long_array_.emplace_back((yyvsp[0].long_value));
    (yyval.const_expr_t) = (yyvsp[-2].const_expr_t);
}
#line 5951 "parser.cpp"
    break;

  case 298: /* double_array_expr: unclosed_double_array_expr ']'  */
#line 2313 "parser.y"
                                                  {
    (yyval.const_expr_t) = (yyvsp[-1].const_expr_t);
}
#line 5959 "parser.cpp"
    break;

  case 299: /* unclosed_double_array_expr: '[' DOUBLE_VALUE  */
#line 2317 "parser.y"
                                             {
    infinity::ConstantExpr* const_expr = new infinity::ConstantExpr(infinity::LiteralType::kDoubleArray);
    const_expr->double_array_.emplace_back((yyvsp[0].double_value));
    (yyval.const_expr_t) = const_expr;
}
#line 5969 "parser.cpp"
    break;

  case 300: /* unclosed_double_array_expr: unclosed_double_array_expr ',' DOUBLE_VALUE  */
#line 2322 "parser.y"
                                              {
    (yyvsp[-2].const_expr_t)->double_array_.emplace_back((yyvsp[0].double_value));
    (yyval.const_expr_t) = (yyvsp[-2].const_expr_t);
}
#line 5978 "parser.cpp"
    break;

  case 301: /* interval_expr: LONG_VALUE SECONDS  */
#line 2327 "parser.y"
                                  {
    infinity::ConstantExpr* const_expr = new infinity::ConstantExpr(infinity::LiteralType::kInterval);
    const_expr->interval_type_ = infinity::TimeUnit::kSecond;
    const_expr->integer_value_ = (yyvsp[-1].long_value);
    (yyval.const_expr_t) = const_expr;
}
#line 5989 "parser.cpp"
    break;

  case 302: /* interval_expr: LONG_VALUE SECOND  */
#line 2333 "parser.y"
                    {
    infinity::ConstantExpr* const_expr = new infinity::ConstantExpr(infinity::LiteralType::kInterval);
    const_expr->interval_type_ = infinity::TimeUnit::kSecond;
    const_expr->integer_value_ = (yyvsp[-1].long_value);
    (yyval.const_expr_t) = const_expr;
}
#line 6000 "parser.cpp"
    break;

  case 303: /* interval_expr: LONG_VALUE MINUTES  */
#line 2339 "parser.y"
                     {
    infinity::ConstantExpr* const_expr = new infinity::ConstantExpr(infinity::LiteralType::kInterval);
    const_expr->interval_type_ = infinity::TimeUnit::kMinute;
    const_expr->integer_value_ = (yyvsp[-1].long_value);
    (yyval.const_expr_t) = const_expr;
}
#line 6011 "parser.cpp"
    break;

  case 304: /* interval_expr: LONG_VALUE MINUTE  */
#line 2345 "parser.y"
                    {
    infinity::ConstantExpr* const_expr = new infinity::ConstantExpr(infinity::LiteralType::kInterval);
    const_expr->interval_type_ = infinity::TimeUnit::kMinute;
    const_expr->integer_value_ = (yyvsp[-1].long_value);
    (yyval.const_expr_t) = const_expr;
}
#line 6022 "parser.cpp"
    break;

  case 305: /* interval_expr: LONG_VALUE HOURS  */
#line 2351 "parser.y"
                   {
    infinity::ConstantExpr* const_expr = new infinity::ConstantExpr(infinity::LiteralType::kInterval);
    const_expr->interval_type_ = infinity::TimeUnit::kHour;
    const_expr->integer_value_ = (yyvsp[-1].long_value);
    (yyval.const_expr_t) = const_expr;
}
#line 6033 "parser.cpp"
    break;

  case 306: /* interval_expr: LONG_VALUE HOUR  */
#line 2357 "parser.y"
                  {
    infinity::ConstantExpr* const_expr = new infinity::ConstantExpr(infinity::LiteralType::kInterval);
    const_expr->interval_type_ = infinity::TimeUnit::kHour;
    const_expr->integer_value_ = (yyvsp[-1].long_value);
    (yyval.const_expr_t) = const_expr;
}
#line 6044 "parser.cpp"
    break;

  case 307: /* interval_expr: LONG_VALUE DAYS  */
#line 2363 "parser.y"
                  {
    infinity::ConstantExpr* const_expr = new infinity::ConstantExpr(infinity::LiteralType::kInterval);
    const_expr->interval_type_ = infinity::TimeUnit::kDay;
    const_expr->integer_value_ = (yyvsp[-1].long_value);
    (yyval.const_expr_t) = const_expr;
}
#line 6055 "parser.cpp"
    break;

  case 308: /* interval_expr: LONG_VALUE DAY  */
#line 2369 "parser.y"
                 {
    infinity::ConstantExpr* const_expr = new infinity::ConstantExpr(infinity::LiteralType::kInterval);
    const_expr->interval_type_ = infinity::TimeUnit::kDay;
    const_expr->integer_value_ = (yyvsp[-1].long_value);
    (yyval.const_expr_t) = const_expr;
}
#line 6066 "parser.cpp"
    break;

  case 309: /* interval_expr: LONG_VALUE MONTHS  */
#line 2375 "parser.y"
                    {
    infinity::ConstantExpr* const_expr = new infinity::ConstantExpr(infinity::LiteralType::kInterval);
    const_expr->interval_type_ = infinity::TimeUnit::kMonth;
    const_expr->integer_value_ = (yyvsp[-1].long_value);
    (yyval.const_expr_t) = const_expr;
}
#line 6077 "parser.cpp"
    break;

  case 310: /* interval_expr: LONG_VALUE MONTH  */
#line 2381 "parser.y"
                   {
    infinity::ConstantExpr* const_expr = new infinity::ConstantExpr(infinity::LiteralType::kInterval);
    const_expr->interval_type_ = infinity::TimeUnit::kMonth;
    const_expr->integer_value_ = (yyvsp[-1].long_value);
    (yyval.const_expr_t) = const_expr;
}
#line 6088 "parser.cpp"
    break;

  case 311: /* interval_expr: LONG_VALUE YEARS  */
#line 2387 "parser.y"
                   {
    infinity::ConstantExpr* const_expr = new infinity::ConstantExpr(infinity::LiteralType::kInterval);
    const_expr->interval_type_ = infinity::TimeUnit::kYear;
    const_expr->integer_value_ = (yyvsp[-1].long_value);
    (yyval.const_expr_t) = const_expr;
}
#line 6099 "parser.cpp"
    break;

  case 312: /* interval_expr: LONG_VALUE YEAR  */
#line 2393 "parser.y"
                  {
    infinity::ConstantExpr* const_expr = new infinity::ConstantExpr(infinity::LiteralType::kInterval);
    const_expr->interval_type_ = infinity::TimeUnit::kYear;
    const_expr->integer_value_ = (yyvsp[-1].long_value);
    (yyval.const_expr_t) = const_expr;
}
#line 6110 "parser.cpp"
    break;

  case 313: /* copy_option_list: copy_option  */
#line 2404 "parser.y"
                               {
    (yyval.copy_option_array) = new std::vector<infinity::CopyOption*>();
    (yyval.copy_option_array)->push_back((yyvsp[0].copy_option_t));
}
#line 6119 "parser.cpp"
    break;

  case 314: /* copy_option_list: copy_option_list ',' copy_option  */
#line 2408 "parser.y"
                                   {
    (yyvsp[-2].copy_option_array)->push_back((yyvsp[0].copy_option_t));
    (yyval.copy_option_array) = (yyvsp[-2].copy_option_array);
}
#line 6128 "parser.cpp"
    break;

  case 315: /* copy_option: FORMAT IDENTIFIER  */
#line 2413 "parser.y"
                                {
    (yyval.copy_option_t) = new infinity::CopyOption();
    (yyval.copy_option_t)->option_type_ = infinity::CopyOptionType::kFormat;
    if (strcasecmp((yyvsp[0].str_value), "csv") == 0) {
        (yyval.copy_option_t)->file_type_ = infinity::CopyFileType::kCSV;
        free((yyvsp[0].str_value));
    } else if (strcasecmp((yyvsp[0].str_value), "json") == 0) {
        (yyval.copy_option_t)->file_type_ = infinity::CopyFileType::kJSON;
        free((yyvsp[0].str_value));
    } else if (strcasecmp((yyvsp[0].str_value), "fvecs") == 0) {
        (yyval.copy_option_t)->file_type_ = infinity::CopyFileType::kFVECS;
        free((yyvsp[0].str_value));
    } else {
        free((yyvsp[0].str_value));
        delete (yyval.copy_option_t);
        yyerror(&yyloc, scanner, result, "Unknown file format");
        YYERROR;
    }
}
#line 6152 "parser.cpp"
    break;

  case 316: /* copy_option: DELIMITER STRING  */
#line 2432 "parser.y"
                   {
    (yyval.copy_option_t) = new infinity::CopyOption();
    (yyval.copy_option_t)->option_type_ = infinity::CopyOptionType::kDelimiter;
    if(strlen((yyvsp[0].str_value)) > 1 && (yyvsp[0].str_value)[0] == '\\') {
        if((yyvsp[0].str_value)[1] == 't') (yyval.copy_option_t)->delimiter_ = '\t';
    }else {
        (yyval.copy_option_t)->delimiter_ = (yyvsp[0].str_value)[0];
    }
    free((yyvsp[0].str_value));
}
<<<<<<< HEAD
#line 6148 "parser.cpp"
    break;

  case 317: /* copy_option: HEADER  */
#line 2426 "parser.y"
=======
#line 6163 "parser.cpp"
    break;

  case 317: /* copy_option: HEADER  */
#line 2438 "parser.y"
>>>>>>> 7ec0e3ae
         {
    (yyval.copy_option_t) = new infinity::CopyOption();
    (yyval.copy_option_t)->option_type_ = infinity::CopyOptionType::kHeader;
    (yyval.copy_option_t)->header_ = true;
}
<<<<<<< HEAD
#line 6158 "parser.cpp"
    break;

  case 318: /* file_path: STRING  */
#line 2432 "parser.y"
                   {
    (yyval.str_value) = (yyvsp[0].str_value);
}
#line 6166 "parser.cpp"
    break;

  case 319: /* if_exists: IF EXISTS  */
#line 2436 "parser.y"
                     { (yyval.bool_value) = true; }
#line 6172 "parser.cpp"
    break;

  case 320: /* if_exists: %empty  */
#line 2437 "parser.y"
  { (yyval.bool_value) = false; }
#line 6178 "parser.cpp"
    break;

  case 321: /* if_not_exists: IF NOT EXISTS  */
#line 2439 "parser.y"
                              { (yyval.bool_value) = true; }
#line 6184 "parser.cpp"
    break;

  case 322: /* if_not_exists: %empty  */
#line 2440 "parser.y"
  { (yyval.bool_value) = false; }
#line 6190 "parser.cpp"
    break;

  case 325: /* if_not_exists_info: if_not_exists IDENTIFIER  */
#line 2455 "parser.y"
=======
#line 6173 "parser.cpp"
    break;

  case 318: /* file_path: STRING  */
#line 2444 "parser.y"
                   {
    (yyval.str_value) = (yyvsp[0].str_value);
}
#line 6181 "parser.cpp"
    break;

  case 319: /* if_exists: IF EXISTS  */
#line 2448 "parser.y"
                     { (yyval.bool_value) = true; }
#line 6187 "parser.cpp"
    break;

  case 320: /* if_exists: %empty  */
#line 2449 "parser.y"
  { (yyval.bool_value) = false; }
#line 6193 "parser.cpp"
    break;

  case 321: /* if_not_exists: IF NOT EXISTS  */
#line 2451 "parser.y"
                              { (yyval.bool_value) = true; }
#line 6199 "parser.cpp"
    break;

  case 322: /* if_not_exists: %empty  */
#line 2452 "parser.y"
  { (yyval.bool_value) = false; }
#line 6205 "parser.cpp"
    break;

  case 325: /* if_not_exists_info: if_not_exists IDENTIFIER  */
#line 2467 "parser.y"
>>>>>>> 7ec0e3ae
                                              {
    (yyval.if_not_exists_info_t) = new infinity::IfNotExistsInfo();
    (yyval.if_not_exists_info_t)->exists_ = true;
    (yyval.if_not_exists_info_t)->if_not_exists_ = (yyvsp[-1].bool_value);
    ParserHelper::ToLower((yyvsp[0].str_value));
    (yyval.if_not_exists_info_t)->info_ = (yyvsp[0].str_value);
    free((yyvsp[0].str_value));
}
<<<<<<< HEAD
#line 6203 "parser.cpp"
    break;

  case 326: /* if_not_exists_info: %empty  */
#line 2463 "parser.y"
  {
    (yyval.if_not_exists_info_t) = new infinity::IfNotExistsInfo();
}
#line 6211 "parser.cpp"
    break;

  case 327: /* with_index_para_list: WITH '(' index_para_list ')'  */
#line 2468 "parser.y"
                                                    {
    (yyval.with_index_para_list_t) = std::move((yyvsp[-1].index_para_list_t));
}
#line 6219 "parser.cpp"
    break;

  case 328: /* with_index_para_list: %empty  */
#line 2471 "parser.y"
=======
#line 6218 "parser.cpp"
    break;

  case 326: /* if_not_exists_info: %empty  */
#line 2475 "parser.y"
  {
    (yyval.if_not_exists_info_t) = new infinity::IfNotExistsInfo();
}
#line 6226 "parser.cpp"
    break;

  case 327: /* with_index_param_list: WITH '(' index_param_list ')'  */
#line 2480 "parser.y"
                                                      {
    (yyval.with_index_param_list_t) = std::move((yyvsp[-1].index_param_list_t));
}
#line 6234 "parser.cpp"
    break;

  case 328: /* with_index_param_list: %empty  */
#line 2483 "parser.y"
>>>>>>> 7ec0e3ae
  {
    (yyval.with_index_param_list_t) = new std::vector<infinity::InitParameter*>();
}
<<<<<<< HEAD
#line 6227 "parser.cpp"
    break;

  case 329: /* index_para_list: index_para  */
#line 2475 "parser.y"
                             {
    (yyval.index_para_list_t) = new std::vector<infinity::InitParameter*>();
    (yyval.index_para_list_t)->push_back((yyvsp[0].index_para_t));
}
#line 6236 "parser.cpp"
    break;

  case 330: /* index_para_list: index_para_list ',' index_para  */
#line 2479 "parser.y"
                                 {
    (yyvsp[-2].index_para_list_t)->push_back((yyvsp[0].index_para_t));
    (yyval.index_para_list_t) = (yyvsp[-2].index_para_list_t);
}
#line 6245 "parser.cpp"
    break;

  case 331: /* index_para: IDENTIFIER  */
#line 2484 "parser.y"
                        {
    (yyval.index_para_t) = new infinity::InitParameter();
    (yyval.index_para_t)->para_name_ = (yyvsp[0].str_value);
    free((yyvsp[0].str_value));
}
#line 6255 "parser.cpp"
    break;

  case 332: /* index_para: IDENTIFIER '=' IDENTIFIER  */
#line 2489 "parser.y"
=======
#line 6242 "parser.cpp"
    break;

  case 329: /* index_param_list: index_param  */
#line 2487 "parser.y"
                               {
    (yyval.index_param_list_t) = new std::vector<infinity::InitParameter*>();
    (yyval.index_param_list_t)->push_back((yyvsp[0].index_param_t));
}
#line 6251 "parser.cpp"
    break;

  case 330: /* index_param_list: index_param_list ',' index_param  */
#line 2491 "parser.y"
                                   {
    (yyvsp[-2].index_param_list_t)->push_back((yyvsp[0].index_param_t));
    (yyval.index_param_list_t) = (yyvsp[-2].index_param_list_t);
}
#line 6260 "parser.cpp"
    break;

  case 331: /* index_param: IDENTIFIER  */
#line 2496 "parser.y"
                         {
    (yyval.index_param_t) = new infinity::InitParameter();
    (yyval.index_param_t)->param_name_ = (yyvsp[0].str_value);
    free((yyvsp[0].str_value));
}
#line 6270 "parser.cpp"
    break;

  case 332: /* index_param: IDENTIFIER '=' IDENTIFIER  */
#line 2501 "parser.y"
>>>>>>> 7ec0e3ae
                            {
    (yyval.index_param_t) = new infinity::InitParameter();
    (yyval.index_param_t)->param_name_ = (yyvsp[-2].str_value);
    free((yyvsp[-2].str_value));

    (yyval.index_param_t)->param_value_ = (yyvsp[0].str_value);
    free((yyvsp[0].str_value));
}
<<<<<<< HEAD
#line 6268 "parser.cpp"
    break;

  case 333: /* index_para: IDENTIFIER '=' LONG_VALUE  */
#line 2497 "parser.y"
=======
#line 6283 "parser.cpp"
    break;

  case 333: /* index_param: IDENTIFIER '=' LONG_VALUE  */
#line 2509 "parser.y"
>>>>>>> 7ec0e3ae
                            {
    (yyval.index_param_t) = new infinity::InitParameter();
    (yyval.index_param_t)->param_name_ = (yyvsp[-2].str_value);
    free((yyvsp[-2].str_value));

    (yyval.index_param_t)->param_value_ = std::to_string((yyvsp[0].long_value));
}
<<<<<<< HEAD
#line 6280 "parser.cpp"
    break;

  case 334: /* index_para: IDENTIFIER '=' DOUBLE_VALUE  */
#line 2504 "parser.y"
=======
#line 6295 "parser.cpp"
    break;

  case 334: /* index_param: IDENTIFIER '=' DOUBLE_VALUE  */
#line 2516 "parser.y"
>>>>>>> 7ec0e3ae
                              {
    (yyval.index_param_t) = new infinity::InitParameter();
    (yyval.index_param_t)->param_name_ = (yyvsp[-2].str_value);
    free((yyvsp[-2].str_value));

    (yyval.index_param_t)->param_value_ = std::to_string((yyvsp[0].double_value));
}
#line 6307 "parser.cpp"
    break;

  case 335: /* index_info_list: '(' identifier_array ')' USING IDENTIFIER with_index_param_list  */
#line 2527 "parser.y"
                                                                                  {
    ParserHelper::ToLower((yyvsp[-1].str_value));
    infinity::IndexType index_type = infinity::IndexType::kInvalid;
    if(strcmp((yyvsp[-1].str_value), "fulltext") == 0) {
        index_type = infinity::IndexType::kIRSFullText;
    } else if (strcmp((yyvsp[-1].str_value), "hlvq") == 0) {
        index_type = infinity::IndexType::kHnswLVQ;
    } else if (strcmp((yyvsp[-1].str_value), "hnsw") == 0) {
        index_type = infinity::IndexType::kHnsw;
    } else if (strcmp((yyvsp[-1].str_value), "ivfflat") == 0) {
        index_type = infinity::IndexType::kIVFFlat;
    } else {
        free((yyvsp[-1].str_value));
        delete (yyvsp[-4].identifier_array_t);
        delete (yyvsp[0].with_index_param_list_t);
        yyerror(&yyloc, scanner, result, "Unknown index type");
        YYERROR;
    }
    free((yyvsp[-1].str_value));

    size_t index_count = (yyvsp[-4].identifier_array_t)->size();
    if(index_count == 0) {
        delete (yyvsp[-4].identifier_array_t);
        delete (yyvsp[0].with_index_param_list_t);
    }
    (yyval.index_info_list_t) = new std::vector<infinity::IndexInfo*>();
    (yyval.index_info_list_t)->reserve(index_count);

    infinity::IndexInfo* index_info = new infinity::IndexInfo();
    index_info->index_type_ = index_type;
    index_info->column_name_ = (*(yyvsp[-4].identifier_array_t))[0];
    index_info->index_param_list_ = (yyvsp[0].with_index_param_list_t);
    (yyval.index_info_list_t)->emplace_back(index_info);

    for(size_t idx = 1; idx < index_count; ++ idx) {
        infinity::IndexInfo* index_info = new infinity::IndexInfo();
        index_info->index_type_ = index_type;
        index_info->column_name_ = (*(yyvsp[-4].identifier_array_t))[idx];

        size_t param_count = (yyvsp[0].with_index_param_list_t)->size();
        index_info->index_param_list_ = new std::vector<infinity::InitParameter*>();
        index_info->index_param_list_->resize(param_count);
        for(size_t param_idx = 0; param_idx < param_count; ++ param_idx) {
            (*(index_info->index_param_list_))[param_idx] = new infinity::InitParameter();
            *(*(index_info->index_param_list_))[param_idx] = *(*(yyvsp[0].with_index_param_list_t))[param_idx];
        }
        (yyval.index_info_list_t)->emplace_back(index_info);
    }
    delete (yyvsp[-4].identifier_array_t);
}
#line 6362 "parser.cpp"
    break;

  case 336: /* index_info_list: index_info_list '(' identifier_array ')' USING IDENTIFIER with_index_param_list  */
#line 2577 "parser.y"
                                                                                  {
    ParserHelper::ToLower((yyvsp[-1].str_value));
    infinity::IndexType index_type = infinity::IndexType::kInvalid;
    if(strcmp((yyvsp[-1].str_value), "fulltext") == 0) {
        index_type = infinity::IndexType::kIRSFullText;
    } else if (strcmp((yyvsp[-1].str_value), "hlvq") == 0) {
        index_type = infinity::IndexType::kHnswLVQ;
    } else if (strcmp((yyvsp[-1].str_value), "hnsw") == 0) {
        index_type = infinity::IndexType::kHnsw;
    } else if (strcmp((yyvsp[-1].str_value), "ivfflat") == 0) {
        index_type = infinity::IndexType::kIVFFlat;
    } else {
        free((yyvsp[-1].str_value));
        delete (yyvsp[-4].identifier_array_t);
        delete (yyvsp[0].with_index_param_list_t);
        yyerror(&yyloc, scanner, result, "Unknown index type");
        YYERROR;
    }
    free((yyvsp[-1].str_value));

    size_t index_count = (yyvsp[-4].identifier_array_t)->size();
    if(index_count == 0) {
        delete (yyvsp[-6].index_info_list_t);
        delete (yyvsp[-4].identifier_array_t);
        delete (yyvsp[0].with_index_param_list_t);
    }
    (yyval.index_info_list_t) = (yyvsp[-6].index_info_list_t);
    (yyval.index_info_list_t)->reserve((yyval.index_info_list_t)->size() + index_count);

    infinity::IndexInfo* index_info = new infinity::IndexInfo();
    index_info->index_type_ = index_type;
    index_info->column_name_ = (*(yyvsp[-4].identifier_array_t))[0];
    index_info->index_param_list_ = (yyvsp[0].with_index_param_list_t);
    (yyval.index_info_list_t)->emplace_back(index_info);

    for(size_t idx = 1; idx < index_count; ++ idx) {
        infinity::IndexInfo* index_info = new infinity::IndexInfo();
        index_info->index_type_ = index_type;
        index_info->column_name_ = (*(yyvsp[-4].identifier_array_t))[idx];

        size_t param_count = (yyvsp[0].with_index_param_list_t)->size();
        index_info->index_param_list_ = new std::vector<infinity::InitParameter*>();
        index_info->index_param_list_->resize(param_count);
        for(size_t param_idx = 0; param_idx < param_count; ++ param_idx) {
            (*(index_info->index_param_list_))[param_idx] = new infinity::InitParameter();
            *(*(index_info->index_param_list_))[param_idx] = *(*(yyvsp[0].with_index_param_list_t))[param_idx];
        }
        (yyval.index_info_list_t)->emplace_back(index_info);
    }
    delete (yyvsp[-4].identifier_array_t);
}
<<<<<<< HEAD
#line 6292 "parser.cpp"
    break;


#line 6296 "parser.cpp"
=======
#line 6418 "parser.cpp"
    break;


#line 6422 "parser.cpp"
>>>>>>> 7ec0e3ae

      default: break;
    }
  /* User semantic actions sometimes alter yychar, and that requires
     that yytoken be updated with the new translation.  We take the
     approach of translating immediately before every use of yytoken.
     One alternative is translating here after every semantic action,
     but that translation would be missed if the semantic action invokes
     YYABORT, YYACCEPT, or YYERROR immediately after altering yychar or
     if it invokes YYBACKUP.  In the case of YYABORT or YYACCEPT, an
     incorrect destructor might then be invoked immediately.  In the
     case of YYERROR or YYBACKUP, subsequent parser actions might lead
     to an incorrect destructor call or verbose syntax error message
     before the lookahead is translated.  */
  YY_SYMBOL_PRINT ("-> $$ =", YY_CAST (yysymbol_kind_t, yyr1[yyn]), &yyval, &yyloc);

  YYPOPSTACK (yylen);
  yylen = 0;

  *++yyvsp = yyval;
  *++yylsp = yyloc;

  /* Now 'shift' the result of the reduction.  Determine what state
     that goes to, based on the state we popped back to and the rule
     number reduced by.  */
  {
    const int yylhs = yyr1[yyn] - YYNTOKENS;
    const int yyi = yypgoto[yylhs] + *yyssp;
    yystate = (0 <= yyi && yyi <= YYLAST && yycheck[yyi] == *yyssp
               ? yytable[yyi]
               : yydefgoto[yylhs]);
  }

  goto yynewstate;


/*--------------------------------------.
| yyerrlab -- here on detecting error.  |
`--------------------------------------*/
yyerrlab:
  /* Make sure we have latest lookahead translation.  See comments at
     user semantic actions for why this is necessary.  */
  yytoken = yychar == SQLEMPTY ? YYSYMBOL_YYEMPTY : YYTRANSLATE (yychar);
  /* If not already recovering from an error, report this error.  */
  if (!yyerrstatus)
    {
      ++yynerrs;
      {
        yypcontext_t yyctx
          = {yyssp, yytoken, &yylloc};
        char const *yymsgp = YY_("syntax error");
        int yysyntax_error_status;
        yysyntax_error_status = yysyntax_error (&yymsg_alloc, &yymsg, &yyctx);
        if (yysyntax_error_status == 0)
          yymsgp = yymsg;
        else if (yysyntax_error_status == -1)
          {
            if (yymsg != yymsgbuf)
              YYSTACK_FREE (yymsg);
            yymsg = YY_CAST (char *,
                             YYSTACK_ALLOC (YY_CAST (YYSIZE_T, yymsg_alloc)));
            if (yymsg)
              {
                yysyntax_error_status
                  = yysyntax_error (&yymsg_alloc, &yymsg, &yyctx);
                yymsgp = yymsg;
              }
            else
              {
                yymsg = yymsgbuf;
                yymsg_alloc = sizeof yymsgbuf;
                yysyntax_error_status = YYENOMEM;
              }
          }
        yyerror (&yylloc, scanner, result, yymsgp);
        if (yysyntax_error_status == YYENOMEM)
          YYNOMEM;
      }
    }

  yyerror_range[1] = yylloc;
  if (yyerrstatus == 3)
    {
      /* If just tried and failed to reuse lookahead token after an
         error, discard it.  */

      if (yychar <= SQLEOF)
        {
          /* Return failure if at end of input.  */
          if (yychar == SQLEOF)
            YYABORT;
        }
      else
        {
          yydestruct ("Error: discarding",
                      yytoken, &yylval, &yylloc, scanner, result);
          yychar = SQLEMPTY;
        }
    }

  /* Else will try to reuse lookahead token after shifting the error
     token.  */
  goto yyerrlab1;


/*---------------------------------------------------.
| yyerrorlab -- error raised explicitly by YYERROR.  |
`---------------------------------------------------*/
yyerrorlab:
  /* Pacify compilers when the user code never invokes YYERROR and the
     label yyerrorlab therefore never appears in user code.  */
  if (0)
    YYERROR;
  ++yynerrs;

  /* Do not reclaim the symbols of the rule whose action triggered
     this YYERROR.  */
  YYPOPSTACK (yylen);
  yylen = 0;
  YY_STACK_PRINT (yyss, yyssp);
  yystate = *yyssp;
  goto yyerrlab1;


/*-------------------------------------------------------------.
| yyerrlab1 -- common code for both syntax error and YYERROR.  |
`-------------------------------------------------------------*/
yyerrlab1:
  yyerrstatus = 3;      /* Each real token shifted decrements this.  */

  /* Pop stack until we find a state that shifts the error token.  */
  for (;;)
    {
      yyn = yypact[yystate];
      if (!yypact_value_is_default (yyn))
        {
          yyn += YYSYMBOL_YYerror;
          if (0 <= yyn && yyn <= YYLAST && yycheck[yyn] == YYSYMBOL_YYerror)
            {
              yyn = yytable[yyn];
              if (0 < yyn)
                break;
            }
        }

      /* Pop the current state because it cannot handle the error token.  */
      if (yyssp == yyss)
        YYABORT;

      yyerror_range[1] = *yylsp;
      yydestruct ("Error: popping",
                  YY_ACCESSING_SYMBOL (yystate), yyvsp, yylsp, scanner, result);
      YYPOPSTACK (1);
      yystate = *yyssp;
      YY_STACK_PRINT (yyss, yyssp);
    }

  YY_IGNORE_MAYBE_UNINITIALIZED_BEGIN
  *++yyvsp = yylval;
  YY_IGNORE_MAYBE_UNINITIALIZED_END

  yyerror_range[2] = yylloc;
  ++yylsp;
  YYLLOC_DEFAULT (*yylsp, yyerror_range, 2);

  /* Shift the error token.  */
  YY_SYMBOL_PRINT ("Shifting", YY_ACCESSING_SYMBOL (yyn), yyvsp, yylsp);

  yystate = yyn;
  goto yynewstate;


/*-------------------------------------.
| yyacceptlab -- YYACCEPT comes here.  |
`-------------------------------------*/
yyacceptlab:
  yyresult = 0;
  goto yyreturnlab;


/*-----------------------------------.
| yyabortlab -- YYABORT comes here.  |
`-----------------------------------*/
yyabortlab:
  yyresult = 1;
  goto yyreturnlab;


/*-----------------------------------------------------------.
| yyexhaustedlab -- YYNOMEM (memory exhaustion) comes here.  |
`-----------------------------------------------------------*/
yyexhaustedlab:
  yyerror (&yylloc, scanner, result, YY_("memory exhausted"));
  yyresult = 2;
  goto yyreturnlab;


/*----------------------------------------------------------.
| yyreturnlab -- parsing is finished, clean up and return.  |
`----------------------------------------------------------*/
yyreturnlab:
  if (yychar != SQLEMPTY)
    {
      /* Make sure we have latest lookahead translation.  See comments at
         user semantic actions for why this is necessary.  */
      yytoken = YYTRANSLATE (yychar);
      yydestruct ("Cleanup: discarding lookahead",
                  yytoken, &yylval, &yylloc, scanner, result);
    }
  /* Do not reclaim the symbols of the rule whose action triggered
     this YYABORT or YYACCEPT.  */
  YYPOPSTACK (yylen);
  YY_STACK_PRINT (yyss, yyssp);
  while (yyssp != yyss)
    {
      yydestruct ("Cleanup: popping",
                  YY_ACCESSING_SYMBOL (+*yyssp), yyvsp, yylsp, scanner, result);
      YYPOPSTACK (1);
    }
#ifndef yyoverflow
  if (yyss != yyssa)
    YYSTACK_FREE (yyss);
#endif
  if (yymsg != yymsgbuf)
    YYSTACK_FREE (yymsg);
  return yyresult;
}

<<<<<<< HEAD
#line 2512 "parser.y"
=======
#line 2629 "parser.y"
>>>>>>> 7ec0e3ae


void
yyerror(YYLTYPE * llocp, void* lexer, infinity::ParserResult* result, const char* msg) {
    if(result->IsError()) return ;

    result->error_message_ = std::string(msg) + ", " + std::to_string(llocp->first_column);
	fprintf(stderr, "Error: %s, %d:%d\n", msg, llocp->first_line, llocp->first_column);
}<|MERGE_RESOLUTION|>--- conflicted
+++ resolved
@@ -779,7 +779,6 @@
 /* YYRLINE[YYN] -- Source line where rule number YYN was defined.  */
 static const yytype_int16 yyrline[] =
 {
-<<<<<<< HEAD
        0,   449,   449,   453,   459,   466,   467,   468,   469,   470,
      471,   472,   473,   474,   475,   476,   478,   479,   480,   481,
      482,   483,   484,   485,   486,   487,   494,   507,   522,   546,
@@ -811,45 +810,9 @@
     2194,  2202,  2209,  2216,  2221,  2231,  2236,  2241,  2246,  2251,
     2256,  2261,  2264,  2276,  2279,  2283,  2287,  2292,  2297,  2301,
     2306,  2311,  2317,  2323,  2329,  2335,  2341,  2347,  2353,  2359,
-    2365,  2371,  2377,  2388,  2392,  2397,  2416,  2426,  2432,  2436,
-    2437,  2439,  2440,  2442,  2443,  2455,  2463,  2468,  2471,  2475,
-    2479,  2484,  2489,  2497,  2504
-=======
-       0,   463,   463,   467,   473,   480,   481,   482,   483,   484,
-     485,   486,   487,   488,   489,   490,   492,   493,   494,   495,
-     496,   497,   498,   499,   500,   501,   508,   521,   536,   560,
-     576,   594,   623,   627,   633,   636,   642,   677,   711,   712,
-     713,   714,   715,   716,   717,   718,   719,   720,   721,   722,
-     723,   724,   725,   726,   727,   728,   729,   730,   731,   732,
-     734,   735,   736,   737,   738,   739,   740,   741,   742,   743,
-     744,   745,   746,   747,   748,   749,   750,   751,   752,   753,
-     754,   755,   756,   757,   776,   780,   790,   793,   796,   799,
-     803,   808,   815,   821,   831,   847,   859,   872,   875,   882,
-     888,   891,   894,   897,   900,   903,   906,   909,   916,   929,
-     933,   938,   951,   964,   979,   994,  1009,  1032,  1073,  1118,
-    1121,  1124,  1133,  1143,  1146,  1150,  1155,  1162,  1165,  1170,
-    1186,  1189,  1193,  1197,  1202,  1208,  1211,  1214,  1218,  1222,
-    1224,  1228,  1230,  1233,  1237,  1240,  1244,  1249,  1253,  1256,
-    1260,  1263,  1267,  1270,  1274,  1277,  1280,  1283,  1291,  1294,
-    1309,  1309,  1311,  1325,  1334,  1341,  1352,  1357,  1362,  1368,
-    1375,  1378,  1382,  1385,  1390,  1402,  1409,  1423,  1426,  1429,
-    1432,  1435,  1438,  1441,  1447,  1451,  1455,  1459,  1463,  1467,
-    1478,  1493,  1497,  1501,  1509,  1515,  1520,  1526,  1532,  1540,
-    1546,  1552,  1558,  1564,  1572,  1578,  1589,  1593,  1598,  1602,
-    1629,  1635,  1639,  1640,  1641,  1642,  1643,  1645,  1648,  1654,
-    1657,  1658,  1659,  1660,  1661,  1662,  1663,  1664,  1666,  1807,
-    1816,  1826,  1833,  1843,  1853,  1857,  1861,  1865,  1869,  1873,
-    1877,  1881,  1886,  1894,  1902,  1911,  1918,  1925,  1932,  1939,
-    1946,  1954,  1962,  1970,  1978,  1986,  1994,  2002,  2010,  2018,
-    2026,  2034,  2042,  2072,  2080,  2089,  2097,  2106,  2114,  2120,
-    2127,  2133,  2140,  2145,  2152,  2159,  2167,  2191,  2197,  2203,
-    2210,  2218,  2225,  2232,  2237,  2247,  2252,  2257,  2262,  2267,
-    2272,  2277,  2280,  2292,  2295,  2299,  2303,  2308,  2313,  2317,
-    2322,  2327,  2333,  2339,  2345,  2351,  2357,  2363,  2369,  2375,
-    2381,  2387,  2393,  2404,  2408,  2413,  2432,  2438,  2444,  2448,
-    2449,  2451,  2452,  2454,  2455,  2467,  2475,  2480,  2483,  2487,
-    2491,  2496,  2501,  2509,  2516,  2527,  2577
->>>>>>> 7ec0e3ae
+    2365,  2371,  2377,  2388,  2392,  2397,  2416,  2422,  2428,  2432,
+    2433,  2435,  2436,  2438,  2439,  2451,  2459,  2464,  2467,  2471,
+    2475,  2480,  2485,  2493,  2500
 };
 #endif
 
@@ -6200,101 +6163,53 @@
     }
     free((yyvsp[0].str_value));
 }
-<<<<<<< HEAD
-#line 6148 "parser.cpp"
+#line 6144 "parser.cpp"
     break;
 
   case 317: /* copy_option: HEADER  */
-#line 2426 "parser.y"
-=======
-#line 6163 "parser.cpp"
-    break;
-
-  case 317: /* copy_option: HEADER  */
-#line 2438 "parser.y"
->>>>>>> 7ec0e3ae
+#line 2422 "parser.y"
          {
     (yyval.copy_option_t) = new infinity::CopyOption();
     (yyval.copy_option_t)->option_type_ = infinity::CopyOptionType::kHeader;
     (yyval.copy_option_t)->header_ = true;
 }
-<<<<<<< HEAD
-#line 6158 "parser.cpp"
+#line 6154 "parser.cpp"
     break;
 
   case 318: /* file_path: STRING  */
-#line 2432 "parser.y"
+#line 2428 "parser.y"
                    {
     (yyval.str_value) = (yyvsp[0].str_value);
 }
-#line 6166 "parser.cpp"
+#line 6162 "parser.cpp"
     break;
 
   case 319: /* if_exists: IF EXISTS  */
+#line 2432 "parser.y"
+                     { (yyval.bool_value) = true; }
+#line 6168 "parser.cpp"
+    break;
+
+  case 320: /* if_exists: %empty  */
+#line 2433 "parser.y"
+  { (yyval.bool_value) = false; }
+#line 6174 "parser.cpp"
+    break;
+
+  case 321: /* if_not_exists: IF NOT EXISTS  */
+#line 2435 "parser.y"
+                              { (yyval.bool_value) = true; }
+#line 6180 "parser.cpp"
+    break;
+
+  case 322: /* if_not_exists: %empty  */
 #line 2436 "parser.y"
-                     { (yyval.bool_value) = true; }
-#line 6172 "parser.cpp"
-    break;
-
-  case 320: /* if_exists: %empty  */
-#line 2437 "parser.y"
   { (yyval.bool_value) = false; }
-#line 6178 "parser.cpp"
-    break;
-
-  case 321: /* if_not_exists: IF NOT EXISTS  */
-#line 2439 "parser.y"
-                              { (yyval.bool_value) = true; }
-#line 6184 "parser.cpp"
-    break;
-
-  case 322: /* if_not_exists: %empty  */
-#line 2440 "parser.y"
-  { (yyval.bool_value) = false; }
-#line 6190 "parser.cpp"
+#line 6186 "parser.cpp"
     break;
 
   case 325: /* if_not_exists_info: if_not_exists IDENTIFIER  */
-#line 2455 "parser.y"
-=======
-#line 6173 "parser.cpp"
-    break;
-
-  case 318: /* file_path: STRING  */
-#line 2444 "parser.y"
-                   {
-    (yyval.str_value) = (yyvsp[0].str_value);
-}
-#line 6181 "parser.cpp"
-    break;
-
-  case 319: /* if_exists: IF EXISTS  */
-#line 2448 "parser.y"
-                     { (yyval.bool_value) = true; }
-#line 6187 "parser.cpp"
-    break;
-
-  case 320: /* if_exists: %empty  */
-#line 2449 "parser.y"
-  { (yyval.bool_value) = false; }
-#line 6193 "parser.cpp"
-    break;
-
-  case 321: /* if_not_exists: IF NOT EXISTS  */
 #line 2451 "parser.y"
-                              { (yyval.bool_value) = true; }
-#line 6199 "parser.cpp"
-    break;
-
-  case 322: /* if_not_exists: %empty  */
-#line 2452 "parser.y"
-  { (yyval.bool_value) = false; }
-#line 6205 "parser.cpp"
-    break;
-
-  case 325: /* if_not_exists_info: if_not_exists IDENTIFIER  */
-#line 2467 "parser.y"
->>>>>>> 7ec0e3ae
                                               {
     (yyval.if_not_exists_info_t) = new infinity::IfNotExistsInfo();
     (yyval.if_not_exists_info_t)->exists_ = true;
@@ -6303,123 +6218,63 @@
     (yyval.if_not_exists_info_t)->info_ = (yyvsp[0].str_value);
     free((yyvsp[0].str_value));
 }
-<<<<<<< HEAD
-#line 6203 "parser.cpp"
+#line 6199 "parser.cpp"
     break;
 
   case 326: /* if_not_exists_info: %empty  */
-#line 2463 "parser.y"
+#line 2459 "parser.y"
   {
     (yyval.if_not_exists_info_t) = new infinity::IfNotExistsInfo();
 }
-#line 6211 "parser.cpp"
+#line 6207 "parser.cpp"
     break;
 
   case 327: /* with_index_para_list: WITH '(' index_para_list ')'  */
-#line 2468 "parser.y"
+#line 2464 "parser.y"
                                                     {
     (yyval.with_index_para_list_t) = std::move((yyvsp[-1].index_para_list_t));
 }
-#line 6219 "parser.cpp"
+#line 6215 "parser.cpp"
     break;
 
   case 328: /* with_index_para_list: %empty  */
-#line 2471 "parser.y"
-=======
-#line 6218 "parser.cpp"
-    break;
-
-  case 326: /* if_not_exists_info: %empty  */
-#line 2475 "parser.y"
-  {
-    (yyval.if_not_exists_info_t) = new infinity::IfNotExistsInfo();
-}
-#line 6226 "parser.cpp"
-    break;
-
-  case 327: /* with_index_param_list: WITH '(' index_param_list ')'  */
-#line 2480 "parser.y"
-                                                      {
-    (yyval.with_index_param_list_t) = std::move((yyvsp[-1].index_param_list_t));
-}
-#line 6234 "parser.cpp"
-    break;
-
-  case 328: /* with_index_param_list: %empty  */
-#line 2483 "parser.y"
->>>>>>> 7ec0e3ae
+#line 2467 "parser.y"
   {
     (yyval.with_index_param_list_t) = new std::vector<infinity::InitParameter*>();
 }
-<<<<<<< HEAD
-#line 6227 "parser.cpp"
+#line 6223 "parser.cpp"
     break;
 
   case 329: /* index_para_list: index_para  */
-#line 2475 "parser.y"
+#line 2471 "parser.y"
                              {
     (yyval.index_para_list_t) = new std::vector<infinity::InitParameter*>();
     (yyval.index_para_list_t)->push_back((yyvsp[0].index_para_t));
 }
-#line 6236 "parser.cpp"
+#line 6232 "parser.cpp"
     break;
 
   case 330: /* index_para_list: index_para_list ',' index_para  */
-#line 2479 "parser.y"
+#line 2475 "parser.y"
                                  {
     (yyvsp[-2].index_para_list_t)->push_back((yyvsp[0].index_para_t));
     (yyval.index_para_list_t) = (yyvsp[-2].index_para_list_t);
 }
-#line 6245 "parser.cpp"
+#line 6241 "parser.cpp"
     break;
 
   case 331: /* index_para: IDENTIFIER  */
-#line 2484 "parser.y"
+#line 2480 "parser.y"
                         {
     (yyval.index_para_t) = new infinity::InitParameter();
     (yyval.index_para_t)->para_name_ = (yyvsp[0].str_value);
     free((yyvsp[0].str_value));
 }
-#line 6255 "parser.cpp"
+#line 6251 "parser.cpp"
     break;
 
   case 332: /* index_para: IDENTIFIER '=' IDENTIFIER  */
-#line 2489 "parser.y"
-=======
-#line 6242 "parser.cpp"
-    break;
-
-  case 329: /* index_param_list: index_param  */
-#line 2487 "parser.y"
-                               {
-    (yyval.index_param_list_t) = new std::vector<infinity::InitParameter*>();
-    (yyval.index_param_list_t)->push_back((yyvsp[0].index_param_t));
-}
-#line 6251 "parser.cpp"
-    break;
-
-  case 330: /* index_param_list: index_param_list ',' index_param  */
-#line 2491 "parser.y"
-                                   {
-    (yyvsp[-2].index_param_list_t)->push_back((yyvsp[0].index_param_t));
-    (yyval.index_param_list_t) = (yyvsp[-2].index_param_list_t);
-}
-#line 6260 "parser.cpp"
-    break;
-
-  case 331: /* index_param: IDENTIFIER  */
-#line 2496 "parser.y"
-                         {
-    (yyval.index_param_t) = new infinity::InitParameter();
-    (yyval.index_param_t)->param_name_ = (yyvsp[0].str_value);
-    free((yyvsp[0].str_value));
-}
-#line 6270 "parser.cpp"
-    break;
-
-  case 332: /* index_param: IDENTIFIER '=' IDENTIFIER  */
-#line 2501 "parser.y"
->>>>>>> 7ec0e3ae
+#line 2485 "parser.y"
                             {
     (yyval.index_param_t) = new infinity::InitParameter();
     (yyval.index_param_t)->param_name_ = (yyvsp[-2].str_value);
@@ -6428,19 +6283,11 @@
     (yyval.index_param_t)->param_value_ = (yyvsp[0].str_value);
     free((yyvsp[0].str_value));
 }
-<<<<<<< HEAD
-#line 6268 "parser.cpp"
+#line 6264 "parser.cpp"
     break;
 
   case 333: /* index_para: IDENTIFIER '=' LONG_VALUE  */
-#line 2497 "parser.y"
-=======
-#line 6283 "parser.cpp"
-    break;
-
-  case 333: /* index_param: IDENTIFIER '=' LONG_VALUE  */
-#line 2509 "parser.y"
->>>>>>> 7ec0e3ae
+#line 2493 "parser.y"
                             {
     (yyval.index_param_t) = new infinity::InitParameter();
     (yyval.index_param_t)->param_name_ = (yyvsp[-2].str_value);
@@ -6448,19 +6295,11 @@
 
     (yyval.index_param_t)->param_value_ = std::to_string((yyvsp[0].long_value));
 }
-<<<<<<< HEAD
-#line 6280 "parser.cpp"
+#line 6276 "parser.cpp"
     break;
 
   case 334: /* index_para: IDENTIFIER '=' DOUBLE_VALUE  */
-#line 2504 "parser.y"
-=======
-#line 6295 "parser.cpp"
-    break;
-
-  case 334: /* index_param: IDENTIFIER '=' DOUBLE_VALUE  */
-#line 2516 "parser.y"
->>>>>>> 7ec0e3ae
+#line 2500 "parser.y"
                               {
     (yyval.index_param_t) = new infinity::InitParameter();
     (yyval.index_param_t)->param_name_ = (yyvsp[-2].str_value);
@@ -6468,130 +6307,11 @@
 
     (yyval.index_param_t)->param_value_ = std::to_string((yyvsp[0].double_value));
 }
-#line 6307 "parser.cpp"
-    break;
-
-  case 335: /* index_info_list: '(' identifier_array ')' USING IDENTIFIER with_index_param_list  */
-#line 2527 "parser.y"
-                                                                                  {
-    ParserHelper::ToLower((yyvsp[-1].str_value));
-    infinity::IndexType index_type = infinity::IndexType::kInvalid;
-    if(strcmp((yyvsp[-1].str_value), "fulltext") == 0) {
-        index_type = infinity::IndexType::kIRSFullText;
-    } else if (strcmp((yyvsp[-1].str_value), "hlvq") == 0) {
-        index_type = infinity::IndexType::kHnswLVQ;
-    } else if (strcmp((yyvsp[-1].str_value), "hnsw") == 0) {
-        index_type = infinity::IndexType::kHnsw;
-    } else if (strcmp((yyvsp[-1].str_value), "ivfflat") == 0) {
-        index_type = infinity::IndexType::kIVFFlat;
-    } else {
-        free((yyvsp[-1].str_value));
-        delete (yyvsp[-4].identifier_array_t);
-        delete (yyvsp[0].with_index_param_list_t);
-        yyerror(&yyloc, scanner, result, "Unknown index type");
-        YYERROR;
-    }
-    free((yyvsp[-1].str_value));
-
-    size_t index_count = (yyvsp[-4].identifier_array_t)->size();
-    if(index_count == 0) {
-        delete (yyvsp[-4].identifier_array_t);
-        delete (yyvsp[0].with_index_param_list_t);
-    }
-    (yyval.index_info_list_t) = new std::vector<infinity::IndexInfo*>();
-    (yyval.index_info_list_t)->reserve(index_count);
-
-    infinity::IndexInfo* index_info = new infinity::IndexInfo();
-    index_info->index_type_ = index_type;
-    index_info->column_name_ = (*(yyvsp[-4].identifier_array_t))[0];
-    index_info->index_param_list_ = (yyvsp[0].with_index_param_list_t);
-    (yyval.index_info_list_t)->emplace_back(index_info);
-
-    for(size_t idx = 1; idx < index_count; ++ idx) {
-        infinity::IndexInfo* index_info = new infinity::IndexInfo();
-        index_info->index_type_ = index_type;
-        index_info->column_name_ = (*(yyvsp[-4].identifier_array_t))[idx];
-
-        size_t param_count = (yyvsp[0].with_index_param_list_t)->size();
-        index_info->index_param_list_ = new std::vector<infinity::InitParameter*>();
-        index_info->index_param_list_->resize(param_count);
-        for(size_t param_idx = 0; param_idx < param_count; ++ param_idx) {
-            (*(index_info->index_param_list_))[param_idx] = new infinity::InitParameter();
-            *(*(index_info->index_param_list_))[param_idx] = *(*(yyvsp[0].with_index_param_list_t))[param_idx];
-        }
-        (yyval.index_info_list_t)->emplace_back(index_info);
-    }
-    delete (yyvsp[-4].identifier_array_t);
-}
-#line 6362 "parser.cpp"
-    break;
-
-  case 336: /* index_info_list: index_info_list '(' identifier_array ')' USING IDENTIFIER with_index_param_list  */
-#line 2577 "parser.y"
-                                                                                  {
-    ParserHelper::ToLower((yyvsp[-1].str_value));
-    infinity::IndexType index_type = infinity::IndexType::kInvalid;
-    if(strcmp((yyvsp[-1].str_value), "fulltext") == 0) {
-        index_type = infinity::IndexType::kIRSFullText;
-    } else if (strcmp((yyvsp[-1].str_value), "hlvq") == 0) {
-        index_type = infinity::IndexType::kHnswLVQ;
-    } else if (strcmp((yyvsp[-1].str_value), "hnsw") == 0) {
-        index_type = infinity::IndexType::kHnsw;
-    } else if (strcmp((yyvsp[-1].str_value), "ivfflat") == 0) {
-        index_type = infinity::IndexType::kIVFFlat;
-    } else {
-        free((yyvsp[-1].str_value));
-        delete (yyvsp[-4].identifier_array_t);
-        delete (yyvsp[0].with_index_param_list_t);
-        yyerror(&yyloc, scanner, result, "Unknown index type");
-        YYERROR;
-    }
-    free((yyvsp[-1].str_value));
-
-    size_t index_count = (yyvsp[-4].identifier_array_t)->size();
-    if(index_count == 0) {
-        delete (yyvsp[-6].index_info_list_t);
-        delete (yyvsp[-4].identifier_array_t);
-        delete (yyvsp[0].with_index_param_list_t);
-    }
-    (yyval.index_info_list_t) = (yyvsp[-6].index_info_list_t);
-    (yyval.index_info_list_t)->reserve((yyval.index_info_list_t)->size() + index_count);
-
-    infinity::IndexInfo* index_info = new infinity::IndexInfo();
-    index_info->index_type_ = index_type;
-    index_info->column_name_ = (*(yyvsp[-4].identifier_array_t))[0];
-    index_info->index_param_list_ = (yyvsp[0].with_index_param_list_t);
-    (yyval.index_info_list_t)->emplace_back(index_info);
-
-    for(size_t idx = 1; idx < index_count; ++ idx) {
-        infinity::IndexInfo* index_info = new infinity::IndexInfo();
-        index_info->index_type_ = index_type;
-        index_info->column_name_ = (*(yyvsp[-4].identifier_array_t))[idx];
-
-        size_t param_count = (yyvsp[0].with_index_param_list_t)->size();
-        index_info->index_param_list_ = new std::vector<infinity::InitParameter*>();
-        index_info->index_param_list_->resize(param_count);
-        for(size_t param_idx = 0; param_idx < param_count; ++ param_idx) {
-            (*(index_info->index_param_list_))[param_idx] = new infinity::InitParameter();
-            *(*(index_info->index_param_list_))[param_idx] = *(*(yyvsp[0].with_index_param_list_t))[param_idx];
-        }
-        (yyval.index_info_list_t)->emplace_back(index_info);
-    }
-    delete (yyvsp[-4].identifier_array_t);
-}
-<<<<<<< HEAD
+#line 6288 "parser.cpp"
+    break;
+
+
 #line 6292 "parser.cpp"
-    break;
-
-
-#line 6296 "parser.cpp"
-=======
-#line 6418 "parser.cpp"
-    break;
-
-
-#line 6422 "parser.cpp"
->>>>>>> 7ec0e3ae
 
       default: break;
     }
@@ -6820,11 +6540,7 @@
   return yyresult;
 }
 
-<<<<<<< HEAD
-#line 2512 "parser.y"
-=======
-#line 2629 "parser.y"
->>>>>>> 7ec0e3ae
+#line 2508 "parser.y"
 
 
 void
